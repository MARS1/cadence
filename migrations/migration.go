/*
 * Cadence - The resource-oriented smart contract programming language
 *
 * Copyright Dapper Labs, Inc.
 *
 * Licensed under the Apache License, Version 2.0 (the "License");
 * you may not use this file except in compliance with the License.
 * You may obtain a copy of the License at
 *
 *   http://www.apache.org/licenses/LICENSE-2.0
 *
 * Unless required by applicable law or agreed to in writing, software
 * distributed under the License is distributed on an "AS IS" BASIS,
 * WITHOUT WARRANTIES OR CONDITIONS OF ANY KIND, either express or implied.
 * See the License for the specific language governing permissions and
 * limitations under the License.
 */

package migrations

import (
	"github.com/onflow/cadence/runtime"
	"github.com/onflow/cadence/runtime/common"
	"github.com/onflow/cadence/runtime/errors"
	"github.com/onflow/cadence/runtime/interpreter"
)

type ValueMigration interface {
	Name() string
	Migrate(
		addressPath interpreter.AddressPath,
		value interpreter.Value,
		interpreter *interpreter.Interpreter,
	) (newValue interpreter.Value, err error)
}

type DomainMigration interface {
	Name() string
	Migrate(
		addressPath interpreter.AddressPath,
	)
}

type StorageMigration struct {
	storage     *runtime.Storage
	interpreter *interpreter.Interpreter
}

func NewStorageMigration(
	interpreter *interpreter.Interpreter,
	storage *runtime.Storage,
) *StorageMigration {
	return &StorageMigration{
		storage:     storage,
		interpreter: interpreter,
	}
}

func (m *StorageMigration) Migrate(
	addressIterator AddressIterator,
	migratePath PathMigrator,
) {
	for {
		address := addressIterator.NextAddress()
		if address == common.ZeroAddress {
			break
		}

		m.MigrateAccount(address, migratePath)
	}
}

func (m *StorageMigration) Commit() error {
	return m.storage.Commit(m.interpreter, false)
}

func (m *StorageMigration) MigrateAccount(
	address common.Address,
	migratePath PathMigrator,
) {
	accountStorage := NewAccountStorage(m.storage, address)

	accountStorage.MigratePathsInDomains(
		m.interpreter,
		common.AllPathDomains,
		migratePath,
	)
}

func (m *StorageMigration) NewValueMigrationsPathMigrator(
	reporter Reporter,
	valueMigrations ...ValueMigration,
) PathMigrator {
	return NewValueConverterPathMigrator(
		func(addressPath interpreter.AddressPath, value interpreter.Value) interpreter.Value {
			return m.MigrateNestedValue(
				addressPath,
				value,
				valueMigrations,
				reporter,
			)
		},
	)
}

var emptyLocationRange = interpreter.EmptyLocationRange

func (m *StorageMigration) MigrateNestedValue(
	addressPath interpreter.AddressPath,
	value interpreter.Value,
	valueMigrations []ValueMigration,
	reporter Reporter,
) (newValue interpreter.Value) {
	switch value := value.(type) {
	case *interpreter.SomeValue:
		innerValue := value.InnerValue(m.interpreter, emptyLocationRange)
		newInnerValue := m.MigrateNestedValue(
			addressPath,
			innerValue,
			valueMigrations,
			reporter,
		)
		if newInnerValue != nil {
			return interpreter.NewSomeValueNonCopying(m.interpreter, newInnerValue)
		}

		return

	case *interpreter.ArrayValue:
		array := value

		// Migrate array elements
		count := array.Count()
		for index := 0; index < count; index++ {
			element := array.Get(m.interpreter, emptyLocationRange, index)
			newElement := m.MigrateNestedValue(
				addressPath,
				element,
				valueMigrations,
				reporter,
			)
			if newElement != nil {
				array.Set(
					m.interpreter,
					emptyLocationRange,
					index,
					newElement,
				)
			}
		}

	case *interpreter.CompositeValue:
		composite := value

		// Read the field names first, so the iteration wouldn't be affected
		// by the modification of the nested values.
		var fieldNames []string
		composite.ForEachFieldName(func(fieldName string) (resume bool) {
			fieldNames = append(fieldNames, fieldName)
			return true
		})

		for _, fieldName := range fieldNames {
			existingValue := composite.GetField(
				m.interpreter,
				emptyLocationRange,
				fieldName,
			)

			migratedValue := m.MigrateNestedValue(
				addressPath,
				existingValue,
				valueMigrations,
				reporter,
			)

			if migratedValue == nil {
				continue
			}

			composite.SetMember(
				m.interpreter,
				emptyLocationRange,
				fieldName,
				migratedValue,
			)
		}

	case *interpreter.DictionaryValue:
		dictionary := value

		type keyValuePair struct {
			key, value interpreter.Value
		}

		// Read the keys first, so the iteration wouldn't be affected
		// by the modification of the nested values.
		var existingKeysAndValues []keyValuePair
		dictionary.Iterate(m.interpreter, func(key, value interpreter.Value) (resume bool) {
			existingKeysAndValues = append(
				existingKeysAndValues,
				keyValuePair{
					key:   key,
					value: value,
				},
			)

			// continue iteration
			return true
		})

		for _, existingKeyAndValue := range existingKeysAndValues {
			existingKey := existingKeyAndValue.key
			existingValue := existingKeyAndValue.value

			newKey := m.MigrateNestedValue(
				addressPath,
				existingKey,
				valueMigrations,
				reporter,
			)

			newValue := m.MigrateNestedValue(
				addressPath,
				existingValue,
				valueMigrations,
				reporter,
			)

			if newKey == nil && newValue == nil {
				continue
			}

			// We only reach here at least one of key or value has been migrated.
			var keyToSet, valueToSet interpreter.Value

			if newKey == nil {
				keyToSet = existingKey
			} else {
				// Key was migrated.
				// Remove the old value at the old key.
				// This old value will be inserted again with the new key, unless the value is also migrated.
				existingKey = legacyKey(existingKey)
				oldValue := dictionary.Remove(
					m.interpreter,
					emptyLocationRange,
					existingKey,
				)

				if _, ok := oldValue.(*interpreter.SomeValue); !ok {
					panic(errors.NewUnreachableError())
				}

				keyToSet = newKey
			}

			if newValue == nil {
				valueToSet = existingValue
			} else {
				// Value was migrated
				valueToSet = newValue
			}

			dictionary.Insert(
				m.interpreter,
				emptyLocationRange,
				keyToSet,
				valueToSet,
			)
		}
	}

<<<<<<< HEAD
	for _, migration := range valueMigrations {
		converted := migration.Migrate(addressPath, value, m.interpreter)

		if converted != nil {
			// Chain the migrations.
			value = converted

			newValue = converted

			if reporter != nil {
				reporter.Report(addressPath, migration.Name())
=======
		// The dictionary itself does not have to be replaced
		return
	default:
		// Assumption: all migrations only migrate non-container typed values.
		for _, migration := range valueMigrations {
			converted, err := m.migrate(migration, addressPath, value)

			if err != nil {
				if reporter != nil {
					reporter.Error(addressPath, migration.Name(), err)
				}
				continue
			}

			if converted != nil {
				// Chain the migrations.
				// Probably not needed, because of the assumption above.
				// i.e: A single non-container value may not get converted from two migrations.
				// But have it here to be safe.
				value = converted

				newValue = converted

				if reporter != nil {
					reporter.Migrated(addressPath, migration.Name())
				}
>>>>>>> 03ecacaf
			}
		}
	}
	return

}

func (m *StorageMigration) migrate(
	migration ValueMigration,
	addressPath interpreter.AddressPath,
	value interpreter.Value,
) (converted interpreter.Value, err error) {

	defer func() {
		if r := recover(); r != nil {
			switch r := r.(type) {
			case error:
				err = r
			default:
				panic(r)
			}
		}
	}()

	return migration.Migrate(addressPath, value, m.interpreter)
}

// legacyKey return the same type with the "old" hash/ID generation algo.
func legacyKey(key interpreter.Value) interpreter.Value {
	typeValue, isTypeValue := key.(interpreter.TypeValue)
	if !isTypeValue {
		return key
	}

	legacyType := legacyType(typeValue.Type)
	if legacyType == nil {
		return key
	}

	return interpreter.NewUnmeteredTypeValue(legacyType)
}

func legacyType(staticType interpreter.StaticType) interpreter.StaticType {
	switch typ := staticType.(type) {
	case *interpreter.IntersectionStaticType:
		return &LegacyIntersectionType{
			IntersectionStaticType: typ,
		}

	case *interpreter.ConstantSizedStaticType:
		legacyType := legacyType(typ.Type)
		if legacyType != nil {
			return interpreter.NewConstantSizedStaticType(nil, legacyType, typ.Size)
		}

	case *interpreter.VariableSizedStaticType:
		legacyType := legacyType(typ.Type)
		if legacyType != nil {
			return interpreter.NewVariableSizedStaticType(nil, legacyType)
		}

	case *interpreter.DictionaryStaticType:
		legacyKeyType := legacyType(typ.KeyType)
		legacyValueType := legacyType(typ.ValueType)
		if legacyKeyType != nil && legacyValueType != nil {
			return interpreter.NewDictionaryStaticType(nil, legacyKeyType, legacyValueType)
		}
		if legacyKeyType != nil {
			return interpreter.NewDictionaryStaticType(nil, legacyKeyType, typ.ValueType)
		}
		if legacyValueType != nil {
			return interpreter.NewDictionaryStaticType(nil, typ.KeyType, legacyValueType)
		}

	case *interpreter.OptionalStaticType:
		legacyInnerType := legacyType(typ.Type)
		if legacyInnerType != nil {
			return interpreter.NewOptionalStaticType(nil, legacyInnerType)
		}

	case *interpreter.CapabilityStaticType:
		legacyBorrowType := legacyType(typ.BorrowType)
		if legacyBorrowType != nil {
			return interpreter.NewCapabilityStaticType(nil, legacyBorrowType)
		}

	case *interpreter.ReferenceStaticType:
		legacyReferencedType := legacyType(typ.ReferencedType)
		if legacyReferencedType != nil {
			return interpreter.NewReferenceStaticType(nil, typ.Authorization, legacyReferencedType)
		}
	}

	return nil
}<|MERGE_RESOLUTION|>--- conflicted
+++ resolved
@@ -270,9 +270,15 @@
 		}
 	}
 
-<<<<<<< HEAD
 	for _, migration := range valueMigrations {
-		converted := migration.Migrate(addressPath, value, m.interpreter)
+		converted, err := migration.Migrate(addressPath, value, m.interpreter)
+
+		if err != nil {
+			if reporter != nil {
+				reporter.Error(addressPath, migration.Name(), err)
+			}
+			continue
+		}
 
 		if converted != nil {
 			// Chain the migrations.
@@ -281,35 +287,7 @@
 			newValue = converted
 
 			if reporter != nil {
-				reporter.Report(addressPath, migration.Name())
-=======
-		// The dictionary itself does not have to be replaced
-		return
-	default:
-		// Assumption: all migrations only migrate non-container typed values.
-		for _, migration := range valueMigrations {
-			converted, err := m.migrate(migration, addressPath, value)
-
-			if err != nil {
-				if reporter != nil {
-					reporter.Error(addressPath, migration.Name(), err)
-				}
-				continue
-			}
-
-			if converted != nil {
-				// Chain the migrations.
-				// Probably not needed, because of the assumption above.
-				// i.e: A single non-container value may not get converted from two migrations.
-				// But have it here to be safe.
-				value = converted
-
-				newValue = converted
-
-				if reporter != nil {
-					reporter.Migrated(addressPath, migration.Name())
-				}
->>>>>>> 03ecacaf
+				reporter.Migrated(addressPath, migration.Name())
 			}
 		}
 	}
