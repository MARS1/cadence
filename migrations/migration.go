--- conflicted
+++ resolved
@@ -83,20 +83,7 @@
 ) {
 	accountStorage := NewAccountStorage(m.storage, address)
 
-<<<<<<< HEAD
-	migrateValue := func(
-		value interpreter.Value,
-		address common.Address,
-		domain common.PathDomain,
-		key string,
-	) interpreter.Value {
-		return m.MigrateNestedValue(value, address, domain, key, migrations, reporter)
-	}
-
-	accountStorage.ForEachValue(
-=======
 	accountStorage.MigratePathsInDomains(
->>>>>>> 354550f0
 		m.interpreter,
 		common.AllPathDomains,
 		migratePath,
@@ -109,7 +96,7 @@
 ) PathMigrator {
 	return NewValueConverterPathMigrator(
 		func(addressPath interpreter.AddressPath, value interpreter.Value) interpreter.Value {
-			return m.migrateNestedValue(
+			return m.MigrateNestedValue(
 				addressPath,
 				value,
 				valueMigrations,
@@ -121,12 +108,8 @@
 
 var emptyLocationRange = interpreter.EmptyLocationRange
 
-<<<<<<< HEAD
 func (m *StorageMigration) MigrateNestedValue(
-=======
-func (m *StorageMigration) migrateNestedValue(
 	addressPath interpreter.AddressPath,
->>>>>>> 354550f0
 	value interpreter.Value,
 	valueMigrations []ValueMigration,
 	reporter Reporter,
@@ -134,16 +117,12 @@
 	switch value := value.(type) {
 	case *interpreter.SomeValue:
 		innerValue := value.InnerValue(m.interpreter, emptyLocationRange)
-<<<<<<< HEAD
-		newInnerValue := m.MigrateNestedValue(innerValue, address, domain, key, migrations, reporter)
-=======
-		newInnerValue := m.migrateNestedValue(
+		newInnerValue := m.MigrateNestedValue(
 			addressPath,
 			innerValue,
 			valueMigrations,
 			reporter,
 		)
->>>>>>> 354550f0
 		if newInnerValue != nil {
 			return interpreter.NewSomeValueNonCopying(m.interpreter, newInnerValue)
 		}
@@ -157,16 +136,12 @@
 		count := array.Count()
 		for index := 0; index < count; index++ {
 			element := array.Get(m.interpreter, emptyLocationRange, index)
-<<<<<<< HEAD
-			newElement := m.MigrateNestedValue(element, address, domain, key, migrations, reporter)
-=======
-			newElement := m.migrateNestedValue(
+			newElement := m.MigrateNestedValue(
 				addressPath,
 				element,
 				valueMigrations,
 				reporter,
 			)
->>>>>>> 354550f0
 			if newElement != nil {
 				array.Set(
 					m.interpreter,
@@ -189,24 +164,19 @@
 		})
 
 		for _, fieldName := range fieldNames {
-<<<<<<< HEAD
-			existingValue := composite.GetField(m.interpreter, interpreter.EmptyLocationRange, fieldName)
-
-			migratedValue := m.MigrateNestedValue(existingValue, address, domain, key, migrations, reporter)
-=======
 			existingValue := composite.GetField(
 				m.interpreter,
 				emptyLocationRange,
 				fieldName,
 			)
 
-			migratedValue := m.migrateNestedValue(
+			migratedValue := m.MigrateNestedValue(
 				addressPath,
 				existingValue,
 				valueMigrations,
 				reporter,
 			)
->>>>>>> 354550f0
+
 			if migratedValue == nil {
 				continue
 			}
@@ -246,25 +216,20 @@
 			existingKey := existingKeyAndValue.key
 			existingValue := existingKeyAndValue.value
 
-			newKey := m.migrateNestedValue(
+			newKey := m.MigrateNestedValue(
 				addressPath,
 				existingKey,
 				valueMigrations,
 				reporter,
 			)
 
-			newValue := m.migrateNestedValue(
+			newValue := m.MigrateNestedValue(
 				addressPath,
 				existingValue,
 				valueMigrations,
 				reporter,
 			)
 
-<<<<<<< HEAD
-			newKey := m.MigrateNestedValue(existingKey, address, domain, key, migrations, reporter)
-			newValue := m.MigrateNestedValue(existingValue, address, domain, key, migrations, reporter)
-=======
->>>>>>> 354550f0
 			if newKey == nil && newValue == nil {
 				continue
 			}
@@ -308,9 +273,8 @@
 		}
 	}
 
-<<<<<<< HEAD
-	for _, migration := range migrations {
-		converted := migration.Migrate(value)
+	for _, migration := range valueMigrations {
+		converted := migration.Migrate(addressPath, value, m.interpreter)
 
 		if converted != nil {
 			// Chain the migrations.
@@ -319,35 +283,12 @@
 			newValue = converted
 
 			if reporter != nil {
-				reporter.Report(address, domain, key, migration.Name())
-=======
-		// The dictionary itself does not have to be replaced
-		return
-	default:
-		// Assumption: all migrations only migrate non-container typed values.
-		for _, migration := range valueMigrations {
-			converted := migration.Migrate(addressPath, value, m.interpreter)
-
-			if converted != nil {
-				// Chain the migrations.
-				// Probably not needed, because of the assumption above.
-				// i.e: A single non-container value may not get converted from two migrations.
-				// But have it here to be safe.
-				value = converted
-
-				newValue = converted
-
-				if reporter != nil {
-					reporter.Report(addressPath, migration.Name())
-				}
->>>>>>> 354550f0
-			}
-		}
-	}
-<<<<<<< HEAD
+				reporter.Report(addressPath, migration.Name())
+			}
+		}
+	}
 	return
 
-=======
 }
 
 // legacyKey return the same type with the "old" hash/ID generation algo.
@@ -417,5 +358,4 @@
 	}
 
 	return nil
->>>>>>> 354550f0
 }