--- conflicted
+++ resolved
@@ -21,8 +21,4 @@
 
 package cadence
 
-<<<<<<< HEAD
-const Version = "v0.31.3-attachments-2"
-=======
-const Version = "v0.33.0"
->>>>>>> b64a0891
+const Version = "v0.33.0"