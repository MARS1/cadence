// Code generated by utils/version. DO NOT EDIT.
/*
 * Cadence - The resource-oriented smart contract programming language
 *
 * Copyright 2019-2020 Dapper Labs, Inc.
 *
 * Licensed under the Apache License, Version 2.0 (the "License");
 * you may not use this file except in compliance with the License.
 * You may obtain a copy of the License at
 *
 *   http://www.apache.org/licenses/LICENSE-2.0
 *
 * Unless required by applicable law or agreed to in writing, software
 * distributed under the License is distributed on an "AS IS" BASIS,
 * WITHOUT WARRANTIES OR CONDITIONS OF ANY KIND, either express or implied.
 * See the License for the specific language governing permissions and
 * limitations under the License.
 */

//go:generate go run ./utils/version/main.go

package cadence

<<<<<<< HEAD
const Version = "v0.20.0-beta10"
=======
const Version = "v0.20.2"
>>>>>>> 7118a8d2
<|MERGE_RESOLUTION|>--- conflicted
+++ resolved
@@ -21,8 +21,4 @@
 
 package cadence
 
-<<<<<<< HEAD
-const Version = "v0.20.0-beta10"
-=======
-const Version = "v0.20.2"
->>>>>>> 7118a8d2
+const Version = "v0.20.2"