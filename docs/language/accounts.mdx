--- conflicted
+++ resolved
@@ -29,11 +29,7 @@
       let keys: PublicAccount.Keys
 
       // The public paths associated with this account
-<<<<<<< HEAD
-      let paths: [PublicPath]
-=======
       let publicPaths: [PublicPath]
->>>>>>> dad8e6fe
 
       // Storage operations
 
@@ -99,13 +95,9 @@
       let keys: AuthAccount.Keys
 
       // All the paths associated with this account
-<<<<<<< HEAD
-      let paths: [Path]
-=======
       let publicPaths: [PublicPath]
       let privatePaths: [PrivatePath]
       let storagePaths: [StoragePath]
->>>>>>> dad8e6fe
 
       // Key management
 
