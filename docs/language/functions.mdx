--- conflicted
+++ resolved
@@ -1,609 +1,3 @@
 # This document has been moved to a new location:
 
-<<<<<<< HEAD
-Functions are sequences of statements that perform a specific task.
-Functions have parameters (inputs) and an optional return value (output).
-Functions are typed: the function type consists of the parameter types and the return type.
-
-Functions are values, i.e., they can be assigned to constants and variables,
-and can be passed as arguments to other functions.
-This behavior is often called "first-class functions".
-
-## Function Declarations
-
-Functions can be declared by using the `fun` keyword, followed by the name of the declaration,
- the parameters, the optional return type,
- and the code that should be executed when the function is called.
-
-The parameters need to be enclosed in parentheses.
-The return type, if any, is separated from the parameters by a colon (`:`).
-The function code needs to be enclosed in opening and closing braces.
-
-Each parameter must have a name, which is the name that the argument value
-will be available as within the function.
-
-An additional argument label can be provided to require function calls to use the label
-to provide an argument value for the parameter.
-
-Argument labels make code more explicit and readable.
-For example, they avoid confusion about the order of arguments
-when there are multiple arguments that have the same type.
-
-Argument labels should be named so they make sense from the perspective of the function call.
-
-Argument labels precede the parameter name.
-The special argument label `_` indicates
-that a function call can omit the argument label.
-If no argument label is declared in the function declaration,
-the parameter name is the argument label of the function declaration,
-and function calls must use the parameter name as the argument label.
-
-Each parameter needs to have a type annotation,
-which follows the parameter name after a colon.
-
-Function calls may provide arguments for parameters
-which are subtypes of the parameter types.
-
-There is **no** support for optional parameters,
-i.e. default values for parameters,
-and variadic functions,
-i.e. functions that take an arbitrary amount of arguments.
-
-```cadence
-// Declare a function named `double`, which multiples a number by two.
-//
-// The special argument label _ is specified for the parameter,
-// so no argument label has to be provided in a function call.
-//
-fun double(_ x: Int): Int {
-    return x * 2
-}
-
-// Call the function named `double` with the value 4 for the first parameter.
-//
-// The argument label can be omitted in the function call as the declaration
-// specifies the special argument label _ for the parameter.
-//
-double(2)  // is `4`
-```
-
-It is possible to require argument labels for some parameters,
-and not require argument labels for other parameters.
-
-```cadence
-// Declare a function named `clamp`. The function takes an integer value,
-// the lower limit, and the upper limit. It returns an integer between
-// the lower and upper limit.
-//
-// For the first parameter the special argument label _ is used,
-// so no argument label has to be given for it in a function call.
-//
-// For the second and third parameter no argument label is given,
-// so the parameter names are the argument labels, i.e., the parameter names
-// have to be given as argument labels in a function call.
-//
-fun clamp(_ value: Int, min: Int, max: Int): Int {
-    if value > max {
-        return max
-    }
-
-    if value < min {
-        return min
-    }
-
-    return value
-}
-
-// Declare a constant which has the result of a call to the function
-// named `clamp` as its initial value.
-//
-// For the first argument no label is given, as it is not required by
-// the function declaration (the special argument label `_` is specified).
-//
-// For the second and this argument the labels must be provided,
-// as the function declaration does not specify the special argument label `_`
-// for these two parameters.
-//
-// As the function declaration also does not specify argument labels
-// for these parameters, the parameter names must be used as argument labels.
-//
-let clamped = clamp(123, min: 0, max: 100)
-// `clamped` is `100`
-```
-
-```cadence
-// Declare a function named `send`, which transfers an amount
-// from one account to another.
-//
-// The implementation is omitted for brevity.
-//
-// The first two parameters of the function have the same type, so there is
-// a potential that a function call accidentally provides arguments in
-// the wrong order.
-//
-// While the parameter names `senderAddress` and `receiverAddress`
-// are descriptive inside the function, they might be too verbose
-// to require them as argument labels in function calls.
-//
-// For this reason the shorter argument labels `from` and `to` are specified,
-// which still convey the meaning of the two parameters without being overly
-// verbose.
-//
-// The name of the third parameter, `amount`, is both meaningful inside
-// the function and also in a function call, so no argument label is given,
-// and the parameter name is required as the argument label in a function call.
-//
-fun send(from senderAddress: Address, to receivingAddress: Address, amount: Int) {
-    // The function code is omitted for brevity.
-    // ...
-}
-
-// Declare a constant which refers to the sending account's address.
-//
-// The initial value is omitted for brevity.
-//
-let sender: Address = // ...
-
-// Declare a constant which refers to the receiving account's address.
-//
-// The initial value is omitted for brevity.
-//
-let receiver: Address = // ...
-
-// Call the function named `send`.
-//
-// The function declaration requires argument labels for all parameters,
-// so they need to be provided in the function call.
-//
-// This avoids ambiguity. For example, in some languages (like C) it is
-// a convention to order the parameters so that the receiver occurs first,
-// followed by the sender. In other languages, it is common to have
-// the sender be the first parameter, followed by the receiver.
-//
-// Here, the order is clear – send an amount from an account to another account.
-//
-send(from: sender, to: receiver, amount: 100)
-```
-
-The order of the arguments in a function call must
-match the order of the parameters in the function declaration.
-
-```cadence
-// Declare a function named `test`, which accepts two parameters, named `first` and `second`
-//
-fun test(first: Int, second: Int) {
-    // ...
-}
-
-// Invalid: the arguments are provided in the wrong order,
-// even though the argument labels are provided correctly.
-//
-test(second: 1, first: 2)
-```
-
-Functions can be nested,
-i.e., the code of a function may declare further functions.
-
-```cadence
-// Declare a function which multiplies a number by two, and adds one.
-//
-fun doubleAndAddOne(_ x: Int): Int {
-
-    // Declare a nested function which multiplies a number by two.
-    //
-    fun double(_ x: Int) {
-        return x * 2
-    }
-
-    return double(x) + 1
-}
-
-doubleAndAddOne(2)  // is `5`
-```
-
-Functions do not support overloading.
-
-## Function Expressions
-
-Functions can be also used as expressions.
-The syntax is the same as for function declarations,
-except that function expressions have no name, i.e., they are anonymous.
-
-```cadence
-// Declare a constant named `double`, which has a function as its value.
-//
-// The function multiplies a number by two when it is called.
-//
-// This function's type is `fun (Int): Int`.
-//
-let double =
-    fun (_ x: Int): Int {
-        return x * 2
-    }
-```
-
-## View Functions
-
-Functions can be annotated as `view` to indicate that they do not modify any external state or any account state. 
-A `view` annotation can be added to the beginning of a function declaration or expression like so: 
-
-```cadence
-view pub fun foo(): Void {}
-let x = view fun(): Void {}
-pub struct S {
-    view pub fun foo(): Void {}
-    view init()
-}
-```
-
-All functions that do not have a `view` annotation are considered non-view, 
-and cannot be called inside of `view` contexts, 
-like inside of a `view` function or in a precondition or postcondition. 
-
-Function types can also have `view` annotations, 
-to be placed after the opening parenthesis but before the parameter list. 
-So, for example, these are valid types:
-
-```cadence
-    let f: view fun (Int): Int = ...
-    let h: view fun (): (view fun (): Void) = ...
-```
-
-Any function types without a `view` annotation will be considered non-view. 
-
-Functions are covariant with respect to `view` annotations, 
-so a `view` function is a subtype of an non-view function with the same parameters and return types. 
-So, the following declarations would typecheck:
-
-```cadence
-    let a: view fun (): Void = view fun() {}
-    let b: fun (): Void = view fun() {}
-    let c: fun (): Void = fun() {}
-    let d: fun(view fun(): Void): Void = fun (x: fun(): Void) {} // contravariance
-```
-
-while these would not: 
-
-
-```cadence
-    let x: view fun (): Void = fun() {}
-    let y: fun(fun(): Void): Void = fun(f: view fun(): Void) {} // contravariance
-```
-
-The operations that are not permitted in `view` contexts are: 
-
-* Calling a non-view function (including any functions that modify account state or storage like `save` or `load`)
-* Writing to or modifying any resources
-* Writing to or modifying any references
-* Indexed assignment or writes to any variables not statically knowable to have been defined in the current function's scope, 
-or to any resources or references
-
-So, for example, this code would be allowed:
-
-    ```cadence
-    view fun foo(): Int {
-        let a: [Int] = []
-        a[0] = 3
-        return a.length
-    }
-    ```
-
-    while this would not:
-
-    ```cadence
-    let a: [Int] = []
-    view fun foo(): Int {
-        a[0] = 3
-        return a.length
-    }
-    ```
-
-A caveat to this is that in some cases a non-`view` function that only performs a mutation that would be allowed in a `view` context will be rejected as a limitation of the analysis. 
-In particular, users may encounter this with arrays or dictionaries, where a function like: 
-
-```cadence
-view fun foo(): Int {
-    let a: [Int] = [0]
-    a[0] = 1
-}
-```
-
-is acceptable, because `a` is local to this function, while 
-
-```cadence
-view fun foo(): Int {
-    let a: [Int] = [0]
-    a.append(1)
-}
-```
-
-will be rejected, because `append` is not `view`. 
-
-## Function Calls
-
-Functions can be called (invoked). Function calls
-need to provide exactly as many argument values as the function has parameters.
-
-```cadence
-fun double(_ x: Int): Int {
-    return x * 2
-}
-
-// Valid: the correct amount of arguments is provided.
-//
-double(2)  // is `4`
-
-// Invalid: too many arguments are provided.
-//
-double(2, 3)
-
-// Invalid: too few arguments are provided.
-//
-double()
-```
-
-## Function Types
-
-Function types consist of the function's parameter types
-and the function's return type.
-
-The parameter types need to be enclosed in parentheses,
-followed by a colon (`:`), and end with the return type.
-The whole function type needs to be enclosed in parentheses.
-
-```cadence
-// Declare a function named `add`, with the function type `fun(Int, Int): Int`.
-//
-fun add(a: Int, b: Int): Int {
-    return a + b
-}
-```
-
-```cadence
-// Declare a constant named `add`, with the function type `fun(Int, Int): Int`
-//
-let add: fun(Int, Int): Int =
-    fun (a: Int, b: Int): Int {
-        return a + b
-    }
-```
-
-If the function has no return type, it implicitly has the return type `Void`.
-
-```cadence
-// Declare a constant named `doNothing`, which is a function
-// that takes no parameters and returns nothing.
-//
-let doNothing: fun(): Void =
-    fun () {}
-```
-
-Parentheses also control precedence.
-For example, a function type `fun(Int): fun(): Int` is the type
-for a function which accepts one argument with type `Int`,
-and which returns another function,
-that takes no arguments and returns an `Int`.
-
-The type `[fun(Int): Int; 2]` specifies an array type of two functions,
-which accept one integer and return one integer.
-
-Argument labels are not part of the function type.
-This has the advantage that functions with different argument labels,
-potentially written by different authors are compatible
-as long as the parameter types and the return type match.
-It has the disadvantage that function calls to plain function values,
-cannot accept argument labels.
-
-```cadence
-// Declare a function which takes one argument that has type `Int`.
-// The function has type `fun(Int): Void`.
-//
-fun foo1(x: Int) {}
-
-// Call function `foo1`. This requires an argument label.
-foo1(x: 1)
-
-// Declare another function which takes one argument that has type `Int`.
-// The function also has type `fun(Int): Void`.
-//
-fun foo2(y: Int) {}
-
-// Call function `foo2`. This requires an argument label.
-foo2(y: 2)
-
-// Declare a variable which has type `fun(Int): Void` and use `foo1`
-// as its initial value.
-//
-var someFoo: fun(Int): Void = foo1
-
-// Call the function assigned to variable `someFoo`.
-// This is valid as the function types match.
-// This does neither require nor allow argument labels.
-//
-someFoo(3)
-
-// Assign function `foo2` to variable `someFoo`.
-// This is valid as the function types match.
-//
-someFoo = foo2
-
-// Call the function assigned to variable `someFoo`.
-// This does neither require nor allow argument labels.
-//
-someFoo(4)
-```
-
-## Closures
-
-A function may refer to variables and constants of its outer scopes
-in which it is defined.
-It is called a closure, because
-it is closing over those variables and constants.
-A closure can read from the variables and constants
-and assign to the variables it refers to.
-
-```cadence
-// Declare a function named `makeCounter` which returns a function that
-// each time when called, returns the next integer, starting at 1.
-//
-fun makeCounter(): fun(): Int {
-    var count = 0
-    return fun (): Int {
-        // NOTE: read from and assign to the non-local variable
-        // `count`, which is declared in the outer function.
-        //
-        count = count + 1
-        return count
-    }
-}
-
-let test = makeCounter()
-test()  // is `1`
-test()  // is `2`
-```
-
-## Argument Passing Behavior
-
-When arguments are passed to a function, they are copied.
-Therefore, values that are passed into a function
-are unchanged in the caller's scope when the function returns.
-This behavior is known as
-[call-by-value](https://en.wikipedia.org/w/index.php?title=Evaluation_strategy&oldid=896280571#Call_by_value).
-
-```cadence
-// Declare a function that changes the first two elements
-// of an array of integers.
-//
-fun change(_ numbers: [Int]) {
-    // Change the elements of the passed in array.
-    // The changes are only local, as the array was copied.
-    //
-    numbers[0] = 1
-    numbers[1] = 2
-    // `numbers` is `[1, 2]`
-}
-
-let numbers = [0, 1]
-
-change(numbers)
-// `numbers` is still `[0, 1]`
-```
-
-Parameters are constant, i.e., it is not allowed to assign to them.
-
-```cadence
-fun test(x: Int) {
-    // Invalid: cannot assign to a parameter (constant)
-    //
-    x = 2
-}
-```
-
-## Function Preconditions and Postconditions
-
-Functions may have preconditions and may have postconditions.
-Preconditions and postconditions can be used to restrict the inputs (values for parameters)
-and output (return value) of a function.
-
-Preconditions must be true right before the execution of the function.
-Preconditions are part of the function and introduced by the `pre` keyword,
-followed by the condition block.
-
-Postconditions must be true right after the execution of the function.
-Postconditions are part of the function and introduced by the `post` keyword,
-followed by the condition block.
-Postconditions may only occur after preconditions, if any.
-
-A conditions block consists of one or more conditions.
-Conditions are expressions evaluating to a boolean.
-
-Conditions may be written on separate lines,
-or multiple conditions can be written on the same line,
-separated by a semicolon.
-This syntax follows the syntax for [statements](syntax#semicolons).
-
-Following each condition, an optional description can be provided after a colon.
-The condition description is used as an error message when the condition fails.
-
-In postconditions, the special constant `result` refers to the result of the function.
-
-```cadence
-fun factorial(_ n: Int): Int {
-    pre {
-        // Require the parameter `n` to be greater than or equal to zero.
-        //
-        n >= 0:
-            "factorial is only defined for integers greater than or equal to zero"
-    }
-    post {
-        // Ensure the result will be greater than or equal to 1.
-        //
-        result >= 1:
-            "the result must be greater than or equal to 1"
-    }
-
-    if n < 1 {
-       return 1
-    }
-
-    return n * factorial(n - 1)
-}
-
-factorial(5)  // is `120`
-
-// Run-time error: The given argument does not satisfy
-// the precondition `n >= 0` of the function, the program aborts.
-//
-factorial(-2)
-```
-
-In postconditions, the special function `before` can be used
-to get the value of an expression just before the function is called.
-
-```cadence
-var n = 0
-
-fun incrementN() {
-    post {
-        // Require the new value of `n` to be the old value of `n`, plus one.
-        //
-        n == before(n) + 1:
-            "n must be incremented by 1"
-    }
-
-    n = n + 1
-}
-```
-
-Both preconditions and postconditions are considered [`view` contexts](#view-functions); 
-any operations that are not legal in functions with `view` annotations are also not allowed in conditions. 
-In particular, this means that if you wish to call a function in a condition, that function must be `view`. 
-
-## Functions are Values
-
-Functions are values ("first-class"), so they may be assigned to variables and fields
-or passed to functions as arguments.
-
-
-```cadence
-// Declare a function named `transform` which applies a function to each element
-// of an array of integers and returns a new array of the results.
-//
-pub fun transform(function: fun(Int): Int, integers: [Int]): [Int] {
-    var newIntegers: [Int] = []
-    for integer in integers {
-        newIntegers.append(function(integer))
-    }
-    return newIntegers
-}
-
-pub fun double(_ integer: Int): Int {
-    return integer * 2
-}
-
-let newIntegers = transform(function: double, integers: [1, 2, 3])
-// `newIntegers` is `[2, 4, 6]`
-```
-=======
-https://github.com/onflow/docs/tree/main/docs/cadence/language/functions.mdx
->>>>>>> 326312ca
+https://github.com/onflow/docs/tree/main/docs/cadence/language/functions.mdx