# This document has been moved to a new location:

<<<<<<< HEAD
The Cadence testing framework provides a convenient way to write tests for Cadence programs in Cadence.
This functionality is provided by the built-in `Test` contract.

<Callout type="info">
The testing framework can only be used off-chain, e.g. by using the [Flow CLI](https://developers.flow.com/tools/flow-cli).
</Callout>

Tests must be written in the form of a Cadence script.
A test script may contain testing functions that starts with the `test` prefix,
a `setup` function that will always run before the tests,
and a `tearDown` function that will always run at the end of all test cases.
Both `setup` and `tearDown` functions are optional.

```cadence
// A `setup` function that will always run before the rest of the methods.
// Can be used to initialize things that would be used across the test cases.
// e.g: initialling a blockchain backend, initializing a contract, etc.  
pub fun setup() {
}

// Test functions start with the 'test' prefix.
pub fun testSomething() {
}

pub fun testAnotherThing() {
}

pub fun testMoreThings() {
}

// A `tearDown` function that will always run at the end of all test cases.
// e.g: Can be used to stop the blockchain back-end used for tests, etc. or any cleanup.
pub fun tearDown() {
}
```
## Test Standard Library

The testing framework can be used by importing the built-in `Test` contract:

```cadence
import Test
```

## Assertion

### assert

```cadence
fun assert(_ condition: Bool, message: String)
```

Fails a test-case if the given condition is false, and reports a message which explains how the condition is false.

The message argument is optional.

### fail

```cadence
fun fail(message: String)
```
Immediately fails a test-case, with a message explaining the reason to fail the test.

The message argument is optional.

### expect

The `expect` function tests a value against a matcher (see [matchers](#matchers) section), and fails the test if it's not a match.

```cadence
fun expect(_ value: AnyStruct, _ matcher: Matcher)
```

## Matchers

A matcher is an object that consists of a test function and associated utility functionality.

```cadence
pub struct Matcher {

    pub let test: fun(AnyStruct): Bool

    pub init(test: fun(AnyStruct): Bool) {
        self.test = test
    }

    /// Combine this matcher with the given matcher.
    /// Returns a new matcher that succeeds if this and the given matcher succeed.
    ///
    pub fun and(_ other: Matcher): Matcher {
        return Matcher(test: fun (value: AnyStruct): Bool {
            return self.test(value) && other.test(value)
        })
    }

    /// Combine this matcher with the given matcher.
    /// Returns a new matcher that succeeds if this or the given matcher succeeds.
    ///
    pub fun or(_ other: Matcher): Matcher {
        return Matcher(test: fun (value: AnyStruct): Bool {
            return self.test(value) || other.test(value)
        })
    }
}
```

The `test` function defines the evaluation criteria for a value, and returns a boolean indicating whether the value
conforms to the test criteria defined in the function.

The `and` and `or` functions can be used to combine this matcher with another matcher to produce a new matcher with
multiple testing criteria.
The `and` method returns a new matcher that succeeds if both this and the given matcher are succeeded.
The `or` method returns a new matcher that succeeds if at-least this or the given matcher is succeeded.

A matcher that accepts a generic-typed test function can be constructed using the `newMatcher` function.

```cadence
fun newMatcher<T: AnyStruct>(_ test: fun(T): Bool): Test.Matcher
```

The type parameter `T` is bound to `AnyStruct` type. It is also optional.

For example, a matcher that checks whether a given integer value is negative can be defined as follows:

```cadence
let isNegative = Test.newMatcher(fun (_ value: Int): Bool {
    return value < 0
})

// Use `expect` function to test a value against the matcher.
Test.expect(-15, isNegative)
```

### Built-in matcher functions

The `Test` contract provides some built-in matcher functions for convenience.

- `fun equal(_ value: AnyStruct): Matcher`

  Returns a matcher that succeeds if the tested value is equal to the given value.
  Accepts an `AnyStruct` value.


## Blockchain

A blockchain is an environment to which transactions can be submitted to, and against which scripts can be run.
It imitates the behavior of a real network, for testing.

```cadence
/// Blockchain emulates a real network.
///
pub struct Blockchain {

    pub let backend: AnyStruct{BlockchainBackend}

    init(backend: AnyStruct{BlockchainBackend}) {
        self.backend = backend
    }

    /// Executes a script and returns the script return value and the status.
    /// `returnValue` field of the result will be `nil` if the script failed.
    ///
    pub fun executeScript(_ script: String, _ arguments: [AnyStruct]): ScriptResult {
        return self.backend.executeScript(script, arguments)
    }

    /// Creates a signer account by submitting an account creation transaction.
    /// The transaction is paid by the service account.
    /// The returned account can be used to sign and authorize transactions.
    ///
    pub fun createAccount(): Account {
        return self.backend.createAccount()
    }

    /// Add a transaction to the current block.
    ///
    pub fun addTransaction(_ tx: Transaction) {
        self.backend.addTransaction(tx)
    }

    /// Executes the next transaction in the block, if any.
    /// Returns the result of the transaction, or nil if no transaction was scheduled.
    ///
    pub fun executeNextTransaction(): TransactionResult? {
        return self.backend.executeNextTransaction()
    }

    /// Commit the current block.
    /// Committing will fail if there are un-executed transactions in the block.
    ///
    pub fun commitBlock() {
        self.backend.commitBlock()
    }

    /// Executes a given transaction and commit the current block.
    ///
    pub fun executeTransaction(_ tx: Transaction): TransactionResult {
        self.addTransaction(tx)
        let txResult = self.executeNextTransaction()!
        self.commitBlock()
        return txResult
    }

    /// Executes a given set of transactions and commit the current block.
    ///
    pub fun executeTransactions(_ transactions: [Transaction]): [TransactionResult] {
        for tx in transactions {
            self.addTransaction(tx)
        }

        let results: [TransactionResult] = []
        for tx in transactions {
            let txResult = self.executeNextTransaction()!
            results.append(txResult)
        }

        self.commitBlock()
        return results
    }

    /// Deploys a given contract, and initilizes it with the arguments.
    ///
    pub fun deployContract(
        name: String,
        code: String,
        account: Account,
        arguments: [AnyStruct]
    ): Error? {
        return self.backend.deployContract(
            name: name,
            code: code,
            account: account,
            arguments: arguments
        )
    }
}
```

The `BlockchainBackend` provides the actual functionality of the blockchain.

```cadence
/// BlockchainBackend is the interface to be implemented by the backend providers.
///
pub struct interface BlockchainBackend {

    pub fun executeScript(_ script: String, _ arguments: [AnyStruct]): ScriptResult

    pub fun createAccount(): Account

    pub fun addTransaction(_ tx: Transaction)

    pub fun executeNextTransaction(): TransactionResult?

    pub fun commitBlock()

    pub fun deployContract(
        name: String,
        code: String,
        account: Account,
        arguments: [AnyStruct]
    ): Error?
}
```

### Creating a blockchain

A new blockchain instance can be created using the `newEmulatorBlockchain` method.
It returns a `Blockchain` which is backed by a new [Flow Emulator](https://developers.flow.com/tools/emulator) instance.

```cadence
let blockchain = Test.newEmulatorBlockchain()
```

### Creating accounts

It may be necessary to create accounts during tests for various reasons, such as for deploying contracts, signing transactions, etc.
An account can be created using the `createAccount` function.

```cadence
let acct = blockchain.createAccount()
```

The returned account consist of the `address` of the account, and a `publicKey` associated with it.

```cadence
/// Account represents info about the account created on the blockchain.
///
pub struct Account {
    pub let address: Address
    pub let publicKey: PublicKey

    init(address: Address, publicKey: PublicKey) {
        self.address = address
        self.publicKey = publicKey
    }
}
```

### Executing scripts

Scripts can be run with the `executeScript` function, which returns a `ScriptResult`.
The function takes script-code as the first argument, and the script-arguments as an array as the second argument.

```cadence
let result = blockchain.executeScript("pub fun main(a: String) {}", ["hello"])
```

The script result consists of the `status` of the script execution, and a `returnValue` if the script execution was
successful, or an `error` otherwise (see [errors](#errors) section for more details on errors).

```cadence
/// The result of a script execution.
///
pub struct ScriptResult {
    pub let status: ResultStatus
    pub let returnValue: AnyStruct?
    pub let error: Error?

    init(status: ResultStatus, returnValue: AnyStruct?, error: Error?) {
        self.status = status
        self.returnValue = returnValue
        self.error = error
    }
}
```

### Executing transactions

A transaction must be created with the transaction code, a list of authorizes,
a list of signers that would sign the transaction, and the transaction arguments.

```cadence
/// Transaction that can be submitted and executed on the blockchain.
///
pub struct Transaction {
    pub let code: String
    pub let authorizers: [Address]
    pub let signers: [Account]
    pub let arguments: [AnyStruct]

    init(code: String, authorizers: [Address], signers: [Account], arguments: [AnyStruct]) {
        self.code = code
        self.authorizers = authorizers
        self.signers = signers
        self.arguments = arguments
    }
}
```

The number of authorizers must match the number of `AuthAccount` arguments in the `prepare` block of the transaction.

```cadence
let tx = Test.Transaction(
    code: "transaction { prepare(acct: AuthAccount) {} execute{} }",
    authorizers: [account.address],
    signers: [account],
    arguments: [],
)
```

There are two ways to execute the created transaction.
- Executing the transaction immediately
  ```cadence
  let result = blockchain.executeTransaction(tx)
  ```
  This may fail if the current block contains transactions that have not being executed yet.


- Adding the transaction to the current block, and executing it later.
  ```cadence
  // Add to the current block
  blockchain.addTransaction(tx)

  // Execute the next transaction in the block
  let result = blockchain.executeNextTransaction()
  ```

The result of a transaction consists of the status of the execution, and an `Error` if the transaction failed.

```cadence
/// The result of a transaction execution.
///
pub struct TransactionResult {
    pub let status: ResultStatus
    pub let error: Error?

    init(status: ResultStatus, error: Error) {
        self.status = status
        self.error = error
    }
 }
```

### Commit block

`commitBlock` block will commit the current block, and will fail if there are any un-executed transactions in the block.

```cadence
blockchain.commitBlock()
```

### Deploying contracts

A contract can be deployed using the `deployContract` function of the `Blockchain`.

```cadence
let contractCode = "pub contract Foo{ pub let msg: String;   init(_ msg: String){ self.msg = msg }   pub fun sayHello(): String { return self.msg } }"

let err = blockchain.deployContract(
    name: "Foo",
    code: contractCode,
    account: account,
    arguments: ["hello from args"],
)
```

An `Error` is returned if the contract deployment fails. Otherwise, a `nil` is returned.

### Configuring import addresses

A common pattern in Cadence projects is to define the imports as file locations and specify the addresses
corresponding to each network in the [Flow CLI configuration file](https://developers.flow.com/tools/flow-cli/configuration#contracts).
When writing tests for a such project, it may also require to specify the addresses to be used during the tests as well.
However, during tests, since accounts are created dynamically and the addresses are also generated dynamically,
specifying the addresses statically in a configuration file is not an option.

Hence, the test framework provides a way to specify the addresses using the
`useConfiguration(_ configuration: Test.Configuration)` function in `Blockchain`.

The `Configuration` struct consists of a mapping of import locations to their addresses.

```cadence
/// Configuration to be used by the blockchain.
/// Can be used to set the address mapping.
///
pub struct Configuration {
    pub let addresses: {String: Address}

    init(addresses: {String: Address}) {
        self.addresses = addresses
    }
}
```

<Callout type="info">
The `Blockchain.useConfiguration` is a run-time alternative for
[statically defining contract addresses in the flow.json config file](https://developers.flow.com/tools/flow-cli/configuration#advanced-format).
</Callout>

The configurations can be specified during the test setup as a best-practice.

e.g: Assume running a script that imports `FooContract` and `BarContract`.
The import locations for the two contracts can be specified using the two placeholders `"FooContract"` and
`"BarContract"`. These placeholders can be any unique strings.

```cadence
import FooContract from "FooContract"
import BarContract from "BarContract"

pub fun main() {
    // do something
}
```
Then, before executing the script, the address mapping can be specified as follows:
```cadence
pub var blockchain = Test.newEmulatorBlockchain()
pub var accounts: [Test.Account] = []

pub fun setup() {
    // Create accounts in the blockchain.

    let acct1 = blockchain.createAccount()
    accounts.append(acct1)

    let acct2 = blockchain.createAccount()
    accounts.append(acct2)

    // Set the configuration with the addresses.
    // They keys of the mapping should be the placeholders used in the imports.

    blockchain.useConfiguration(Test.Configuration({
        "FooContract": acct1.address,
        "BarContract": acct2.address
    }))
}
```

The subsequent operations on the blockchain (e.g: contract deployment, script/transaction execution) will resolve the
import locations to the provided addresses.

### Errors

An `Error` maybe returned when an operation (such as executing a script, executing a transaction, etc.) is failed.
Contains a message indicating why the operation failed.

```cadence
// Error is returned if something has gone wrong.
//
pub struct Error {
    pub let message: String

    init(_ message: String) {
        self.message = message
    }
}
```

An `Error` may typically be handled by failing the test case or by panicking (which will result in failing the test).

```cadence
let err: Error? = ...

if let err = err {
    panic(err.message)
}
```

## Reading from files

Writing tests often require constructing source-code of contracts/transactions/scripts in the test script.
Testing framework provides a convenient way to load programs from a local file, without having to manually construct
them within the test script.

```cadence
let contractCode = Test.readFile("./sample/contracts/FooContract.cdc")
```

`readFile` returns the content of the file as a string.
=======
https://github.com/onflow/docs/tree/main/docs/cadence/testing-framework.mdx
>>>>>>> 326312ca
<|MERGE_RESOLUTION|>--- conflicted
+++ resolved
@@ -1,533 +1,3 @@
 # This document has been moved to a new location:
 
-<<<<<<< HEAD
-The Cadence testing framework provides a convenient way to write tests for Cadence programs in Cadence.
-This functionality is provided by the built-in `Test` contract.
-
-<Callout type="info">
-The testing framework can only be used off-chain, e.g. by using the [Flow CLI](https://developers.flow.com/tools/flow-cli).
-</Callout>
-
-Tests must be written in the form of a Cadence script.
-A test script may contain testing functions that starts with the `test` prefix,
-a `setup` function that will always run before the tests,
-and a `tearDown` function that will always run at the end of all test cases.
-Both `setup` and `tearDown` functions are optional.
-
-```cadence
-// A `setup` function that will always run before the rest of the methods.
-// Can be used to initialize things that would be used across the test cases.
-// e.g: initialling a blockchain backend, initializing a contract, etc.  
-pub fun setup() {
-}
-
-// Test functions start with the 'test' prefix.
-pub fun testSomething() {
-}
-
-pub fun testAnotherThing() {
-}
-
-pub fun testMoreThings() {
-}
-
-// A `tearDown` function that will always run at the end of all test cases.
-// e.g: Can be used to stop the blockchain back-end used for tests, etc. or any cleanup.
-pub fun tearDown() {
-}
-```
-## Test Standard Library
-
-The testing framework can be used by importing the built-in `Test` contract:
-
-```cadence
-import Test
-```
-
-## Assertion
-
-### assert
-
-```cadence
-fun assert(_ condition: Bool, message: String)
-```
-
-Fails a test-case if the given condition is false, and reports a message which explains how the condition is false.
-
-The message argument is optional.
-
-### fail
-
-```cadence
-fun fail(message: String)
-```
-Immediately fails a test-case, with a message explaining the reason to fail the test.
-
-The message argument is optional.
-
-### expect
-
-The `expect` function tests a value against a matcher (see [matchers](#matchers) section), and fails the test if it's not a match.
-
-```cadence
-fun expect(_ value: AnyStruct, _ matcher: Matcher)
-```
-
-## Matchers
-
-A matcher is an object that consists of a test function and associated utility functionality.
-
-```cadence
-pub struct Matcher {
-
-    pub let test: fun(AnyStruct): Bool
-
-    pub init(test: fun(AnyStruct): Bool) {
-        self.test = test
-    }
-
-    /// Combine this matcher with the given matcher.
-    /// Returns a new matcher that succeeds if this and the given matcher succeed.
-    ///
-    pub fun and(_ other: Matcher): Matcher {
-        return Matcher(test: fun (value: AnyStruct): Bool {
-            return self.test(value) && other.test(value)
-        })
-    }
-
-    /// Combine this matcher with the given matcher.
-    /// Returns a new matcher that succeeds if this or the given matcher succeeds.
-    ///
-    pub fun or(_ other: Matcher): Matcher {
-        return Matcher(test: fun (value: AnyStruct): Bool {
-            return self.test(value) || other.test(value)
-        })
-    }
-}
-```
-
-The `test` function defines the evaluation criteria for a value, and returns a boolean indicating whether the value
-conforms to the test criteria defined in the function.
-
-The `and` and `or` functions can be used to combine this matcher with another matcher to produce a new matcher with
-multiple testing criteria.
-The `and` method returns a new matcher that succeeds if both this and the given matcher are succeeded.
-The `or` method returns a new matcher that succeeds if at-least this or the given matcher is succeeded.
-
-A matcher that accepts a generic-typed test function can be constructed using the `newMatcher` function.
-
-```cadence
-fun newMatcher<T: AnyStruct>(_ test: fun(T): Bool): Test.Matcher
-```
-
-The type parameter `T` is bound to `AnyStruct` type. It is also optional.
-
-For example, a matcher that checks whether a given integer value is negative can be defined as follows:
-
-```cadence
-let isNegative = Test.newMatcher(fun (_ value: Int): Bool {
-    return value < 0
-})
-
-// Use `expect` function to test a value against the matcher.
-Test.expect(-15, isNegative)
-```
-
-### Built-in matcher functions
-
-The `Test` contract provides some built-in matcher functions for convenience.
-
-- `fun equal(_ value: AnyStruct): Matcher`
-
-  Returns a matcher that succeeds if the tested value is equal to the given value.
-  Accepts an `AnyStruct` value.
-
-
-## Blockchain
-
-A blockchain is an environment to which transactions can be submitted to, and against which scripts can be run.
-It imitates the behavior of a real network, for testing.
-
-```cadence
-/// Blockchain emulates a real network.
-///
-pub struct Blockchain {
-
-    pub let backend: AnyStruct{BlockchainBackend}
-
-    init(backend: AnyStruct{BlockchainBackend}) {
-        self.backend = backend
-    }
-
-    /// Executes a script and returns the script return value and the status.
-    /// `returnValue` field of the result will be `nil` if the script failed.
-    ///
-    pub fun executeScript(_ script: String, _ arguments: [AnyStruct]): ScriptResult {
-        return self.backend.executeScript(script, arguments)
-    }
-
-    /// Creates a signer account by submitting an account creation transaction.
-    /// The transaction is paid by the service account.
-    /// The returned account can be used to sign and authorize transactions.
-    ///
-    pub fun createAccount(): Account {
-        return self.backend.createAccount()
-    }
-
-    /// Add a transaction to the current block.
-    ///
-    pub fun addTransaction(_ tx: Transaction) {
-        self.backend.addTransaction(tx)
-    }
-
-    /// Executes the next transaction in the block, if any.
-    /// Returns the result of the transaction, or nil if no transaction was scheduled.
-    ///
-    pub fun executeNextTransaction(): TransactionResult? {
-        return self.backend.executeNextTransaction()
-    }
-
-    /// Commit the current block.
-    /// Committing will fail if there are un-executed transactions in the block.
-    ///
-    pub fun commitBlock() {
-        self.backend.commitBlock()
-    }
-
-    /// Executes a given transaction and commit the current block.
-    ///
-    pub fun executeTransaction(_ tx: Transaction): TransactionResult {
-        self.addTransaction(tx)
-        let txResult = self.executeNextTransaction()!
-        self.commitBlock()
-        return txResult
-    }
-
-    /// Executes a given set of transactions and commit the current block.
-    ///
-    pub fun executeTransactions(_ transactions: [Transaction]): [TransactionResult] {
-        for tx in transactions {
-            self.addTransaction(tx)
-        }
-
-        let results: [TransactionResult] = []
-        for tx in transactions {
-            let txResult = self.executeNextTransaction()!
-            results.append(txResult)
-        }
-
-        self.commitBlock()
-        return results
-    }
-
-    /// Deploys a given contract, and initilizes it with the arguments.
-    ///
-    pub fun deployContract(
-        name: String,
-        code: String,
-        account: Account,
-        arguments: [AnyStruct]
-    ): Error? {
-        return self.backend.deployContract(
-            name: name,
-            code: code,
-            account: account,
-            arguments: arguments
-        )
-    }
-}
-```
-
-The `BlockchainBackend` provides the actual functionality of the blockchain.
-
-```cadence
-/// BlockchainBackend is the interface to be implemented by the backend providers.
-///
-pub struct interface BlockchainBackend {
-
-    pub fun executeScript(_ script: String, _ arguments: [AnyStruct]): ScriptResult
-
-    pub fun createAccount(): Account
-
-    pub fun addTransaction(_ tx: Transaction)
-
-    pub fun executeNextTransaction(): TransactionResult?
-
-    pub fun commitBlock()
-
-    pub fun deployContract(
-        name: String,
-        code: String,
-        account: Account,
-        arguments: [AnyStruct]
-    ): Error?
-}
-```
-
-### Creating a blockchain
-
-A new blockchain instance can be created using the `newEmulatorBlockchain` method.
-It returns a `Blockchain` which is backed by a new [Flow Emulator](https://developers.flow.com/tools/emulator) instance.
-
-```cadence
-let blockchain = Test.newEmulatorBlockchain()
-```
-
-### Creating accounts
-
-It may be necessary to create accounts during tests for various reasons, such as for deploying contracts, signing transactions, etc.
-An account can be created using the `createAccount` function.
-
-```cadence
-let acct = blockchain.createAccount()
-```
-
-The returned account consist of the `address` of the account, and a `publicKey` associated with it.
-
-```cadence
-/// Account represents info about the account created on the blockchain.
-///
-pub struct Account {
-    pub let address: Address
-    pub let publicKey: PublicKey
-
-    init(address: Address, publicKey: PublicKey) {
-        self.address = address
-        self.publicKey = publicKey
-    }
-}
-```
-
-### Executing scripts
-
-Scripts can be run with the `executeScript` function, which returns a `ScriptResult`.
-The function takes script-code as the first argument, and the script-arguments as an array as the second argument.
-
-```cadence
-let result = blockchain.executeScript("pub fun main(a: String) {}", ["hello"])
-```
-
-The script result consists of the `status` of the script execution, and a `returnValue` if the script execution was
-successful, or an `error` otherwise (see [errors](#errors) section for more details on errors).
-
-```cadence
-/// The result of a script execution.
-///
-pub struct ScriptResult {
-    pub let status: ResultStatus
-    pub let returnValue: AnyStruct?
-    pub let error: Error?
-
-    init(status: ResultStatus, returnValue: AnyStruct?, error: Error?) {
-        self.status = status
-        self.returnValue = returnValue
-        self.error = error
-    }
-}
-```
-
-### Executing transactions
-
-A transaction must be created with the transaction code, a list of authorizes,
-a list of signers that would sign the transaction, and the transaction arguments.
-
-```cadence
-/// Transaction that can be submitted and executed on the blockchain.
-///
-pub struct Transaction {
-    pub let code: String
-    pub let authorizers: [Address]
-    pub let signers: [Account]
-    pub let arguments: [AnyStruct]
-
-    init(code: String, authorizers: [Address], signers: [Account], arguments: [AnyStruct]) {
-        self.code = code
-        self.authorizers = authorizers
-        self.signers = signers
-        self.arguments = arguments
-    }
-}
-```
-
-The number of authorizers must match the number of `AuthAccount` arguments in the `prepare` block of the transaction.
-
-```cadence
-let tx = Test.Transaction(
-    code: "transaction { prepare(acct: AuthAccount) {} execute{} }",
-    authorizers: [account.address],
-    signers: [account],
-    arguments: [],
-)
-```
-
-There are two ways to execute the created transaction.
-- Executing the transaction immediately
-  ```cadence
-  let result = blockchain.executeTransaction(tx)
-  ```
-  This may fail if the current block contains transactions that have not being executed yet.
-
-
-- Adding the transaction to the current block, and executing it later.
-  ```cadence
-  // Add to the current block
-  blockchain.addTransaction(tx)
-
-  // Execute the next transaction in the block
-  let result = blockchain.executeNextTransaction()
-  ```
-
-The result of a transaction consists of the status of the execution, and an `Error` if the transaction failed.
-
-```cadence
-/// The result of a transaction execution.
-///
-pub struct TransactionResult {
-    pub let status: ResultStatus
-    pub let error: Error?
-
-    init(status: ResultStatus, error: Error) {
-        self.status = status
-        self.error = error
-    }
- }
-```
-
-### Commit block
-
-`commitBlock` block will commit the current block, and will fail if there are any un-executed transactions in the block.
-
-```cadence
-blockchain.commitBlock()
-```
-
-### Deploying contracts
-
-A contract can be deployed using the `deployContract` function of the `Blockchain`.
-
-```cadence
-let contractCode = "pub contract Foo{ pub let msg: String;   init(_ msg: String){ self.msg = msg }   pub fun sayHello(): String { return self.msg } }"
-
-let err = blockchain.deployContract(
-    name: "Foo",
-    code: contractCode,
-    account: account,
-    arguments: ["hello from args"],
-)
-```
-
-An `Error` is returned if the contract deployment fails. Otherwise, a `nil` is returned.
-
-### Configuring import addresses
-
-A common pattern in Cadence projects is to define the imports as file locations and specify the addresses
-corresponding to each network in the [Flow CLI configuration file](https://developers.flow.com/tools/flow-cli/configuration#contracts).
-When writing tests for a such project, it may also require to specify the addresses to be used during the tests as well.
-However, during tests, since accounts are created dynamically and the addresses are also generated dynamically,
-specifying the addresses statically in a configuration file is not an option.
-
-Hence, the test framework provides a way to specify the addresses using the
-`useConfiguration(_ configuration: Test.Configuration)` function in `Blockchain`.
-
-The `Configuration` struct consists of a mapping of import locations to their addresses.
-
-```cadence
-/// Configuration to be used by the blockchain.
-/// Can be used to set the address mapping.
-///
-pub struct Configuration {
-    pub let addresses: {String: Address}
-
-    init(addresses: {String: Address}) {
-        self.addresses = addresses
-    }
-}
-```
-
-<Callout type="info">
-The `Blockchain.useConfiguration` is a run-time alternative for
-[statically defining contract addresses in the flow.json config file](https://developers.flow.com/tools/flow-cli/configuration#advanced-format).
-</Callout>
-
-The configurations can be specified during the test setup as a best-practice.
-
-e.g: Assume running a script that imports `FooContract` and `BarContract`.
-The import locations for the two contracts can be specified using the two placeholders `"FooContract"` and
-`"BarContract"`. These placeholders can be any unique strings.
-
-```cadence
-import FooContract from "FooContract"
-import BarContract from "BarContract"
-
-pub fun main() {
-    // do something
-}
-```
-Then, before executing the script, the address mapping can be specified as follows:
-```cadence
-pub var blockchain = Test.newEmulatorBlockchain()
-pub var accounts: [Test.Account] = []
-
-pub fun setup() {
-    // Create accounts in the blockchain.
-
-    let acct1 = blockchain.createAccount()
-    accounts.append(acct1)
-
-    let acct2 = blockchain.createAccount()
-    accounts.append(acct2)
-
-    // Set the configuration with the addresses.
-    // They keys of the mapping should be the placeholders used in the imports.
-
-    blockchain.useConfiguration(Test.Configuration({
-        "FooContract": acct1.address,
-        "BarContract": acct2.address
-    }))
-}
-```
-
-The subsequent operations on the blockchain (e.g: contract deployment, script/transaction execution) will resolve the
-import locations to the provided addresses.
-
-### Errors
-
-An `Error` maybe returned when an operation (such as executing a script, executing a transaction, etc.) is failed.
-Contains a message indicating why the operation failed.
-
-```cadence
-// Error is returned if something has gone wrong.
-//
-pub struct Error {
-    pub let message: String
-
-    init(_ message: String) {
-        self.message = message
-    }
-}
-```
-
-An `Error` may typically be handled by failing the test case or by panicking (which will result in failing the test).
-
-```cadence
-let err: Error? = ...
-
-if let err = err {
-    panic(err.message)
-}
-```
-
-## Reading from files
-
-Writing tests often require constructing source-code of contracts/transactions/scripts in the test script.
-Testing framework provides a convenient way to load programs from a local file, without having to manually construct
-them within the test script.
-
-```cadence
-let contractCode = Test.readFile("./sample/contracts/FooContract.cdc")
-```
-
-`readFile` returns the content of the file as a string.
-=======
-https://github.com/onflow/docs/tree/main/docs/cadence/testing-framework.mdx
->>>>>>> 326312ca
+https://github.com/onflow/docs/tree/main/docs/cadence/testing-framework.mdx