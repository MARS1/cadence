--- conflicted
+++ resolved
@@ -2071,7 +2071,7 @@
 	return v.Fields
 }
 
-<<<<<<< HEAD
+
 // InclusiveRange
 
 type InclusiveRange struct {
@@ -2158,84 +2158,6 @@
 	)
 }
 
-// PathLink
-
-type PathLink struct {
-	TargetPath Path
-	// TODO: a future version might want to export the whole type
-	BorrowType string
-}
-
-var _ Value = PathLink{}
-
-func NewPathLink(targetPath Path, borrowType string) PathLink {
-	return PathLink{
-		TargetPath: targetPath,
-		BorrowType: borrowType,
-	}
-}
-
-func NewMeteredPathLink(gauge common.MemoryGauge, targetPath Path, borrowType string) PathLink {
-	common.UseMemory(gauge, common.CadencePathLinkValueMemoryUsage)
-	return NewPathLink(targetPath, borrowType)
-}
-
-func (PathLink) isValue() {}
-
-func (v PathLink) Type() Type {
-	return nil
-}
-
-func (v PathLink) MeteredType(_ common.MemoryGauge) Type {
-	return v.Type()
-}
-
-func (v PathLink) ToGoValue() any {
-	return nil
-}
-
-func (v PathLink) String() string {
-	return format.PathLink(
-		v.BorrowType,
-		v.TargetPath.String(),
-	)
-}
-
-// AccountLink
-
-type AccountLink struct{}
-
-var _ Value = AccountLink{}
-
-func NewAccountLink() AccountLink {
-	return AccountLink{}
-}
-
-func NewMeteredAccountLink(gauge common.MemoryGauge) AccountLink {
-	common.UseMemory(gauge, common.CadenceAccountLinkValueMemoryUsage)
-	return NewAccountLink()
-}
-
-func (AccountLink) isValue() {}
-
-func (v AccountLink) Type() Type {
-	return nil
-}
-
-func (v AccountLink) MeteredType(_ common.MemoryGauge) Type {
-	return v.Type()
-}
-
-func (v AccountLink) ToGoValue() any {
-	return nil
-}
-
-func (v AccountLink) String() string {
-	return format.AccountLink
-}
-
-=======
->>>>>>> 32ddd355
 // Path
 
 type Path struct {
