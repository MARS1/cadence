/*
 * Cadence - The resource-oriented smart contract programming language
 *
 * Copyright Dapper Labs, Inc.
 *
 * Licensed under the Apache License, Version 2.0 (the "License");
 * you may not use this file except in compliance with the License.
 * You may obtain a copy of the License at
 *
 *   http://www.apache.org/licenses/LICENSE-2.0
 *
 * Unless required by applicable law or agreed to in writing, software
 * distributed under the License is distributed on an "AS IS" BASIS,
 * WITHOUT WARRANTIES OR CONDITIONS OF ANY KIND, either express or implied.
 * See the License for the specific language governing permissions and
 * limitations under the License.
 */

package ccf

import (
	"sort"

	"github.com/onflow/cadence"
)

type compositeTypes struct {
	ids           ccfTypeIDByCadenceType
	abstractTypes map[string]bool
	types         []cadence.Type
}

// compositeTypesFromValue returns all composite/interface types for value v.
// Returned types are sorted unique list of static and runtime composite/interface types.
// NOTE: nested composite/interface types are included in the returned types.
func compositeTypesFromValue(v cadence.Value) ([]cadence.Type, ccfTypeIDByCadenceType) {
	ct := &compositeTypes{
		ids:           make(ccfTypeIDByCadenceType),
		abstractTypes: make(map[string]bool),
		types:         make([]cadence.Type, 0, 1),
	}

	// Traverse v to get all unique:
	// - static composite types
	// - static interface types
	// - runtime composite types
	// - runtime interface types
	ct.traverseValue(v)

	if len(ct.ids) < 2 {
		// No need to reassign ccf id, nor sort types.
		return ct.types, ct.ids
	}

	// Sort Cadence types by Cadence type ID.
	sort.Sort(bytewiseCadenceTypeInPlaceSorter(ct.types))

	// Assign sorted array index as local ccf ID.
	for i, typ := range ct.types {
		ct.ids[typ.ID()] = ccfTypeID(i)
	}

	return ct.types, ct.ids
}

func (ct *compositeTypes) traverseValue(v cadence.Value) {

	if v == nil {
		return
	}

	// Traverse type for composite/interface types.
	checkRuntimeType := ct.traverseType(v.Type())

	if !checkRuntimeType {
		// Return without traversing value for runtime types.
		return
	}

	// Traverse v's elements for runtime types.
	// Note: don't need to traverse fields of cadence.Enum
	// because enum's field is an integer subtype.
	switch v := v.(type) {

	case cadence.Optional:
		ct.traverseValue(v.Value)

	case cadence.Array:
		for _, element := range v.Values {
			ct.traverseValue(element)
		}

	case cadence.Dictionary:
		for _, pair := range v.Pairs {
			ct.traverseValue(pair.Key)
			ct.traverseValue(pair.Value)
		}

	case cadence.Struct:
		for _, field := range v.Fields {
			ct.traverseValue(field)
		}

	case cadence.Resource:
		for _, field := range v.Fields {
			ct.traverseValue(field)
		}

	case cadence.Event:
		for _, field := range v.Fields {
			ct.traverseValue(field)
		}

	case cadence.Contract:
		for _, field := range v.Fields {
			ct.traverseValue(field)
		}

	}
}

// traverseType traverses cadence type typ to find composite/interface types and
// returns true if typ contains any abstract type and runtime type needs to be checked.
// It recurisvely traverse cadence.Type if the type contains other cadence.Type,
// such as OptionalType.
// Runtime needs to be checked when typ contains any abstract type.
func (ct *compositeTypes) traverseType(typ cadence.Type) (checkRuntimeType bool) {
	switch typ := typ.(type) {

	case *cadence.OptionalType:
		return ct.traverseType(typ.Type)

	case cadence.ArrayType:
		return ct.traverseType(typ.Element())

	case *cadence.DictionaryType:
		checkKeyRuntimeType := ct.traverseType(typ.KeyType)
		checkValueRuntimeType := ct.traverseType(typ.ElementType)
		return checkKeyRuntimeType || checkValueRuntimeType

	case *cadence.CapabilityType:
		return ct.traverseType(typ.BorrowType)

	case *cadence.ReferenceType:
		return ct.traverseType(typ.Type)

	case *cadence.IntersectionType:
		check := false
		for _, typ := range typ.Types {
			checkTyp := ct.traverseType(typ)
			check = check || checkTyp
		}
		return check

	case cadence.CompositeType: // struct, resource, event, contract, enum
		newType := ct.add(typ)
		if !newType {
			return ct.abstractTypes[typ.ID()]
		}

		check := false
		fields := typ.CompositeFields()
		for _, field := range fields {
			checkField := ct.traverseType(field.Type)
			check = check || checkField
		}

		// Don't need to traverse initializers because
		// they are not encoded and their types aren't needed.

		ct.abstractTypes[typ.ID()] = check

		return check

	case cadence.InterfaceType: // struct interface, resource interface, contract interface
		ct.add(typ)
		// Don't need to traverse fields or initializers because
		// they are not encoded and their types aren't needed.

		// Return true to check runtime type.
		return true

	case cadence.BytesType,
		*cadence.FunctionType:
		// TODO: Maybe there are more types that we can skip checking runtime type for composite type.

		return false
	}

	switch typ {
	case cadence.VoidType,
		cadence.BoolType,
		cadence.NeverType,
		cadence.CharacterType,
		cadence.StringType,
		cadence.AddressType,
		cadence.IntType,
		cadence.Int8Type,
		cadence.Int16Type,
		cadence.Int32Type,
		cadence.Int64Type,
		cadence.Int128Type,
		cadence.Int256Type,
		cadence.UIntType,
		cadence.UInt8Type,
		cadence.UInt16Type,
		cadence.UInt32Type,
		cadence.UInt64Type,
		cadence.UInt128Type,
		cadence.UInt256Type,
		cadence.Word8Type,
		cadence.Word16Type,
		cadence.Word32Type,
		cadence.Word64Type,
		cadence.Word128Type,
		cadence.Word256Type,
		cadence.Fix64Type,
		cadence.UFix64Type,
		cadence.PathType,
		cadence.StoragePathType,
		cadence.PublicPathType,
		cadence.PrivatePathType,
		cadence.MetaType,
		cadence.NumberType,
		cadence.SignedNumberType,
		cadence.IntegerType,
		cadence.SignedIntegerType,
		cadence.FixedSizeUnsignedIntegerType,
		cadence.FixedPointType,
<<<<<<< HEAD
		cadence.SignedFixedPointType,
		*cadence.InclusiveRangeType:
=======
		cadence.SignedFixedPointType:

>>>>>>> 32ddd355
		// TODO: Maybe there are more types that we can skip checking runtime type for composite type.

		return false
	}

	return true
}

func (ct *compositeTypes) add(t cadence.Type) bool {
	cadenceTypeID := t.ID()
	if _, ok := ct.ids[cadenceTypeID]; ok {
		return false
	}
	ct.ids[cadenceTypeID] = 0
	ct.types = append(ct.types, t)
	return true
}<|MERGE_RESOLUTION|>--- conflicted
+++ resolved
@@ -181,7 +181,8 @@
 		return true
 
 	case cadence.BytesType,
-		*cadence.FunctionType:
+		*cadence.FunctionType,
+		*cadence.InclusiveRangeType:
 		// TODO: Maybe there are more types that we can skip checking runtime type for composite type.
 
 		return false
@@ -227,13 +228,8 @@
 		cadence.SignedIntegerType,
 		cadence.FixedSizeUnsignedIntegerType,
 		cadence.FixedPointType,
-<<<<<<< HEAD
-		cadence.SignedFixedPointType,
-		*cadence.InclusiveRangeType:
-=======
 		cadence.SignedFixedPointType:
 
->>>>>>> 32ddd355
 		// TODO: Maybe there are more types that we can skip checking runtime type for composite type.
 
 		return false
