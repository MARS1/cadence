--- conflicted
+++ resolved
@@ -171,15 +171,9 @@
 	Kind      string    `json:"kind"`
 }
 
-<<<<<<< HEAD
-type jsonInclusiveRangeType struct {
-	ElementType jsonValue `json:"element"`
-	Kind        string    `json:"kind"`
-=======
 type jsonAuthorization struct {
 	Kind         string            `json:"kind"`
 	Entitlements []jsonNominalType `json:"entitlements"`
->>>>>>> 32ddd355
 }
 
 type jsonReferenceType struct {
@@ -228,52 +222,12 @@
 	FunctionType jsonValue `json:"functionType"`
 }
 
+type jsonInclusiveRangeType struct {
+	ElementType jsonValue `json:"element"`
+	Kind        string    `json:"kind"`
+}
+
 const (
-<<<<<<< HEAD
-	voidTypeStr           = "Void"
-	optionalTypeStr       = "Optional"
-	boolTypeStr           = "Bool"
-	characterTypeStr      = "Character"
-	stringTypeStr         = "String"
-	addressTypeStr        = "Address"
-	intTypeStr            = "Int"
-	int8TypeStr           = "Int8"
-	int16TypeStr          = "Int16"
-	int32TypeStr          = "Int32"
-	int64TypeStr          = "Int64"
-	int128TypeStr         = "Int128"
-	int256TypeStr         = "Int256"
-	uintTypeStr           = "UInt"
-	uint8TypeStr          = "UInt8"
-	uint16TypeStr         = "UInt16"
-	uint32TypeStr         = "UInt32"
-	uint64TypeStr         = "UInt64"
-	uint128TypeStr        = "UInt128"
-	uint256TypeStr        = "UInt256"
-	word8TypeStr          = "Word8"
-	word16TypeStr         = "Word16"
-	word32TypeStr         = "Word32"
-	word64TypeStr         = "Word64"
-	word128TypeStr        = "Word128"
-	word256TypeStr        = "Word256"
-	fix64TypeStr          = "Fix64"
-	ufix64TypeStr         = "UFix64"
-	arrayTypeStr          = "Array"
-	dictionaryTypeStr     = "Dictionary"
-	structTypeStr         = "Struct"
-	resourceTypeStr       = "Resource"
-	attachmentTypeStr     = "Attachment"
-	eventTypeStr          = "Event"
-	contractTypeStr       = "Contract"
-	inclusiveRangeTypeStr = "InclusiveRange"
-	linkTypeStr           = "Link"
-	accountLinkTypeStr    = "AccountLink"
-	pathTypeStr           = "Path"
-	typeTypeStr           = "Type"
-	capabilityTypeStr     = "Capability"
-	enumTypeStr           = "Enum"
-	functionTypeStr       = "Function"
-=======
 	voidTypeStr       = "Void"
 	optionalTypeStr   = "Optional"
 	boolTypeStr       = "Bool"
@@ -314,7 +268,7 @@
 	capabilityTypeStr = "Capability"
 	enumTypeStr       = "Enum"
 	functionTypeStr   = "Function"
->>>>>>> 32ddd355
+	inclusiveRangeTypeStr = "InclusiveRange"
 )
 
 // Prepare traverses the object graph of the provided value and constructs
