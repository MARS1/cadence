/*
 * Cadence - The resource-oriented smart contract programming language
 *
 * Copyright Dapper Labs, Inc.
 *
 * Licensed under the Apache License, Version 2.0 (the "License");
 * you may not use this file except in compliance with the License.
 * You may obtain a copy of the License at
 *
 *   http://www.apache.org/licenses/LICENSE-2.0
 *
 * Unless required by applicable law or agreed to in writing, software
 * distributed under the License is distributed on an "AS IS" BASIS,
 * WITHOUT WARRANTIES OR CONDITIONS OF ANY KIND, either express or implied.
 * See the License for the specific language governing permissions and
 * limitations under the License.
 */

package json

import (
	"bytes"
	"encoding/json"
	"fmt"
	"io"
	"math/big"
	goRuntime "runtime"
	"strconv"
	"strings"

	"github.com/onflow/cadence"
	"github.com/onflow/cadence/runtime/common"
	"github.com/onflow/cadence/runtime/sema"
)

// An Encoder converts Cadence values into JSON-encoded bytes.
type Encoder struct {
	enc *json.Encoder
}

// Encode returns the JSON-encoded representation of the given value.
//
// This function returns an error if the Cadence value cannot be represented as JSON.
func Encode(value cadence.Value) ([]byte, error) {
	var w bytes.Buffer
	enc := NewEncoder(&w)

	err := enc.Encode(value)
	if err != nil {
		return nil, err
	}

	return w.Bytes(), nil
}

// MustEncode returns the JSON-encoded representation of the given value, or panics
// if the value cannot be represented as JSON.
func MustEncode(value cadence.Value) []byte {
	b, err := Encode(value)
	if err != nil {
		panic(err)
	}
	return b
}

// NewEncoder initializes an Encoder that will write JSON-encoded bytes to the
// given io.Writer.
func NewEncoder(w io.Writer) *Encoder {
	return &Encoder{enc: json.NewEncoder(w)}
}

// Encode writes the JSON-encoded representation of the given value to this
// encoder's io.Writer.
//
// This function returns an error if the given value's type is not supported
// by this encoder.
func (e *Encoder) Encode(value cadence.Value) (err error) {
	// capture panics that occur during struct preparation
	defer func() {
		if r := recover(); r != nil {
			// don't recover Go errors
			goErr, ok := r.(goRuntime.Error)
			if ok {
				panic(goErr)
			}

			panicErr, isError := r.(error)
			if !isError {
				panic(r)
			}

			err = fmt.Errorf("failed to encode value: %w", panicErr)
		}
	}()

	preparedValue := Prepare(value)

	return e.enc.Encode(&preparedValue)
}

// JSON struct definitions

type jsonValue any

type jsonValueObject struct {
	Value jsonValue `json:"value"`
	Type  string    `json:"type"`
}

type jsonEmptyValueObject struct {
	Type string `json:"type"`
}

type jsonDictionaryItem struct {
	Key   jsonValue `json:"key"`
	Value jsonValue `json:"value"`
}

type jsonCompositeValue struct {
	ID     string               `json:"id"`
	Fields []jsonCompositeField `json:"fields"`
}

type jsonCompositeField struct {
	Value jsonValue `json:"value"`
	Name  string    `json:"name"`
}

type jsonPathLinkValue struct {
	TargetPath jsonValue `json:"targetPath"`
	BorrowType string    `json:"borrowType"`
}

type jsonPathValue struct {
	Domain     string `json:"domain"`
	Identifier string `json:"identifier"`
}

type jsonFieldType struct {
	Type jsonValue `json:"type"`
	Id   string    `json:"id"`
}

type jsonNominalType struct {
	Type         jsonValue             `json:"type"`
	Kind         string                `json:"kind"`
	TypeID       string                `json:"typeID"`
	Fields       []jsonFieldType       `json:"fields"`
	Initializers [][]jsonParameterType `json:"initializers"`
}

type jsonSimpleType struct {
	Kind string `json:"kind"`
}

type jsonUnaryType struct {
	Type jsonValue `json:"type"`
	Kind string    `json:"kind"`
}

type jsonConstantSizedArrayType struct {
	Type jsonValue `json:"type"`
	Kind string    `json:"kind"`
	Size uint      `json:"size"`
}

type jsonDictionaryType struct {
	KeyType   jsonValue `json:"key"`
	ValueType jsonValue `json:"value"`
	Kind      string    `json:"kind"`
}

type jsonAuthorization struct {
	Kind         string            `json:"kind"`
	Entitlements []jsonNominalType `json:"entitlements"`
}

type jsonReferenceType struct {
	Type          jsonValue         `json:"type"`
	Kind          string            `json:"kind"`
	Authorization jsonAuthorization `json:"authorization"`
}

<<<<<<< HEAD
type jsonIntersectionType struct {
	Kind  string      `json:"kind"`
	Type  jsonValue   `json:"type"`
	Types []jsonValue `json:"types"`
=======
type jsonRestrictedType struct {
	Kind         string      `json:"kind"`
	TypeID       string      `json:"typeID"`
	Type         jsonValue   `json:"type"`
	Restrictions []jsonValue `json:"restrictions"`
>>>>>>> b1e6d380
}

type jsonTypeParameter struct {
	Name      string    `json:"name"`
	TypeBound jsonValue `json:"typeBound"`
}

type jsonParameterType struct {
	Type  jsonValue `json:"type"`
	Label string    `json:"label"`
	Id    string    `json:"id"`
}

type jsonFunctionType struct {
	Kind           string              `json:"kind"`
	TypeID         string              `json:"typeID"`
	TypeParameters []jsonTypeParameter `json:"typeParameters"`
	Parameters     []jsonParameterType `json:"parameters"`
	Return         jsonValue           `json:"return"`
	Purity         string              `json:"purity"`
}

type jsonTypeValue struct {
	StaticType jsonValue `json:"staticType"`
}

type jsonPathCapabilityValue struct {
	Path       jsonValue `json:"path"`
	BorrowType jsonValue `json:"borrowType"`
	Address    string    `json:"address"`
}

type jsonIDCapabilityValue struct {
	BorrowType jsonValue `json:"borrowType"`
	Address    string    `json:"address"`
	ID         string    `json:"id"`
}

type jsonFunctionValue struct {
	FunctionType jsonValue `json:"functionType"`
}

const (
	voidTypeStr        = "Void"
	optionalTypeStr    = "Optional"
	boolTypeStr        = "Bool"
	characterTypeStr   = "Character"
	stringTypeStr      = "String"
	addressTypeStr     = "Address"
	intTypeStr         = "Int"
	int8TypeStr        = "Int8"
	int16TypeStr       = "Int16"
	int32TypeStr       = "Int32"
	int64TypeStr       = "Int64"
	int128TypeStr      = "Int128"
	int256TypeStr      = "Int256"
	uintTypeStr        = "UInt"
	uint8TypeStr       = "UInt8"
	uint16TypeStr      = "UInt16"
	uint32TypeStr      = "UInt32"
	uint64TypeStr      = "UInt64"
	uint128TypeStr     = "UInt128"
	uint256TypeStr     = "UInt256"
	word8TypeStr       = "Word8"
	word16TypeStr      = "Word16"
	word32TypeStr      = "Word32"
	word64TypeStr      = "Word64"
	word128TypeStr     = "Word128"
	word256TypeStr     = "Word256"
	fix64TypeStr       = "Fix64"
	ufix64TypeStr      = "UFix64"
	arrayTypeStr       = "Array"
	dictionaryTypeStr  = "Dictionary"
	structTypeStr      = "Struct"
	resourceTypeStr    = "Resource"
	attachmentTypeStr  = "Attachment"
	eventTypeStr       = "Event"
	contractTypeStr    = "Contract"
	linkTypeStr        = "Link"
	accountLinkTypeStr = "AccountLink"
	pathTypeStr        = "Path"
	typeTypeStr        = "Type"
	capabilityTypeStr  = "Capability"
	enumTypeStr        = "Enum"
	functionTypeStr    = "Function"
)

// Prepare traverses the object graph of the provided value and constructs
// a struct representation that can be marshalled to JSON.
func Prepare(v cadence.Value) jsonValue {
	switch v := v.(type) {
	case cadence.Void:
		return prepareVoid()
	case cadence.Optional:
		return prepareOptional(v)
	case cadence.Bool:
		return prepareBool(v)
	case cadence.Character:
		return prepareCharacter(v)
	case cadence.String:
		return prepareString(v)
	case cadence.Address:
		return prepareAddress(v)
	case cadence.Int:
		return prepareInt(v)
	case cadence.Int8:
		return prepareInt8(v)
	case cadence.Int16:
		return prepareInt16(v)
	case cadence.Int32:
		return prepareInt32(v)
	case cadence.Int64:
		return prepareInt64(v)
	case cadence.Int128:
		return prepareInt128(v)
	case cadence.Int256:
		return prepareInt256(v)
	case cadence.UInt:
		return prepareUInt(v)
	case cadence.UInt8:
		return prepareUInt8(v)
	case cadence.UInt16:
		return prepareUInt16(v)
	case cadence.UInt32:
		return prepareUInt32(v)
	case cadence.UInt64:
		return prepareUInt64(v)
	case cadence.UInt128:
		return prepareUInt128(v)
	case cadence.UInt256:
		return prepareUInt256(v)
	case cadence.Word8:
		return prepareWord8(v)
	case cadence.Word16:
		return prepareWord16(v)
	case cadence.Word32:
		return prepareWord32(v)
	case cadence.Word64:
		return prepareWord64(v)
	case cadence.Word128:
		return prepareWord128(v)
	case cadence.Word256:
		return prepareWord256(v)
	case cadence.Fix64:
		return prepareFix64(v)
	case cadence.UFix64:
		return prepareUFix64(v)
	case cadence.Array:
		return prepareArray(v)
	case cadence.Dictionary:
		return prepareDictionary(v)
	case cadence.Struct:
		return prepareStruct(v)
	case cadence.Resource:
		return prepareResource(v)
	case cadence.Event:
		return prepareEvent(v)
	case cadence.Contract:
		return prepareContract(v)
	case cadence.PathLink:
		return preparePathLink(v)
	case cadence.AccountLink:
		return prepareAccountLink()
	case cadence.Path:
		return preparePath(v)
	case cadence.TypeValue:
		return prepareTypeValue(v)
	case cadence.PathCapability:
		return preparePathCapability(v)
	case cadence.IDCapability:
		return prepareIDCapability(v)
	case cadence.Enum:
		return prepareEnum(v)
	case cadence.Attachment:
		return prepareAttachment(v)
	case cadence.Function:
		return prepareFunction(v)
	case nil:
		return nil
	default:
		panic(fmt.Errorf("unsupported value: %T, %v", v, v))
	}
}

func prepareVoid() jsonValue {
	return jsonEmptyValueObject{Type: voidTypeStr}
}

func prepareOptional(v cadence.Optional) jsonValue {
	var value any

	if v.Value != nil {
		value = Prepare(v.Value)
	}

	return jsonValueObject{
		Type:  optionalTypeStr,
		Value: value,
	}
}

func prepareBool(v cadence.Bool) jsonValue {
	return jsonValueObject{
		Type:  boolTypeStr,
		Value: v,
	}
}

func prepareCharacter(v cadence.Character) jsonValue {
	return jsonValueObject{
		Type:  characterTypeStr,
		Value: v,
	}
}

func prepareString(v cadence.String) jsonValue {
	return jsonValueObject{
		Type:  stringTypeStr,
		Value: v,
	}
}

func prepareAddress(v cadence.Address) jsonValue {
	return jsonValueObject{
		Type:  addressTypeStr,
		Value: encodeBytes(v.Bytes()),
	}
}

func prepareInt(v cadence.Int) jsonValue {
	return jsonValueObject{
		Type:  intTypeStr,
		Value: encodeBig(v.Big()),
	}
}

func prepareInt8(v cadence.Int8) jsonValue {
	return jsonValueObject{
		Type:  int8TypeStr,
		Value: encodeInt(int64(v)),
	}
}

func prepareInt16(v cadence.Int16) jsonValue {
	return jsonValueObject{
		Type:  int16TypeStr,
		Value: encodeInt(int64(v)),
	}
}

func prepareInt32(v cadence.Int32) jsonValue {
	return jsonValueObject{
		Type:  int32TypeStr,
		Value: encodeInt(int64(v)),
	}
}

func prepareInt64(v cadence.Int64) jsonValue {
	return jsonValueObject{
		Type:  int64TypeStr,
		Value: encodeInt(int64(v)),
	}
}

func prepareInt128(v cadence.Int128) jsonValue {
	return jsonValueObject{
		Type:  int128TypeStr,
		Value: encodeBig(v.Big()),
	}
}

func prepareInt256(v cadence.Int256) jsonValue {
	return jsonValueObject{
		Type:  int256TypeStr,
		Value: encodeBig(v.Big()),
	}
}

func prepareUInt(v cadence.UInt) jsonValue {
	return jsonValueObject{
		Type:  uintTypeStr,
		Value: encodeBig(v.Big()),
	}
}

func prepareUInt8(v cadence.UInt8) jsonValue {
	return jsonValueObject{
		Type:  uint8TypeStr,
		Value: encodeUInt(uint64(v)),
	}
}

func prepareUInt16(v cadence.UInt16) jsonValue {
	return jsonValueObject{
		Type:  uint16TypeStr,
		Value: encodeUInt(uint64(v)),
	}
}

func prepareUInt32(v cadence.UInt32) jsonValue {
	return jsonValueObject{
		Type:  uint32TypeStr,
		Value: encodeUInt(uint64(v)),
	}
}

func prepareUInt64(v cadence.UInt64) jsonValue {
	return jsonValueObject{
		Type:  uint64TypeStr,
		Value: encodeUInt(uint64(v)),
	}
}

func prepareUInt128(v cadence.UInt128) jsonValue {
	return jsonValueObject{
		Type:  uint128TypeStr,
		Value: encodeBig(v.Big()),
	}
}

func prepareUInt256(v cadence.UInt256) jsonValue {
	return jsonValueObject{
		Type:  uint256TypeStr,
		Value: encodeBig(v.Big()),
	}
}

func prepareWord8(v cadence.Word8) jsonValue {
	return jsonValueObject{
		Type:  word8TypeStr,
		Value: encodeUInt(uint64(v)),
	}
}

func prepareWord16(v cadence.Word16) jsonValue {
	return jsonValueObject{
		Type:  word16TypeStr,
		Value: encodeUInt(uint64(v)),
	}
}

func prepareWord32(v cadence.Word32) jsonValue {
	return jsonValueObject{
		Type:  word32TypeStr,
		Value: encodeUInt(uint64(v)),
	}
}

func prepareWord64(v cadence.Word64) jsonValue {
	return jsonValueObject{
		Type:  word64TypeStr,
		Value: encodeUInt(uint64(v)),
	}
}

func prepareWord128(v cadence.Word128) jsonValue {
	return jsonValueObject{
		Type:  word128TypeStr,
		Value: encodeBig(v.Big()),
	}
}

func prepareWord256(v cadence.Word256) jsonValue {
	return jsonValueObject{
		Type:  word256TypeStr,
		Value: encodeBig(v.Big()),
	}
}

func prepareFix64(v cadence.Fix64) jsonValue {
	return jsonValueObject{
		Type:  fix64TypeStr,
		Value: encodeFix64(int64(v)),
	}
}

func prepareUFix64(v cadence.UFix64) jsonValue {
	return jsonValueObject{
		Type:  ufix64TypeStr,
		Value: encodeUFix64(uint64(v)),
	}
}

func prepareArray(v cadence.Array) jsonValue {
	values := make([]jsonValue, len(v.Values))

	for i, value := range v.Values {
		values[i] = Prepare(value)
	}

	return jsonValueObject{
		Type:  arrayTypeStr,
		Value: values,
	}
}

func prepareDictionary(v cadence.Dictionary) jsonValue {
	items := make([]jsonDictionaryItem, len(v.Pairs))

	for i, pair := range v.Pairs {
		items[i] = jsonDictionaryItem{
			Key:   Prepare(pair.Key),
			Value: Prepare(pair.Value),
		}
	}

	return jsonValueObject{
		Type:  dictionaryTypeStr,
		Value: items,
	}
}

func prepareStruct(v cadence.Struct) jsonValue {
	return prepareComposite(structTypeStr, v.StructType.ID(), v.StructType.Fields, v.Fields)
}

func prepareResource(v cadence.Resource) jsonValue {
	return prepareComposite(resourceTypeStr, v.ResourceType.ID(), v.ResourceType.Fields, v.Fields)
}

func prepareEvent(v cadence.Event) jsonValue {
	return prepareComposite(eventTypeStr, v.EventType.ID(), v.EventType.Fields, v.Fields)
}

func prepareContract(v cadence.Contract) jsonValue {
	return prepareComposite(contractTypeStr, v.ContractType.ID(), v.ContractType.Fields, v.Fields)
}

func prepareEnum(v cadence.Enum) jsonValue {
	return prepareComposite(enumTypeStr, v.EnumType.ID(), v.EnumType.Fields, v.Fields)
}

func prepareAttachment(v cadence.Attachment) jsonValue {
	return prepareComposite(attachmentTypeStr, v.AttachmentType.ID(), v.AttachmentType.Fields, v.Fields)
}

func prepareComposite(kind, id string, fieldTypes []cadence.Field, fields []cadence.Value) jsonValue {
	// Ensure there are _at least _ as many field values as field types.
	// There might be more field values in the case of attachments.
	if len(fields) < len(fieldTypes) {
		panic(fmt.Errorf(
			"%s field count (%d) does not match declared type (%d)",
			kind,
			len(fields),
			len(fieldTypes),
		))
	}

	compositeFields := make([]jsonCompositeField, len(fields))

	for i, value := range fields {
		var name string
		// Provide the field name, if the field type is available.
		// In the case of attachments, they are provided as field values,
		// but there is no corresponding field type.
		if i < len(fieldTypes) {
			fieldType := fieldTypes[i]
			name = fieldType.Identifier
		}

		compositeFields[i] = jsonCompositeField{
			Name:  name,
			Value: Prepare(value),
		}
	}

	return jsonValueObject{
		Type: kind,
		Value: jsonCompositeValue{
			ID:     id,
			Fields: compositeFields,
		},
	}
}

func prepareAuthorization(auth cadence.Authorization) jsonAuthorization {
	var kind string
	var entitlements []jsonNominalType
	switch auth := auth.(type) {
	case cadence.Unauthorized:
		kind = "Unauthorized"
	case cadence.EntitlementMapAuthorization:
		kind = "EntitlementMapAuthorization"
		entitlements = []jsonNominalType{
			{
				Kind:   "EntitlementMap",
				TypeID: string(auth.TypeID),
			},
		}
	case cadence.EntitlementSetAuthorization:
		for _, entitlement := range auth.Entitlements {
			entitlements = append(entitlements, jsonNominalType{
				Kind:   "Entitlement",
				TypeID: string(entitlement),
			})
		}
		switch auth.Kind {
		case cadence.Conjunction:
			kind = "EntitlementConjunctionSet"
		case cadence.Disjunction:
			kind = "EntitlementDisjunctionSet"
		}
	}
	return jsonAuthorization{
		Kind:         kind,
		Entitlements: entitlements,
	}
}

func preparePathLink(x cadence.PathLink) jsonValue {
	return jsonValueObject{
		Type: linkTypeStr,
		Value: jsonPathLinkValue{
			TargetPath: preparePath(x.TargetPath),
			BorrowType: x.BorrowType,
		},
	}
}

func prepareAccountLink() jsonValue {
	return jsonEmptyValueObject{
		Type: accountLinkTypeStr,
	}
}

func preparePath(x cadence.Path) jsonValue {
	return jsonValueObject{
		Type: pathTypeStr,
		Value: jsonPathValue{
			Domain:     x.Domain.Identifier(),
			Identifier: x.Identifier,
		},
	}
}

func prepareTypeParameter(typeParameter cadence.TypeParameter, results typePreparationResults) jsonTypeParameter {
	typeBound := typeParameter.TypeBound
	var preparedTypeBound jsonValue
	if typeBound != nil {
		preparedTypeBound = prepareType(typeBound, results)
	}
	return jsonTypeParameter{
		Name:      typeParameter.Name,
		TypeBound: preparedTypeBound,
	}
}

func prepareParameter(parameterType cadence.Parameter, results typePreparationResults) jsonParameterType {
	return jsonParameterType{
		Label: parameterType.Label,
		Id:    parameterType.Identifier,
		Type:  prepareType(parameterType.Type, results),
	}
}

func prepareFieldType(fieldType cadence.Field, results typePreparationResults) jsonFieldType {
	return jsonFieldType{
		Id:   fieldType.Identifier,
		Type: prepareType(fieldType.Type, results),
	}
}

func prepareFields(fieldTypes []cadence.Field, results typePreparationResults) []jsonFieldType {
	fields := make([]jsonFieldType, len(fieldTypes))
	for i, fieldType := range fieldTypes {
		fields[i] = prepareFieldType(fieldType, results)
	}
	return fields
}

func prepareTypeParameters(typeParameters []cadence.TypeParameter, results typePreparationResults) []jsonTypeParameter {
	result := make([]jsonTypeParameter, len(typeParameters))
	for i, typeParameter := range typeParameters {
		result[i] = prepareTypeParameter(typeParameter, results)
	}
	return result
}

func prepareParameters(parameters []cadence.Parameter, results typePreparationResults) []jsonParameterType {
	result := make([]jsonParameterType, len(parameters))
	for i, param := range parameters {
		result[i] = prepareParameter(param, results)
	}
	return result
}

func prepareInitializers(initializers [][]cadence.Parameter, results typePreparationResults) [][]jsonParameterType {
	result := make([][]jsonParameterType, len(initializers))
	for i, params := range initializers {
		result[i] = prepareParameters(params, results)
	}
	return result
}

func prepareType(typ cadence.Type, results typePreparationResults) jsonValue {

	var supportedRecursiveType bool
	switch typ.(type) {
	case cadence.CompositeType, cadence.InterfaceType:
		supportedRecursiveType = true
	}

	if _, ok := results[typ]; ok {
		if !supportedRecursiveType {
			panic(fmt.Errorf("failed to prepare type: unsupported recursive type: %T", typ))
		}

		return typ.ID()
	}

	if supportedRecursiveType {
		results[typ] = struct{}{}
	}

	switch typ := typ.(type) {
	case cadence.AnyType,
		cadence.AnyStructType,
		cadence.AnyStructAttachmentType,
		cadence.AnyResourceType,
		cadence.AnyResourceAttachmentType,
		cadence.AddressType,
		cadence.MetaType,
		cadence.VoidType,
		cadence.NeverType,
		cadence.BoolType,
		cadence.StringType,
		cadence.CharacterType,
		cadence.BytesType,
		cadence.NumberType,
		cadence.SignedNumberType,
		cadence.IntegerType,
		cadence.SignedIntegerType,
		cadence.FixedPointType,
		cadence.SignedFixedPointType,
		cadence.IntType,
		cadence.Int8Type,
		cadence.Int16Type,
		cadence.Int32Type,
		cadence.Int64Type,
		cadence.Int128Type,
		cadence.Int256Type,
		cadence.UIntType,
		cadence.UInt8Type,
		cadence.UInt16Type,
		cadence.UInt32Type,
		cadence.UInt64Type,
		cadence.UInt128Type,
		cadence.UInt256Type,
		cadence.Word8Type,
		cadence.Word16Type,
		cadence.Word32Type,
		cadence.Word64Type,
		cadence.Word128Type,
		cadence.Word256Type,
		cadence.Fix64Type,
		cadence.UFix64Type,
		cadence.BlockType,
		cadence.PathType,
		cadence.CapabilityPathType,
		cadence.StoragePathType,
		cadence.PublicPathType,
		cadence.PrivatePathType,
		cadence.AccountKeyType,
		cadence.AuthAccountContractsType,
		cadence.AuthAccountKeysType,
		cadence.AuthAccountType,
		cadence.PublicAccountContractsType,
		cadence.PublicAccountKeysType,
		cadence.PublicAccountType,
		cadence.DeployedContractType:
		return jsonSimpleType{
			Kind: typ.ID(),
		}
	case *cadence.OptionalType:
		return jsonUnaryType{
			Kind: "Optional",
			Type: prepareType(typ.Type, results),
		}
	case *cadence.VariableSizedArrayType:
		return jsonUnaryType{
			Kind: "VariableSizedArray",
			Type: prepareType(typ.ElementType, results),
		}
	case *cadence.ConstantSizedArrayType:
		return jsonConstantSizedArrayType{
			Kind: "ConstantSizedArray",
			Type: prepareType(typ.ElementType, results),
			Size: typ.Size,
		}
	case *cadence.DictionaryType:
		return jsonDictionaryType{
			Kind:      "Dictionary",
			KeyType:   prepareType(typ.KeyType, results),
			ValueType: prepareType(typ.ElementType, results),
		}
	case *cadence.StructType:
		return jsonNominalType{
			Kind:         "Struct",
			Type:         "",
			TypeID:       typeId(typ.Location, typ.QualifiedIdentifier),
			Fields:       prepareFields(typ.Fields, results),
			Initializers: prepareInitializers(typ.Initializers, results),
		}
	case *cadence.ResourceType:
		return jsonNominalType{
			Kind:         "Resource",
			Type:         "",
			TypeID:       typeId(typ.Location, typ.QualifiedIdentifier),
			Fields:       prepareFields(typ.Fields, results),
			Initializers: prepareInitializers(typ.Initializers, results),
		}
	case *cadence.EventType:
		return jsonNominalType{
			Kind:         "Event",
			Type:         "",
			TypeID:       typeId(typ.Location, typ.QualifiedIdentifier),
			Fields:       prepareFields(typ.Fields, results),
			Initializers: [][]jsonParameterType{prepareParameters(typ.Initializer, results)},
		}
	case *cadence.ContractType:
		return jsonNominalType{
			Kind:         "Contract",
			Type:         "",
			TypeID:       typeId(typ.Location, typ.QualifiedIdentifier),
			Fields:       prepareFields(typ.Fields, results),
			Initializers: prepareInitializers(typ.Initializers, results),
		}
	case *cadence.StructInterfaceType:
		return jsonNominalType{
			Kind:         "StructInterface",
			Type:         "",
			TypeID:       typeId(typ.Location, typ.QualifiedIdentifier),
			Fields:       prepareFields(typ.Fields, results),
			Initializers: prepareInitializers(typ.Initializers, results),
		}
	case *cadence.ResourceInterfaceType:
		return jsonNominalType{
			Kind:         "ResourceInterface",
			Type:         "",
			TypeID:       typeId(typ.Location, typ.QualifiedIdentifier),
			Fields:       prepareFields(typ.Fields, results),
			Initializers: prepareInitializers(typ.Initializers, results),
		}
	case *cadence.ContractInterfaceType:
		return jsonNominalType{
			Kind:         "ContractInterface",
			Type:         "",
			TypeID:       typeId(typ.Location, typ.QualifiedIdentifier),
			Fields:       prepareFields(typ.Fields, results),
			Initializers: prepareInitializers(typ.Initializers, results),
		}
	case *cadence.FunctionType:
		typeJson := jsonFunctionType{
			Kind:           "Function",
			TypeID:         typ.ID(),
			TypeParameters: prepareTypeParameters(typ.TypeParameters, results),
			Parameters:     prepareParameters(typ.Parameters, results),
			Return:         prepareType(typ.ReturnType, results),
		}
		if typ.Purity == cadence.FunctionPurityView {
			typeJson.Purity = "view"
		}
		return typeJson
	case *cadence.ReferenceType:
		return jsonReferenceType{
			Kind:          "Reference",
			Authorization: prepareAuthorization(typ.Authorization),
			Type:          prepareType(typ.Type, results),
		}
	case *cadence.IntersectionType:
		types := make([]jsonValue, len(typ.Types))
		for i, typ := range typ.Types {
			types[i] = prepareType(typ, results)
		}
<<<<<<< HEAD
		return jsonIntersectionType{
			Kind:  "Intersection",
			Type:  prepareType(typ.Type, results),
			Types: types,
=======
		return jsonRestrictedType{
			Kind:         "Restriction",
			TypeID:       typ.ID(),
			Type:         prepareType(typ.Type, results),
			Restrictions: restrictions,
>>>>>>> b1e6d380
		}
	case *cadence.CapabilityType:
		return jsonUnaryType{
			Kind: "Capability",
			Type: prepareType(typ.BorrowType, results),
		}
	case *cadence.EnumType:
		return jsonNominalType{
			Kind:         "Enum",
			TypeID:       typeId(typ.Location, typ.QualifiedIdentifier),
			Fields:       prepareFields(typ.Fields, results),
			Initializers: prepareInitializers(typ.Initializers, results),
			Type:         prepareType(typ.RawType, results),
		}
	case nil:
		return ""
	default:
		panic(fmt.Errorf("unsupported type: %T, %v", typ, typ))
	}
}

type typePreparationResults map[cadence.Type]struct{}

func prepareTypeValue(typeValue cadence.TypeValue) jsonValue {
	return jsonValueObject{
		Type: typeTypeStr,
		Value: jsonTypeValue{
			StaticType: prepareType(typeValue.StaticType, typePreparationResults{}),
		},
	}
}

func preparePathCapability(capability cadence.PathCapability) jsonValue {
	return jsonValueObject{
		Type: capabilityTypeStr,
		Value: jsonPathCapabilityValue{
			Path:       preparePath(capability.Path),
			Address:    encodeBytes(capability.Address.Bytes()),
			BorrowType: prepareType(capability.BorrowType, typePreparationResults{}),
		},
	}
}

func prepareIDCapability(capability cadence.IDCapability) jsonValue {
	return jsonValueObject{
		Type: capabilityTypeStr,
		Value: jsonIDCapabilityValue{
			ID:         encodeUInt(uint64(capability.ID)),
			Address:    encodeBytes(capability.Address.Bytes()),
			BorrowType: prepareType(capability.BorrowType, typePreparationResults{}),
		},
	}
}

func prepareFunction(function cadence.Function) jsonValue {
	return jsonValueObject{
		Type: functionTypeStr,
		Value: jsonFunctionValue{
			FunctionType: prepareType(function.FunctionType, typePreparationResults{}),
		},
	}
}

func encodeBytes(v []byte) string {
	return fmt.Sprintf("0x%x", v)
}

func encodeBig(v *big.Int) string {
	return v.String()
}

func encodeInt(v int64) string {
	return strconv.FormatInt(v, 10)
}

func encodeUInt(v uint64) string {
	return strconv.FormatUint(v, 10)
}

func encodeFix64(v int64) string {
	integer := v / sema.Fix64Factor
	fraction := v % sema.Fix64Factor

	negative := fraction < 0

	var builder strings.Builder

	if negative {
		fraction = -fraction
		if integer == 0 {
			builder.WriteByte('-')
		}
	}

	builder.WriteString(fmt.Sprintf(
		"%d.%08d",
		integer,
		fraction,
	))

	return builder.String()
}

func encodeUFix64(v uint64) string {
	integer := v / sema.Fix64Factor
	fraction := v % sema.Fix64Factor

	return fmt.Sprintf(
		"%d.%08d",
		integer,
		fraction,
	)
}

func typeId(location common.Location, identifier string) string {
	if location == nil {
		return identifier
	}

	return string(location.TypeID(nil, identifier))
}<|MERGE_RESOLUTION|>--- conflicted
+++ resolved
@@ -181,18 +181,11 @@
 	Authorization jsonAuthorization `json:"authorization"`
 }
 
-<<<<<<< HEAD
 type jsonIntersectionType struct {
-	Kind  string      `json:"kind"`
-	Type  jsonValue   `json:"type"`
-	Types []jsonValue `json:"types"`
-=======
-type jsonRestrictedType struct {
-	Kind         string      `json:"kind"`
-	TypeID       string      `json:"typeID"`
-	Type         jsonValue   `json:"type"`
-	Restrictions []jsonValue `json:"restrictions"`
->>>>>>> b1e6d380
+	Kind   string      `json:"kind"`
+	TypeID string      `json:"typeID"`
+	Type   jsonValue   `json:"type"`
+	Types  []jsonValue `json:"types"`
 }
 
 type jsonTypeParameter struct {
@@ -967,18 +960,11 @@
 		for i, typ := range typ.Types {
 			types[i] = prepareType(typ, results)
 		}
-<<<<<<< HEAD
 		return jsonIntersectionType{
-			Kind:  "Intersection",
-			Type:  prepareType(typ.Type, results),
-			Types: types,
-=======
-		return jsonRestrictedType{
-			Kind:         "Restriction",
-			TypeID:       typ.ID(),
-			Type:         prepareType(typ.Type, results),
-			Restrictions: restrictions,
->>>>>>> b1e6d380
+			Kind:   "Intersection",
+			Type:   prepareType(typ.Type, results),
+			Types:  types,
+			TypeID: typ.ID(),
 		}
 	case *cadence.CapabilityType:
 		return jsonUnaryType{
