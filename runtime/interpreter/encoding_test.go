--- conflicted
+++ resolved
@@ -598,7 +598,7 @@
 					0xc3,
 					// byte string, length 1
 					0x41,
-					// `-42` in decimal is is `0x2a` in hex.
+					// `-42` in decimal is `0x2a` in hex.
 					// CBOR requires negative values to be encoded as `-1-n`, which is `-n - 1`,
 					// which is `0x2a - 0x01`, which equals to `0x29`.
 					0x29,
@@ -3261,813 +3261,7 @@
 
 	t.Parallel()
 
-<<<<<<< HEAD
 	t.Run("untyped capability", func(t *testing.T) {
-=======
-	t.Run("private path, untyped capability", func(t *testing.T) {
-
-		t.Parallel()
-
-		value := NewUnmeteredPathCapabilityValue(
-			NewUnmeteredAddressValueFromBytes([]byte{0x2}),
-			privatePathValue,
-			nil,
-		)
-
-		encoded := []byte{
-			// tag
-			0xd8, CBORTagPathCapabilityValue,
-			// array, 3 items follow
-			0x83,
-			// tag for address
-			0xd8, CBORTagAddressValue,
-			// byte sequence, length 1
-			0x41,
-			// address
-			0x02,
-			// tag for path
-			0xd8, CBORTagPathValue,
-			// array, 2 items follow
-			0x82,
-			// positive integer 2
-			0x2,
-			// UTF-8 string, length 3
-			0x63,
-			// f, o, o
-			0x66, 0x6f, 0x6f,
-			// nil
-			0xf6,
-		}
-
-		testEncodeDecode(t,
-			encodeDecodeTest{
-				value:   value,
-				encoded: encoded,
-			},
-		)
-	})
-
-	t.Run("private path, typed capability", func(t *testing.T) {
-
-		t.Parallel()
-
-		value := NewUnmeteredPathCapabilityValue(
-			NewUnmeteredAddressValueFromBytes([]byte{0x2}),
-			privatePathValue,
-			PrimitiveStaticTypeBool,
-		)
-
-		encoded := []byte{
-			// tag
-			0xd8, CBORTagPathCapabilityValue,
-			// array, 3 items follow
-			0x83,
-			// tag for address
-			0xd8, CBORTagAddressValue,
-			// byte sequence, length 1
-			0x41,
-			// address
-			0x02,
-			// tag for path
-			0xd8, CBORTagPathValue,
-			// array, 2 items follow
-			0x82,
-			// positive integer 2
-			0x2,
-			// UTF-8 string, length 3
-			0x63,
-			// f, o, o
-			0x66, 0x6f, 0x6f,
-			// tag for borrow type
-			0xd8, CBORTagPrimitiveStaticType,
-			// bool
-			0x6,
-		}
-
-		testEncodeDecode(t,
-			encodeDecodeTest{
-				value:   value,
-				encoded: encoded,
-			},
-		)
-	})
-
-	t.Run("public path, untyped capability", func(t *testing.T) {
-
-		t.Parallel()
-
-		value := NewUnmeteredPathCapabilityValue(
-			NewUnmeteredAddressValueFromBytes([]byte{0x3}),
-			publicPathValue,
-			nil,
-		)
-
-		encoded := []byte{
-			// tag
-			0xd8, CBORTagPathCapabilityValue,
-			// array, 3 items follow
-			0x83,
-			// tag for address
-			0xd8, CBORTagAddressValue,
-			// byte sequence, length 1
-			0x41,
-			// address
-			0x03,
-			// tag for path
-			0xd8, CBORTagPathValue,
-			// array, 2 items follow
-			0x82,
-			// positive integer 3
-			0x3,
-			// UTF-8 string, length 3
-			0x63,
-			// b, a, r
-			0x62, 0x61, 0x72,
-			// nil
-			0xf6,
-		}
-
-		testEncodeDecode(t,
-			encodeDecodeTest{
-				value:   value,
-				encoded: encoded,
-			},
-		)
-
-	})
-
-	t.Run("public path, typed capability", func(t *testing.T) {
-
-		t.Parallel()
-
-		value := NewUnmeteredPathCapabilityValue(
-			NewUnmeteredAddressValueFromBytes([]byte{0x3}),
-			publicPathValue,
-			PrimitiveStaticTypeBool,
-		)
-
-		encoded := []byte{
-			// tag
-			0xd8, CBORTagPathCapabilityValue,
-			// array, 3 items follow
-			0x83,
-			// tag for address
-			0xd8, CBORTagAddressValue,
-			// byte sequence, length 1
-			0x41,
-			// address
-			0x03,
-			// tag for path
-			0xd8, CBORTagPathValue,
-			// array, 2 items follow
-			0x82,
-			// positive integer 3
-			0x3,
-			// UTF-8 string, length 3
-			0x63,
-			// b, a, r
-			0x62, 0x61, 0x72,
-			// tag for borrow type
-			0xd8, CBORTagPrimitiveStaticType,
-			// bool
-			0x6,
-		}
-
-		testEncodeDecode(t,
-			encodeDecodeTest{
-				value:   value,
-				encoded: encoded,
-			},
-		)
-	})
-
-	// For testing backward compatibility for native composite types
-	t.Run("public path, public account typed capability", func(t *testing.T) {
-
-		t.Parallel()
-
-		capabilityValue := NewUnmeteredPathCapabilityValue(
-			NewUnmeteredAddressValueFromBytes([]byte{0x3}),
-			publicPathValue,
-			PrimitiveStaticTypePublicAccount,
-		)
-
-		encoded := []byte{
-			// tag
-			0xd8, CBORTagPathCapabilityValue,
-			// array, 3 items follow
-			0x83,
-			// tag for address
-			0xd8, CBORTagAddressValue,
-			// byte sequence, length 1
-			0x41,
-			// address
-			0x03,
-			// tag for path
-			0xd8, CBORTagPathValue,
-			// array, 2 items follow
-			0x82,
-			// positive integer 3
-			0x3,
-			// UTF-8 string, length 3
-			0x63,
-			// b, a, r
-			0x62, 0x61, 0x72,
-			// tag for borrow type
-			0xd8, CBORTagPrimitiveStaticType,
-			// positive integer to follow
-			0x18,
-			// public account (tag)
-			0x5b,
-		}
-
-		testEncodeDecode(t,
-			encodeDecodeTest{
-				value:   capabilityValue,
-				encoded: encoded,
-			},
-		)
-	})
-
-	t.Run("larger than max inline size", func(t *testing.T) {
-
-		t.Parallel()
-
-		// Generate a path that has an encoding size just below the max inline element size.
-		// It will not get inlined, but the outer capability will
-
-		var path PathValue
-		maxInlineElementSize := atree.MaxInlineArrayElementSize
-		for i := uint64(0); i < maxInlineElementSize; i++ {
-			identifier := strings.Repeat("x", int(maxInlineElementSize-i))
-
-			path = PathValue{
-				Domain:     common.PathDomainStorage,
-				Identifier: identifier,
-			}
-
-			size, err := StorableSize(path)
-			require.NoError(t, err)
-
-			if uint64(size) == maxInlineElementSize-1 {
-				break
-			}
-		}
-
-		expected := NewUnmeteredPathCapabilityValue(
-			NewUnmeteredAddressValueFromBytes([]byte{0x3}),
-			path,
-			nil,
-		)
-
-		testEncodeDecode(t,
-			encodeDecodeTest{
-				value:                expected,
-				maxInlineElementSize: maxInlineElementSize,
-				encoded: []byte{
-					// tag
-					0xd8, atree.CBORTagStorageID,
-
-					// storage ID
-					0x50, 0x0, 0x0, 0x0, 0x0, 0x0, 0x0, 0x0, 0x42, 0x0, 0x0, 0x0, 0x0, 0x0, 0x0, 0x0, 0x1,
-				},
-			},
-		)
-	})
-
-	t.Run("larger than max inline size due to path", func(t *testing.T) {
-
-		t.Parallel()
-
-		// Generate a path that has an encoding size just above the max inline element size
-
-		maxInlineElementSize := atree.MaxInlineArrayElementSize
-
-		var path PathValue
-		for i := uint64(0); i < maxInlineElementSize; i++ {
-			identifier := strings.Repeat("x", int(maxInlineElementSize-i))
-
-			path = PathValue{
-				Domain:     common.PathDomainStorage,
-				Identifier: identifier,
-			}
-
-			size, err := StorableSize(path)
-			require.NoError(t, err)
-
-			if uint64(size) == maxInlineElementSize+1 {
-				break
-			}
-		}
-
-		expected := NewUnmeteredPathCapabilityValue(
-			NewUnmeteredAddressValueFromBytes([]byte{0x3}),
-			path,
-			nil,
-		)
-
-		testEncodeDecode(t,
-			encodeDecodeTest{
-				value:                expected,
-				maxInlineElementSize: maxInlineElementSize,
-				encoded: []byte{
-					0xd8, atree.CBORTagStorageID,
-					// storage ID
-					0x50, 0x0, 0x0, 0x0, 0x0, 0x0, 0x0, 0x0, 0x42, 0x0, 0x0, 0x0, 0x0, 0x0, 0x0, 0x0, 0x1,
-				},
-			},
-		)
-	})
-}
-
-func TestEncodeDecodeIDCapabilityValue(t *testing.T) {
-
-	t.Parallel()
-
-	t.Run("untyped capability", func(t *testing.T) {
-
-		t.Parallel()
-
-		encoded := []byte{
-			// tag
-			0xd8, CBORTagIDCapabilityValue,
-			// array, 3 items follow
-			0x83,
-			// tag for address
-			0xd8, CBORTagAddressValue,
-			// byte sequence, length 1
-			0x41,
-			// address
-			0x02,
-			// positive integer 4
-			0x4,
-			// nil
-			0xf6,
-		}
-
-		testEncodeDecode(t,
-			encodeDecodeTest{
-				encoded:    encoded,
-				decodeOnly: true,
-				invalid:    true,
-			},
-		)
-	})
-
-	t.Run("typed capability", func(t *testing.T) {
-
-		t.Parallel()
-
-		value := NewUnmeteredIDCapabilityValue(
-			4,
-			NewUnmeteredAddressValueFromBytes([]byte{0x2}),
-			PrimitiveStaticTypeBool,
-		)
-
-		encoded := []byte{
-			// tag
-			0xd8, CBORTagIDCapabilityValue,
-			// array, 3 items follow
-			0x83,
-			// tag for address
-			0xd8, CBORTagAddressValue,
-			// byte sequence, length 1
-			0x41,
-			// address
-			0x02,
-			// positive integer 4
-			0x4,
-			// tag for borrow type
-			0xd8, CBORTagPrimitiveStaticType,
-			// bool
-			0x6,
-		}
-
-		testEncodeDecode(t,
-			encodeDecodeTest{
-				value:   value,
-				encoded: encoded,
-			},
-		)
-	})
-
-	t.Run("larger than max inline size", func(t *testing.T) {
-
-		t.Parallel()
-
-		// Generate an arbitrary, large static type
-		maxInlineElementSize := atree.MaxInlineArrayElementSize
-		var borrowType StaticType = PrimitiveStaticTypeNever
-
-		for i := uint64(0); i < maxInlineElementSize; i++ {
-			borrowType = OptionalStaticType{
-				Type: borrowType,
-			}
-		}
-
-		expected := NewUnmeteredIDCapabilityValue(
-			4,
-			NewUnmeteredAddressValueFromBytes([]byte{0x3}),
-			borrowType,
-		)
-
-		testEncodeDecode(t,
-			encodeDecodeTest{
-				value:                expected,
-				maxInlineElementSize: maxInlineElementSize,
-				encoded: []byte{
-					// tag
-					0xd8, atree.CBORTagStorageID,
-
-					// storage ID
-					0x50, 0x0, 0x0, 0x0, 0x0, 0x0, 0x0, 0x0, 0x42, 0x0, 0x0, 0x0, 0x0, 0x0, 0x0, 0x0, 0x1,
-				},
-			},
-		)
-	})
-}
-
-func TestEncodeDecodePathLinkValue(t *testing.T) {
-
-	t.Parallel()
-	assemble := func(bytes ...byte) []byte {
-		result := []byte{
-			// tag
-			0xd8, CBORTagPathLinkValue,
-			// array, 2 items follow
-			0x82,
-			0xd8, CBORTagPathValue,
-			// array, 2 items follow
-			0x82,
-			// positive integer 3
-			0x3,
-			// UTF-8 string, length 3
-			0x63,
-			// b, a, r
-			0x62, 0x61, 0x72,
-		}
-		result = append(result, bytes...)
-		return result
-	}
-
-	t.Run("primitive, Bool", func(t *testing.T) {
-
-		t.Parallel()
-
-		value := PathLinkValue{
-			TargetPath: publicPathValue,
-			Type:       ConvertSemaToPrimitiveStaticType(nil, sema.BoolType),
-		}
-
-		encoded := assemble(
-			// tag
-			0xd8, CBORTagPrimitiveStaticType,
-			0x6,
-		)
-
-		testEncodeDecode(t,
-			encodeDecodeTest{
-				value:   value,
-				encoded: encoded,
-			},
-		)
-	})
-
-	t.Run("optional, primitive, bool", func(t *testing.T) {
-
-		t.Parallel()
-
-		value := PathLinkValue{
-			TargetPath: publicPathValue,
-			Type: OptionalStaticType{
-				Type: PrimitiveStaticTypeBool,
-			},
-		}
-
-		encoded := assemble(
-			// tag
-			0xd8, CBORTagOptionalStaticType,
-			// tag
-			0xd8, CBORTagPrimitiveStaticType,
-			0x6,
-		)
-
-		testEncodeDecode(t,
-			encodeDecodeTest{
-				value:   value,
-				encoded: encoded,
-			},
-		)
-	})
-
-	t.Run("composite, struct, qualified identifier", func(t *testing.T) {
-
-		t.Parallel()
-
-		value := PathLinkValue{
-			TargetPath: publicPathValue,
-			Type: NewCompositeStaticTypeComputeTypeID(
-				nil,
-				utils.TestLocation,
-				"SimpleStruct",
-			),
-		}
-
-		encoded := assemble(
-			// tag
-			0xd8, CBORTagCompositeStaticType,
-			// array, 2 items follow
-			0x82,
-			// tag
-			0xd8, CBORTagStringLocation,
-			// UTF-8 string, length 4
-			0x64,
-			// t, e, s, t
-			0x74, 0x65, 0x73, 0x74,
-			// UTF-8 string, length 12
-			0x6c,
-			// SimpleStruct
-			0x53, 0x69, 0x6d, 0x70, 0x6c, 0x65, 0x53, 0x74, 0x72, 0x75, 0x63, 0x74,
-		)
-
-		testEncodeDecode(t,
-			encodeDecodeTest{
-				value:   value,
-				encoded: encoded,
-			},
-		)
-	})
-
-	t.Run("interface, struct, qualified identifier", func(t *testing.T) {
-
-		t.Parallel()
-
-		value := PathLinkValue{
-			TargetPath: publicPathValue,
-			Type:       NewInterfaceStaticTypeComputeTypeID(nil, utils.TestLocation, "SimpleInterface"),
-		}
-
-		encoded := assemble(
-			// tag
-			0xd8, CBORTagInterfaceStaticType,
-			// array, 2 items follow
-			0x82,
-			// tag
-			0xd8, CBORTagStringLocation,
-			// UTF-8 string, length 4
-			0x64,
-			// t, e, s, t
-			0x74, 0x65, 0x73, 0x74,
-			// UTF-8 string, length 22
-			0x6F,
-			// SimpleInterface
-			0x53, 0x69, 0x6d, 0x70, 0x6c, 0x65, 0x49, 0x6e, 0x74, 0x65, 0x72, 0x66, 0x61, 0x63, 0x65,
-		)
-
-		testEncodeDecode(t,
-			encodeDecodeTest{
-				value:   value,
-				encoded: encoded,
-			},
-		)
-	})
-
-	t.Run("variable-sized, bool", func(t *testing.T) {
-
-		t.Parallel()
-
-		value := PathLinkValue{
-			TargetPath: publicPathValue,
-			Type: VariableSizedStaticType{
-				Type: PrimitiveStaticTypeBool,
-			},
-		}
-
-		encoded := assemble(
-			// tag
-			0xd8, CBORTagVariableSizedStaticType,
-			// tag
-			0xd8, CBORTagPrimitiveStaticType,
-			0x6,
-		)
-
-		testEncodeDecode(t,
-			encodeDecodeTest{
-				value:   value,
-				encoded: encoded,
-			},
-		)
-	})
-
-	t.Run("constant-sized, bool", func(t *testing.T) {
-
-		t.Parallel()
-
-		value := PathLinkValue{
-			TargetPath: publicPathValue,
-			Type: ConstantSizedStaticType{
-				Type: PrimitiveStaticTypeBool,
-				Size: 42,
-			},
-		}
-
-		encoded := assemble(
-			// tag
-			0xd8, CBORTagConstantSizedStaticType,
-			// array, 2 items follow
-			0x82,
-			// positive integer 42
-			0x18, 0x2A,
-			// tag
-			0xd8, CBORTagPrimitiveStaticType,
-			0x6,
-		)
-
-		testEncodeDecode(t,
-			encodeDecodeTest{
-				value:   value,
-				encoded: encoded,
-			},
-		)
-	})
-
-	t.Run("reference type, authorized, bool", func(t *testing.T) {
-
-		t.Parallel()
-
-		value := PathLinkValue{
-			TargetPath: publicPathValue,
-			Type: ReferenceStaticType{
-				Authorized:   true,
-				BorrowedType: PrimitiveStaticTypeBool,
-			},
-		}
-
-		encoded := assemble(
-			// tag
-			0xd8, CBORTagReferenceStaticType,
-			// array, 2 items follow
-			0x82,
-			// true
-			0xf5,
-			// tag
-			0xd8, CBORTagPrimitiveStaticType,
-			0x6,
-		)
-
-		testEncodeDecode(t,
-			encodeDecodeTest{
-				value:   value,
-				encoded: encoded,
-			},
-		)
-	})
-
-	t.Run("reference type, unauthorized, bool", func(t *testing.T) {
-
-		t.Parallel()
-
-		value := PathLinkValue{
-			TargetPath: publicPathValue,
-			Type: ReferenceStaticType{
-				Authorized:   false,
-				BorrowedType: PrimitiveStaticTypeBool,
-			},
-		}
-
-		encoded := assemble(
-			// tag
-			0xd8, CBORTagReferenceStaticType,
-			// array, 2 items follow
-			0x82,
-			// false
-			0xf4,
-			// tag
-			0xd8, CBORTagPrimitiveStaticType,
-			0x6,
-		)
-
-		testEncodeDecode(t,
-			encodeDecodeTest{
-				value:   value,
-				encoded: encoded,
-			},
-		)
-	})
-
-	t.Run("dictionary, bool, string", func(t *testing.T) {
-
-		t.Parallel()
-
-		value := PathLinkValue{
-			TargetPath: publicPathValue,
-			Type: DictionaryStaticType{
-				KeyType:   PrimitiveStaticTypeBool,
-				ValueType: PrimitiveStaticTypeString,
-			},
-		}
-
-		encoded := assemble(
-			// tag
-			0xd8, CBORTagDictionaryStaticType,
-			// array, 2 items follow
-			0x82,
-			// tag
-			0xd8, CBORTagPrimitiveStaticType,
-			0x6,
-			// tag
-			0xd8, CBORTagPrimitiveStaticType,
-			0x8,
-		)
-
-		testEncodeDecode(t,
-			encodeDecodeTest{
-				value:   value,
-				encoded: encoded,
-			},
-		)
-	})
-
-	t.Run("restricted", func(t *testing.T) {
-
-		t.Parallel()
-
-		value := PathLinkValue{
-			TargetPath: publicPathValue,
-			Type: &RestrictedStaticType{
-				Type: NewCompositeStaticTypeComputeTypeID(
-					nil,
-					utils.TestLocation,
-					"S",
-				),
-				Restrictions: []InterfaceStaticType{
-					NewInterfaceStaticTypeComputeTypeID(nil, utils.TestLocation, "I1"),
-					NewInterfaceStaticTypeComputeTypeID(nil, utils.TestLocation, "I2"),
-				},
-			},
-		}
-
-		encoded := assemble(
-			// tag
-			0xd8, CBORTagRestrictedStaticType,
-			// array, 2 items follow
-			0x82,
-			// tag
-			0xd8, CBORTagCompositeStaticType,
-			// array, 2 items follow
-			0x82,
-			// tag
-			0xd8, CBORTagStringLocation,
-			// UTF-8 string, length 4
-			0x64,
-			// t, e, s, t
-			0x74, 0x65, 0x73, 0x74,
-			// UTF-8 string, length 1
-			0x61,
-			// S
-			0x53,
-			// array, length 2
-			0x82,
-			// tag
-			0xd8, CBORTagInterfaceStaticType,
-			// array, 2 items follow
-			0x82,
-			// tag
-			0xd8, CBORTagStringLocation,
-			// UTF-8 string, length 4
-			0x64,
-			// t, e, s, t
-			0x74, 0x65, 0x73, 0x74,
-			// UTF-8 string, length 2
-			0x62,
-			// I1
-			0x49, 0x31,
-			// tag
-			0xd8, CBORTagInterfaceStaticType,
-			// array, 2 items follow
-			0x82,
-			// tag
-			0xd8, CBORTagStringLocation,
-			// UTF-8 string, length 4
-			0x64,
-			// t, e, s, t
-			0x74, 0x65, 0x73, 0x74,
-			// UTF-8 string, length 2
-			0x62,
-			// I2
-			0x49, 0x32,
-		)
-
-		testEncodeDecode(t,
-			encodeDecodeTest{
-				value:   value,
-				encoded: encoded,
-			},
-		)
-	})
-
-	t.Run("capability, none", func(t *testing.T) {
->>>>>>> c5ea8475
 
 		t.Parallel()
 
@@ -4518,15 +3712,8 @@
 		value := &StorageCapabilityControllerValue{
 			TargetPath: publicPathValue,
 			BorrowType: ReferenceStaticType{
-<<<<<<< HEAD
-				ReferencedType: InterfaceStaticType{
-					Location:            utils.TestLocation,
-					QualifiedIdentifier: "SimpleInterface",
-				},
-				Authorization: UnauthorizedAccess,
-=======
-				BorrowedType: NewInterfaceStaticTypeComputeTypeID(nil, utils.TestLocation, "SimpleInterface"),
->>>>>>> c5ea8475
+				ReferencedType: NewInterfaceStaticTypeComputeTypeID(nil, utils.TestLocation, "SimpleInterface"),
+				Authorization:  UnauthorizedAccess,
 			},
 			CapabilityID: capabilityID,
 		}
@@ -4703,28 +3890,10 @@
 		value := &StorageCapabilityControllerValue{
 			TargetPath: publicPathValue,
 			BorrowType: ReferenceStaticType{
-<<<<<<< HEAD
 				ReferencedType: &IntersectionStaticType{
 					Types: []InterfaceStaticType{
-						{
-							Location:            utils.TestLocation,
-							QualifiedIdentifier: "I1",
-						},
-						{
-							Location:            utils.TestLocation,
-							QualifiedIdentifier: "I2",
-						},
-=======
-				BorrowedType: &RestrictedStaticType{
-					Type: NewCompositeStaticTypeComputeTypeID(
-						nil,
-						utils.TestLocation,
-						"S",
-					),
-					Restrictions: []InterfaceStaticType{
 						NewInterfaceStaticTypeComputeTypeID(nil, utils.TestLocation, "I1"),
 						NewInterfaceStaticTypeComputeTypeID(nil, utils.TestLocation, "I2"),
->>>>>>> c5ea8475
 					},
 				},
 				Authorization: UnauthorizedAccess,
@@ -4908,10 +4077,7 @@
 			BorrowType: ReferenceStaticType{
 				ReferencedType: &IntersectionStaticType{
 					Types: []InterfaceStaticType{
-						{
-							Location:            utils.TestLocation,
-							QualifiedIdentifier: "SimpleInterface",
-						},
+						NewInterfaceStaticTypeComputeTypeID(nil, utils.TestLocation, "SimpleInterface"),
 					},
 				},
 				Authorization: UnauthorizedAccess,
