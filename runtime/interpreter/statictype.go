--- conflicted
+++ resolved
@@ -287,7 +287,10 @@
 	return t.Type.Equal(otherVariableSizedType.Type)
 }
 
-<<<<<<< HEAD
+func (t VariableSizedStaticType) ID() TypeID {
+	return sema.VariableSizedTypeID(t.Type.ID())
+}
+
 // InclusiveRangeStaticType
 
 type InclusiveRangeStaticType struct {
@@ -333,10 +336,6 @@
 	}
 
 	return t.ElementType.Equal(otherRangeType.ElementType)
-=======
-func (t VariableSizedStaticType) ID() TypeID {
-	return sema.VariableSizedTypeID(t.Type.ID())
->>>>>>> edf547b1
 }
 
 // ConstantSizedStaticType
