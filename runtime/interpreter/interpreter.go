/*
 * Cadence - The resource-oriented smart contract programming language
 *
 * Copyright 2019-2020 Dapper Labs, Inc.
 *
 * Licensed under the Apache License, Version 2.0 (the "License");
 * you may not use this file except in compliance with the License.
 * You may obtain a copy of the License at
 *
 *   http://www.apache.org/licenses/LICENSE-2.0
 *
 * Unless required by applicable law or agreed to in writing, software
 * distributed under the License is distributed on an "AS IS" BASIS,
 * WITHOUT WARRANTIES OR CONDITIONS OF ANY KIND, either express or implied.
 * See the License for the specific language governing permissions and
 * limitations under the License.
 */

package interpreter

import (
	"encoding/hex"
	"fmt"
	"math"
	goRuntime "runtime"

	"github.com/onflow/atree"
	"github.com/onflow/cadence/runtime/ast"
	"github.com/onflow/cadence/runtime/common"
	"github.com/onflow/cadence/runtime/errors"
	"github.com/onflow/cadence/runtime/sema"
)

type controlReturn interface {
	isControlReturn()
}

type controlBreak struct{}

func (controlBreak) isControlReturn() {}

type controlContinue struct{}

func (controlContinue) isControlReturn() {}

type functionReturn struct {
	Value Value
}

func (functionReturn) isControlReturn() {}

type ExpressionStatementResult struct {
	Value Value
}

//

var emptyFunctionType = &sema.FunctionType{
	ReturnTypeAnnotation: &sema.TypeAnnotation{
		Type: sema.VoidType,
	},
}

//

type getterSetter struct {
	target Value
	get    func() Value
	set    func(Value)
}

// Visit-methods for statement which return a non-nil value
// are treated like they are returning a value.

// OnEventEmittedFunc is a function that is triggered when an event is emitted by the program.
//
type OnEventEmittedFunc func(
	inter *Interpreter,
	event *CompositeValue,
	eventType *sema.CompositeType,
) error

// OnStatementFunc is a function that is triggered when a statement is about to be executed.
//
type OnStatementFunc func(
	inter *Interpreter,
	statement ast.Statement,
)

// OnLoopIterationFunc is a function that is triggered when a loop iteration is about to be executed.
//
type OnLoopIterationFunc func(
	inter *Interpreter,
	line int,
)

// OnFunctionInvocationFunc is a function that is triggered when a function is about to be invoked.
//
type OnFunctionInvocationFunc func(
	inter *Interpreter,
	line int,
)

// InjectedCompositeFieldsHandlerFunc is a function that handles storage reads.
//
type InjectedCompositeFieldsHandlerFunc func(
	inter *Interpreter,
	location common.Location,
	qualifiedIdentifier string,
	compositeKind common.CompositeKind,
) *StringValueOrderedMap

// ContractValueHandlerFunc is a function that handles contract values.
//
type ContractValueHandlerFunc func(
	inter *Interpreter,
	compositeType *sema.CompositeType,
	constructorGenerator func(common.Address) *HostFunctionValue,
	invocationRange ast.Range,
) *CompositeValue

// ImportLocationFunc is a function that handles imports of locations.
//
type ImportLocationHandlerFunc func(
	inter *Interpreter,
	location common.Location,
) Import

// AccountHandlerFunc is a function that handles retrieving a public account at a given address.
// The account returned must be of type `PublicAccount`.
//
type AccountHandlerFunc func(
	address AddressValue,
) *CompositeValue

// UUIDHandlerFunc is a function that handles the generation of UUIDs.
type UUIDHandlerFunc func() (uint64, error)

// PublicKeyValidationHandlerFunc is a function that validates a given public key.
type PublicKeyValidationHandlerFunc func(
	interpreter *Interpreter,
	publicKey *CompositeValue,
) BoolValue

// SignatureVerificationHandlerFunc is a function that validates a signature.
type SignatureVerificationHandlerFunc func(
	interpreter *Interpreter,
	signature *ArrayValue,
	signedData *ArrayValue,
	domainSeparationTag *StringValue,
	hashAlgorithm *CompositeValue,
	key *CompositeValue,
) BoolValue

// HashHandlerFunc is a function that hashes.
type HashHandlerFunc func(
	inter *Interpreter,
	data *ArrayValue,
	tag *StringValue,
	hashAlgorithm *CompositeValue,
) *ArrayValue

// ExitHandlerFunc is a function that is called at the end of execution
type ExitHandlerFunc func() error

// CompositeTypeCode contains the the "prepared" / "callable" "code"
// for the functions and the destructor of a composite
// (contract, struct, resource, event).
//
// As there is no support for inheritance of concrete types,
// these are the "leaf" nodes in the call chain, and are functions.
//
type CompositeTypeCode struct {
	CompositeFunctions map[string]FunctionValue
	DestructorFunction FunctionValue
}

type FunctionWrapper = func(inner FunctionValue) FunctionValue

// WrapperCode contains the "prepared" / "callable" "code"
// for inherited types (interfaces and type requirements).
//
// These are "branch" nodes in the call chain, and are function wrappers,
// i.e. they wrap the functions / function wrappers that inherit them.
//
type WrapperCode struct {
	InitializerFunctionWrapper FunctionWrapper
	DestructorFunctionWrapper  FunctionWrapper
	FunctionWrappers           map[string]FunctionWrapper
}

// TypeCodes is the value which stores the "prepared" / "callable" "code"
// of all composite types, interface types, and type requirements.
//
type TypeCodes struct {
	CompositeCodes       map[sema.TypeID]CompositeTypeCode
	InterfaceCodes       map[sema.TypeID]WrapperCode
	TypeRequirementCodes map[sema.TypeID]WrapperCode
}

func (c TypeCodes) Merge(codes TypeCodes) {

	// Iterating over the maps in a non-deterministic way is OK,
	// we only copy the values over.

	for typeID, code := range codes.CompositeCodes { //nolint:maprangecheck
		c.CompositeCodes[typeID] = code
	}

	for typeID, code := range codes.InterfaceCodes { //nolint:maprangecheck
		c.InterfaceCodes[typeID] = code
	}

	for typeID, code := range codes.TypeRequirementCodes { //nolint:maprangecheck
		c.TypeRequirementCodes[typeID] = code
	}
}

type Storage interface {
	atree.SlabStorage
	ValueExists(interpreter *Interpreter, address common.Address, key string) bool
	ReadValue(interpreter *Interpreter, address common.Address, key string) OptionalValue
	WriteValue(interpreter *Interpreter, address common.Address, key string, value OptionalValue)
}

type Interpreter struct {
	Program                        *Program
	Location                       common.Location
	PredeclaredValues              []ValueDeclaration
	effectivePredeclaredValues     map[string]ValueDeclaration
	activations                    *VariableActivations
	Globals                        GlobalVariables
	allInterpreters                map[common.LocationID]*Interpreter
	typeCodes                      TypeCodes
	Transactions                   []*HostFunctionValue
	Storage                        Storage
	onEventEmitted                 OnEventEmittedFunc
	onStatement                    OnStatementFunc
	onLoopIteration                OnLoopIterationFunc
	onFunctionInvocation           OnFunctionInvocationFunc
	injectedCompositeFieldsHandler InjectedCompositeFieldsHandlerFunc
	contractValueHandler           ContractValueHandlerFunc
	importLocationHandler          ImportLocationHandlerFunc
	accountHandler                 AccountHandlerFunc
	uuidHandler                    UUIDHandlerFunc
	PublicKeyValidationHandler     PublicKeyValidationHandlerFunc
	SignatureVerificationHandler   SignatureVerificationHandlerFunc
	HashHandler                    HashHandlerFunc
	ExitHandler                    ExitHandlerFunc
	interpreted                    bool
	statement                      ast.Statement
}

type Option func(*Interpreter) error

// WithOnEventEmittedHandler returns an interpreter option which sets
// the given function as the event handler.
//
func WithOnEventEmittedHandler(handler OnEventEmittedFunc) Option {
	return func(interpreter *Interpreter) error {
		interpreter.SetOnEventEmittedHandler(handler)
		return nil
	}
}

// WithOnStatementHandler returns an interpreter option which sets
// the given function as the statement handler.
//
func WithOnStatementHandler(handler OnStatementFunc) Option {
	return func(interpreter *Interpreter) error {
		interpreter.SetOnStatementHandler(handler)
		return nil
	}
}

// WithOnLoopIterationHandler returns an interpreter option which sets
// the given function as the loop iteration handler.
//
func WithOnLoopIterationHandler(handler OnLoopIterationFunc) Option {
	return func(interpreter *Interpreter) error {
		interpreter.SetOnLoopIterationHandler(handler)
		return nil
	}
}

// WithOnLoopIterationHandler returns an interpreter option which sets
// the given function as the loop iteration handler.
//
func WithOnFunctionInvocationHandler(handler OnFunctionInvocationFunc) Option {
	return func(interpreter *Interpreter) error {
		interpreter.SetOnFunctionInvocationHandler(handler)
		return nil
	}
}

// WithPredeclaredValues returns an interpreter option which declares
// the given the predeclared values.
//
func WithPredeclaredValues(predeclaredValues []ValueDeclaration) Option {
	return func(interpreter *Interpreter) error {
		interpreter.PredeclaredValues = predeclaredValues

		for _, declaration := range predeclaredValues {
			variable := interpreter.declareValue(declaration)
			if variable == nil {
				continue
			}
			name := declaration.ValueDeclarationName()
			interpreter.Globals.Set(name, variable)
			interpreter.effectivePredeclaredValues[name] = declaration
		}

		return nil
	}
}

// WithStorage returns an interpreter option which sets the given value
// as the function that is used for storage operations.
//
func WithStorage(storage Storage) Option {
	return func(interpreter *Interpreter) error {
		interpreter.SetStorage(storage)
		return nil
	}
}

// WithInjectedCompositeFieldsHandler returns an interpreter option which sets the given function
// as the function that is used to initialize new composite values' fields
//
func WithInjectedCompositeFieldsHandler(handler InjectedCompositeFieldsHandlerFunc) Option {
	return func(interpreter *Interpreter) error {
		interpreter.SetInjectedCompositeFieldsHandler(handler)
		return nil
	}
}

// WithContractValueHandler returns an interpreter option which sets the given function
// as the function that is used to handle imports of values.
//
func WithContractValueHandler(handler ContractValueHandlerFunc) Option {
	return func(interpreter *Interpreter) error {
		interpreter.SetContractValueHandler(handler)
		return nil
	}
}

// WithImportLocationHandler returns an interpreter option which sets the given function
// as the function that is used to handle the imports of locations.
//
func WithImportLocationHandler(handler ImportLocationHandlerFunc) Option {
	return func(interpreter *Interpreter) error {
		interpreter.SetImportLocationHandler(handler)
		return nil
	}
}

// WithAccountHandlerFunc returns an interpreter option which sets the given function
// as the function that is used to handle public accounts.
//
func WithAccountHandlerFunc(handler AccountHandlerFunc) Option {
	return func(interpreter *Interpreter) error {
		interpreter.SetAccountHandler(handler)
		return nil
	}
}

// WithUUIDHandler returns an interpreter option which sets the given function
// as the function that is used to generate UUIDs.
//
func WithUUIDHandler(handler UUIDHandlerFunc) Option {
	return func(interpreter *Interpreter) error {
		interpreter.SetUUIDHandler(handler)
		return nil
	}
}

// WithPublicKeyValidationHandler returns an interpreter option which sets the given
// function as the function that is used to handle public key validation.
//
func WithPublicKeyValidationHandler(handler PublicKeyValidationHandlerFunc) Option {
	return func(interpreter *Interpreter) error {
		interpreter.SetPublicKeyValidationHandler(handler)
		return nil
	}
}

// WithSignatureVerificationHandler returns an interpreter option which sets the given
// function as the function that is used to handle signature validation.
//
func WithSignatureVerificationHandler(handler SignatureVerificationHandlerFunc) Option {
	return func(interpreter *Interpreter) error {
		interpreter.SetSignatureVerificationHandler(handler)
		return nil
	}
}

// WithHashHandler returns an interpreter option which sets the given
// function as the function that is used to hash.
//
func WithHashHandler(handler HashHandlerFunc) Option {
	return func(interpreter *Interpreter) error {
		interpreter.SetHashHandler(handler)
		return nil
	}
}

// WithExitHandler returns an interpreter option which sets the given
// function as the function that is used when execution is complete.
//
func WithExitHandler(handler ExitHandlerFunc) Option {
	return func(interpreter *Interpreter) error {
		interpreter.SetExitHandler(handler)
		return nil
	}
}

// WithAllInterpreters returns an interpreter option which sets
// the given map of interpreters as the map of all interpreters.
//
func WithAllInterpreters(allInterpreters map[common.LocationID]*Interpreter) Option {
	return func(interpreter *Interpreter) error {
		interpreter.SetAllInterpreters(allInterpreters)
		return nil
	}
}

// withTypeCodes returns an interpreter option which sets the type codes.
//
func withTypeCodes(typeCodes TypeCodes) Option {
	return func(interpreter *Interpreter) error {
		interpreter.setTypeCodes(typeCodes)
		return nil
	}
}

// Create a base-activation so that it can be reused across all interpreters.
//
var baseActivation = func() *VariableActivation {
	activation := NewVariableActivation(nil)
	defineBaseFunctions(activation)
	return activation
}()

func NewInterpreter(program *Program, location common.Location, options ...Option) (*Interpreter, error) {

	interpreter := &Interpreter{
		Program:                    program,
		Location:                   location,
		activations:                &VariableActivations{},
		Globals:                    map[string]*Variable{},
		effectivePredeclaredValues: map[string]ValueDeclaration{},
	}

	// Start a new activation/scope for the current program.
	// Use the base activation as the parent.
	interpreter.activations.PushNewWithParent(baseActivation)

	defaultOptions := []Option{
		WithAllInterpreters(map[common.LocationID]*Interpreter{}),
		withTypeCodes(TypeCodes{
			CompositeCodes:       map[sema.TypeID]CompositeTypeCode{},
			InterfaceCodes:       map[sema.TypeID]WrapperCode{},
			TypeRequirementCodes: map[sema.TypeID]WrapperCode{},
		}),
	}

	for _, option := range defaultOptions {
		err := option(interpreter)
		if err != nil {
			return nil, err
		}
	}

	for _, option := range options {
		err := option(interpreter)
		if err != nil {
			return nil, err
		}
	}

	return interpreter, nil
}

// SetOnEventEmittedHandler sets the function that is triggered when an event is emitted by the program.
//
func (interpreter *Interpreter) SetOnEventEmittedHandler(function OnEventEmittedFunc) {
	interpreter.onEventEmitted = function
}

// SetOnStatementHandler sets the function that is triggered when a statement is about to be executed.
//
func (interpreter *Interpreter) SetOnStatementHandler(function OnStatementFunc) {
	interpreter.onStatement = function
}

// SetOnLoopIterationHandler sets the function that is triggered when a loop iteration is about to be executed.
//
func (interpreter *Interpreter) SetOnLoopIterationHandler(function OnLoopIterationFunc) {
	interpreter.onLoopIteration = function
}

// SetOnFunctionInvocationHandler sets the function that is triggered when a loop iteration is about to be executed.
//
func (interpreter *Interpreter) SetOnFunctionInvocationHandler(function OnFunctionInvocationFunc) {
	interpreter.onFunctionInvocation = function
}

// SetStorage sets the value that is used for storage operations.
//
func (interpreter *Interpreter) SetStorage(storage Storage) {
	interpreter.Storage = storage
}

// SetInjectedCompositeFieldsHandler sets the function that is used to initialize
// new composite values' fields
//
func (interpreter *Interpreter) SetInjectedCompositeFieldsHandler(function InjectedCompositeFieldsHandlerFunc) {
	interpreter.injectedCompositeFieldsHandler = function
}

// SetContractValueHandler sets the function that is used to handle imports of values
//
func (interpreter *Interpreter) SetContractValueHandler(function ContractValueHandlerFunc) {
	interpreter.contractValueHandler = function
}

// SetImportLocationHandler sets the function that is used to handle imports of locations.
//
func (interpreter *Interpreter) SetImportLocationHandler(function ImportLocationHandlerFunc) {
	interpreter.importLocationHandler = function
}

// SetAccountHandler sets the function that is used to handle accounts.
//
func (interpreter *Interpreter) SetAccountHandler(function AccountHandlerFunc) {
	interpreter.accountHandler = function
}

// SetUUIDHandler sets the function that is used to handle the generation of UUIDs.
//
func (interpreter *Interpreter) SetUUIDHandler(function UUIDHandlerFunc) {
	interpreter.uuidHandler = function
}

// SetPublicKeyValidationHandler sets the function that is used to handle public key validation.
//
func (interpreter *Interpreter) SetPublicKeyValidationHandler(function PublicKeyValidationHandlerFunc) {
	interpreter.PublicKeyValidationHandler = function
}

// SetSignatureVerificationHandler sets the function that is used to handle signature validation.
//
func (interpreter *Interpreter) SetSignatureVerificationHandler(function SignatureVerificationHandlerFunc) {
	interpreter.SignatureVerificationHandler = function
}

// SetHashHandler sets the function that is used to hash.
//
func (interpreter *Interpreter) SetHashHandler(function HashHandlerFunc) {
	interpreter.HashHandler = function
}

// SetExitHandler sets the function that is used to handle end of execution.
//
func (interpreter *Interpreter) SetExitHandler(function ExitHandlerFunc) {
	interpreter.ExitHandler = function
}

// SetAllInterpreters sets the given map of interpreters as the map of all interpreters.
//
func (interpreter *Interpreter) SetAllInterpreters(allInterpreters map[common.LocationID]*Interpreter) {
	interpreter.allInterpreters = allInterpreters

	// Register self
	if interpreter.Location != nil {
		locationID := interpreter.Location.ID()
		interpreter.allInterpreters[locationID] = interpreter
	}
}

// setTypeCodes sets the type codes.
//
func (interpreter *Interpreter) setTypeCodes(typeCodes TypeCodes) {
	interpreter.typeCodes = typeCodes
}

// locationRangeGetter returns a function that returns the location range
// for the given location and positioned element.
//
func locationRangeGetter(location common.Location, hasPosition ast.HasPosition) func() LocationRange {
	return func() LocationRange {
		return LocationRange{
			Location: location,
			Range:    ast.NewRangeFromPositioned(hasPosition),
		}
	}
}

func (interpreter *Interpreter) findVariable(name string) *Variable {
	return interpreter.activations.Find(name)
}

func (interpreter *Interpreter) findOrDeclareVariable(name string) *Variable {
	variable := interpreter.findVariable(name)
	if variable == nil {
		variable = interpreter.declareVariable(name, nil)
	}
	return variable
}

func (interpreter *Interpreter) setVariable(name string, variable *Variable) {
	interpreter.activations.Set(name, variable)
}

func (interpreter *Interpreter) Interpret() (err error) {
	if interpreter.interpreted {
		return
	}

	// recover internal panics and return them as an error
	defer interpreter.RecoverErrors(func(internalErr error) {
		err = internalErr
	})

	if interpreter.Program != nil {
		interpreter.Program.Program.Accept(interpreter)
	}

	interpreter.interpreted = true

	return nil
}

// visitGlobalDeclaration firsts interprets the global declaration,
// then finds the declaration and adds it to the globals
//
func (interpreter *Interpreter) visitGlobalDeclaration(declaration ast.Declaration) {
	declaration.Accept(interpreter)
	interpreter.declareGlobal(declaration)
}

func (interpreter *Interpreter) declareGlobal(declaration ast.Declaration) {
	identifier := declaration.DeclarationIdentifier()
	if identifier == nil {
		return
	}
	name := identifier.Identifier
	// NOTE: semantic analysis already checked possible invalid redeclaration
	interpreter.Globals.Set(name, interpreter.findVariable(name))
}

// invokeVariable looks up the function by the given name from global variables,
// checks the function type, and executes the function with the given arguments
func (interpreter *Interpreter) invokeVariable(
	functionName string,
	arguments []Value,
) (
	value Value,
	err error,
) {

	// function must be defined as a global variable
	variable, ok := interpreter.Globals.Get(functionName)
	if !ok {
		return nil, NotDeclaredError{
			ExpectedKind: common.DeclarationKindFunction,
			Name:         functionName,
		}
	}

	variableValue := variable.GetValue()

	// the global variable must be declared as a function
	functionValue, ok := variableValue.(FunctionValue)
	if !ok {
		return nil, NotInvokableError{
			Value: variableValue,
		}
	}

	functionVariable, ok := interpreter.Program.Elaboration.GlobalValues.Get(functionName)
	if !ok {
		panic(errors.NewUnreachableError())
	}
	ty := functionVariable.Type

	// function must be invokable
	functionType, ok := ty.(*sema.FunctionType)

	if !ok {
		return nil, NotInvokableError{
			Value: variableValue,
		}
	}

	return interpreter.prepareInvoke(functionValue, functionType, arguments)
}

func (interpreter *Interpreter) prepareInvokeTransaction(
	index int,
	arguments []Value,
) (value Value, err error) {
	if index >= len(interpreter.Transactions) {
		return nil, TransactionNotDeclaredError{Index: index}
	}

	functionValue := interpreter.Transactions[index]

	transactionType := interpreter.Program.Elaboration.TransactionTypes[index]
	functionType := transactionType.EntryPointFunctionType()

	return interpreter.prepareInvoke(functionValue, functionType, arguments)
}

func (interpreter *Interpreter) prepareInvoke(
	functionValue FunctionValue,
	functionType *sema.FunctionType,
	arguments []Value,
) (
	result Value,
	err error,
) {

	// ensures the invocation's argument count matches the function's parameter count

	parameters := functionType.Parameters
	parameterCount := len(parameters)
	argumentCount := len(arguments)

	if argumentCount != parameterCount {

		// if the function has defined optional parameters,
		// then the provided arguments must be equal to or greater than
		// the number of required parameters.
		if functionType.RequiredArgumentCount == nil ||
			argumentCount < *functionType.RequiredArgumentCount {

			return nil, ArgumentCountError{
				ParameterCount: parameterCount,
				ArgumentCount:  argumentCount,
			}
		}
	}

	preparedArguments := make([]Value, len(arguments))
	for i, argument := range arguments {
		parameterType := parameters[i].TypeAnnotation.Type
		// TODO: value type is not known, reject for now
		switch parameterType {
		case sema.AnyStructType, sema.AnyResourceType:
			return nil, NotInvokableError{
				Value: functionValue,
			}
		}

		// converts the argument into the parameter type declared by the function
		preparedArguments[i] = interpreter.ConvertAndBox(argument, nil, parameterType)
	}

	// NOTE: can't fill argument types, as they are unknown
	invocation := Invocation{
		Arguments:        preparedArguments,
		GetLocationRange: ReturnEmptyLocationRange,
		Interpreter:      interpreter,
	}

	return functionValue.invoke(invocation), nil
}

// Invoke invokes a global function with the given arguments
func (interpreter *Interpreter) Invoke(functionName string, arguments ...Value) (value Value, err error) {

	// recover internal panics and return them as an error
	defer interpreter.RecoverErrors(func(internalErr error) {
		err = internalErr
	})

	return interpreter.invokeVariable(functionName, arguments)
}

// InvokeFunction invokes a function value with the given invocation
func (interpreter *Interpreter) InvokeFunction(function FunctionValue, invocation Invocation) (value Value, err error) {

	// recover internal panics and return them as an error
	defer interpreter.RecoverErrors(func(internalErr error) {
		err = internalErr
	})

	value = function.invoke(invocation)
	return
}

func (interpreter *Interpreter) InvokeTransaction(index int, arguments ...Value) (err error) {

	// recover internal panics and return them as an error
	defer interpreter.RecoverErrors(func(internalErr error) {
		err = internalErr
	})

	_, err = interpreter.prepareInvokeTransaction(index, arguments)
	return err
}

func (interpreter *Interpreter) RecoverErrors(onError func(error)) {
	if r := recover(); r != nil {
		var err error
		switch r := r.(type) {
		case goRuntime.Error, ExternalError:
			// Don't recover Go's or external panics
			panic(r)
		case error:
			err = r
		default:
			err = fmt.Errorf("%s", r)
		}

		// if the error is not yet an interpreter error, wrap it
		if _, ok := err.(Error); !ok {

			// wrap the error with position information if needed

			_, ok := err.(ast.HasPosition)
			if !ok && interpreter.statement != nil {
				r := ast.NewRangeFromPositioned(interpreter.statement)

				err = PositionedError{
					Err:   err,
					Range: r,
				}
			}

			err = Error{
				Err:      err,
				Location: interpreter.Location,
			}
		}

		onError(err)
	}
}

func (interpreter *Interpreter) VisitProgram(program *ast.Program) ast.Repr {

	for _, declaration := range program.ImportDeclarations() {
		interpreter.visitGlobalDeclaration(declaration)
	}

	for _, declaration := range program.InterfaceDeclarations() {
		interpreter.visitGlobalDeclaration(declaration)
	}

	for _, declaration := range program.CompositeDeclarations() {
		interpreter.visitGlobalDeclaration(declaration)
	}

	for _, declaration := range program.FunctionDeclarations() {
		interpreter.visitGlobalDeclaration(declaration)
	}

	for _, declaration := range program.TransactionDeclarations() {
		interpreter.visitGlobalDeclaration(declaration)
	}

	// Finally, evaluate the global variable declarations,
	// which are effectively lazy declarations,
	// i.e. the value is evaluated on first access.
	//
	// This enables forward references, especially indirect ones
	// through functions, for example:
	//
	// ```
	// fun f(): Int {
	//    return g()
	// }
	//
	// let x = f()
	// let y = 0
	//
	// fun g(): Int {
	//     return y
	// }
	// ```
	//
	// Here, the variable `x` has an indirect forward reference
	// to variable `y`, through functions `f` and `g`.
	// When variable `x` is evaluated, it forces the evaluation of variable `y`.
	//
	// Variable declarations are still eagerly evaluated,
	// in the order they are declared.

	// First, for each variable declaration, declare a variable with a getter
	// which will evaluate the variable declaration. The resulting value
	// is reused for subsequent reads of the variable.

	variableDeclarationVariables := make([]*Variable, 0, len(program.VariableDeclarations()))

	for _, declaration := range program.VariableDeclarations() {

		// Rebind declaration, so the closure captures to current iteration's value,
		// i.e. the next iteration doesn't override `declaration`

		declaration := declaration

		identifier := declaration.Identifier.Identifier
		variable := NewVariableWithGetter(func() Value {
			var result Value
			interpreter.visitVariableDeclaration(declaration, func(_ string, value Value) {
				result = value
			})
			return result
		})
		interpreter.setVariable(identifier, variable)
		interpreter.Globals.Set(identifier, variable)

		variableDeclarationVariables = append(variableDeclarationVariables, variable)
	}

	// Second, force the evaluation of all variable declarations,
	// in the order they were declared.

	for _, variable := range variableDeclarationVariables {
		_ = variable.GetValue()
	}

	return nil
}

func (interpreter *Interpreter) VisitFunctionDeclaration(declaration *ast.FunctionDeclaration) ast.Repr {

	identifier := declaration.Identifier.Identifier

	functionType := interpreter.Program.Elaboration.FunctionDeclarationFunctionTypes[declaration]

	// NOTE: find *or* declare, as the function might have not been pre-declared (e.g. in the REPL)
	variable := interpreter.findOrDeclareVariable(identifier)

	// lexical scope: variables in functions are bound to what is visible at declaration time
	lexicalScope := interpreter.activations.CurrentOrNew()

	// make the function itself available inside the function
	lexicalScope.Set(identifier, variable)

	variable.SetValue(
		interpreter.functionDeclarationValue(
			declaration,
			functionType,
			lexicalScope,
		),
	)

	return nil
}

func (interpreter *Interpreter) functionDeclarationValue(
	declaration *ast.FunctionDeclaration,
	functionType *sema.FunctionType,
	lexicalScope *VariableActivation,
) *InterpretedFunctionValue {

	var preConditions ast.Conditions
	if declaration.FunctionBlock.PreConditions != nil {
		preConditions = *declaration.FunctionBlock.PreConditions
	}

	var beforeStatements []ast.Statement
	var rewrittenPostConditions ast.Conditions

	if declaration.FunctionBlock.PostConditions != nil {
		postConditionsRewrite :=
			interpreter.Program.Elaboration.PostConditionsRewrite[declaration.FunctionBlock.PostConditions]

		rewrittenPostConditions = postConditionsRewrite.RewrittenPostConditions
		beforeStatements = postConditionsRewrite.BeforeStatements
	}

	return &InterpretedFunctionValue{
		Interpreter:      interpreter,
		ParameterList:    declaration.ParameterList,
		Type:             functionType,
		Activation:       lexicalScope,
		BeforeStatements: beforeStatements,
		PreConditions:    preConditions,
		Statements:       declaration.FunctionBlock.Block.Statements,
		PostConditions:   rewrittenPostConditions,
	}
}

func (interpreter *Interpreter) VisitBlock(block *ast.Block) ast.Repr {
	// block scope: each block gets an activation record
	interpreter.activations.PushNewWithCurrent()
	defer interpreter.activations.Pop()

	return interpreter.visitStatements(block.Statements)
}

func (interpreter *Interpreter) VisitFunctionBlock(_ *ast.FunctionBlock) ast.Repr {
	// NOTE: see visitBlock
	panic(errors.NewUnreachableError())
}

func (interpreter *Interpreter) visitFunctionBody(
	beforeStatements []ast.Statement,
	preConditions ast.Conditions,
	body func() controlReturn,
	postConditions ast.Conditions,
	returnType sema.Type,
) Value {

	// block scope: each function block gets an activation record
	interpreter.activations.PushNewWithCurrent()
	defer interpreter.activations.Pop()

	result := interpreter.visitStatements(beforeStatements)
	if ret, ok := result.(functionReturn); ok {
		return ret.Value
	}

	interpreter.visitConditions(preConditions)

	var returnValue Value

	if body != nil {
		result = body()
		if ret, ok := result.(functionReturn); ok {
			returnValue = ret.Value
		} else {
			returnValue = VoidValue{}
		}
	} else {
		returnValue = VoidValue{}
	}

	// If there is a return type, declare the constant `result`.
	// If it is a resource type, the constant has the same type as a referecne to the return type.
	// If it is not a resource type, the constant has the same type as the return type.

	if returnType != sema.VoidType {
		var resultValue Value
		if returnType.IsResourceType() {
			resultValue = &EphemeralReferenceValue{
				Value:        returnValue,
				BorrowedType: returnType,
			}
		} else {
			resultValue = returnValue
		}
		interpreter.declareVariable(
			sema.ResultIdentifier,
			resultValue,
		)
	}

	interpreter.visitConditions(postConditions)

	return returnValue
}

func (interpreter *Interpreter) visitConditions(conditions []*ast.Condition) {
	for _, condition := range conditions {
		interpreter.visitCondition(condition)
	}
}

func (interpreter *Interpreter) visitCondition(condition *ast.Condition) {

	// Evaluate the condition as a statement, so we get position information in case of an error

	statement := &ast.ExpressionStatement{
		Expression: condition.Test,
	}

	result := interpreter.evalStatement(statement).(ExpressionStatementResult)

	value := result.Value.(BoolValue)

	if value {
		return
	}

	var message string
	if condition.Message != nil {
		messageValue := interpreter.evalExpression(condition.Message)
		message = messageValue.(*StringValue).Str
	}

	panic(ConditionError{
		ConditionKind: condition.Kind,
		Message:       message,
		LocationRange: locationRangeGetter(interpreter.Location, condition.Test)(),
	})
}

func (interpreter *Interpreter) declareValue(declaration ValueDeclaration) *Variable {

	if !declaration.ValueDeclarationAvailable(interpreter.Location) {
		return nil
	}

	return interpreter.declareVariable(
		declaration.ValueDeclarationName(),
		declaration.ValueDeclarationValue(),
	)
}

// declareVariable declares a variable in the latest scope
func (interpreter *Interpreter) declareVariable(identifier string, value Value) *Variable {
	// NOTE: semantic analysis already checked possible invalid redeclaration
	variable := NewVariableWithValue(value)
	interpreter.setVariable(identifier, variable)
	return variable
}

func (interpreter *Interpreter) visitAssignment(
	transferOperation ast.TransferOperation,
	targetExpression ast.Expression, targetType sema.Type,
	valueExpression ast.Expression, valueType sema.Type,
	position ast.HasPosition,
) {

	// First evaluate the target, which results in a getter/setter function pair
	getterSetter := interpreter.assignmentGetterSetter(targetExpression)

	getLocationRange := locationRangeGetter(interpreter.Location, position)

	if targetMemberExpression, ok := targetExpression.(*ast.MemberExpression); ok {
		interpreter.checkMemberAccessedType(
			targetMemberExpression,
			getterSetter.target,
			getLocationRange,
		)
	}

	// If the assignment is a forced move,
	// ensure that the target is nil,
	// otherwise panic

	if transferOperation == ast.TransferOperationMoveForced {
		target := getterSetter.get()

		// The value may be a NilValue or nil.
		// The latter case exists when the force-move assignment is the initialization of a field
		// in an initializer, in which case there is no prior value for the field.

		if _, ok := target.(NilValue); !ok && target != nil {
			getLocationRange := locationRangeGetter(interpreter.Location, position)
			panic(ForceAssignmentToNonNilResourceError{
				LocationRange: getLocationRange(),
			})
		}
	}

	// Finally, evaluate the value, and assign it using the setter function

	value := interpreter.evalExpression(valueExpression)

	valueCopy := interpreter.copyAndConvert(value, valueType, targetType, getLocationRange)

	getterSetter.set(valueCopy)
}

// NOTE: only called for top-level composite declarations
func (interpreter *Interpreter) VisitCompositeDeclaration(declaration *ast.CompositeDeclaration) ast.Repr {

	// lexical scope: variables in functions are bound to what is visible at declaration time
	lexicalScope := interpreter.activations.CurrentOrNew()

	_, _ = interpreter.declareCompositeValue(declaration, lexicalScope)

	return nil
}

// declareCompositeValue creates and declares the value for
// the composite declaration.
//
// For all composite kinds a constructor function is created.
//
// The constructor is a host function which creates a new composite,
// calls the initializer (interpreted function), if any,
// and then returns the composite.
//
// Inside the initializer and all functions, `self` is bound to
// the new composite value, and the constructor itself is bound
//
// For contracts, `contractValueHandler` is used to declare
// a contract value / instance (singleton).
//
// For all other composite kinds the constructor function is declared.
//
func (interpreter *Interpreter) declareCompositeValue(
	declaration *ast.CompositeDeclaration,
	lexicalScope *VariableActivation,
) (
	scope *VariableActivation,
	variable *Variable,
) {
	if declaration.CompositeKind == common.CompositeKindEnum {
		return interpreter.declareEnumConstructor(declaration, lexicalScope)
	} else {
		return interpreter.declareNonEnumCompositeValue(declaration, lexicalScope)
	}
}

func (interpreter *Interpreter) declareNonEnumCompositeValue(
	declaration *ast.CompositeDeclaration,
	lexicalScope *VariableActivation,
) (
	scope *VariableActivation,
	variable *Variable,
) {
	identifier := declaration.Identifier.Identifier
	// NOTE: find *or* declare, as the function might have not been pre-declared (e.g. in the REPL)
	variable = interpreter.findOrDeclareVariable(identifier)

	// Make the value available in the initializer
	lexicalScope.Set(identifier, variable)

	// Evaluate nested declarations in a new scope, so values
	// of nested declarations won't be visible after the containing declaration

	nestedVariables := NewStringVariableOrderedMap()

	(func() {
		interpreter.activations.PushNewWithCurrent()
		defer interpreter.activations.Pop()

		// Pre-declare empty variables for all interfaces, composites, and function declarations
		predeclare := func(identifier ast.Identifier) {
			name := identifier.Identifier
			lexicalScope.Set(
				name,
				interpreter.declareVariable(name, nil),
			)
		}

		for _, nestedInterfaceDeclaration := range declaration.Members.Interfaces() {
			predeclare(nestedInterfaceDeclaration.Identifier)
		}

		for _, nestedCompositeDeclaration := range declaration.Members.Composites() {
			predeclare(nestedCompositeDeclaration.Identifier)
		}

		for _, nestedInterfaceDeclaration := range declaration.Members.Interfaces() {
			interpreter.declareInterface(nestedInterfaceDeclaration, lexicalScope)
		}

		for _, nestedCompositeDeclaration := range declaration.Members.Composites() {

			// Pass the lexical scope, which has the containing composite's value declared,
			// to the nested declarations so they can refer to it, and update the lexical scope
			// so the container's functions can refer to the nested composite's value

			var nestedVariable *Variable
			lexicalScope, nestedVariable =
				interpreter.declareCompositeValue(nestedCompositeDeclaration, lexicalScope)

			memberIdentifier := nestedCompositeDeclaration.Identifier.Identifier
			nestedVariables.Set(memberIdentifier, nestedVariable)
		}
	})()

	compositeType := interpreter.Program.Elaboration.CompositeDeclarationTypes[declaration]

	var initializerFunction FunctionValue
	if declaration.CompositeKind == common.CompositeKindEvent {
		initializerFunction = NewHostFunctionValue(
			func(invocation Invocation) Value {
				for i, argument := range invocation.Arguments {
					parameter := compositeType.ConstructorParameters[i]
					invocation.Self.SetMember(
						invocation.Interpreter,
						invocation.GetLocationRange,
						parameter.Identifier,
						argument,
					)
				}
				return nil
			},
		)
	} else {
		compositeInitializerFunction := interpreter.compositeInitializerFunction(declaration, lexicalScope)
		if compositeInitializerFunction != nil {
			initializerFunction = compositeInitializerFunction
		}
	}

	var destructorFunction FunctionValue
	compositeDestructorFunction := interpreter.compositeDestructorFunction(declaration, lexicalScope)
	if compositeDestructorFunction != nil {
		destructorFunction = compositeDestructorFunction
	}

	functions := interpreter.compositeFunctions(declaration, lexicalScope)

	wrapFunctions := func(code WrapperCode) {

		// Wrap initializer

		initializerFunctionWrapper :=
			code.InitializerFunctionWrapper

		if initializerFunctionWrapper != nil {
			initializerFunction = initializerFunctionWrapper(initializerFunction)
		}

		// Wrap destructor

		destructorFunctionWrapper :=
			code.DestructorFunctionWrapper

		if destructorFunctionWrapper != nil {
			destructorFunction = destructorFunctionWrapper(destructorFunction)
		}

		// Wrap functions

		// Iterating over the map in a non-deterministic way is OK,
		// we only apply the function wrapper to each function,
		// the order does not matter.

		for name, functionWrapper := range code.FunctionWrappers { //nolint:maprangecheck
			functions[name] = functionWrapper(functions[name])
		}
	}

	// NOTE: First the conditions of the type requirements are evaluated,
	//  then the conditions of this composite's conformances
	//
	// Because the conditions are wrappers, they have to be applied
	// in reverse order: first the conformances, then the type requirements;
	// each conformances and type requirements in reverse order as well.

	for i := len(compositeType.ExplicitInterfaceConformances) - 1; i >= 0; i-- {
		conformance := compositeType.ExplicitInterfaceConformances[i]

		wrapFunctions(interpreter.typeCodes.InterfaceCodes[conformance.ID()])
	}

	typeRequirements := compositeType.TypeRequirements()

	for i := len(typeRequirements) - 1; i >= 0; i-- {
		typeRequirement := typeRequirements[i]

		wrapFunctions(interpreter.typeCodes.TypeRequirementCodes[typeRequirement.ID()])
	}

	interpreter.typeCodes.CompositeCodes[compositeType.ID()] = CompositeTypeCode{
		DestructorFunction: destructorFunction,
		CompositeFunctions: functions,
	}

	location := interpreter.Location

	qualifiedIdentifier := compositeType.QualifiedIdentifier()

	constructorGenerator := func(address common.Address) *HostFunctionValue {
		return NewHostFunctionValue(
			func(invocation Invocation) Value {

				// Check that the resource is constructed
				// in the same location as it was declared

				if compositeType.Kind == common.CompositeKindResource &&
					!common.LocationsMatch(invocation.Interpreter.Location, compositeType.Location) {

					panic(ResourceConstructionError{
						CompositeType: compositeType,
						LocationRange: invocation.GetLocationRange(),
					})
				}

				// Load injected fields
				var injectedFields *StringValueOrderedMap
				if interpreter.injectedCompositeFieldsHandler != nil {
					injectedFields = interpreter.injectedCompositeFieldsHandler(
						interpreter,
						location,
						qualifiedIdentifier,
						declaration.CompositeKind,
					)
				}

				fields := NewStringValueOrderedMap()

				if declaration.CompositeKind == common.CompositeKindResource {

					if interpreter.uuidHandler == nil {
						panic(UUIDUnavailableError{
							LocationRange: invocation.GetLocationRange(),
						})
					}

					uuid, err := interpreter.uuidHandler()
					if err != nil {
						panic(err)
					}

					fields.Set(sema.ResourceUUIDFieldName, UInt64Value(uuid))
				}

				value := NewCompositeValue(
					interpreter.Storage,
					location,
					qualifiedIdentifier,
					declaration.CompositeKind,
					fields,
					address,
				)

				value.InjectedFields = injectedFields
				value.Functions = functions
				value.Destructor = destructorFunction

				invocation.Self = value

				if declaration.CompositeKind == common.CompositeKindContract {
					// NOTE: set the variable value immediately, as the contract value
					// needs to be available for nested declarations

					variable.SetValue(value)

					// Also, immediately set the nested values,
					// as the initializer of the contract may use nested declarations

					value.NestedVariables = nestedVariables
				}

				if initializerFunction != nil {
					// NOTE: arguments are already properly boxed by invocation expression

<<<<<<< HEAD
					_ = initializerFunction.Invoke(invocation)
				}
=======
				_ = initializerFunction.invoke(invocation)
			}
>>>>>>> 2759300e

				return value
			},
		)
	}

	// Contract declarations declare a value / instance (singleton),
	// for all other composite kinds, the constructor is declared

	if declaration.CompositeKind == common.CompositeKindContract {
		variable.getter = func() Value {
			positioned := ast.NewRangeFromPositioned(declaration.Identifier)
			contract := interpreter.contractValueHandler(
				interpreter,
				compositeType,
				constructorGenerator,
				positioned,
			)
			contract.NestedVariables = nestedVariables
			return contract
		}
	} else {
		constructor := constructorGenerator(common.Address{})
		constructor.NestedVariables = nestedVariables
		variable.SetValue(constructor)
	}

	return lexicalScope, variable
}

func (interpreter *Interpreter) declareEnumConstructor(
	declaration *ast.CompositeDeclaration,
	lexicalScope *VariableActivation,
) (
	scope *VariableActivation,
	variable *Variable,
) {
	identifier := declaration.Identifier.Identifier
	// NOTE: find *or* declare, as the function might have not been pre-declared (e.g. in the REPL)
	variable = interpreter.findOrDeclareVariable(identifier)

	lexicalScope.Set(identifier, variable)

	compositeType := interpreter.Program.Elaboration.CompositeDeclarationTypes[declaration]
	qualifiedIdentifier := compositeType.QualifiedIdentifier()

	location := interpreter.Location

	intType := sema.IntType

	enumCases := declaration.Members.EnumCases()
	caseValues := make([]*CompositeValue, len(enumCases))

	constructorNestedVariables := NewStringVariableOrderedMap()

	for i, enumCase := range enumCases {

		rawValue := interpreter.convert(
			NewIntValueFromInt64(int64(i)),
			intType,
			compositeType.EnumRawType,
		)

		caseValueFields := NewStringValueOrderedMap()
		caseValueFields.Set(sema.EnumRawValueFieldName, rawValue)

		caseValue := NewCompositeValue(
			interpreter.Storage,
			location,
			qualifiedIdentifier,
			declaration.CompositeKind,
			caseValueFields,
			common.Address{},
		)
		caseValues[i] = caseValue

		constructorNestedVariables.Set(
			enumCase.Identifier.Identifier,
			NewVariableWithValue(caseValue),
		)
	}

	value := EnumConstructorFunction(caseValues, constructorNestedVariables)
	variable.SetValue(value)

	return lexicalScope, variable
}

func EnumConstructorFunction(
	caseValues []*CompositeValue,
	nestedVariables *StringVariableOrderedMap,
) *HostFunctionValue {

	// Prepare a lookup table based on the big-endian byte representation

	lookupTable := make(map[string]*CompositeValue)

	for _, caseValue := range caseValues {
		rawValue := caseValue.GetField(sema.EnumRawValueFieldName)
		rawValueBigEndianBytes := rawValue.(IntegerValue).ToBigEndianBytes()
		lookupTable[string(rawValueBigEndianBytes)] = caseValue
	}

	// Prepare the constructor function which performs a lookup in the lookup table

	constructor := NewHostFunctionValue(
		func(invocation Invocation) Value {

			rawValueArgumentBigEndianBytes := invocation.Arguments[0].(IntegerValue).ToBigEndianBytes()

			caseValue, ok := lookupTable[string(rawValueArgumentBigEndianBytes)]
			if !ok {
				return NilValue{}
			}

			return NewSomeValueNonCopying(caseValue)
		},
	)

	constructor.NestedVariables = nestedVariables
	return constructor
}

func (interpreter *Interpreter) compositeInitializerFunction(
	compositeDeclaration *ast.CompositeDeclaration,
	lexicalScope *VariableActivation,
) *InterpretedFunctionValue {

	// TODO: support multiple overloaded initializers

	initializers := compositeDeclaration.Members.Initializers()
	var initializer *ast.SpecialFunctionDeclaration
	if len(initializers) == 0 {
		return nil
	}

	initializer = initializers[0]
	functionType := interpreter.Program.Elaboration.ConstructorFunctionTypes[initializer]

	parameterList := initializer.FunctionDeclaration.ParameterList

	var preConditions ast.Conditions
	if initializer.FunctionDeclaration.FunctionBlock.PreConditions != nil {
		preConditions = *initializer.FunctionDeclaration.FunctionBlock.PreConditions
	}

	statements := initializer.FunctionDeclaration.FunctionBlock.Block.Statements

	var beforeStatements []ast.Statement
	var rewrittenPostConditions ast.Conditions

	postConditions := initializer.FunctionDeclaration.FunctionBlock.PostConditions
	if postConditions != nil {
		postConditionsRewrite :=
			interpreter.Program.Elaboration.PostConditionsRewrite[postConditions]

		beforeStatements = postConditionsRewrite.BeforeStatements
		rewrittenPostConditions = postConditionsRewrite.RewrittenPostConditions
	}

	return &InterpretedFunctionValue{
		Interpreter:      interpreter,
		ParameterList:    parameterList,
		Type:             functionType,
		Activation:       lexicalScope,
		BeforeStatements: beforeStatements,
		PreConditions:    preConditions,
		Statements:       statements,
		PostConditions:   rewrittenPostConditions,
	}
}

func (interpreter *Interpreter) compositeDestructorFunction(
	compositeDeclaration *ast.CompositeDeclaration,
	lexicalScope *VariableActivation,
) *InterpretedFunctionValue {

	destructor := compositeDeclaration.Members.Destructor()
	if destructor == nil {
		return nil
	}

	statements := destructor.FunctionDeclaration.FunctionBlock.Block.Statements

	var preConditions ast.Conditions

	conditions := destructor.FunctionDeclaration.FunctionBlock.PreConditions
	if conditions != nil {
		preConditions = *conditions
	}

	var beforeStatements []ast.Statement
	var rewrittenPostConditions ast.Conditions

	postConditions := destructor.FunctionDeclaration.FunctionBlock.PostConditions
	if postConditions != nil {
		postConditionsRewrite :=
			interpreter.Program.Elaboration.PostConditionsRewrite[postConditions]

		beforeStatements = postConditionsRewrite.BeforeStatements
		rewrittenPostConditions = postConditionsRewrite.RewrittenPostConditions
	}

	return &InterpretedFunctionValue{
		Interpreter:      interpreter,
		Type:             emptyFunctionType,
		Activation:       lexicalScope,
		BeforeStatements: beforeStatements,
		PreConditions:    preConditions,
		Statements:       statements,
		PostConditions:   rewrittenPostConditions,
	}
}

func (interpreter *Interpreter) compositeFunctions(
	compositeDeclaration *ast.CompositeDeclaration,
	lexicalScope *VariableActivation,
) map[string]FunctionValue {

	functions := map[string]FunctionValue{}

	for _, functionDeclaration := range compositeDeclaration.Members.Functions() {
		name := functionDeclaration.Identifier.Identifier
		functions[name] =
			interpreter.compositeFunction(
				functionDeclaration,
				lexicalScope,
			)
	}

	return functions
}

func (interpreter *Interpreter) functionWrappers(
	members *ast.Members,
	lexicalScope *VariableActivation,
) map[string]FunctionWrapper {

	functionWrappers := map[string]FunctionWrapper{}

	for _, functionDeclaration := range members.Functions() {

		functionType := interpreter.Program.Elaboration.FunctionDeclarationFunctionTypes[functionDeclaration]

		name := functionDeclaration.Identifier.Identifier
		functionWrapper := interpreter.functionConditionsWrapper(
			functionDeclaration,
			functionType.ReturnTypeAnnotation.Type,
			lexicalScope,
		)
		if functionWrapper == nil {
			continue
		}
		functionWrappers[name] = functionWrapper
	}

	return functionWrappers
}

func (interpreter *Interpreter) compositeFunction(
	functionDeclaration *ast.FunctionDeclaration,
	lexicalScope *VariableActivation,
) *InterpretedFunctionValue {

	functionType := interpreter.Program.Elaboration.FunctionDeclarationFunctionTypes[functionDeclaration]

	var preConditions ast.Conditions

	if functionDeclaration.FunctionBlock.PreConditions != nil {
		preConditions = *functionDeclaration.FunctionBlock.PreConditions
	}

	var beforeStatements []ast.Statement
	var postConditions ast.Conditions

	if functionDeclaration.FunctionBlock.PostConditions != nil {

		postConditionsRewrite :=
			interpreter.Program.Elaboration.PostConditionsRewrite[functionDeclaration.FunctionBlock.PostConditions]

		beforeStatements = postConditionsRewrite.BeforeStatements
		postConditions = postConditionsRewrite.RewrittenPostConditions
	}

	parameterList := functionDeclaration.ParameterList
	statements := functionDeclaration.FunctionBlock.Block.Statements

	return &InterpretedFunctionValue{
		Interpreter:      interpreter,
		ParameterList:    parameterList,
		Type:             functionType,
		Activation:       lexicalScope,
		BeforeStatements: beforeStatements,
		PreConditions:    preConditions,
		Statements:       statements,
		PostConditions:   postConditions,
	}
}

func (interpreter *Interpreter) VisitFieldDeclaration(_ *ast.FieldDeclaration) ast.Repr {
	// fields aren't interpreted
	panic(errors.NewUnreachableError())
}

func (interpreter *Interpreter) VisitEnumCaseDeclaration(_ *ast.EnumCaseDeclaration) ast.Repr {
	// enum cases aren't interpreted
	panic(errors.NewUnreachableError())
}

func (interpreter *Interpreter) checkValueTransferTargetType(value Value, targetType sema.Type) bool {

	if targetType == nil {
		return true
	}

	valueDynamicType := value.DynamicType(interpreter, SeenReferences{})
	if interpreter.IsSubType(valueDynamicType, targetType) {
		return true
	}

	// Handle function types:
	//
	// Static function types have parameter and return type information.
	// Dynamic function types do not (yet) have parameter and return types information.
	// Therefore, IsSubType currently returns false even in cases where
	// the function value is valid.
	//
	// For now, make this check more lenient and accept any function type (or Any/AnyStruct)

	unwrappedValueDynamicType := UnwrapOptionalDynamicType(valueDynamicType)
	if _, ok := unwrappedValueDynamicType.(FunctionDynamicType); ok {
		unwrappedTargetType := sema.UnwrapOptionalType(targetType)
		if _, ok := unwrappedTargetType.(*sema.FunctionType); ok {
			return true
		}

		switch unwrappedTargetType {
		case sema.AnyStructType, sema.AnyType:
			return true
		}
	}

	return false
}

func (interpreter *Interpreter) copyAndConvert(
	value Value,
	valueType, targetType sema.Type,
	getLocationRange func() LocationRange,
) Value {

	valueCopy := interpreter.CopyValue(value, atree.Address{})

	result := interpreter.ConvertAndBox(
		valueCopy,
		valueType,
		targetType,
	)

	if !interpreter.checkValueTransferTargetType(result, targetType) {
		panic(ValueTransferTypeError{
			TargetType:    targetType,
			LocationRange: getLocationRange(),
		})
	}

	return result
}

// ConvertAndBox converts a value to a target type, and boxes in optionals and any value, if necessary
func (interpreter *Interpreter) ConvertAndBox(value Value, valueType, targetType sema.Type) Value {
	value = interpreter.convert(value, valueType, targetType)
	return interpreter.BoxOptional(value, valueType, targetType)
}

func (interpreter *Interpreter) convert(value Value, valueType, targetType sema.Type) Value {
	if valueType == nil {
		return value
	}

	if _, valueIsOptional := valueType.(*sema.OptionalType); valueIsOptional {
		return value
	}

	unwrappedTargetType := sema.UnwrapOptionalType(targetType)

	switch unwrappedTargetType {
	case sema.IntType:
		if !valueType.Equal(unwrappedTargetType) {
			return ConvertInt(value)
		}

	case sema.UIntType:
		if !valueType.Equal(unwrappedTargetType) {
			return ConvertUInt(value)
		}

	// Int*
	case sema.Int8Type:
		if !valueType.Equal(unwrappedTargetType) {
			return ConvertInt8(value)
		}

	case sema.Int16Type:
		if !valueType.Equal(unwrappedTargetType) {
			return ConvertInt16(value)
		}

	case sema.Int32Type:
		if !valueType.Equal(unwrappedTargetType) {
			return ConvertInt32(value)
		}

	case sema.Int64Type:
		if !valueType.Equal(unwrappedTargetType) {
			return ConvertInt64(value)
		}

	case sema.Int128Type:
		if !valueType.Equal(unwrappedTargetType) {
			return ConvertInt128(value)
		}

	case sema.Int256Type:
		if !valueType.Equal(unwrappedTargetType) {
			return ConvertInt256(value)
		}

	// UInt*
	case sema.UInt8Type:
		if !valueType.Equal(unwrappedTargetType) {
			return ConvertUInt8(value)
		}

	case sema.UInt16Type:
		if !valueType.Equal(unwrappedTargetType) {
			return ConvertUInt16(value)
		}

	case sema.UInt32Type:
		if !valueType.Equal(unwrappedTargetType) {
			return ConvertUInt32(value)
		}

	case sema.UInt64Type:
		if !valueType.Equal(unwrappedTargetType) {
			return ConvertUInt64(value)
		}

	case sema.UInt128Type:
		if !valueType.Equal(unwrappedTargetType) {
			return ConvertUInt128(value)
		}

	case sema.UInt256Type:
		if !valueType.Equal(unwrappedTargetType) {
			return ConvertUInt256(value)
		}

	// Word*
	case sema.Word8Type:
		if !valueType.Equal(unwrappedTargetType) {
			return ConvertWord8(value)
		}

	case sema.Word16Type:
		if !valueType.Equal(unwrappedTargetType) {
			return ConvertWord16(value)
		}

	case sema.Word32Type:
		if !valueType.Equal(unwrappedTargetType) {
			return ConvertWord32(value)
		}

	case sema.Word64Type:
		if !valueType.Equal(unwrappedTargetType) {
			return ConvertWord64(value)
		}

	// Fix*

	case sema.Fix64Type:
		if !valueType.Equal(unwrappedTargetType) {
			return ConvertFix64(value)
		}

	case sema.UFix64Type:
		if !valueType.Equal(unwrappedTargetType) {
			return ConvertUFix64(value)
		}
	}

	switch unwrappedTargetType.(type) {
	case *sema.AddressType:
		if !valueType.Equal(unwrappedTargetType) {
			return ConvertAddress(value)
		}
	}

	return value
}

// BoxOptional boxes a value in optionals, if necessary
func (interpreter *Interpreter) BoxOptional(value Value, valueType, targetType sema.Type) Value {
	inner := value
	for {
		optionalType, ok := targetType.(*sema.OptionalType)
		if !ok {
			break
		}

		switch typedInner := inner.(type) {
		case *SomeValue:
			inner = typedInner.Value

		case NilValue:
			// NOTE: nested nil will be unboxed!
			return inner

		default:
			value = NewSomeValueNonCopying(value)
			valueType = &sema.OptionalType{
				Type: valueType,
			}
		}

		targetType = optionalType.Type
	}
	return value
}

func (interpreter *Interpreter) unbox(value Value) Value {
	for {
		some, ok := value.(*SomeValue)
		if !ok {
			return value
		}

		value = some.Value
	}
}

// NOTE: only called for top-level interface declarations
func (interpreter *Interpreter) VisitInterfaceDeclaration(declaration *ast.InterfaceDeclaration) ast.Repr {

	// lexical scope: variables in functions are bound to what is visible at declaration time
	lexicalScope := interpreter.activations.CurrentOrNew()

	interpreter.declareInterface(declaration, lexicalScope)

	return nil
}

func (interpreter *Interpreter) declareInterface(
	declaration *ast.InterfaceDeclaration,
	lexicalScope *VariableActivation,
) {
	// Evaluate nested declarations in a new scope, so values
	// of nested declarations won't be visible after the containing declaration

	(func() {
		interpreter.activations.PushNewWithCurrent()
		defer interpreter.activations.Pop()

		for _, nestedInterfaceDeclaration := range declaration.Members.Interfaces() {
			interpreter.declareInterface(nestedInterfaceDeclaration, lexicalScope)
		}

		for _, nestedCompositeDeclaration := range declaration.Members.Composites() {
			interpreter.declareTypeRequirement(nestedCompositeDeclaration, lexicalScope)
		}
	})()

	interfaceType := interpreter.Program.Elaboration.InterfaceDeclarationTypes[declaration]
	typeID := interfaceType.ID()

	initializerFunctionWrapper := interpreter.initializerFunctionWrapper(declaration.Members, lexicalScope)
	destructorFunctionWrapper := interpreter.destructorFunctionWrapper(declaration.Members, lexicalScope)
	functionWrappers := interpreter.functionWrappers(declaration.Members, lexicalScope)

	interpreter.typeCodes.InterfaceCodes[typeID] = WrapperCode{
		InitializerFunctionWrapper: initializerFunctionWrapper,
		DestructorFunctionWrapper:  destructorFunctionWrapper,
		FunctionWrappers:           functionWrappers,
	}
}

func (interpreter *Interpreter) declareTypeRequirement(
	declaration *ast.CompositeDeclaration,
	lexicalScope *VariableActivation,
) {
	// Evaluate nested declarations in a new scope, so values
	// of nested declarations won't be visible after the containing declaration

	(func() {
		interpreter.activations.PushNewWithCurrent()
		defer interpreter.activations.Pop()

		for _, nestedInterfaceDeclaration := range declaration.Members.Interfaces() {
			interpreter.declareInterface(nestedInterfaceDeclaration, lexicalScope)
		}

		for _, nestedCompositeDeclaration := range declaration.Members.Composites() {
			interpreter.declareTypeRequirement(nestedCompositeDeclaration, lexicalScope)
		}
	})()

	compositeType := interpreter.Program.Elaboration.CompositeDeclarationTypes[declaration]
	typeID := compositeType.ID()

	initializerFunctionWrapper := interpreter.initializerFunctionWrapper(declaration.Members, lexicalScope)
	destructorFunctionWrapper := interpreter.destructorFunctionWrapper(declaration.Members, lexicalScope)
	functionWrappers := interpreter.functionWrappers(declaration.Members, lexicalScope)

	interpreter.typeCodes.TypeRequirementCodes[typeID] = WrapperCode{
		InitializerFunctionWrapper: initializerFunctionWrapper,
		DestructorFunctionWrapper:  destructorFunctionWrapper,
		FunctionWrappers:           functionWrappers,
	}
}

func (interpreter *Interpreter) initializerFunctionWrapper(
	members *ast.Members,
	lexicalScope *VariableActivation,
) FunctionWrapper {

	// TODO: support multiple overloaded initializers

	initializers := members.Initializers()
	if len(initializers) == 0 {
		return nil
	}

	firstInitializer := initializers[0]
	if firstInitializer.FunctionDeclaration.FunctionBlock == nil {
		return nil
	}

	return interpreter.functionConditionsWrapper(
		firstInitializer.FunctionDeclaration,
		sema.VoidType,
		lexicalScope,
	)
}

func (interpreter *Interpreter) destructorFunctionWrapper(
	members *ast.Members,
	lexicalScope *VariableActivation,
) FunctionWrapper {

	destructor := members.Destructor()
	if destructor == nil {
		return nil
	}

	return interpreter.functionConditionsWrapper(
		destructor.FunctionDeclaration,
		sema.VoidType,
		lexicalScope,
	)
}

func (interpreter *Interpreter) functionConditionsWrapper(
	declaration *ast.FunctionDeclaration,
	returnType sema.Type,
	lexicalScope *VariableActivation,
) FunctionWrapper {

	if declaration.FunctionBlock == nil {
		return nil
	}

	var preConditions ast.Conditions
	if declaration.FunctionBlock.PreConditions != nil {
		preConditions = *declaration.FunctionBlock.PreConditions
	}

	var beforeStatements []ast.Statement
	var rewrittenPostConditions ast.Conditions

	if declaration.FunctionBlock.PostConditions != nil {

		postConditionsRewrite :=
			interpreter.Program.Elaboration.PostConditionsRewrite[declaration.FunctionBlock.PostConditions]

		beforeStatements = postConditionsRewrite.BeforeStatements
		rewrittenPostConditions = postConditionsRewrite.RewrittenPostConditions
	}

	return func(inner FunctionValue) FunctionValue {
		return NewHostFunctionValue(func(invocation Invocation) Value {
			// Start a new activation record.
			// Lexical scope: use the function declaration's activation record,
			// not the current one (which would be dynamic scope)
			interpreter.activations.PushNewWithParent(lexicalScope)
			defer interpreter.activations.Pop()

			if declaration.ParameterList != nil {
				interpreter.bindParameterArguments(
					declaration.ParameterList,
					invocation.Arguments,
				)
			}

			if invocation.Self != nil {
				interpreter.declareVariable(sema.SelfIdentifier, invocation.Self)
			}

			// NOTE: The `inner` function might be nil.
			//   This is the case if the conforming type did not declare a function.

			var body func() controlReturn
			if inner != nil {
				// NOTE: It is important to wrap the invocation in a trampoline,
				//  so the inner function isn't invoked here

				body = func() controlReturn {

					// NOTE: It is important to actually return the value returned
					//   from the inner function, otherwise it is lost

					returnValue := inner.invoke(invocation)
					return functionReturn{returnValue}
				}
			}

			return interpreter.visitFunctionBody(
				beforeStatements,
				preConditions,
				body,
				rewrittenPostConditions,
				returnType,
			)
		})
	}
}

func (interpreter *Interpreter) EnsureLoaded(
	location common.Location,
) *Interpreter {
	return interpreter.ensureLoadedWithLocationHandler(
		location,
		func() Import {
			return interpreter.importLocationHandler(interpreter, location)
		},
	)
}

func (interpreter *Interpreter) ensureLoadedWithLocationHandler(
	location common.Location,
	loadLocation func() Import,
) *Interpreter {

	locationID := location.ID()

	// If a sub-interpreter already exists, return it

	subInterpreter := interpreter.allInterpreters[locationID]
	if subInterpreter != nil {
		return subInterpreter
	}

	// Load the import

	var virtualImport *VirtualImport

	imported := loadLocation()

	switch imported := imported.(type) {
	case InterpreterImport:
		subInterpreter = imported.Interpreter
		err := subInterpreter.Interpret()
		if err != nil {
			panic(err)
		}

		return subInterpreter

	case VirtualImport:
		virtualImport = &imported

		var err error
		// NOTE: virtual import, no program
		subInterpreter, err = interpreter.NewSubInterpreter(nil, location)
		if err != nil {
			panic(err)
		}

		// If the imported location is a virtual import,
		// prepare the interpreter

		for _, global := range virtualImport.Globals {
			variable := NewVariableWithValue(global.Value)
			subInterpreter.setVariable(global.Name, variable)
			subInterpreter.Globals.Set(global.Name, variable)
		}

		subInterpreter.typeCodes.
			Merge(virtualImport.TypeCodes)

		// Virtual import does not register interpreter itself,
		// unlike InterpreterImport
		interpreter.allInterpreters[locationID] = subInterpreter

		subInterpreter.Program = &Program{
			Elaboration: virtualImport.Elaboration,
		}

		return subInterpreter

	default:
		panic(errors.NewUnreachableError())
	}
}

func (interpreter *Interpreter) NewSubInterpreter(
	program *Program,
	location common.Location,
	options ...Option,
) (
	*Interpreter,
	error,
) {

	defaultOptions := []Option{
		WithPredeclaredValues(interpreter.PredeclaredValues),
		WithOnEventEmittedHandler(interpreter.onEventEmitted),
		WithOnStatementHandler(interpreter.onStatement),
		WithOnLoopIterationHandler(interpreter.onLoopIteration),
		WithOnFunctionInvocationHandler(interpreter.onFunctionInvocation),
		WithStorage(interpreter.Storage),
		WithInjectedCompositeFieldsHandler(interpreter.injectedCompositeFieldsHandler),
		WithContractValueHandler(interpreter.contractValueHandler),
		WithImportLocationHandler(interpreter.importLocationHandler),
		WithUUIDHandler(interpreter.uuidHandler),
		WithAllInterpreters(interpreter.allInterpreters),
		withTypeCodes(interpreter.typeCodes),
		WithAccountHandlerFunc(interpreter.accountHandler),
		WithPublicKeyValidationHandler(interpreter.PublicKeyValidationHandler),
		WithSignatureVerificationHandler(interpreter.SignatureVerificationHandler),
		WithHashHandler(interpreter.HashHandler),
	}

	return NewInterpreter(
		program,
		location,
		append(
			defaultOptions,
			options...,
		)...,
	)
}

func (interpreter *Interpreter) storedValueExists(storageAddress common.Address, key string) bool {
	return interpreter.Storage.ValueExists(interpreter, storageAddress, key)
}

func (interpreter *Interpreter) ReadStored(storageAddress common.Address, key string) OptionalValue {
	return interpreter.Storage.ReadValue(interpreter, storageAddress, key)
}

func (interpreter *Interpreter) writeStored(storageAddress common.Address, key string, value OptionalValue) {

	if existingValue, ok := interpreter.ReadStored(storageAddress, key).(*SomeValue); ok {
		existingValue.Value.DeepRemove(interpreter)
	}

	interpreter.Storage.WriteValue(interpreter, storageAddress, key, value)
}

type valueConverterDeclaration struct {
	name    string
	convert func(Value) Value
	min     Value
	max     Value
}

// It would be nice if return types in Go's function types would be covariant
//
var converterDeclarations = []valueConverterDeclaration{
	{
		name: sema.IntTypeName,
		convert: func(value Value) Value {
			return ConvertInt(value)
		},
	},
	{
		name: sema.UIntTypeName,
		convert: func(value Value) Value {
			return ConvertUInt(value)
		},
		min: NewUIntValueFromBigInt(sema.UIntTypeMin),
	},
	{
		name: sema.Int8TypeName,
		convert: func(value Value) Value {
			return ConvertInt8(value)
		},
		min: Int8Value(math.MinInt8),
		max: Int8Value(math.MaxInt8),
	},
	{
		name: sema.Int16TypeName,
		convert: func(value Value) Value {
			return ConvertInt16(value)
		},
		min: Int16Value(math.MinInt16),
		max: Int16Value(math.MaxInt16),
	},
	{
		name: sema.Int32TypeName,
		convert: func(value Value) Value {
			return ConvertInt32(value)
		},
		min: Int32Value(math.MinInt32),
		max: Int32Value(math.MaxInt32),
	},
	{
		name: sema.Int64TypeName,
		convert: func(value Value) Value {
			return ConvertInt64(value)
		},
		min: Int64Value(math.MinInt64),
		max: Int64Value(math.MaxInt64),
	},
	{
		name: sema.Int128TypeName,
		convert: func(value Value) Value {
			return ConvertInt128(value)
		},
		min: NewInt128ValueFromBigInt(sema.Int128TypeMinIntBig),
		max: NewInt128ValueFromBigInt(sema.Int128TypeMaxIntBig),
	},
	{
		name: sema.Int256TypeName,
		convert: func(value Value) Value {
			return ConvertInt256(value)
		},
		min: NewInt256ValueFromBigInt(sema.Int256TypeMinIntBig),
		max: NewInt256ValueFromBigInt(sema.Int256TypeMaxIntBig),
	},
	{
		name: sema.UInt8TypeName,
		convert: func(value Value) Value {
			return ConvertUInt8(value)
		},
		min: UInt8Value(0),
		max: UInt8Value(math.MaxUint8),
	},
	{
		name: sema.UInt16TypeName,
		convert: func(value Value) Value {
			return ConvertUInt16(value)
		},
		min: UInt16Value(0),
		max: UInt16Value(math.MaxUint16),
	},
	{
		name: sema.UInt32TypeName,
		convert: func(value Value) Value {
			return ConvertUInt32(value)
		},
		min: UInt32Value(0),
		max: UInt32Value(math.MaxUint32),
	},
	{
		name: sema.UInt64TypeName,
		convert: func(value Value) Value {
			return ConvertUInt64(value)
		},
		min: UInt64Value(0),
		max: UInt64Value(math.MaxUint64),
	},
	{
		name: sema.UInt128TypeName,
		convert: func(value Value) Value {
			return ConvertUInt128(value)
		},
		min: NewUInt128ValueFromUint64(0),
		max: NewUInt128ValueFromBigInt(sema.UInt128TypeMaxIntBig),
	},
	{
		name: sema.UInt256TypeName,
		convert: func(value Value) Value {
			return ConvertUInt256(value)
		},
		min: NewUInt256ValueFromUint64(0),
		max: NewUInt256ValueFromBigInt(sema.UInt256TypeMaxIntBig),
	},
	{
		name: sema.Word8TypeName,
		convert: func(value Value) Value {
			return ConvertWord8(value)
		},
		min: Word8Value(0),
		max: Word8Value(math.MaxUint8),
	},
	{
		name: sema.Word16TypeName,
		convert: func(value Value) Value {
			return ConvertWord16(value)
		},
		min: Word16Value(0),
		max: Word16Value(math.MaxUint16),
	},
	{
		name: sema.Word32TypeName,
		convert: func(value Value) Value {
			return ConvertWord32(value)
		},
		min: Word32Value(0),
		max: Word32Value(math.MaxUint32),
	},
	{
		name: sema.Word64TypeName,
		convert: func(value Value) Value {
			return ConvertWord64(value)
		},
		min: Word64Value(0),
		max: Word64Value(math.MaxUint64),
	},
	{
		name: sema.Fix64TypeName,
		convert: func(value Value) Value {
			return ConvertFix64(value)
		},
		min: Fix64Value(math.MinInt64),
		max: Fix64Value(math.MaxInt64),
	},
	{
		name: sema.UFix64TypeName,
		convert: func(value Value) Value {
			return ConvertUFix64(value)
		},
		min: UFix64Value(0),
		max: UFix64Value(math.MaxUint64),
	},
	{
		name: "Address",
		convert: func(value Value) Value {
			return ConvertAddress(value)
		},
	},
}

func init() {

	converterNames := make(map[string]struct{}, len(converterDeclarations))

	for _, converterDeclaration := range converterDeclarations {
		converterNames[converterDeclaration.name] = struct{}{}
	}

	for _, numberType := range sema.AllNumberTypes {

		// Only leaf number types require a converter,
		// "hierarchy" number types don't need one

		switch numberType {
		case sema.NumberType, sema.SignedNumberType,
			sema.IntegerType, sema.SignedIntegerType,
			sema.FixedPointType, sema.SignedFixedPointType:
			continue
		}

		if _, ok := converterNames[numberType.String()]; !ok {
			panic(fmt.Sprintf("missing converter for number type: %s", numberType))
		}
	}
}

func defineBaseFunctions(activation *VariableActivation) {
	defineConverterFunctions(activation)
	defineTypeFunction(activation)
	defineStringFunction(activation)
}

type converterFunction struct {
	name      string
	converter *HostFunctionValue
}

// Converter functions are stateless functions. Hence they can be re-used across interpreters.
//
var converterFunctionValues = func() []converterFunction {

	converterFuncValues := make([]converterFunction, len(converterDeclarations))

	for index, declaration := range converterDeclarations {
		// NOTE: declare in loop, as captured in closure below
		convert := declaration.convert
		converterFunctionValue := NewHostFunctionValue(
			func(invocation Invocation) Value {
				return convert(invocation.Arguments[0])
			},
		)

		addMember := func(name string, value Value) {
			if converterFunctionValue.NestedVariables == nil {
				converterFunctionValue.NestedVariables = NewStringVariableOrderedMap()
			}
			converterFunctionValue.NestedVariables.Set(name, NewVariableWithValue(value))
		}

		if declaration.min != nil {
			addMember(sema.NumberTypeMinFieldName, declaration.min)
		}

		if declaration.max != nil {
			addMember(sema.NumberTypeMaxFieldName, declaration.max)
		}

		converterFuncValues[index] = converterFunction{
			name:      declaration.name,
			converter: converterFunctionValue,
		}
	}

	return converterFuncValues
}()

func defineConverterFunctions(activation *VariableActivation) {
	for _, converterFunc := range converterFunctionValues {
		defineBaseValue(activation, converterFunc.name, converterFunc.converter)
	}
}

// typeFunction is the `Type` function. It is stateless, hence it can be re-used across interpreters.
//
var typeFunction = NewHostFunctionValue(
	func(invocation Invocation) Value {

		typeParameterPair := invocation.TypeParameterTypes.Oldest()
		if typeParameterPair == nil {
			panic(errors.NewUnreachableError())
		}

		ty := typeParameterPair.Value

		return TypeValue{
			Type: ConvertSemaToStaticType(ty),
		}
	},
)

func defineTypeFunction(activation *VariableActivation) {
	defineBaseValue(activation, sema.MetaType.String(), typeFunction)
}

func defineBaseValue(activation *VariableActivation, name string, value Value) {
	if activation.Find(name) != nil {
		panic(errors.NewUnreachableError())
	}
	activation.Set(name, NewVariableWithValue(value))
}

// stringFunction is the `String` function. It is stateless, hence it can be re-used across interpreters.
//
var stringFunction = func() Value {
	functionValue := NewHostFunctionValue(
		func(invocation Invocation) Value {
			return NewStringValue("")
		},
	)

	addMember := func(name string, value Value) {
		if functionValue.NestedVariables == nil {
			functionValue.NestedVariables = NewStringVariableOrderedMap()
		}
		functionValue.NestedVariables.Set(name, NewVariableWithValue(value))
	}

	addMember(
		sema.StringTypeEncodeHexFunctionName,
		NewHostFunctionValue(
			func(invocation Invocation) Value {
				argument := invocation.Arguments[0].(*ArrayValue)
				bytes, _ := ByteArrayValueToByteSlice(argument)
				return NewStringValue(hex.EncodeToString(bytes))
			},
		),
	)

	return functionValue
}()

func defineStringFunction(activation *VariableActivation) {
	defineBaseValue(activation, sema.StringType.String(), stringFunction)
}

// TODO:
// - FunctionType
//
// - Character
// - Block

func (interpreter *Interpreter) IsSubType(subType DynamicType, superType sema.Type) bool {
	if superType == sema.AnyType {
		return true
	}

	switch typedSubType := subType.(type) {
	case MetaTypeDynamicType:
		switch superType {
		case sema.AnyStructType, sema.MetaType:
			return true
		}

	case VoidDynamicType:
		switch superType {
		case sema.AnyStructType, sema.VoidType:
			return true
		}

	case StringDynamicType:
		switch superType {
		case sema.AnyStructType, sema.StringType, sema.CharacterType:
			return true
		}

	case BoolDynamicType:
		switch superType {
		case sema.AnyStructType, sema.BoolType:
			return true
		}

	case AddressDynamicType:
		if _, ok := superType.(*sema.AddressType); ok {
			return true
		}

		return superType == sema.AnyStructType

	case NumberDynamicType:
		return sema.IsSubType(typedSubType.StaticType, superType)

	case FunctionDynamicType:
		// TODO: once support for dynamically casting functions is added,
		//   ensure that constructor functions are not normal
		return superType == sema.AnyStructType

	case CompositeDynamicType:
		return sema.IsSubType(typedSubType.StaticType, superType)

	case *ArrayDynamicType:
		var superTypeElementType sema.Type

		switch typedSuperType := superType.(type) {
		case *sema.VariableSizedType:
			superTypeElementType = typedSuperType.Type

			subTypeStaticType := interpreter.ConvertStaticToSemaType(typedSubType.StaticType)
			if !sema.IsSubType(subTypeStaticType, typedSuperType) {
				return false
			}

		case *sema.ConstantSizedType:
			superTypeElementType = typedSuperType.Type

			subTypeStaticType := interpreter.ConvertStaticToSemaType(typedSubType.StaticType)
			if !sema.IsSubType(subTypeStaticType, typedSuperType) {
				return false
			}

		default:
			switch superType {
			case sema.AnyStructType, sema.AnyResourceType:
				return true
			default:
				return false
			}
		}

		for _, elementType := range typedSubType.ElementTypes {
			if !interpreter.IsSubType(elementType, superTypeElementType) {
				return false
			}
		}

		return true

	case *DictionaryDynamicType:

		if typedSuperType, ok := superType.(*sema.DictionaryType); ok {

			subTypeStaticType := interpreter.ConvertStaticToSemaType(typedSubType.StaticType)
			if !sema.IsSubType(subTypeStaticType, typedSuperType) {
				return false
			}

			for _, entryTypes := range typedSubType.EntryTypes {
				if !interpreter.IsSubType(entryTypes.KeyType, typedSuperType.KeyType) ||
					!interpreter.IsSubType(entryTypes.ValueType, typedSuperType.ValueType) {

					return false
				}
			}

			return true
		}

		switch superType {
		case sema.AnyStructType, sema.AnyResourceType:
			return true
		}

	case NilDynamicType:
		if _, ok := superType.(*sema.OptionalType); ok {
			return true
		}

		switch superType {
		case sema.AnyStructType, sema.AnyResourceType:
			return true
		}

	case SomeDynamicType:
		if typedSuperType, ok := superType.(*sema.OptionalType); ok {
			return interpreter.IsSubType(typedSubType.InnerType, typedSuperType.Type)
		}

		switch superType {
		case sema.AnyStructType, sema.AnyResourceType:
			return true
		}

	case ReferenceDynamicType:
		if typedSuperType, ok := superType.(*sema.ReferenceType); ok {

			// First, check that the dynamic type of the referenced value
			// is a subtype of the super type

			if !interpreter.IsSubType(typedSubType.InnerType(), typedSuperType.Type) {
				return false
			}

			// If the reference value is authorized it may be downcasted

			authorized := typedSubType.Authorized()

			if authorized {
				return true
			}

			// If the reference value is not authorized,
			// it may not be downcasted

			return sema.IsSubType(
				&sema.ReferenceType{
					Authorized: authorized,
					Type:       typedSubType.BorrowedType(),
				},
				typedSuperType,
			)
		}

		return superType == sema.AnyStructType

	case CapabilityDynamicType:
		if typedSuperType, ok := superType.(*sema.CapabilityType); ok {

			if typedSuperType.BorrowType != nil {

				// Capability <: Capability<T>:
				// never

				if typedSubType.BorrowType == nil {
					return false
				}

				// Capability<T> <: Capability<U>:
				// if T <: U

				return sema.IsSubType(
					typedSubType.BorrowType,
					typedSuperType.BorrowType,
				)
			}

			// Capability<T> <: Capability || Capability <: Capability:
			// always

			return true

		}

		return superType == sema.AnyStructType

	case PublicPathDynamicType:
		switch superType {
		case sema.PublicPathType, sema.CapabilityPathType, sema.PathType, sema.AnyStructType:
			return true
		}

	case PrivatePathDynamicType:
		switch superType {
		case sema.PrivatePathType, sema.CapabilityPathType, sema.PathType, sema.AnyStructType:
			return true
		}

	case StoragePathDynamicType:
		switch superType {
		case sema.StoragePathType, sema.PathType, sema.AnyStructType:
			return true
		}

	case DeployedContractDynamicType:
		switch superType {
		case sema.AnyStructType, sema.DeployedContractType:
			return true
		}

	case BlockDynamicType:
		switch superType {
		case sema.AnyStructType, sema.BlockType:
			return true
		}
	}

	return false
}

// PathToStorageKey returns the storage identifier with the proper prefix
// for the given path.
//
// \x1F = Information Separator One
//
func PathToStorageKey(path PathValue) string {
	return fmt.Sprintf("%s\x1F%s", path.Domain.Identifier(), path.Identifier)
}

func (interpreter *Interpreter) authAccountSaveFunction(addressValue AddressValue) *HostFunctionValue {
	return NewHostFunctionValue(func(invocation Invocation) Value {

		value := invocation.Arguments[0]
		path := invocation.Arguments[1].(PathValue)

		address := addressValue.ToAddress()
		key := PathToStorageKey(path)

		// Prevent an overwrite

		if interpreter.storedValueExists(address, key) {
			panic(
				OverwriteError{
					Address:       addressValue,
					Path:          path,
					LocationRange: invocation.GetLocationRange(),
				},
			)
		}

		value = interpreter.TransferValue(value, nil, atree.Address(address))

		// Write new value

		interpreter.writeStored(
			address,
			key,
			NewSomeValueNonCopying(value),
		)

		return VoidValue{}
	})
}

func (interpreter *Interpreter) authAccountLoadFunction(addressValue AddressValue) *HostFunctionValue {
	return interpreter.authAccountReadFunction(addressValue, true)
}

func (interpreter *Interpreter) authAccountCopyFunction(addressValue AddressValue) *HostFunctionValue {
	return interpreter.authAccountReadFunction(addressValue, false)
}

func (interpreter *Interpreter) authAccountReadFunction(addressValue AddressValue, clear bool) *HostFunctionValue {

	return NewHostFunctionValue(func(invocation Invocation) Value {

		address := addressValue.ToAddress()

		path := invocation.Arguments[0].(PathValue)
		key := PathToStorageKey(path)

		value := interpreter.ReadStored(address, key)

		switch value := value.(type) {
		case NilValue:
			return value

		case *SomeValue:

			// If there is value stored for the given path,
			// check that it satisfies the type given as the type argument.

			typeParameterPair := invocation.TypeParameterTypes.Oldest()
			if typeParameterPair == nil {
				panic(errors.NewUnreachableError())
			}

			ty := typeParameterPair.Value

			dynamicType := value.Value.DynamicType(interpreter, SeenReferences{})
			if !interpreter.IsSubType(dynamicType, ty) {
				return NilValue{}
			}

			valueCopy := interpreter.CopyValue(value, atree.Address{})

			// Remove the value from storage,
			// but only if the type check succeeded.
			if clear {
				interpreter.writeStored(address, key, NilValue{})
			}

			return valueCopy

		default:
			panic(errors.NewUnreachableError())
		}
	})
}

func (interpreter *Interpreter) authAccountBorrowFunction(addressValue AddressValue) *HostFunctionValue {
	return NewHostFunctionValue(func(invocation Invocation) Value {

		address := addressValue.ToAddress()

		path := invocation.Arguments[0].(PathValue)
		key := PathToStorageKey(path)

		typeParameterPair := invocation.TypeParameterTypes.Oldest()
		if typeParameterPair == nil {
			panic(errors.NewUnreachableError())
		}

		ty := typeParameterPair.Value

		referenceType := ty.(*sema.ReferenceType)

		reference := &StorageReferenceValue{
			Authorized:           referenceType.Authorized,
			TargetStorageAddress: address,
			TargetKey:            key,
			BorrowedType:         referenceType.Type,
		}

		// Attempt to dereference,
		// which reads the stored value
		// and performs a dynamic type check

		if reference.ReferencedValue(interpreter) == nil {
			return NilValue{}
		}

		return NewSomeValueNonCopying(reference)
	})
}

func (interpreter *Interpreter) authAccountLinkFunction(addressValue AddressValue) *HostFunctionValue {
	return NewHostFunctionValue(func(invocation Invocation) Value {

		address := addressValue.ToAddress()

		typeParameterPair := invocation.TypeParameterTypes.Oldest()
		if typeParameterPair == nil {
			panic(errors.NewUnreachableError())
		}

		borrowType := typeParameterPair.Value.(*sema.ReferenceType)

		newCapabilityPath := invocation.Arguments[0].(PathValue)
		targetPath := invocation.Arguments[1].(PathValue)

		newCapabilityKey := PathToStorageKey(newCapabilityPath)

		if interpreter.storedValueExists(address, newCapabilityKey) {
			return NilValue{}
		}

		// Write new value

		borrowStaticType := ConvertSemaToStaticType

		storedValue := NewSomeValueNonCopying(
			LinkValue{
				TargetPath: targetPath,
				Type:       borrowStaticType(borrowType),
			},
		)

		interpreter.writeStored(
			address,
			newCapabilityKey,
			storedValue,
		)

		return NewSomeValueNonCopying(
			&CapabilityValue{
				Address:    addressValue,
				Path:       newCapabilityPath,
				BorrowType: borrowStaticType(borrowType),
			},
		)
	})
}

func (interpreter *Interpreter) accountGetLinkTargetFunction(addressValue AddressValue) *HostFunctionValue {
	return NewHostFunctionValue(func(invocation Invocation) Value {

		address := addressValue.ToAddress()

		capabilityPath := invocation.Arguments[0].(PathValue)

		capabilityKey := PathToStorageKey(capabilityPath)

		value := interpreter.ReadStored(address, capabilityKey)

		switch value := value.(type) {
		case NilValue:
			return value

		case *SomeValue:

			link, ok := value.Value.(LinkValue)
			if !ok {
				return NilValue{}
			}

			return NewSomeValueNonCopying(link.TargetPath)

		default:
			panic(errors.NewUnreachableError())
		}
	})
}

func (interpreter *Interpreter) authAccountUnlinkFunction(addressValue AddressValue) *HostFunctionValue {
	return NewHostFunctionValue(func(invocation Invocation) Value {

		address := addressValue.ToAddress()

		capabilityPath := invocation.Arguments[0].(PathValue)
		capabilityKey := PathToStorageKey(capabilityPath)

		// Write new value

		interpreter.writeStored(
			address,
			capabilityKey,
			NilValue{},
		)

		return VoidValue{}
	})
}

func (interpreter *Interpreter) capabilityBorrowFunction(
	addressValue AddressValue,
	pathValue PathValue,
	borrowType *sema.ReferenceType,
) *HostFunctionValue {

	return NewHostFunctionValue(
		func(invocation Invocation) Value {

			if borrowType == nil {
				typeParameterPair := invocation.TypeParameterTypes.Oldest()
				if typeParameterPair != nil {
					ty := typeParameterPair.Value
					borrowType = ty.(*sema.ReferenceType)
				}
			}

			if borrowType == nil {
				panic(errors.NewUnreachableError())
			}

			address := addressValue.ToAddress()

			targetStorageKey, authorized, err :=
				interpreter.GetCapabilityFinalTargetStorageKey(
					address,
					pathValue,
					borrowType,
					invocation.GetLocationRange,
				)
			if err != nil {
				panic(err)
			}

			if targetStorageKey == "" {
				return NilValue{}
			}

			reference := &StorageReferenceValue{
				Authorized:           authorized,
				TargetStorageAddress: address,
				TargetKey:            targetStorageKey,
				BorrowedType:         borrowType.Type,
			}

			// Attempt to dereference,
			// which reads the stored value
			// and performs a dynamic type check

			if reference.ReferencedValue(interpreter) == nil {
				return NilValue{}
			}

			return NewSomeValueNonCopying(reference)
		},
	)
}

func (interpreter *Interpreter) capabilityCheckFunction(
	addressValue AddressValue,
	pathValue PathValue,
	borrowType *sema.ReferenceType,
) *HostFunctionValue {

	return NewHostFunctionValue(
		func(invocation Invocation) Value {

			if borrowType == nil {

				typeParameterPair := invocation.TypeParameterTypes.Oldest()
				if typeParameterPair != nil {
					ty := typeParameterPair.Value
					borrowType = ty.(*sema.ReferenceType)
				}
			}

			if borrowType == nil {
				panic(errors.NewUnreachableError())
			}

			address := addressValue.ToAddress()

			targetStorageKey, authorized, err :=
				interpreter.GetCapabilityFinalTargetStorageKey(
					address,
					pathValue,
					borrowType,
					invocation.GetLocationRange,
				)
			if err != nil {
				panic(err)
			}

			if targetStorageKey == "" {
				return BoolValue(false)
			}

			reference := &StorageReferenceValue{
				Authorized:           authorized,
				TargetStorageAddress: address,
				TargetKey:            targetStorageKey,
				BorrowedType:         borrowType.Type,
			}

			// Attempt to dereference,
			// which reads the stored value
			// and performs a dynamic type check

			if reference.ReferencedValue(interpreter) == nil {
				return BoolValue(false)
			}

			return BoolValue(true)
		},
	)
}

func (interpreter *Interpreter) GetCapabilityFinalTargetStorageKey(
	address common.Address,
	path PathValue,
	wantedBorrowType *sema.ReferenceType,
	getLocationRange func() LocationRange,
) (
	finalStorageKey string,
	authorized bool,
	err error,
) {
	key := PathToStorageKey(path)

	wantedReferenceType := wantedBorrowType

	seenKeys := map[string]struct{}{}
	paths := []PathValue{path}

	for {
		// Detect cyclic links

		if _, ok := seenKeys[key]; ok {
			return "", false, CyclicLinkError{
				Address:       address,
				Paths:         paths,
				LocationRange: getLocationRange(),
			}
		} else {
			seenKeys[key] = struct{}{}
		}

		value := interpreter.ReadStored(address, key)

		switch value := value.(type) {
		case NilValue:
			return "", false, nil

		case *SomeValue:

			if link, ok := value.Value.(LinkValue); ok {

				allowedType := interpreter.ConvertStaticToSemaType(link.Type)

				if !sema.IsSubType(allowedType, wantedBorrowType) {
					return "", false, nil
				}

				targetPath := link.TargetPath
				paths = append(paths, targetPath)
				key = PathToStorageKey(targetPath)

			} else {
				return key, wantedReferenceType.Authorized, nil
			}

		default:
			panic(errors.NewUnreachableError())
		}
	}
}

func (interpreter *Interpreter) ConvertStaticToSemaType(staticType StaticType) sema.Type {
	return ConvertStaticToSemaType(
		staticType,
		func(location common.Location, qualifiedIdentifier string) *sema.InterfaceType {
			return interpreter.getInterfaceType(location, qualifiedIdentifier)
		},
		func(location common.Location, qualifiedIdentifier string) *sema.CompositeType {
			return interpreter.getCompositeType(location, qualifiedIdentifier)
		},
	)
}

func (interpreter *Interpreter) getElaboration(location common.Location) *sema.Elaboration {

	// Ensure the program for this location is loaded,
	// so its checker is available

	inter := interpreter.EnsureLoaded(location)

	locationID := location.ID()

	subInterpreter := inter.allInterpreters[locationID]
	if subInterpreter == nil || subInterpreter.Program == nil {
		return nil
	}

	return subInterpreter.Program.Elaboration
}

// GetContractComposite gets the composite value of the contract at the address location.
func (interpreter *Interpreter) GetContractComposite(contractLocation common.AddressLocation) (*CompositeValue, error) {
	contractGlobal, ok := interpreter.Globals.Get(contractLocation.Name)
	if !ok {
		return nil, NotDeclaredError{
			ExpectedKind: common.DeclarationKindContract,
			Name:         contractLocation.Name,
		}
	}

	// get contract value
	contractValue, ok := contractGlobal.GetValue().(*CompositeValue)
	if !ok {
		return nil, NotDeclaredError{
			ExpectedKind: common.DeclarationKindContract,
			Name:         contractLocation.Name,
		}
	}

	return contractValue, nil
}

func (interpreter *Interpreter) getCompositeType(location common.Location, qualifiedIdentifier string) *sema.CompositeType {
	if location == nil {
		ty := sema.NativeCompositeTypes[qualifiedIdentifier]
		if ty == nil {
			panic(TypeLoadingError{
				TypeID: common.TypeID(qualifiedIdentifier),
			})
		}

		return ty
	}

	typeID := location.TypeID(qualifiedIdentifier)

	elaboration := interpreter.getElaboration(location)
	if elaboration == nil {
		panic(TypeLoadingError{
			TypeID: typeID,
		})
	}

	ty := elaboration.CompositeTypes[typeID]
	if ty == nil {
		panic(TypeLoadingError{
			TypeID: typeID,
		})
	}

	return ty
}

func (interpreter *Interpreter) getInterfaceType(location common.Location, qualifiedIdentifier string) *sema.InterfaceType {
	typeID := location.TypeID(qualifiedIdentifier)

	elaboration := interpreter.getElaboration(location)
	if elaboration == nil {
		panic(TypeLoadingError{
			TypeID: typeID,
		})
	}

	ty := elaboration.InterfaceTypes[typeID]
	if ty == nil {
		panic(TypeLoadingError{
			TypeID: typeID,
		})
	}
	return ty
}

func (interpreter *Interpreter) reportLoopIteration(pos ast.HasPosition) {
	if interpreter.onLoopIteration == nil {
		return
	}

	line := pos.StartPosition().Line
	interpreter.onLoopIteration(interpreter, line)
}

func (interpreter *Interpreter) reportFunctionInvocation(pos ast.HasPosition) {
	if interpreter.onFunctionInvocation == nil {
		return
	}

	line := pos.StartPosition().Line
	interpreter.onFunctionInvocation(interpreter, line)
}

// getMember gets the member value by the given identifier from the given Value depending on its type.
// May return nil if the member does not exist.
func (interpreter *Interpreter) getMember(self Value, getLocationRange func() LocationRange, identifier string) Value {
	var result Value
	// When the accessed value has a type that supports the declaration of members
	// or is a built-in type that has members (`MemberAccessibleValue`),
	// then try to get the member for the given identifier.
	// For example, the built-in type `String` has a member "length",
	// and composite declarations may contain member declarations
	if memberAccessibleValue, ok := self.(MemberAccessibleValue); ok {
		result = memberAccessibleValue.GetMember(interpreter, getLocationRange, identifier)
	}
	if result == nil {
		switch identifier {
		case sema.IsInstanceFunctionName:
			return interpreter.isInstanceFunction(self)
		case sema.GetTypeFunctionName:
			return interpreter.getTypeFunction(self)
		}
	}

	// NOTE: do not panic if the member is nil. This is a valid state.
	// For example, when a composite field is initialized with a force-assignment, the field's value is read.

	return result
}

func (interpreter *Interpreter) isInstanceFunction(self Value) *HostFunctionValue {
	return NewHostFunctionValue(
		func(invocation Invocation) Value {
			firstArgument := invocation.Arguments[0]
			typeValue := firstArgument.(TypeValue)

			staticType := typeValue.Type

			// Values are never instances of unknown types
			if staticType == nil {
				return BoolValue(false)
			}

			semaType := interpreter.ConvertStaticToSemaType(staticType)
			// NOTE: not invocation.Self, as that is only set for composite values
			dynamicType := self.DynamicType(interpreter, SeenReferences{})
			result := interpreter.IsSubType(dynamicType, semaType)
			return BoolValue(result)
		},
	)
}

func (interpreter *Interpreter) getTypeFunction(self Value) *HostFunctionValue {
	return NewHostFunctionValue(
		func(invocation Invocation) Value {
			return TypeValue{
				Type: self.StaticType(),
			}
		},
	)
}

func (interpreter *Interpreter) setMember(self Value, getLocationRange func() LocationRange, identifier string, value Value) {
	self.(MemberAccessibleValue).SetMember(interpreter, getLocationRange, identifier, value)
}

func (interpreter *Interpreter) ExpectType(
	value Value,
	expectedType sema.Type,
	getLocationRange func() LocationRange,
) {
	dynamicType := value.DynamicType(interpreter, SeenReferences{})
	if !interpreter.IsSubType(dynamicType, expectedType) {
		var locationRange LocationRange
		if getLocationRange != nil {
			locationRange = getLocationRange()
		}
		panic(TypeMismatchError{
			ExpectedType:  expectedType,
			LocationRange: locationRange,
		})
	}
}

func (interpreter *Interpreter) checkContainerMutation(
	memberStaticType StaticType,
	value Value,
	getLocationRange func() LocationRange,
) {

	memberType := interpreter.ConvertStaticToSemaType(memberStaticType)

	if !interpreter.IsSubType(value.DynamicType(interpreter, SeenReferences{}), memberType) {
		panic(ContainerMutationError{
			ExpectedType:  memberType,
			LocationRange: getLocationRange(),
		})
	}
}

func (interpreter *Interpreter) checkResourceNotDestroyedOrCopied(value Value, getLocationRange func() LocationRange) {
	resourceKindedValue, ok := value.(ResourceKindedValue)
	if !ok {
		return
	}

	if resourceKindedValue.IsDestroyed() || (resourceKindedValue.IsCopied() &&
		interpreter.ConvertStaticToSemaType(value.StaticType()).IsResourceType()) {

		panic(InvalidatedResourceError{
			LocationRange: getLocationRange(),
		})
	}
}

func (interpreter *Interpreter) CopyValue(value Value, address atree.Address) Value {

	if !value.NeedsStoreToAddress(interpreter, address) &&
		value.IsResourceKinded(interpreter) {

		return value
	}

	return value.DeepCopy(interpreter, address)
}

func (interpreter *Interpreter) TransferValue(value Value, storable atree.Storable, address atree.Address) Value {

	if !value.NeedsStoreToAddress(interpreter, address) &&
		value.IsResourceKinded(interpreter) {

		return value
	}

	valueCopy := value.DeepCopy(interpreter, address)

	value.DeepRemove(interpreter)

	interpreter.removeReferencedSlab(storable)

	return valueCopy
}

func (interpreter *Interpreter) removeReferencedSlab(storable atree.Storable) {
	storageIDStorable, ok := storable.(atree.StorageIDStorable)
	if !ok {
		return
	}

	storageID := atree.StorageID(storageIDStorable)
	err := interpreter.Storage.Remove(storageID)
	if err != nil {
		panic(ExternalError{err})
	}
}<|MERGE_RESOLUTION|>--- conflicted
+++ resolved
@@ -1428,13 +1428,8 @@
 				if initializerFunction != nil {
 					// NOTE: arguments are already properly boxed by invocation expression
 
-<<<<<<< HEAD
-					_ = initializerFunction.Invoke(invocation)
+					_ = initializerFunction.invoke(invocation)
 				}
-=======
-				_ = initializerFunction.invoke(invocation)
-			}
->>>>>>> 2759300e
 
 				return value
 			},
