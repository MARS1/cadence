/*
 * Cadence - The resource-oriented smart contract programming language
 *
 * Copyright 2019-2021 Dapper Labs, Inc.
 *
 * Licensed under the Apache License, Version 2.0 (the "License");
 * you may not use this file except in compliance with the License.
 * You may obtain a copy of the License at
 *
 *   http://www.apache.org/licenses/LICENSE-2.0
 *
 * Unless required by applicable law or agreed to in writing, software
 * distributed under the License is distributed on an "AS IS" BASIS,
 * WITHOUT WARRANTIES OR CONDITIONS OF ANY KIND, either express or implied.
 * See the License for the specific language governing permissions and
 * limitations under the License.
 */

package interpreter

import (
	"encoding/hex"
	goErrors "errors"
	"fmt"
	"math"
	goRuntime "runtime"
	"time"

	"github.com/onflow/atree"
	"github.com/opentracing/opentracing-go"

	"github.com/onflow/cadence/runtime/ast"
	"github.com/onflow/cadence/runtime/common"
	"github.com/onflow/cadence/runtime/errors"
	"github.com/onflow/cadence/runtime/sema"
)

type controlReturn interface {
	isControlReturn()
}

type controlBreak struct{}

func (controlBreak) isControlReturn() {}

type controlContinue struct{}

func (controlContinue) isControlReturn() {}

type functionReturn struct {
	Value Value
}

func (functionReturn) isControlReturn() {}

type ExpressionStatementResult struct {
	Value Value
}

//

var emptyFunctionType = &sema.FunctionType{
	ReturnTypeAnnotation: &sema.TypeAnnotation{
		Type: sema.VoidType,
	},
}

//

type getterSetter struct {
	target Value
	// allowMissing may be true when the got value is nil.
	// For example, this is the case when a field is initialized
	// with the force-assignment operator (which checks the existing value)
	get func(allowMissing bool) Value
	set func(Value)
}

// Visit-methods for statement which return a non-nil value
// are treated like they are returning a value.

// OnEventEmittedFunc is a function that is triggered when an event is emitted by the program.
//
type OnEventEmittedFunc func(
	inter *Interpreter,
	getLocationRange func() LocationRange,
	event *CompositeValue,
	eventType *sema.CompositeType,
) error

// OnStatementFunc is a function that is triggered when a statement is about to be executed.
//
type OnStatementFunc func(
	inter *Interpreter,
	statement ast.Statement,
)

// OnLoopIterationFunc is a function that is triggered when a loop iteration is about to be executed.
//
type OnLoopIterationFunc func(
	inter *Interpreter,
	line int,
)

// OnFunctionInvocationFunc is a function that is triggered when a function is about to be invoked.
//
type OnFunctionInvocationFunc func(
	inter *Interpreter,
	line int,
)

// OnInvokedFunctionReturnFunc is a function that is triggered when an invoked function returned.
//
type OnInvokedFunctionReturnFunc func(
	inter *Interpreter,
	line int,
)

// OnRecordTraceFunc is a function thats records a trace.
type OnRecordTraceFunc func(
	inter *Interpreter,
	operationName string,
	duration time.Duration,
	logs []opentracing.LogRecord,
)

// OnResourceOwnerChangeFunc is a function that is triggered when a resource's owner changes.
type OnResourceOwnerChangeFunc func(
	inter *Interpreter,
	resource *CompositeValue,
	oldOwner common.Address,
	newOwner common.Address,
)

// InjectedCompositeFieldsHandlerFunc is a function that handles storage reads.
//
type InjectedCompositeFieldsHandlerFunc func(
	inter *Interpreter,
	location common.Location,
	qualifiedIdentifier string,
	compositeKind common.CompositeKind,
) map[string]Value

// ContractValueHandlerFunc is a function that handles contract values.
//
type ContractValueHandlerFunc func(
	inter *Interpreter,
	compositeType *sema.CompositeType,
	constructorGenerator func(common.Address) *HostFunctionValue,
	invocationRange ast.Range,
) *CompositeValue

// ImportLocationHandlerFunc is a function that handles imports of locations.
//
type ImportLocationHandlerFunc func(
	inter *Interpreter,
	location common.Location,
) Import

// PublicAccountHandlerFunc is a function that handles retrieving a public account at a given address.
// The account returned must be of type `PublicAccount`.
//
type PublicAccountHandlerFunc func(
	inter *Interpreter,
	address AddressValue,
) Value

// UUIDHandlerFunc is a function that handles the generation of UUIDs.
type UUIDHandlerFunc func() (uint64, error)

// PublicKeyValidationHandlerFunc is a function that validates a given public key.
// Parameter types:
// - publicKey: PublicKey
//
type PublicKeyValidationHandlerFunc func(
	interpreter *Interpreter,
	getLocationRange func() LocationRange,
	publicKey *CompositeValue,
) error

// BLSVerifyPoPHandlerFunc is a function that verifies a BLS proof of possession.
// Parameter types:
// - publicKey: PublicKey
// - signature: [UInt8]
// Expected result type: Bool
//
type BLSVerifyPoPHandlerFunc func(
	interpreter *Interpreter,
	getLocationRange func() LocationRange,
	publicKey MemberAccessibleValue,
	signature *ArrayValue,
) BoolValue

// BLSAggregateSignaturesHandlerFunc is a function that aggregates multiple BLS signatures.
// Parameter types:
// - signatures: [[UInt8]]
// Expected result type: [UInt8]?
//
type BLSAggregateSignaturesHandlerFunc func(
	inter *Interpreter,
	getLocationRange func() LocationRange,
	signatures *ArrayValue,
) OptionalValue

// BLSAggregatePublicKeysHandlerFunc is a function that aggregates multiple BLS public keys.
// Parameter types:
// - publicKeys: [PublicKey]
// Expected result type: PublicKey?
//
type BLSAggregatePublicKeysHandlerFunc func(
	interpreter *Interpreter,
	getLocationRange func() LocationRange,
	publicKeys *ArrayValue,
) OptionalValue

// SignatureVerificationHandlerFunc is a function that validates a signature.
// Parameter types:
// - signature: [UInt8]
// - signedData: [UInt8]
// - domainSeparationTag: String
// - hashAlgorithm: HashAlgorithm
// - publicKey: PublicKey
// Expected result type: Bool
//
type SignatureVerificationHandlerFunc func(
	interpreter *Interpreter,
	getLocationRange func() LocationRange,
	signature *ArrayValue,
	signedData *ArrayValue,
	domainSeparationTag *StringValue,
	hashAlgorithm *CompositeValue,
	publicKey MemberAccessibleValue,
) BoolValue

// HashHandlerFunc is a function that hashes.
// Parameter types:
// - data: [UInt8]
// - domainSeparationTag: [UInt8]
// - hashAlgorithm: HashAlgorithm
// Expected result type: [UInt8]
//
type HashHandlerFunc func(
	inter *Interpreter,
	getLocationRange func() LocationRange,
	data *ArrayValue,
	domainSeparationTag *StringValue,
	hashAlgorithm MemberAccessibleValue,
) *ArrayValue

// ExitHandlerFunc is a function that is called at the end of execution
type ExitHandlerFunc func() error

// CompositeTypeCode contains the "prepared" / "callable" "code"
// for the functions and the destructor of a composite
// (contract, struct, resource, event).
//
// As there is no support for inheritance of concrete types,
// these are the "leaf" nodes in the call chain, and are functions.
//
type CompositeTypeCode struct {
	CompositeFunctions map[string]FunctionValue
	DestructorFunction FunctionValue
}

type FunctionWrapper = func(inner FunctionValue) FunctionValue

// WrapperCode contains the "prepared" / "callable" "code"
// for inherited types (interfaces and type requirements).
//
// These are "branch" nodes in the call chain, and are function wrappers,
// i.e. they wrap the functions / function wrappers that inherit them.
//
type WrapperCode struct {
	InitializerFunctionWrapper FunctionWrapper
	DestructorFunctionWrapper  FunctionWrapper
	FunctionWrappers           map[string]FunctionWrapper
}

// TypeCodes is the value which stores the "prepared" / "callable" "code"
// of all composite types, interface types, and type requirements.
//
type TypeCodes struct {
	CompositeCodes       map[sema.TypeID]CompositeTypeCode
	InterfaceCodes       map[sema.TypeID]WrapperCode
	TypeRequirementCodes map[sema.TypeID]WrapperCode
}

func (c TypeCodes) Merge(codes TypeCodes) {

	// Iterating over the maps in a non-deterministic way is OK,
	// we only copy the values over.

	for typeID, code := range codes.CompositeCodes { //nolint:maprangecheck
		c.CompositeCodes[typeID] = code
	}

	for typeID, code := range codes.InterfaceCodes { //nolint:maprangecheck
		c.InterfaceCodes[typeID] = code
	}

	for typeID, code := range codes.TypeRequirementCodes { //nolint:maprangecheck
		c.TypeRequirementCodes[typeID] = code
	}
}

type Storage interface {
	atree.SlabStorage
	GetStorageMap(address common.Address, domain string) *StorageMap
	CheckHealth() error
}

type ReferencedResourceKindedValues map[atree.StorageID]map[ReferenceTrackedResourceKindedValue]struct{}

type Interpreter struct {
	Program                        *Program
	Location                       common.Location
	PredeclaredValues              []ValueDeclaration
	effectivePredeclaredValues     map[string]ValueDeclaration
	activations                    *VariableActivations
	Globals                        GlobalVariables
	allInterpreters                map[common.LocationID]*Interpreter
	typeCodes                      TypeCodes
	Transactions                   []*HostFunctionValue
	Storage                        Storage
	onEventEmitted                 OnEventEmittedFunc
	onStatement                    OnStatementFunc
	onLoopIteration                OnLoopIterationFunc
	onFunctionInvocation           OnFunctionInvocationFunc
	onInvokedFunctionReturn        OnInvokedFunctionReturnFunc
	onRecordTrace                  OnRecordTraceFunc
	onResourceOwnerChange          OnResourceOwnerChangeFunc
	injectedCompositeFieldsHandler InjectedCompositeFieldsHandlerFunc
	contractValueHandler           ContractValueHandlerFunc
	importLocationHandler          ImportLocationHandlerFunc
	publicAccountHandler           PublicAccountHandlerFunc
	uuidHandler                    UUIDHandlerFunc
	PublicKeyValidationHandler     PublicKeyValidationHandlerFunc
	SignatureVerificationHandler   SignatureVerificationHandlerFunc
	BLSVerifyPoPHandler            BLSVerifyPoPHandlerFunc
	BLSAggregateSignaturesHandler  BLSAggregateSignaturesHandlerFunc
	BLSAggregatePublicKeysHandler  BLSAggregatePublicKeysHandlerFunc
	HashHandler                    HashHandlerFunc
	ExitHandler                    ExitHandlerFunc
	interpreted                    bool
	statement                      ast.Statement
	debugger                       *Debugger
	atreeValueValidationEnabled    bool
	atreeStorageValidationEnabled  bool
	tracingEnabled                 bool
	// TODO: ideally this would be a weak map, but Go has no weak references
<<<<<<< HEAD
	referencedResourceKindedValues       ReferencedResourceKindedValues
	invalidatedResourceValidationEnabled bool
=======
	referencedResourceKindedValues ReferencedResourceKindedValues
	resourceVariables              map[ResourceKindedValue]*Variable
>>>>>>> 5b455ed1
}

type Option func(*Interpreter) error

// WithOnEventEmittedHandler returns an interpreter option which sets
// the given function as the event handler.
//
func WithOnEventEmittedHandler(handler OnEventEmittedFunc) Option {
	return func(interpreter *Interpreter) error {
		interpreter.SetOnEventEmittedHandler(handler)
		return nil
	}
}

// WithOnStatementHandler returns an interpreter option which sets
// the given function as the statement handler.
//
func WithOnStatementHandler(handler OnStatementFunc) Option {
	return func(interpreter *Interpreter) error {
		interpreter.SetOnStatementHandler(handler)
		return nil
	}
}

// WithOnLoopIterationHandler returns an interpreter option which sets
// the given function as the loop iteration handler.
//
func WithOnLoopIterationHandler(handler OnLoopIterationFunc) Option {
	return func(interpreter *Interpreter) error {
		interpreter.SetOnLoopIterationHandler(handler)
		return nil
	}
}

// WithOnFunctionInvocationHandler returns an interpreter option which sets
// the given function as the function invocation handler.
//
func WithOnFunctionInvocationHandler(handler OnFunctionInvocationFunc) Option {
	return func(interpreter *Interpreter) error {
		interpreter.SetOnFunctionInvocationHandler(handler)
		return nil
	}
}

// WithOnInvokedFunctionReturnHandler returns an interpreter option which sets
// the given function as the invoked function return handler.
//
func WithOnInvokedFunctionReturnHandler(handler OnInvokedFunctionReturnFunc) Option {
	return func(interpreter *Interpreter) error {
		interpreter.SetOnInvokedFunctionReturnHandler(handler)
		return nil
	}
}

// WithOnRecordTraceHandler returns an interpreter option which sets
// the given function as the record trace handler.
//
func WithOnRecordTraceHandler(handler OnRecordTraceFunc) Option {
	return func(interpreter *Interpreter) error {
		interpreter.SetOnRecordTraceHandler(handler)
		return nil
	}
}

// WithOnResourceOwnerChangeHandler returns an interpreter option which sets
// the given function as the resource owner change handler.
//
func WithOnResourceOwnerChangeHandler(handler OnResourceOwnerChangeFunc) Option {
	return func(interpreter *Interpreter) error {
		interpreter.SetOnResourceOwnerChangeHandler(handler)
		return nil
	}
}

// WithPredeclaredValues returns an interpreter option which declares
// the given the predeclared values.
//
func WithPredeclaredValues(predeclaredValues []ValueDeclaration) Option {
	return func(interpreter *Interpreter) error {
		interpreter.PredeclaredValues = predeclaredValues

		for _, declaration := range predeclaredValues {
			variable := interpreter.declareValue(declaration)
			if variable == nil {
				continue
			}
			name := declaration.ValueDeclarationName()
			interpreter.Globals.Set(name, variable)
			interpreter.effectivePredeclaredValues[name] = declaration
		}

		return nil
	}
}

// WithStorage returns an interpreter option which sets the given value
// as the function that is used for storage operations.
//
func WithStorage(storage Storage) Option {
	return func(interpreter *Interpreter) error {
		interpreter.SetStorage(storage)
		return nil
	}
}

// WithInjectedCompositeFieldsHandler returns an interpreter option which sets the given function
// as the function that is used to initialize new composite values' fields
//
func WithInjectedCompositeFieldsHandler(handler InjectedCompositeFieldsHandlerFunc) Option {
	return func(interpreter *Interpreter) error {
		interpreter.SetInjectedCompositeFieldsHandler(handler)
		return nil
	}
}

// WithContractValueHandler returns an interpreter option which sets the given function
// as the function that is used to handle imports of values.
//
func WithContractValueHandler(handler ContractValueHandlerFunc) Option {
	return func(interpreter *Interpreter) error {
		interpreter.SetContractValueHandler(handler)
		return nil
	}
}

// WithImportLocationHandler returns an interpreter option which sets the given function
// as the function that is used to handle the imports of locations.
//
func WithImportLocationHandler(handler ImportLocationHandlerFunc) Option {
	return func(interpreter *Interpreter) error {
		interpreter.SetImportLocationHandler(handler)
		return nil
	}
}

// WithPublicAccountHandler returns an interpreter option which sets the given function
// as the function that is used to handle public accounts.
//
func WithPublicAccountHandler(handler PublicAccountHandlerFunc) Option {
	return func(interpreter *Interpreter) error {
		interpreter.SetPublicAccountHandler(handler)
		return nil
	}
}

// WithUUIDHandler returns an interpreter option which sets the given function
// as the function that is used to generate UUIDs.
//
func WithUUIDHandler(handler UUIDHandlerFunc) Option {
	return func(interpreter *Interpreter) error {
		interpreter.SetUUIDHandler(handler)
		return nil
	}
}

// WithPublicKeyValidationHandler returns an interpreter option which sets the given
// function as the function that is used to handle public key validation.
//
func WithPublicKeyValidationHandler(handler PublicKeyValidationHandlerFunc) Option {
	return func(interpreter *Interpreter) error {
		interpreter.SetPublicKeyValidationHandler(handler)
		return nil
	}
}

// WithBLSCryptoFunctions returns an interpreter option which sets the given
// functions as the functions used to handle certain BLS-specific crypto functions.
//
func WithBLSCryptoFunctions(
	verifyPoP BLSVerifyPoPHandlerFunc,
	aggregateSignatures BLSAggregateSignaturesHandlerFunc,
	aggregatePublicKeys BLSAggregatePublicKeysHandlerFunc,
) Option {
	return func(interpreter *Interpreter) error {
		interpreter.SetBLSCryptoFunctions(
			verifyPoP,
			aggregateSignatures,
			aggregatePublicKeys,
		)
		return nil
	}
}

// WithSignatureVerificationHandler returns an interpreter option which sets the given
// function as the function that is used to handle signature validation.
//
func WithSignatureVerificationHandler(handler SignatureVerificationHandlerFunc) Option {
	return func(interpreter *Interpreter) error {
		interpreter.SetSignatureVerificationHandler(handler)
		return nil
	}
}

// WithHashHandler returns an interpreter option which sets the given
// function as the function that is used to hash.
//
func WithHashHandler(handler HashHandlerFunc) Option {
	return func(interpreter *Interpreter) error {
		interpreter.SetHashHandler(handler)
		return nil
	}
}

// WithExitHandler returns an interpreter option which sets the given
// function as the function that is used when execution is complete.
//
func WithExitHandler(handler ExitHandlerFunc) Option {
	return func(interpreter *Interpreter) error {
		interpreter.SetExitHandler(handler)
		return nil
	}
}

// WithAllInterpreters returns an interpreter option which sets
// the given map of interpreters as the map of all interpreters.
//
func WithAllInterpreters(allInterpreters map[common.LocationID]*Interpreter) Option {
	return func(interpreter *Interpreter) error {
		interpreter.SetAllInterpreters(allInterpreters)
		return nil
	}
}

// WithAtreeValueValidationEnabled returns an interpreter option which sets
// the atree validation option.
//
func WithAtreeValueValidationEnabled(enabled bool) Option {
	return func(interpreter *Interpreter) error {
		interpreter.SetAtreeValueValidationEnabled(enabled)
		return nil
	}
}

// WithAtreeStorageValidationEnabled returns an interpreter option which sets
// the atree validation option.
//
func WithAtreeStorageValidationEnabled(enabled bool) Option {
	return func(interpreter *Interpreter) error {
		interpreter.SetAtreeStorageValidationEnabled(enabled)
		return nil
	}
}

// WithTracingEnabled returns an interpreter option which sets
// the tracing option.
//
func WithTracingEnabled(enabled bool) Option {
	return func(interpreter *Interpreter) error {
		interpreter.SetTracingEnabled(enabled)
		return nil
	}
}

// WithInvalidatedResourceValidationEnabled returns an interpreter option which sets
// the resource validation option.
//
func WithInvalidatedResourceValidationEnabled(enabled bool) Option {
	return func(interpreter *Interpreter) error {
		interpreter.SetInvalidatedResourceValidationEnabled(enabled)
		return nil
	}
}

// withTypeCodes returns an interpreter option which sets the type codes.
//
func withTypeCodes(typeCodes TypeCodes) Option {
	return func(interpreter *Interpreter) error {
		interpreter.setTypeCodes(typeCodes)
		return nil
	}
}

// withReferencedResourceKindedValues returns an interpreter option which sets the referenced values.
//
func withReferencedResourceKindedValues(referencedResourceKindedValues ReferencedResourceKindedValues) Option {
	return func(interpreter *Interpreter) error {
		interpreter.referencedResourceKindedValues = referencedResourceKindedValues
		return nil
	}
}

// WithDebugger returns an interpreter option which sets the given debugger
//
func WithDebugger(debugger *Debugger) Option {
	return func(interpreter *Interpreter) error {
		interpreter.SetDebugger(debugger)
		return nil
	}
}

// Create a base-activation so that it can be reused across all interpreters.
//
var baseActivation = func() *VariableActivation {
	activation := NewVariableActivation(nil)
	defineBaseFunctions(activation)
	return activation
}()

func NewInterpreter(program *Program, location common.Location, options ...Option) (*Interpreter, error) {

	interpreter := &Interpreter{
		Program:                    program,
		Location:                   location,
		activations:                &VariableActivations{},
		Globals:                    map[string]*Variable{},
		effectivePredeclaredValues: map[string]ValueDeclaration{},
		resourceVariables:          map[ResourceKindedValue]*Variable{},
	}

	// Start a new activation/scope for the current program.
	// Use the base activation as the parent.
	interpreter.activations.PushNewWithParent(baseActivation)

	defaultOptions := []Option{
		WithAllInterpreters(map[common.LocationID]*Interpreter{}),
		withTypeCodes(TypeCodes{
			CompositeCodes:       map[sema.TypeID]CompositeTypeCode{},
			InterfaceCodes:       map[sema.TypeID]WrapperCode{},
			TypeRequirementCodes: map[sema.TypeID]WrapperCode{},
		}),
		withReferencedResourceKindedValues(map[atree.StorageID]map[ReferenceTrackedResourceKindedValue]struct{}{}),
		WithInvalidatedResourceValidationEnabled(true),
	}

	for _, option := range defaultOptions {
		err := option(interpreter)
		if err != nil {
			return nil, err
		}
	}

	for _, option := range options {
		err := option(interpreter)
		if err != nil {
			return nil, err
		}
	}

	return interpreter, nil
}

// SetOnEventEmittedHandler sets the function that is triggered when an event is emitted by the program.
//
func (interpreter *Interpreter) SetOnEventEmittedHandler(function OnEventEmittedFunc) {
	interpreter.onEventEmitted = function
}

// SetOnStatementHandler sets the function that is triggered when a statement is about to be executed.
//
func (interpreter *Interpreter) SetOnStatementHandler(function OnStatementFunc) {
	interpreter.onStatement = function
}

// SetOnLoopIterationHandler sets the function that is triggered when a loop iteration is about to be executed.
//
func (interpreter *Interpreter) SetOnLoopIterationHandler(function OnLoopIterationFunc) {
	interpreter.onLoopIteration = function
}

// SetOnFunctionInvocationHandler sets the function that is triggered when a function invocation is about to be executed.
//
func (interpreter *Interpreter) SetOnFunctionInvocationHandler(function OnFunctionInvocationFunc) {
	interpreter.onFunctionInvocation = function
}

// SetOnInvokedFunctionReturnHandler sets the function that is triggered when an invoked function returned.
//
func (interpreter *Interpreter) SetOnInvokedFunctionReturnHandler(function OnInvokedFunctionReturnFunc) {
	interpreter.onInvokedFunctionReturn = function
}

// SetOnRecordTraceHandler sets the function that is triggered when a trace is recorded.
//
func (interpreter *Interpreter) SetOnRecordTraceHandler(function OnRecordTraceFunc) {
	interpreter.onRecordTrace = function
}

// SetOnResourceOwnerChangeHandler sets the function that is triggered when the owner of a resource changes.
//
func (interpreter *Interpreter) SetOnResourceOwnerChangeHandler(function OnResourceOwnerChangeFunc) {
	interpreter.onResourceOwnerChange = function
}

// SetStorage sets the value that is used for storage operations.
func (interpreter *Interpreter) SetStorage(storage Storage) {
	interpreter.Storage = storage
}

// SetInjectedCompositeFieldsHandler sets the function that is used to initialize
// new composite values' fields
//
func (interpreter *Interpreter) SetInjectedCompositeFieldsHandler(function InjectedCompositeFieldsHandlerFunc) {
	interpreter.injectedCompositeFieldsHandler = function
}

// SetContractValueHandler sets the function that is used to handle imports of values
//
func (interpreter *Interpreter) SetContractValueHandler(function ContractValueHandlerFunc) {
	interpreter.contractValueHandler = function
}

// SetImportLocationHandler sets the function that is used to handle imports of locations.
//
func (interpreter *Interpreter) SetImportLocationHandler(function ImportLocationHandlerFunc) {
	interpreter.importLocationHandler = function
}

// SetPublicAccountHandler sets the function that is used to handle accounts.
//
func (interpreter *Interpreter) SetPublicAccountHandler(function PublicAccountHandlerFunc) {
	interpreter.publicAccountHandler = function
}

// SetUUIDHandler sets the function that is used to handle the generation of UUIDs.
//
func (interpreter *Interpreter) SetUUIDHandler(function UUIDHandlerFunc) {
	interpreter.uuidHandler = function
}

// SetPublicKeyValidationHandler sets the function that is used to handle public key validation.
//
func (interpreter *Interpreter) SetPublicKeyValidationHandler(function PublicKeyValidationHandlerFunc) {
	interpreter.PublicKeyValidationHandler = function
}

// SetBLSCryptoFunctions sets the functions that are used to handle certain BLS specific crypt functions.
//
func (interpreter *Interpreter) SetBLSCryptoFunctions(
	verifyPoP BLSVerifyPoPHandlerFunc,
	aggregateSignatures BLSAggregateSignaturesHandlerFunc,
	aggregatePublicKeys BLSAggregatePublicKeysHandlerFunc,
) {
	interpreter.BLSVerifyPoPHandler = verifyPoP
	interpreter.BLSAggregateSignaturesHandler = aggregateSignatures
	interpreter.BLSAggregatePublicKeysHandler = aggregatePublicKeys
}

// SetSignatureVerificationHandler sets the function that is used to handle signature validation.
//
func (interpreter *Interpreter) SetSignatureVerificationHandler(function SignatureVerificationHandlerFunc) {
	interpreter.SignatureVerificationHandler = function
}

// SetHashHandler sets the function that is used to hash.
//
func (interpreter *Interpreter) SetHashHandler(function HashHandlerFunc) {
	interpreter.HashHandler = function
}

// SetExitHandler sets the function that is used to handle end of execution.
//
func (interpreter *Interpreter) SetExitHandler(function ExitHandlerFunc) {
	interpreter.ExitHandler = function
}

// SetAllInterpreters sets the given map of interpreters as the map of all interpreters.
//
func (interpreter *Interpreter) SetAllInterpreters(allInterpreters map[common.LocationID]*Interpreter) {
	interpreter.allInterpreters = allInterpreters

	// Register self
	if interpreter.Location != nil {
		locationID := interpreter.Location.ID()
		interpreter.allInterpreters[locationID] = interpreter
	}
}

// SetAtreeValueValidationEnabled sets the atree value validation option.
//
func (interpreter *Interpreter) SetAtreeValueValidationEnabled(enabled bool) {
	interpreter.atreeValueValidationEnabled = enabled
}

// SetAtreeStorageValidationEnabled sets the atree storage validation option.
//
func (interpreter *Interpreter) SetAtreeStorageValidationEnabled(enabled bool) {
	interpreter.atreeStorageValidationEnabled = enabled
}

// SetTracingEnabled sets the tracing option.
//
func (interpreter *Interpreter) SetTracingEnabled(enabled bool) {
	interpreter.tracingEnabled = enabled
}

// SetInvalidatedResourceValidationEnabled sets the invalidated resource validation option.
//
func (interpreter *Interpreter) SetInvalidatedResourceValidationEnabled(enabled bool) {
	interpreter.invalidatedResourceValidationEnabled = enabled
}

// setTypeCodes sets the type codes.
//
func (interpreter *Interpreter) setTypeCodes(typeCodes TypeCodes) {
	interpreter.typeCodes = typeCodes
}

// SetDebugger sets the debugger.
//
func (interpreter *Interpreter) SetDebugger(debugger *Debugger) {
	interpreter.debugger = debugger
}

// locationRangeGetter returns a function that returns the location range
// for the given location and positioned element.
//
func locationRangeGetter(location common.Location, hasPosition ast.HasPosition) func() LocationRange {
	return func() LocationRange {
		return LocationRange{
			Location: location,
			Range:    ast.NewRangeFromPositioned(hasPosition),
		}
	}
}

func (interpreter *Interpreter) findVariable(name string) *Variable {
	return interpreter.activations.Find(name)
}

func (interpreter *Interpreter) findOrDeclareVariable(name string) *Variable {
	variable := interpreter.findVariable(name)
	if variable == nil {
		variable = interpreter.declareVariable(name, nil)
	}
	return variable
}

func (interpreter *Interpreter) setVariable(name string, variable *Variable) {
	interpreter.activations.Set(name, variable)
}

func (interpreter *Interpreter) Interpret() (err error) {
	if interpreter.interpreted {
		return
	}

	// recover internal panics and return them as an error
	defer interpreter.RecoverErrors(func(internalErr error) {
		err = internalErr
	})

	if interpreter.Program != nil {
		interpreter.Program.Program.Accept(interpreter)
	}

	interpreter.interpreted = true

	return nil
}

// visitGlobalDeclaration firsts interprets the global declaration,
// then finds the declaration and adds it to the globals
//
func (interpreter *Interpreter) visitGlobalDeclaration(declaration ast.Declaration) {
	declaration.Accept(interpreter)
	interpreter.declareGlobal(declaration)
}

func (interpreter *Interpreter) declareGlobal(declaration ast.Declaration) {
	identifier := declaration.DeclarationIdentifier()
	if identifier == nil {
		return
	}
	name := identifier.Identifier
	// NOTE: semantic analysis already checked possible invalid redeclaration
	interpreter.Globals.Set(name, interpreter.findVariable(name))
}

// invokeVariable looks up the function by the given name from global variables,
// checks the function type, and executes the function with the given arguments
func (interpreter *Interpreter) invokeVariable(
	functionName string,
	arguments []Value,
) (
	value Value,
	err error,
) {

	// function must be defined as a global variable
	variable, ok := interpreter.Globals.Get(functionName)
	if !ok {
		return nil, NotDeclaredError{
			ExpectedKind: common.DeclarationKindFunction,
			Name:         functionName,
		}
	}

	variableValue := variable.GetValue()

	// the global variable must be declared as a function
	functionValue, ok := variableValue.(FunctionValue)
	if !ok {
		return nil, NotInvokableError{
			Value: variableValue,
		}
	}

	functionVariable, ok := interpreter.Program.Elaboration.GlobalValues.Get(functionName)
	if !ok {
		panic(errors.NewUnreachableError())
	}
	ty := functionVariable.Type

	// function must be invokable
	functionType, ok := ty.(*sema.FunctionType)

	if !ok {
		return nil, NotInvokableError{
			Value: variableValue,
		}
	}

	return interpreter.prepareInvoke(functionValue, functionType, arguments)
}

func (interpreter *Interpreter) prepareInvokeTransaction(
	index int,
	arguments []Value,
) (value Value, err error) {
	if index >= len(interpreter.Transactions) {
		return nil, TransactionNotDeclaredError{Index: index}
	}

	functionValue := interpreter.Transactions[index]

	transactionType := interpreter.Program.Elaboration.TransactionTypes[index]
	functionType := transactionType.EntryPointFunctionType()

	return interpreter.prepareInvoke(functionValue, functionType, arguments)
}

func (interpreter *Interpreter) prepareInvoke(
	functionValue FunctionValue,
	functionType *sema.FunctionType,
	arguments []Value,
) (
	result Value,
	err error,
) {

	// ensures the invocation's argument count matches the function's parameter count

	parameters := functionType.Parameters
	parameterCount := len(parameters)
	argumentCount := len(arguments)

	if argumentCount != parameterCount {

		// if the function has defined optional parameters,
		// then the provided arguments must be equal to or greater than
		// the number of required parameters.
		if functionType.RequiredArgumentCount == nil ||
			argumentCount < *functionType.RequiredArgumentCount {

			return nil, ArgumentCountError{
				ParameterCount: parameterCount,
				ArgumentCount:  argumentCount,
			}
		}
	}

	getLocationRange := ReturnEmptyLocationRange

	preparedArguments := make([]Value, len(arguments))
	for i, argument := range arguments {
		parameterType := parameters[i].TypeAnnotation.Type

		// converts the argument into the parameter type declared by the function
		preparedArguments[i] = interpreter.ConvertAndBox(getLocationRange, argument, nil, parameterType)
	}

	// NOTE: can't fill argument types, as they are unknown
	invocation := Invocation{
		Arguments:        preparedArguments,
		GetLocationRange: getLocationRange,
		Interpreter:      interpreter,
	}

	return functionValue.invoke(invocation), nil
}

// Invoke invokes a global function with the given arguments
func (interpreter *Interpreter) Invoke(functionName string, arguments ...Value) (value Value, err error) {

	// recover internal panics and return them as an error
	defer interpreter.RecoverErrors(func(internalErr error) {
		err = internalErr
	})

	return interpreter.invokeVariable(functionName, arguments)
}

// InvokeFunction invokes a function value with the given invocation
func (interpreter *Interpreter) InvokeFunction(function FunctionValue, invocation Invocation) (value Value, err error) {

	// recover internal panics and return them as an error
	defer interpreter.RecoverErrors(func(internalErr error) {
		err = internalErr
	})

	value = function.invoke(invocation)
	return
}

func (interpreter *Interpreter) InvokeTransaction(index int, arguments ...Value) (err error) {

	// recover internal panics and return them as an error
	defer interpreter.RecoverErrors(func(internalErr error) {
		err = internalErr
	})

	_, err = interpreter.prepareInvokeTransaction(index, arguments)
	return err
}

func (interpreter *Interpreter) RecoverErrors(onError func(error)) {
	if r := recover(); r != nil {
		var err error
		switch r := r.(type) {
		case goRuntime.Error, ExternalError:
			// Don't recover Go's or external panics
			panic(r)
		case error:
			err = r
		default:
			err = fmt.Errorf("%s", r)
		}

		// if the error is not yet an interpreter error, wrap it
		if _, ok := err.(Error); !ok {

			// wrap the error with position information if needed

			_, ok := err.(ast.HasPosition)
			if !ok && interpreter.statement != nil {
				r := ast.NewRangeFromPositioned(interpreter.statement)

				err = PositionedError{
					Err:   err,
					Range: r,
				}
			}

			err = Error{
				Err:      err,
				Location: interpreter.Location,
			}
		}

		onError(err)
	}
}

func (interpreter *Interpreter) VisitProgram(program *ast.Program) ast.Repr {

	for _, declaration := range program.ImportDeclarations() {
		interpreter.visitGlobalDeclaration(declaration)
	}

	for _, declaration := range program.InterfaceDeclarations() {
		interpreter.visitGlobalDeclaration(declaration)
	}

	for _, declaration := range program.CompositeDeclarations() {
		interpreter.visitGlobalDeclaration(declaration)
	}

	for _, declaration := range program.FunctionDeclarations() {
		interpreter.visitGlobalDeclaration(declaration)
	}

	for _, declaration := range program.TransactionDeclarations() {
		interpreter.visitGlobalDeclaration(declaration)
	}

	// Finally, evaluate the global variable declarations,
	// which are effectively lazy declarations,
	// i.e. the value is evaluated on first access.
	//
	// This enables forward references, especially indirect ones
	// through functions, for example:
	//
	// ```
	// fun f(): Int {
	//    return g()
	// }
	//
	// let x = f()
	// let y = 0
	//
	// fun g(): Int {
	//     return y
	// }
	// ```
	//
	// Here, the variable `x` has an indirect forward reference
	// to variable `y`, through functions `f` and `g`.
	// When variable `x` is evaluated, it forces the evaluation of variable `y`.
	//
	// Variable declarations are still eagerly evaluated,
	// in the order they are declared.

	// First, for each variable declaration, declare a variable with a getter
	// which will evaluate the variable declaration. The resulting value
	// is reused for subsequent reads of the variable.

	variableDeclarationVariables := make([]*Variable, 0, len(program.VariableDeclarations()))

	for _, declaration := range program.VariableDeclarations() {

		// Rebind declaration, so the closure captures to current iteration's value,
		// i.e. the next iteration doesn't override `declaration`

		declaration := declaration

		identifier := declaration.Identifier.Identifier

		var variable *Variable

		variable = NewVariableWithGetter(func() Value {
			var result Value
			interpreter.visitVariableDeclaration(declaration, func(_ string, value Value) {
				result = value
			})

			// Global variables are lazily loaded. Therefore, start resource tracking also
			// lazily when the resource is used for the first time.
			// This is needed to support forward referencing.
			interpreter.startResourceTracking(
				result,
				variable,
				identifier,
				declaration.Identifier,
			)

			return result
		})
		interpreter.setVariable(identifier, variable)
		interpreter.Globals.Set(identifier, variable)

		variableDeclarationVariables = append(variableDeclarationVariables, variable)
	}

	// Second, force the evaluation of all variable declarations,
	// in the order they were declared.

	for _, variable := range variableDeclarationVariables {
		_ = variable.GetValue()
	}

	return nil
}

func (interpreter *Interpreter) VisitFunctionDeclaration(declaration *ast.FunctionDeclaration) ast.Repr {

	identifier := declaration.Identifier.Identifier

	functionType := interpreter.Program.Elaboration.FunctionDeclarationFunctionTypes[declaration]

	// NOTE: find *or* declare, as the function might have not been pre-declared (e.g. in the REPL)
	variable := interpreter.findOrDeclareVariable(identifier)

	// lexical scope: variables in functions are bound to what is visible at declaration time
	lexicalScope := interpreter.activations.CurrentOrNew()

	// make the function itself available inside the function
	lexicalScope.Set(identifier, variable)

	variable.SetValue(
		interpreter.functionDeclarationValue(
			declaration,
			functionType,
			lexicalScope,
		),
	)

	return nil
}

func (interpreter *Interpreter) functionDeclarationValue(
	declaration *ast.FunctionDeclaration,
	functionType *sema.FunctionType,
	lexicalScope *VariableActivation,
) *InterpretedFunctionValue {

	var preConditions ast.Conditions
	if declaration.FunctionBlock.PreConditions != nil {
		preConditions = *declaration.FunctionBlock.PreConditions
	}

	var beforeStatements []ast.Statement
	var rewrittenPostConditions ast.Conditions

	if declaration.FunctionBlock.PostConditions != nil {
		postConditionsRewrite :=
			interpreter.Program.Elaboration.PostConditionsRewrite[declaration.FunctionBlock.PostConditions]

		rewrittenPostConditions = postConditionsRewrite.RewrittenPostConditions
		beforeStatements = postConditionsRewrite.BeforeStatements
	}

	return &InterpretedFunctionValue{
		Interpreter:      interpreter,
		ParameterList:    declaration.ParameterList,
		Type:             functionType,
		Activation:       lexicalScope,
		BeforeStatements: beforeStatements,
		PreConditions:    preConditions,
		Statements:       declaration.FunctionBlock.Block.Statements,
		PostConditions:   rewrittenPostConditions,
	}
}

func (interpreter *Interpreter) VisitBlock(block *ast.Block) ast.Repr {
	// block scope: each block gets an activation record
	interpreter.activations.PushNewWithCurrent()
	defer interpreter.activations.Pop()

	return interpreter.visitStatements(block.Statements)
}

func (interpreter *Interpreter) VisitFunctionBlock(_ *ast.FunctionBlock) ast.Repr {
	// NOTE: see visitBlock
	panic(errors.NewUnreachableError())
}

func (interpreter *Interpreter) visitFunctionBody(
	beforeStatements []ast.Statement,
	preConditions ast.Conditions,
	body func() controlReturn,
	postConditions ast.Conditions,
	returnType sema.Type,
) Value {

	// block scope: each function block gets an activation record
	interpreter.activations.PushNewWithCurrent()
	defer interpreter.activations.Pop()

	result := interpreter.visitStatements(beforeStatements)
	if ret, ok := result.(functionReturn); ok {
		return ret.Value
	}

	interpreter.visitConditions(preConditions)

	var returnValue Value

	if body != nil {
		result = body()
		if ret, ok := result.(functionReturn); ok {
			returnValue = ret.Value
		} else {
			returnValue = VoidValue{}
		}
	} else {
		returnValue = VoidValue{}
	}

	// If there is a return type, declare the constant `result`.
	// If it is a resource type, the constant has the same type as a reference to the return type.
	// If it is not a resource type, the constant has the same type as the return type.

	if returnType != sema.VoidType {
		var resultValue Value
		if returnType.IsResourceType() {
			resultValue = &EphemeralReferenceValue{
				Value:        returnValue,
				BorrowedType: returnType,
			}
		} else {
			resultValue = returnValue
		}
		interpreter.declareVariable(
			sema.ResultIdentifier,
			resultValue,
		)
	}

	interpreter.visitConditions(postConditions)

	return returnValue
}

func (interpreter *Interpreter) visitConditions(conditions []*ast.Condition) {
	for _, condition := range conditions {
		interpreter.visitCondition(condition)
	}
}

func (interpreter *Interpreter) visitCondition(condition *ast.Condition) {

	// Evaluate the condition as a statement, so we get position information in case of an error

	statement := &ast.ExpressionStatement{
		Expression: condition.Test,
	}

	result, ok := interpreter.evalStatement(statement).(ExpressionStatementResult)

	value, valueOk := result.Value.(BoolValue)

	if ok && valueOk && bool(value) {
		return
	}

	var message string
	if condition.Message != nil {
		messageValue := interpreter.evalExpression(condition.Message)
		message = messageValue.(*StringValue).Str
	}

	panic(ConditionError{
		ConditionKind: condition.Kind,
		Message:       message,
		LocationRange: locationRangeGetter(interpreter.Location, condition.Test)(),
	})
}

func (interpreter *Interpreter) declareValue(declaration ValueDeclaration) *Variable {

	if !declaration.ValueDeclarationAvailable(interpreter.Location) {
		return nil
	}

	return interpreter.declareVariable(
		declaration.ValueDeclarationName(),
		declaration.ValueDeclarationValue(interpreter),
	)
}

// declareVariable declares a variable in the latest scope
func (interpreter *Interpreter) declareVariable(identifier string, value Value) *Variable {
	// NOTE: semantic analysis already checked possible invalid redeclaration
	variable := NewVariableWithValue(value)
	interpreter.setVariable(identifier, variable)

	// TODO: add proper location info
	interpreter.startResourceTracking(value, variable, identifier, nil)

	return variable
}

func (interpreter *Interpreter) visitAssignment(
	transferOperation ast.TransferOperation,
	targetExpression ast.Expression, targetType sema.Type,
	valueExpression ast.Expression, valueType sema.Type,
	position ast.HasPosition,
) {
	// First evaluate the target, which results in a getter/setter function pair
	getterSetter := interpreter.assignmentGetterSetter(targetExpression)

	getLocationRange := locationRangeGetter(interpreter.Location, position)

	// If the assignment is a forced move,
	// ensure that the target is nil,
	// otherwise panic

	if transferOperation == ast.TransferOperationMoveForced {

		// If the force-move assignment is used for the initialization of a field,
		// then there is no prior value for the field, so allow missing

		const allowMissing = true

		target := getterSetter.get(allowMissing)

		if _, ok := target.(NilValue); !ok && target != nil {
			getLocationRange := locationRangeGetter(interpreter.Location, position)
			panic(ForceAssignmentToNonNilResourceError{
				LocationRange: getLocationRange(),
			})
		}
	}

	// Finally, evaluate the value, and assign it using the setter function

	value := interpreter.evalExpression(valueExpression)

	transferredValue := interpreter.transferAndConvert(value, valueType, targetType, getLocationRange)

	getterSetter.set(transferredValue)
}

// NOTE: only called for top-level composite declarations
func (interpreter *Interpreter) VisitCompositeDeclaration(declaration *ast.CompositeDeclaration) ast.Repr {

	// lexical scope: variables in functions are bound to what is visible at declaration time
	lexicalScope := interpreter.activations.CurrentOrNew()

	_, _ = interpreter.declareCompositeValue(declaration, lexicalScope)

	return nil
}

// declareCompositeValue creates and declares the value for
// the composite declaration.
//
// For all composite kinds a constructor function is created.
//
// The constructor is a host function which creates a new composite,
// calls the initializer (interpreted function), if any,
// and then returns the composite.
//
// Inside the initializer and all functions, `self` is bound to
// the new composite value, and the constructor itself is bound
//
// For contracts, `contractValueHandler` is used to declare
// a contract value / instance (singleton).
//
// For all other composite kinds the constructor function is declared.
//
func (interpreter *Interpreter) declareCompositeValue(
	declaration *ast.CompositeDeclaration,
	lexicalScope *VariableActivation,
) (
	scope *VariableActivation,
	variable *Variable,
) {
	if declaration.CompositeKind == common.CompositeKindEnum {
		return interpreter.declareEnumConstructor(declaration, lexicalScope)
	} else {
		return interpreter.declareNonEnumCompositeValue(declaration, lexicalScope)
	}
}

func (interpreter *Interpreter) declareNonEnumCompositeValue(
	declaration *ast.CompositeDeclaration,
	lexicalScope *VariableActivation,
) (
	scope *VariableActivation,
	variable *Variable,
) {
	identifier := declaration.Identifier.Identifier
	// NOTE: find *or* declare, as the function might have not been pre-declared (e.g. in the REPL)
	variable = interpreter.findOrDeclareVariable(identifier)

	// Make the value available in the initializer
	lexicalScope.Set(identifier, variable)

	// Evaluate nested declarations in a new scope, so values
	// of nested declarations won't be visible after the containing declaration

	nestedVariables := map[string]*Variable{}

	(func() {
		interpreter.activations.PushNewWithCurrent()
		defer interpreter.activations.Pop()

		// Pre-declare empty variables for all interfaces, composites, and function declarations
		predeclare := func(identifier ast.Identifier) {
			name := identifier.Identifier
			lexicalScope.Set(
				name,
				interpreter.declareVariable(name, nil),
			)
		}

		for _, nestedInterfaceDeclaration := range declaration.Members.Interfaces() {
			predeclare(nestedInterfaceDeclaration.Identifier)
		}

		for _, nestedCompositeDeclaration := range declaration.Members.Composites() {
			predeclare(nestedCompositeDeclaration.Identifier)
		}

		for _, nestedInterfaceDeclaration := range declaration.Members.Interfaces() {
			interpreter.declareInterface(nestedInterfaceDeclaration, lexicalScope)
		}

		for _, nestedCompositeDeclaration := range declaration.Members.Composites() {

			// Pass the lexical scope, which has the containing composite's value declared,
			// to the nested declarations so they can refer to it, and update the lexical scope
			// so the container's functions can refer to the nested composite's value

			var nestedVariable *Variable
			lexicalScope, nestedVariable =
				interpreter.declareCompositeValue(nestedCompositeDeclaration, lexicalScope)

			memberIdentifier := nestedCompositeDeclaration.Identifier.Identifier
			nestedVariables[memberIdentifier] = nestedVariable
		}
	})()

	compositeType := interpreter.Program.Elaboration.CompositeDeclarationTypes[declaration]

	constructorType := &sema.FunctionType{
		IsConstructor: true,
		Parameters:    compositeType.ConstructorParameters,
		ReturnTypeAnnotation: &sema.TypeAnnotation{
			Type: compositeType,
		},
		RequiredArgumentCount: nil,
	}

	var initializerFunction FunctionValue
	if declaration.CompositeKind == common.CompositeKindEvent {
		initializerFunction = NewHostFunctionValue(
			func(invocation Invocation) Value {
				for i, argument := range invocation.Arguments {
					parameter := compositeType.ConstructorParameters[i]
					invocation.Self.SetMember(
						invocation.Interpreter,
						invocation.GetLocationRange,
						parameter.Identifier,
						argument,
					)
				}
				return nil
			},
			constructorType,
		)
	} else {
		compositeInitializerFunction := interpreter.compositeInitializerFunction(declaration, lexicalScope)
		if compositeInitializerFunction != nil {
			initializerFunction = compositeInitializerFunction
		}
	}

	var destructorFunction FunctionValue
	compositeDestructorFunction := interpreter.compositeDestructorFunction(declaration, lexicalScope)
	if compositeDestructorFunction != nil {
		destructorFunction = compositeDestructorFunction
	}

	functions := interpreter.compositeFunctions(declaration, lexicalScope)

	wrapFunctions := func(code WrapperCode) {

		// Wrap initializer

		initializerFunctionWrapper :=
			code.InitializerFunctionWrapper

		if initializerFunctionWrapper != nil {
			initializerFunction = initializerFunctionWrapper(initializerFunction)
		}

		// Wrap destructor

		destructorFunctionWrapper :=
			code.DestructorFunctionWrapper

		if destructorFunctionWrapper != nil {
			destructorFunction = destructorFunctionWrapper(destructorFunction)
		}

		// Wrap functions

		// Iterating over the map in a non-deterministic way is OK,
		// we only apply the function wrapper to each function,
		// the order does not matter.

		for name, functionWrapper := range code.FunctionWrappers { //nolint:maprangecheck
			functions[name] = functionWrapper(functions[name])
		}
	}

	// NOTE: First the conditions of the type requirements are evaluated,
	//  then the conditions of this composite's conformances
	//
	// Because the conditions are wrappers, they have to be applied
	// in reverse order: first the conformances, then the type requirements;
	// each conformances and type requirements in reverse order as well.

	for i := len(compositeType.ExplicitInterfaceConformances) - 1; i >= 0; i-- {
		conformance := compositeType.ExplicitInterfaceConformances[i]

		wrapFunctions(interpreter.typeCodes.InterfaceCodes[conformance.ID()])
	}

	typeRequirements := compositeType.TypeRequirements()

	for i := len(typeRequirements) - 1; i >= 0; i-- {
		typeRequirement := typeRequirements[i]

		wrapFunctions(interpreter.typeCodes.TypeRequirementCodes[typeRequirement.ID()])
	}

	interpreter.typeCodes.CompositeCodes[compositeType.ID()] = CompositeTypeCode{
		DestructorFunction: destructorFunction,
		CompositeFunctions: functions,
	}

	location := interpreter.Location

	qualifiedIdentifier := compositeType.QualifiedIdentifier()

	constructorGenerator := func(address common.Address) *HostFunctionValue {
		return NewHostFunctionValue(
			func(invocation Invocation) Value {

				// Check that the resource is constructed
				// in the same location as it was declared

				if compositeType.Kind == common.CompositeKindResource &&
					!common.LocationsMatch(invocation.Interpreter.Location, compositeType.Location) {

					panic(ResourceConstructionError{
						CompositeType: compositeType,
						LocationRange: invocation.GetLocationRange(),
					})
				}

				// Load injected fields
				var injectedFields map[string]Value
				if interpreter.injectedCompositeFieldsHandler != nil {
					injectedFields = interpreter.injectedCompositeFieldsHandler(
						interpreter,
						location,
						qualifiedIdentifier,
						declaration.CompositeKind,
					)
				}

				var fields []CompositeField

				if declaration.CompositeKind == common.CompositeKindResource {

					if interpreter.uuidHandler == nil {
						panic(UUIDUnavailableError{
							LocationRange: invocation.GetLocationRange(),
						})
					}

					uuid, err := interpreter.uuidHandler()
					if err != nil {
						panic(err)
					}

					fields = append(
						fields,
						CompositeField{
							Name:  sema.ResourceUUIDFieldName,
							Value: UInt64Value(uuid),
						},
					)
				}

				value := NewCompositeValue(
					interpreter,
					location,
					qualifiedIdentifier,
					declaration.CompositeKind,
					fields,
					address,
				)

				value.InjectedFields = injectedFields
				value.Functions = functions
				value.Destructor = destructorFunction

				invocation.Self = value

				if declaration.CompositeKind == common.CompositeKindContract {
					// NOTE: set the variable value immediately, as the contract value
					// needs to be available for nested declarations

					variable.SetValue(value)

					// Also, immediately set the nested values,
					// as the initializer of the contract may use nested declarations

					value.NestedVariables = nestedVariables
				}

				if initializerFunction != nil {
					// NOTE: arguments are already properly boxed by invocation expression

					_ = initializerFunction.invoke(invocation)
				}
				return value
			},
			constructorType,
		)
	}

	// Contract declarations declare a value / instance (singleton),
	// for all other composite kinds, the constructor is declared

	if declaration.CompositeKind == common.CompositeKindContract {
		variable.getter = func() Value {
			positioned := ast.NewRangeFromPositioned(declaration.Identifier)
			contract := interpreter.contractValueHandler(
				interpreter,
				compositeType,
				constructorGenerator,
				positioned,
			)
			contract.NestedVariables = nestedVariables
			return contract
		}
	} else {
		constructor := constructorGenerator(common.Address{})
		constructor.NestedVariables = nestedVariables
		variable.SetValue(constructor)
	}

	return lexicalScope, variable
}

func (interpreter *Interpreter) declareEnumConstructor(
	declaration *ast.CompositeDeclaration,
	lexicalScope *VariableActivation,
) (
	scope *VariableActivation,
	variable *Variable,
) {
	identifier := declaration.Identifier.Identifier
	// NOTE: find *or* declare, as the function might have not been pre-declared (e.g. in the REPL)
	variable = interpreter.findOrDeclareVariable(identifier)

	lexicalScope.Set(identifier, variable)

	compositeType := interpreter.Program.Elaboration.CompositeDeclarationTypes[declaration]
	qualifiedIdentifier := compositeType.QualifiedIdentifier()

	location := interpreter.Location

	intType := sema.IntType

	enumCases := declaration.Members.EnumCases()
	caseValues := make([]*CompositeValue, len(enumCases))

	constructorNestedVariables := map[string]*Variable{}

	for i, enumCase := range enumCases {

		rawValue := convert(
			NewIntValueFromInt64(int64(i)),
			intType,
			compositeType.EnumRawType,
		)

		caseValueFields := []CompositeField{
			{
				Name:  sema.EnumRawValueFieldName,
				Value: rawValue,
			},
		}

		caseValue := NewCompositeValue(
			interpreter,
			location,
			qualifiedIdentifier,
			declaration.CompositeKind,
			caseValueFields,
			common.Address{},
		)
		caseValues[i] = caseValue

		constructorNestedVariables[enumCase.Identifier.Identifier] =
			NewVariableWithValue(caseValue)
	}

	getLocationRange := locationRangeGetter(location, declaration)

	value := EnumConstructorFunction(
		interpreter,
		getLocationRange,
		compositeType,
		caseValues,
		constructorNestedVariables,
	)
	variable.SetValue(value)

	return lexicalScope, variable
}

func EnumConstructorFunction(
	inter *Interpreter,
	getLocationRange func() LocationRange,
	enumType *sema.CompositeType,
	caseValues []*CompositeValue,
	nestedVariables map[string]*Variable,
) *HostFunctionValue {

	// Prepare a lookup table based on the big-endian byte representation

	lookupTable := make(map[string]*CompositeValue)

	for _, caseValue := range caseValues {
		rawValue := caseValue.GetField(inter, getLocationRange, sema.EnumRawValueFieldName)
		rawValueBigEndianBytes := rawValue.(IntegerValue).ToBigEndianBytes()
		lookupTable[string(rawValueBigEndianBytes)] = caseValue
	}

	// Prepare the constructor function which performs a lookup in the lookup table

	constructor := NewHostFunctionValue(
		func(invocation Invocation) Value {
			rawValue, ok := invocation.Arguments[0].(IntegerValue)
			if !ok {
				panic(errors.NewUnreachableError())
			}

			rawValueArgumentBigEndianBytes := rawValue.ToBigEndianBytes()

			caseValue, ok := lookupTable[string(rawValueArgumentBigEndianBytes)]
			if !ok {
				return NilValue{}
			}

			return NewSomeValueNonCopying(caseValue)
		},
		sema.EnumConstructorType(enumType),
	)

	constructor.NestedVariables = nestedVariables

	return constructor
}

func (interpreter *Interpreter) compositeInitializerFunction(
	compositeDeclaration *ast.CompositeDeclaration,
	lexicalScope *VariableActivation,
) *InterpretedFunctionValue {

	// TODO: support multiple overloaded initializers

	initializers := compositeDeclaration.Members.Initializers()
	var initializer *ast.SpecialFunctionDeclaration
	if len(initializers) == 0 {
		return nil
	}

	initializer = initializers[0]
	functionType := interpreter.Program.Elaboration.ConstructorFunctionTypes[initializer]

	parameterList := initializer.FunctionDeclaration.ParameterList

	var preConditions ast.Conditions
	if initializer.FunctionDeclaration.FunctionBlock.PreConditions != nil {
		preConditions = *initializer.FunctionDeclaration.FunctionBlock.PreConditions
	}

	statements := initializer.FunctionDeclaration.FunctionBlock.Block.Statements

	var beforeStatements []ast.Statement
	var rewrittenPostConditions ast.Conditions

	postConditions := initializer.FunctionDeclaration.FunctionBlock.PostConditions
	if postConditions != nil {
		postConditionsRewrite :=
			interpreter.Program.Elaboration.PostConditionsRewrite[postConditions]

		beforeStatements = postConditionsRewrite.BeforeStatements
		rewrittenPostConditions = postConditionsRewrite.RewrittenPostConditions
	}

	return &InterpretedFunctionValue{
		Interpreter:      interpreter,
		ParameterList:    parameterList,
		Type:             functionType,
		Activation:       lexicalScope,
		BeforeStatements: beforeStatements,
		PreConditions:    preConditions,
		Statements:       statements,
		PostConditions:   rewrittenPostConditions,
	}
}

func (interpreter *Interpreter) compositeDestructorFunction(
	compositeDeclaration *ast.CompositeDeclaration,
	lexicalScope *VariableActivation,
) *InterpretedFunctionValue {

	destructor := compositeDeclaration.Members.Destructor()
	if destructor == nil {
		return nil
	}

	statements := destructor.FunctionDeclaration.FunctionBlock.Block.Statements

	var preConditions ast.Conditions

	conditions := destructor.FunctionDeclaration.FunctionBlock.PreConditions
	if conditions != nil {
		preConditions = *conditions
	}

	var beforeStatements []ast.Statement
	var rewrittenPostConditions ast.Conditions

	postConditions := destructor.FunctionDeclaration.FunctionBlock.PostConditions
	if postConditions != nil {
		postConditionsRewrite :=
			interpreter.Program.Elaboration.PostConditionsRewrite[postConditions]

		beforeStatements = postConditionsRewrite.BeforeStatements
		rewrittenPostConditions = postConditionsRewrite.RewrittenPostConditions
	}

	return &InterpretedFunctionValue{
		Interpreter:      interpreter,
		Type:             emptyFunctionType,
		Activation:       lexicalScope,
		BeforeStatements: beforeStatements,
		PreConditions:    preConditions,
		Statements:       statements,
		PostConditions:   rewrittenPostConditions,
	}
}

func (interpreter *Interpreter) compositeFunctions(
	compositeDeclaration *ast.CompositeDeclaration,
	lexicalScope *VariableActivation,
) map[string]FunctionValue {

	functions := map[string]FunctionValue{}

	for _, functionDeclaration := range compositeDeclaration.Members.Functions() {
		name := functionDeclaration.Identifier.Identifier
		functions[name] =
			interpreter.compositeFunction(
				functionDeclaration,
				lexicalScope,
			)
	}

	return functions
}

func (interpreter *Interpreter) functionWrappers(
	members *ast.Members,
	lexicalScope *VariableActivation,
) map[string]FunctionWrapper {

	functionWrappers := map[string]FunctionWrapper{}

	for _, functionDeclaration := range members.Functions() {

		functionType := interpreter.Program.Elaboration.FunctionDeclarationFunctionTypes[functionDeclaration]

		name := functionDeclaration.Identifier.Identifier
		functionWrapper := interpreter.functionConditionsWrapper(
			functionDeclaration,
			functionType.ReturnTypeAnnotation.Type,
			lexicalScope,
		)
		if functionWrapper == nil {
			continue
		}
		functionWrappers[name] = functionWrapper
	}

	return functionWrappers
}

func (interpreter *Interpreter) compositeFunction(
	functionDeclaration *ast.FunctionDeclaration,
	lexicalScope *VariableActivation,
) *InterpretedFunctionValue {

	functionType := interpreter.Program.Elaboration.FunctionDeclarationFunctionTypes[functionDeclaration]

	var preConditions ast.Conditions

	if functionDeclaration.FunctionBlock.PreConditions != nil {
		preConditions = *functionDeclaration.FunctionBlock.PreConditions
	}

	var beforeStatements []ast.Statement
	var postConditions ast.Conditions

	if functionDeclaration.FunctionBlock.PostConditions != nil {

		postConditionsRewrite :=
			interpreter.Program.Elaboration.PostConditionsRewrite[functionDeclaration.FunctionBlock.PostConditions]

		beforeStatements = postConditionsRewrite.BeforeStatements
		postConditions = postConditionsRewrite.RewrittenPostConditions
	}

	parameterList := functionDeclaration.ParameterList
	statements := functionDeclaration.FunctionBlock.Block.Statements

	return &InterpretedFunctionValue{
		Interpreter:      interpreter,
		ParameterList:    parameterList,
		Type:             functionType,
		Activation:       lexicalScope,
		BeforeStatements: beforeStatements,
		PreConditions:    preConditions,
		Statements:       statements,
		PostConditions:   postConditions,
	}
}

func (interpreter *Interpreter) VisitFieldDeclaration(_ *ast.FieldDeclaration) ast.Repr {
	// fields aren't interpreted
	panic(errors.NewUnreachableError())
}

func (interpreter *Interpreter) VisitEnumCaseDeclaration(_ *ast.EnumCaseDeclaration) ast.Repr {
	// enum cases aren't interpreted
	panic(errors.NewUnreachableError())
}

func (interpreter *Interpreter) checkValueTransferTargetType(value Value, targetType sema.Type) bool {

	if targetType == nil {
		return true
	}

	valueDynamicType := value.DynamicType(interpreter, SeenReferences{})
	if interpreter.IsSubType(valueDynamicType, targetType) {
		return true
	}

	// Handle function types:
	//
	// Static function types have parameter and return type information.
	// Dynamic function types do not (yet) have parameter and return types information.
	// Therefore, IsSubType currently returns false even in cases where
	// the function value is valid.
	//
	// For now, make this check more lenient and accept any function type (or Any/AnyStruct)

	unwrappedValueDynamicType := UnwrapOptionalDynamicType(valueDynamicType)
	if _, ok := unwrappedValueDynamicType.(FunctionDynamicType); ok {
		unwrappedTargetType := sema.UnwrapOptionalType(targetType)
		if _, ok := unwrappedTargetType.(*sema.FunctionType); ok {
			return true
		}

		switch unwrappedTargetType {
		case sema.AnyStructType, sema.AnyType:
			return true
		}
	}

	return false
}

func (interpreter *Interpreter) transferAndConvert(
	value Value,
	valueType, targetType sema.Type,
	getLocationRange func() LocationRange,
) Value {

	transferredValue := value.Transfer(
		interpreter,
		getLocationRange,
		atree.Address{},
		false,
		nil,
	)

	result := interpreter.ConvertAndBox(
		getLocationRange,
		transferredValue,
		valueType,
		targetType,
	)

	if !interpreter.checkValueTransferTargetType(result, targetType) {
		panic(ValueTransferTypeError{
			TargetType:    targetType,
			LocationRange: getLocationRange(),
		})
	}

	return result
}

// ConvertAndBox converts a value to a target type, and boxes in optionals and any value, if necessary
func (interpreter *Interpreter) ConvertAndBox(
	getLocationRange func() LocationRange,
	value Value,
	valueType, targetType sema.Type,
) Value {
	value = convert(value, valueType, targetType)
	return interpreter.BoxOptional(getLocationRange, value, targetType)
}

func convert(value Value, valueType, targetType sema.Type) Value {
	if valueType == nil {
		return value
	}

	if _, valueIsOptional := valueType.(*sema.OptionalType); valueIsOptional {
		return value
	}

	unwrappedTargetType := sema.UnwrapOptionalType(targetType)

	switch unwrappedTargetType {
	case sema.IntType:
		if !valueType.Equal(unwrappedTargetType) {
			return ConvertInt(value)
		}

	case sema.UIntType:
		if !valueType.Equal(unwrappedTargetType) {
			return ConvertUInt(value)
		}

	// Int*
	case sema.Int8Type:
		if !valueType.Equal(unwrappedTargetType) {
			return ConvertInt8(value)
		}

	case sema.Int16Type:
		if !valueType.Equal(unwrappedTargetType) {
			return ConvertInt16(value)
		}

	case sema.Int32Type:
		if !valueType.Equal(unwrappedTargetType) {
			return ConvertInt32(value)
		}

	case sema.Int64Type:
		if !valueType.Equal(unwrappedTargetType) {
			return ConvertInt64(value)
		}

	case sema.Int128Type:
		if !valueType.Equal(unwrappedTargetType) {
			return ConvertInt128(value)
		}

	case sema.Int256Type:
		if !valueType.Equal(unwrappedTargetType) {
			return ConvertInt256(value)
		}

	// UInt*
	case sema.UInt8Type:
		if !valueType.Equal(unwrappedTargetType) {
			return ConvertUInt8(value)
		}

	case sema.UInt16Type:
		if !valueType.Equal(unwrappedTargetType) {
			return ConvertUInt16(value)
		}

	case sema.UInt32Type:
		if !valueType.Equal(unwrappedTargetType) {
			return ConvertUInt32(value)
		}

	case sema.UInt64Type:
		if !valueType.Equal(unwrappedTargetType) {
			return ConvertUInt64(value)
		}

	case sema.UInt128Type:
		if !valueType.Equal(unwrappedTargetType) {
			return ConvertUInt128(value)
		}

	case sema.UInt256Type:
		if !valueType.Equal(unwrappedTargetType) {
			return ConvertUInt256(value)
		}

	// Word*
	case sema.Word8Type:
		if !valueType.Equal(unwrappedTargetType) {
			return ConvertWord8(value)
		}

	case sema.Word16Type:
		if !valueType.Equal(unwrappedTargetType) {
			return ConvertWord16(value)
		}

	case sema.Word32Type:
		if !valueType.Equal(unwrappedTargetType) {
			return ConvertWord32(value)
		}

	case sema.Word64Type:
		if !valueType.Equal(unwrappedTargetType) {
			return ConvertWord64(value)
		}

	// Fix*

	case sema.Fix64Type:
		if !valueType.Equal(unwrappedTargetType) {
			return ConvertFix64(value)
		}

	case sema.UFix64Type:
		if !valueType.Equal(unwrappedTargetType) {
			return ConvertUFix64(value)
		}
	}

	switch unwrappedTargetType.(type) {
	case *sema.AddressType:
		if !valueType.Equal(unwrappedTargetType) {
			return ConvertAddress(value)
		}
	}

	return value
}

// BoxOptional boxes a value in optionals, if necessary
func (interpreter *Interpreter) BoxOptional(
	getLocationRange func() LocationRange,
	value Value,
	targetType sema.Type,
) Value {

	inner := value

	for {
		optionalType, ok := targetType.(*sema.OptionalType)
		if !ok {
			break
		}

		switch typedInner := inner.(type) {
		case *SomeValue:
			inner = typedInner.InnerValue(interpreter, getLocationRange)

		case NilValue:
			// NOTE: nested nil will be unboxed!
			return inner

		default:
			value = NewSomeValueNonCopying(value)
		}

		targetType = optionalType.Type
	}
	return value
}

func (interpreter *Interpreter) Unbox(getLocationRange func() LocationRange, value Value) Value {
	for {
		some, ok := value.(*SomeValue)
		if !ok {
			return value
		}

		value = some.InnerValue(interpreter, getLocationRange)
	}
}

// NOTE: only called for top-level interface declarations
func (interpreter *Interpreter) VisitInterfaceDeclaration(declaration *ast.InterfaceDeclaration) ast.Repr {

	// lexical scope: variables in functions are bound to what is visible at declaration time
	lexicalScope := interpreter.activations.CurrentOrNew()

	interpreter.declareInterface(declaration, lexicalScope)

	return nil
}

func (interpreter *Interpreter) declareInterface(
	declaration *ast.InterfaceDeclaration,
	lexicalScope *VariableActivation,
) {
	// Evaluate nested declarations in a new scope, so values
	// of nested declarations won't be visible after the containing declaration

	(func() {
		interpreter.activations.PushNewWithCurrent()
		defer interpreter.activations.Pop()

		for _, nestedInterfaceDeclaration := range declaration.Members.Interfaces() {
			interpreter.declareInterface(nestedInterfaceDeclaration, lexicalScope)
		}

		for _, nestedCompositeDeclaration := range declaration.Members.Composites() {
			interpreter.declareTypeRequirement(nestedCompositeDeclaration, lexicalScope)
		}
	})()

	interfaceType := interpreter.Program.Elaboration.InterfaceDeclarationTypes[declaration]
	typeID := interfaceType.ID()

	initializerFunctionWrapper := interpreter.initializerFunctionWrapper(declaration.Members, lexicalScope)
	destructorFunctionWrapper := interpreter.destructorFunctionWrapper(declaration.Members, lexicalScope)
	functionWrappers := interpreter.functionWrappers(declaration.Members, lexicalScope)

	interpreter.typeCodes.InterfaceCodes[typeID] = WrapperCode{
		InitializerFunctionWrapper: initializerFunctionWrapper,
		DestructorFunctionWrapper:  destructorFunctionWrapper,
		FunctionWrappers:           functionWrappers,
	}
}

func (interpreter *Interpreter) declareTypeRequirement(
	declaration *ast.CompositeDeclaration,
	lexicalScope *VariableActivation,
) {
	// Evaluate nested declarations in a new scope, so values
	// of nested declarations won't be visible after the containing declaration

	(func() {
		interpreter.activations.PushNewWithCurrent()
		defer interpreter.activations.Pop()

		for _, nestedInterfaceDeclaration := range declaration.Members.Interfaces() {
			interpreter.declareInterface(nestedInterfaceDeclaration, lexicalScope)
		}

		for _, nestedCompositeDeclaration := range declaration.Members.Composites() {
			interpreter.declareTypeRequirement(nestedCompositeDeclaration, lexicalScope)
		}
	})()

	compositeType := interpreter.Program.Elaboration.CompositeDeclarationTypes[declaration]
	typeID := compositeType.ID()

	initializerFunctionWrapper := interpreter.initializerFunctionWrapper(declaration.Members, lexicalScope)
	destructorFunctionWrapper := interpreter.destructorFunctionWrapper(declaration.Members, lexicalScope)
	functionWrappers := interpreter.functionWrappers(declaration.Members, lexicalScope)

	interpreter.typeCodes.TypeRequirementCodes[typeID] = WrapperCode{
		InitializerFunctionWrapper: initializerFunctionWrapper,
		DestructorFunctionWrapper:  destructorFunctionWrapper,
		FunctionWrappers:           functionWrappers,
	}
}

func (interpreter *Interpreter) initializerFunctionWrapper(
	members *ast.Members,
	lexicalScope *VariableActivation,
) FunctionWrapper {

	// TODO: support multiple overloaded initializers

	initializers := members.Initializers()
	if len(initializers) == 0 {
		return nil
	}

	firstInitializer := initializers[0]
	if firstInitializer.FunctionDeclaration.FunctionBlock == nil {
		return nil
	}

	return interpreter.functionConditionsWrapper(
		firstInitializer.FunctionDeclaration,
		sema.VoidType,
		lexicalScope,
	)
}

func (interpreter *Interpreter) destructorFunctionWrapper(
	members *ast.Members,
	lexicalScope *VariableActivation,
) FunctionWrapper {

	destructor := members.Destructor()
	if destructor == nil {
		return nil
	}

	return interpreter.functionConditionsWrapper(
		destructor.FunctionDeclaration,
		sema.VoidType,
		lexicalScope,
	)
}

func (interpreter *Interpreter) functionConditionsWrapper(
	declaration *ast.FunctionDeclaration,
	returnType sema.Type,
	lexicalScope *VariableActivation,
) FunctionWrapper {

	if declaration.FunctionBlock == nil {
		return nil
	}

	var preConditions ast.Conditions
	if declaration.FunctionBlock.PreConditions != nil {
		preConditions = *declaration.FunctionBlock.PreConditions
	}

	var beforeStatements []ast.Statement
	var rewrittenPostConditions ast.Conditions

	if declaration.FunctionBlock.PostConditions != nil {

		postConditionsRewrite :=
			interpreter.Program.Elaboration.PostConditionsRewrite[declaration.FunctionBlock.PostConditions]

		beforeStatements = postConditionsRewrite.BeforeStatements
		rewrittenPostConditions = postConditionsRewrite.RewrittenPostConditions
	}

	return func(inner FunctionValue) FunctionValue {
		// Construct a raw HostFunctionValue without a type,
		// instead of using NewHostFunctionValue, which requires a type.
		//
		// This host function value is an internally created and used function,
		// and can never be passed around as a value.
		// Hence, the type is not required.

		return &HostFunctionValue{
			Function: func(invocation Invocation) Value {
				// Start a new activation record.
				// Lexical scope: use the function declaration's activation record,
				// not the current one (which would be dynamic scope)
				interpreter.activations.PushNewWithParent(lexicalScope)
				defer interpreter.activations.Pop()

				if declaration.ParameterList != nil {
					interpreter.bindParameterArguments(
						declaration.ParameterList,
						invocation.Arguments,
					)
				}

				if invocation.Self != nil {
					interpreter.declareVariable(sema.SelfIdentifier, invocation.Self)
				}

				// NOTE: The `inner` function might be nil.
				//   This is the case if the conforming type did not declare a function.

				var body func() controlReturn
				if inner != nil {
					// NOTE: It is important to wrap the invocation in a function,
					//  so the inner function isn't invoked here

					body = func() controlReturn {

						// NOTE: It is important to actually return the value returned
						//   from the inner function, otherwise it is lost

						returnValue := inner.invoke(invocation)
						return functionReturn{returnValue}
					}
				}

				return interpreter.visitFunctionBody(
					beforeStatements,
					preConditions,
					body,
					rewrittenPostConditions,
					returnType,
				)
			},
		}
	}
}

func (interpreter *Interpreter) EnsureLoaded(
	location common.Location,
) *Interpreter {
	return interpreter.ensureLoadedWithLocationHandler(
		location,
		func() Import {
			return interpreter.importLocationHandler(interpreter, location)
		},
	)
}

func (interpreter *Interpreter) ensureLoadedWithLocationHandler(
	location common.Location,
	loadLocation func() Import,
) *Interpreter {

	locationID := location.ID()

	// If a sub-interpreter already exists, return it

	subInterpreter := interpreter.allInterpreters[locationID]
	if subInterpreter != nil {
		return subInterpreter
	}

	// Load the import

	var virtualImport *VirtualImport

	imported := loadLocation()

	switch imported := imported.(type) {
	case InterpreterImport:
		subInterpreter = imported.Interpreter
		err := subInterpreter.Interpret()
		if err != nil {
			panic(err)
		}

		return subInterpreter

	case VirtualImport:
		virtualImport = &imported

		var err error
		// NOTE: virtual import, no program
		subInterpreter, err = interpreter.NewSubInterpreter(nil, location)
		if err != nil {
			panic(err)
		}

		// If the imported location is a virtual import,
		// prepare the interpreter

		for _, global := range virtualImport.Globals {
			variable := NewVariableWithValue(global.Value)
			subInterpreter.setVariable(global.Name, variable)
			subInterpreter.Globals.Set(global.Name, variable)
		}

		subInterpreter.typeCodes.
			Merge(virtualImport.TypeCodes)

		// Virtual import does not register interpreter itself,
		// unlike InterpreterImport
		interpreter.allInterpreters[locationID] = subInterpreter

		subInterpreter.Program = &Program{
			Elaboration: virtualImport.Elaboration,
		}

		return subInterpreter

	default:
		panic(errors.NewUnreachableError())
	}
}

func (interpreter *Interpreter) NewSubInterpreter(
	program *Program,
	location common.Location,
	options ...Option,
) (
	*Interpreter,
	error,
) {

	defaultOptions := []Option{
		WithStorage(interpreter.Storage),
		WithPredeclaredValues(interpreter.PredeclaredValues),
		WithOnEventEmittedHandler(interpreter.onEventEmitted),
		WithOnStatementHandler(interpreter.onStatement),
		WithOnLoopIterationHandler(interpreter.onLoopIteration),
		WithOnFunctionInvocationHandler(interpreter.onFunctionInvocation),
		WithOnInvokedFunctionReturnHandler(interpreter.onInvokedFunctionReturn),
		WithInjectedCompositeFieldsHandler(interpreter.injectedCompositeFieldsHandler),
		WithContractValueHandler(interpreter.contractValueHandler),
		WithImportLocationHandler(interpreter.importLocationHandler),
		WithUUIDHandler(interpreter.uuidHandler),
		WithAllInterpreters(interpreter.allInterpreters),
		WithAtreeValueValidationEnabled(interpreter.atreeValueValidationEnabled),
		WithAtreeStorageValidationEnabled(interpreter.atreeStorageValidationEnabled),
		withTypeCodes(interpreter.typeCodes),
		withReferencedResourceKindedValues(interpreter.referencedResourceKindedValues),
		WithPublicAccountHandler(interpreter.publicAccountHandler),
		WithPublicKeyValidationHandler(interpreter.PublicKeyValidationHandler),
		WithSignatureVerificationHandler(interpreter.SignatureVerificationHandler),
		WithHashHandler(interpreter.HashHandler),
		WithBLSCryptoFunctions(
			interpreter.BLSVerifyPoPHandler,
			interpreter.BLSAggregateSignaturesHandler,
			interpreter.BLSAggregatePublicKeysHandler,
		),
		WithDebugger(interpreter.debugger),
		WithExitHandler(interpreter.ExitHandler),
		WithTracingEnabled(interpreter.tracingEnabled),
		WithOnRecordTraceHandler(interpreter.onRecordTrace),
		WithOnResourceOwnerChangeHandler(interpreter.onResourceOwnerChange),
	}

	return NewInterpreter(
		program,
		location,
		append(
			defaultOptions,
			options...,
		)...,
	)
}

func (interpreter *Interpreter) storedValueExists(
	storageAddress common.Address,
	domain string,
	identifier string,
) bool {
	accountStorage := interpreter.Storage.GetStorageMap(storageAddress, domain)
	return accountStorage.ValueExists(identifier)
}

func (interpreter *Interpreter) ReadStored(
	storageAddress common.Address,
	domain string,
	identifier string,
) Value {
	accountStorage := interpreter.Storage.GetStorageMap(storageAddress, domain)
	return accountStorage.ReadValue(identifier)
}

func (interpreter *Interpreter) writeStored(
	storageAddress common.Address,
	domain string,
	identifier string,
	value Value,
) {
	accountStorage := interpreter.Storage.GetStorageMap(storageAddress, domain)
	accountStorage.WriteValue(interpreter, identifier, value)
}

type ValueConverterDeclaration struct {
	name         string
	convert      func(Value) Value
	min          Value
	max          Value
	functionType *sema.FunctionType
}

// It would be nice if return types in Go's function types would be covariant
//
var ConverterDeclarations = []ValueConverterDeclaration{
	{
		name:         sema.IntTypeName,
		functionType: sema.NumberConversionFunctionType(sema.IntType),
		convert: func(value Value) Value {
			return ConvertInt(value)
		},
	},
	{
		name:         sema.UIntTypeName,
		functionType: sema.NumberConversionFunctionType(sema.UIntType),
		convert: func(value Value) Value {
			return ConvertUInt(value)
		},
		min: NewUIntValueFromBigInt(sema.UIntTypeMin),
	},
	{
		name:         sema.Int8TypeName,
		functionType: sema.NumberConversionFunctionType(sema.Int8Type),
		convert: func(value Value) Value {
			return ConvertInt8(value)
		},
		min: Int8Value(math.MinInt8),
		max: Int8Value(math.MaxInt8),
	},
	{
		name:         sema.Int16TypeName,
		functionType: sema.NumberConversionFunctionType(sema.Int16Type),
		convert: func(value Value) Value {
			return ConvertInt16(value)
		},
		min: Int16Value(math.MinInt16),
		max: Int16Value(math.MaxInt16),
	},
	{
		name:         sema.Int32TypeName,
		functionType: sema.NumberConversionFunctionType(sema.Int32Type),
		convert: func(value Value) Value {
			return ConvertInt32(value)
		},
		min: Int32Value(math.MinInt32),
		max: Int32Value(math.MaxInt32),
	},
	{
		name:         sema.Int64TypeName,
		functionType: sema.NumberConversionFunctionType(sema.Int64Type),
		convert: func(value Value) Value {
			return ConvertInt64(value)
		},
		min: Int64Value(math.MinInt64),
		max: Int64Value(math.MaxInt64),
	},
	{
		name:         sema.Int128TypeName,
		functionType: sema.NumberConversionFunctionType(sema.Int128Type),
		convert: func(value Value) Value {
			return ConvertInt128(value)
		},
		min: NewInt128ValueFromBigInt(sema.Int128TypeMinIntBig),
		max: NewInt128ValueFromBigInt(sema.Int128TypeMaxIntBig),
	},
	{
		name:         sema.Int256TypeName,
		functionType: sema.NumberConversionFunctionType(sema.Int256Type),
		convert: func(value Value) Value {
			return ConvertInt256(value)
		},
		min: NewInt256ValueFromBigInt(sema.Int256TypeMinIntBig),
		max: NewInt256ValueFromBigInt(sema.Int256TypeMaxIntBig),
	},
	{
		name:         sema.UInt8TypeName,
		functionType: sema.NumberConversionFunctionType(sema.UInt8Type),
		convert: func(value Value) Value {
			return ConvertUInt8(value)
		},
		min: UInt8Value(0),
		max: UInt8Value(math.MaxUint8),
	},
	{
		name:         sema.UInt16TypeName,
		functionType: sema.NumberConversionFunctionType(sema.UInt16Type),
		convert: func(value Value) Value {
			return ConvertUInt16(value)
		},
		min: UInt16Value(0),
		max: UInt16Value(math.MaxUint16),
	},
	{
		name:         sema.UInt32TypeName,
		functionType: sema.NumberConversionFunctionType(sema.UInt32Type),
		convert: func(value Value) Value {
			return ConvertUInt32(value)
		},
		min: UInt32Value(0),
		max: UInt32Value(math.MaxUint32),
	},
	{
		name:         sema.UInt64TypeName,
		functionType: sema.NumberConversionFunctionType(sema.UInt64Type),
		convert: func(value Value) Value {
			return ConvertUInt64(value)
		},
		min: UInt64Value(0),
		max: UInt64Value(math.MaxUint64),
	},
	{
		name:         sema.UInt128TypeName,
		functionType: sema.NumberConversionFunctionType(sema.UInt128Type),
		convert: func(value Value) Value {
			return ConvertUInt128(value)
		},
		min: NewUInt128ValueFromUint64(0),
		max: NewUInt128ValueFromBigInt(sema.UInt128TypeMaxIntBig),
	},
	{
		name:         sema.UInt256TypeName,
		functionType: sema.NumberConversionFunctionType(sema.UInt256Type),
		convert: func(value Value) Value {
			return ConvertUInt256(value)
		},
		min: NewUInt256ValueFromUint64(0),
		max: NewUInt256ValueFromBigInt(sema.UInt256TypeMaxIntBig),
	},
	{
		name:         sema.Word8TypeName,
		functionType: sema.NumberConversionFunctionType(sema.Word8Type),
		convert: func(value Value) Value {
			return ConvertWord8(value)
		},
		min: Word8Value(0),
		max: Word8Value(math.MaxUint8),
	},
	{
		name:         sema.Word16TypeName,
		functionType: sema.NumberConversionFunctionType(sema.Word16Type),
		convert: func(value Value) Value {
			return ConvertWord16(value)
		},
		min: Word16Value(0),
		max: Word16Value(math.MaxUint16),
	},
	{
		name:         sema.Word32TypeName,
		functionType: sema.NumberConversionFunctionType(sema.Word32Type),
		convert: func(value Value) Value {
			return ConvertWord32(value)
		},
		min: Word32Value(0),
		max: Word32Value(math.MaxUint32),
	},
	{
		name:         sema.Word64TypeName,
		functionType: sema.NumberConversionFunctionType(sema.Word64Type),
		convert: func(value Value) Value {
			return ConvertWord64(value)
		},
		min: Word64Value(0),
		max: Word64Value(math.MaxUint64),
	},
	{
		name:         sema.Fix64TypeName,
		functionType: sema.NumberConversionFunctionType(sema.Fix64Type),
		convert: func(value Value) Value {
			return ConvertFix64(value)
		},
		min: Fix64Value(math.MinInt64),
		max: Fix64Value(math.MaxInt64),
	},
	{
		name:         sema.UFix64TypeName,
		functionType: sema.NumberConversionFunctionType(sema.UFix64Type),
		convert: func(value Value) Value {
			return ConvertUFix64(value)
		},
		min: UFix64Value(0),
		max: UFix64Value(math.MaxUint64),
	},
	{
		name:         sema.AddressTypeName,
		functionType: sema.AddressConversionFunctionType,
		convert: func(value Value) Value {
			return ConvertAddress(value)
		},
	},
	{
		name:         sema.PublicPathType.Name,
		functionType: sema.PublicPathConversionFunctionType,
		convert:      ConvertPublicPath,
	},
	{
		name:         sema.PrivatePathType.Name,
		functionType: sema.PrivatePathConversionFunctionType,
		convert:      ConvertPrivatePath,
	},
	{
		name:         sema.StoragePathType.Name,
		functionType: sema.StoragePathConversionFunctionType,
		convert:      ConvertStoragePath,
	},
}

func lookupInterface(interpreter *Interpreter, typeID string) (*sema.InterfaceType, error) {
	location, qualifiedIdentifier, err := common.DecodeTypeID(typeID)
	// if the typeID is invalid, return nil
	if err != nil {
		return nil, err
	}

	typ, err := interpreter.getInterfaceType(location, qualifiedIdentifier)
	if err != nil {
		return nil, err
	}

	return typ, nil
}

func lookupComposite(interpreter *Interpreter, typeID string) (*sema.CompositeType, error) {
	location, qualifiedIdentifier, err := common.DecodeTypeID(typeID)
	// if the typeID is invalid, return nil
	if err != nil {
		return nil, err
	}

	typ, err := interpreter.GetCompositeType(location, qualifiedIdentifier, common.TypeID(typeID))
	if err != nil {
		return nil, err
	}

	return typ, nil
}

func init() {

	converterNames := make(map[string]struct{}, len(ConverterDeclarations))

	for _, converterDeclaration := range ConverterDeclarations {
		converterNames[converterDeclaration.name] = struct{}{}
	}

	for _, numberType := range sema.AllNumberTypes {

		// Only leaf number types require a converter,
		// "hierarchy" number types don't need one

		switch numberType {
		case sema.NumberType, sema.SignedNumberType,
			sema.IntegerType, sema.SignedIntegerType,
			sema.FixedPointType, sema.SignedFixedPointType:
			continue
		}

		if _, ok := converterNames[numberType.String()]; !ok {
			panic(fmt.Sprintf("missing converter for number type: %s", numberType))
		}
	}

	// We assign this here because it depends on the interpreter, so this breaks the initialization cycle
	defineBaseValue(
		baseActivation,
		"DictionaryType",
		NewHostFunctionValue(
			func(invocation Invocation) Value {
				keyTypeValue, ok := invocation.Arguments[0].(TypeValue)
				if !ok {
					panic(errors.NewUnreachableError())
				}

				valueTypeValue, ok := invocation.Arguments[1].(TypeValue)
				if !ok {
					panic(errors.NewUnreachableError())
				}

				keyType := keyTypeValue.Type
				valueType := valueTypeValue.Type

				// if the given key is not a valid dictionary key, it wouldn't make sense to create this type
				if keyType == nil ||
					!sema.IsValidDictionaryKeyType(invocation.Interpreter.MustConvertStaticToSemaType(keyType)) {
					return NilValue{}
				}

				return NewSomeValueNonCopying(TypeValue{
					Type: DictionaryStaticType{
						KeyType:   keyType,
						ValueType: valueType,
					}})
			},
			sema.DictionaryTypeFunctionType,
		))

	defineBaseValue(
		baseActivation,
		"CompositeType",
		NewHostFunctionValue(
			func(invocation Invocation) Value {
				typeIDValue, ok := invocation.Arguments[0].(*StringValue)
				if !ok {
					panic(errors.NewUnreachableError())
				}
				typeID := typeIDValue.Str

				composite, err := lookupComposite(invocation.Interpreter, typeID)
				if err != nil {
					return NilValue{}
				}

				return NewSomeValueNonCopying(TypeValue{
					Type: ConvertSemaToStaticType(composite),
				})
			},
			sema.CompositeTypeFunctionType,
		),
	)

	defineBaseValue(
		baseActivation,
		"InterfaceType",
		NewHostFunctionValue(
			func(invocation Invocation) Value {
				typeIDValue, ok := invocation.Arguments[0].(*StringValue)
				if !ok {
					panic(errors.NewUnreachableError())
				}
				typeID := typeIDValue.Str

				interfaceType, err := lookupInterface(invocation.Interpreter, typeID)
				if err != nil {
					return NilValue{}
				}

				return NewSomeValueNonCopying(TypeValue{
					Type: ConvertSemaToStaticType(interfaceType),
				})
			},
			sema.InterfaceTypeFunctionType,
		),
	)

	defineBaseValue(
		baseActivation,
		"FunctionType",
		NewHostFunctionValue(
			func(invocation Invocation) Value {
				parameters, ok := invocation.Arguments[0].(*ArrayValue)
				if !ok {
					panic(errors.NewUnreachableError())
				}

				typeValue, ok := invocation.Arguments[1].(TypeValue)
				if !ok {
					panic(errors.NewUnreachableError())
				}

				returnType := invocation.Interpreter.MustConvertStaticToSemaType(typeValue.Type)
				parameterTypes := make([]*sema.Parameter, 0, parameters.Count())
				parameters.Iterate(func(param Value) bool {
					semaType := invocation.Interpreter.MustConvertStaticToSemaType(param.(TypeValue).Type)
					parameterTypes = append(
						parameterTypes,
						&sema.Parameter{
							TypeAnnotation: sema.NewTypeAnnotation(semaType),
						},
					)

					// Continue iteration
					return true
				})
				return TypeValue{
					Type: FunctionStaticType{
						Type: &sema.FunctionType{
							ReturnTypeAnnotation: sema.NewTypeAnnotation(returnType),
							Parameters:           parameterTypes,
						},
					}}
			},
			sema.FunctionTypeFunctionType,
		),
	)

	defineBaseValue(
		baseActivation,
		"RestrictedType",
		NewHostFunctionValue(
			RestrictedTypeFunction,
			sema.RestrictedTypeFunctionType,
		),
	)
}

func RestrictedTypeFunction(invocation Invocation) Value {
	interpreter := invocation.Interpreter

	restrictionIDs, ok := invocation.Arguments[1].(*ArrayValue)
	if !ok {
		panic(errors.NewUnreachableError())
	}

	staticRestrictions := make([]InterfaceStaticType, 0, restrictionIDs.Count())
	semaRestrictions := make([]*sema.InterfaceType, 0, restrictionIDs.Count())

	var invalidRestrictionID bool
	restrictionIDs.Iterate(func(typeID Value) bool {
		typeIDValue, ok := typeID.(*StringValue)
		if !ok {
			panic(errors.NewUnreachableError())
		}

		restrictionInterface, err := lookupInterface(interpreter, typeIDValue.Str)
		if err != nil {
			invalidRestrictionID = true
			return true
		}

		staticRestrictions = append(
			staticRestrictions,
			ConvertSemaToStaticType(restrictionInterface).(InterfaceStaticType),
		)
		semaRestrictions = append(semaRestrictions, restrictionInterface)

		// Continue iteration
		return true
	})

	// If there are any invalid restrictions,
	// then return nil
	if invalidRestrictionID {
		return NilValue{}
	}

	var semaType sema.Type
	var err error

	switch typeID := invocation.Arguments[0].(type) {
	case NilValue:
		semaType = nil
	case *SomeValue:
		innerValue := typeID.InnerValue(interpreter, invocation.GetLocationRange)
		semaType, err = lookupComposite(interpreter, innerValue.(*StringValue).Str)
		if err != nil {
			return NilValue{}
		}
	default:
		panic(errors.NewUnreachableError())
	}

	var invalidRestrictedType bool
	ty := sema.CheckRestrictedType(
		semaType,
		semaRestrictions,
		func(_ func(*ast.RestrictedType) error) {
			invalidRestrictedType = true
		},
	)

	// If the restricted type would have failed to type-check statically,
	// then return nil
	if invalidRestrictedType {
		return NilValue{}
	}

	return NewSomeValueNonCopying(TypeValue{
		Type: &RestrictedStaticType{
			Type:         ConvertSemaToStaticType(ty),
			Restrictions: staticRestrictions,
		},
	})
}

func defineBaseFunctions(activation *VariableActivation) {
	defineConverterFunctions(activation)
	defineTypeFunction(activation)
	defineRuntimeTypeConstructorFunctions(activation)
	defineStringFunction(activation)
}

type converterFunction struct {
	name      string
	converter *HostFunctionValue
}

// Converter functions are stateless functions. Hence they can be re-used across interpreters.
//
var converterFunctionValues = func() []converterFunction {

	converterFuncValues := make([]converterFunction, len(ConverterDeclarations))

	for index, declaration := range ConverterDeclarations {
		// NOTE: declare in loop, as captured in closure below
		convert := declaration.convert
		converterFunctionValue := NewHostFunctionValue(
			func(invocation Invocation) Value {
				return convert(invocation.Arguments[0])
			},
			declaration.functionType,
		)

		addMember := func(name string, value Value) {
			if converterFunctionValue.NestedVariables == nil {
				converterFunctionValue.NestedVariables = map[string]*Variable{}
			}
			converterFunctionValue.NestedVariables[name] = NewVariableWithValue(value)
		}

		if declaration.min != nil {
			addMember(sema.NumberTypeMinFieldName, declaration.min)
		}

		if declaration.max != nil {
			addMember(sema.NumberTypeMaxFieldName, declaration.max)
		}

		converterFuncValues[index] = converterFunction{
			name:      declaration.name,
			converter: converterFunctionValue,
		}
	}

	return converterFuncValues
}()

func defineConverterFunctions(activation *VariableActivation) {
	for _, converterFunc := range converterFunctionValues {
		defineBaseValue(activation, converterFunc.name, converterFunc.converter)
	}
}

type runtimeTypeConstructor struct {
	name      string
	converter *HostFunctionValue
}

// Constructor functions are stateless functions. Hence they can be re-used across interpreters.
//
var runtimeTypeConstructors = []runtimeTypeConstructor{
	{
		name: "OptionalType",
		converter: NewHostFunctionValue(
			func(invocation Invocation) Value {
				typeValue, ok := invocation.Arguments[0].(TypeValue)
				if !ok {
					panic(errors.NewUnreachableError())
				}

				return TypeValue{
					//nolint:gosimple
					Type: OptionalStaticType{
						Type: typeValue.Type,
					},
				}
			},
			sema.OptionalTypeFunctionType,
		),
	},
	{
		name: "VariableSizedArrayType",
		converter: NewHostFunctionValue(
			func(invocation Invocation) Value {
				typeValue, ok := invocation.Arguments[0].(TypeValue)
				if !ok {
					panic(errors.NewUnreachableError())
				}

				return TypeValue{
					//nolint:gosimple
					Type: VariableSizedStaticType{
						Type: typeValue.Type,
					},
				}
			},
			sema.VariableSizedArrayTypeFunctionType,
		),
	},
	{
		name: "ConstantSizedArrayType",
		converter: NewHostFunctionValue(
			func(invocation Invocation) Value {
				typeValue, ok := invocation.Arguments[0].(TypeValue)
				if !ok {
					panic(errors.NewUnreachableError())
				}

				sizeValue, ok := invocation.Arguments[1].(IntValue)
				if !ok {
					panic(errors.NewUnreachableError())
				}

				return TypeValue{
					Type: ConstantSizedStaticType{
						Type: typeValue.Type,
						Size: int64(sizeValue.ToInt()),
					},
				}
			},
			sema.ConstantSizedArrayTypeFunctionType,
		),
	},
	{
		name: "ReferenceType",
		converter: NewHostFunctionValue(
			func(invocation Invocation) Value {
				authorizedValue, ok := invocation.Arguments[0].(BoolValue)
				if !ok {
					panic(errors.NewUnreachableError())
				}

				typeValue, ok := invocation.Arguments[1].(TypeValue)
				if !ok {
					panic(errors.NewUnreachableError())
				}

				return TypeValue{
					Type: ReferenceStaticType{
						Authorized: bool(authorizedValue),
						Type:       typeValue.Type,
					},
				}
			},
			sema.ReferenceTypeFunctionType,
		),
	},
	{
		name: "CapabilityType",
		converter: NewHostFunctionValue(
			func(invocation Invocation) Value {
				typeValue, ok := invocation.Arguments[0].(TypeValue)
				if !ok {
					panic(errors.NewUnreachableError())
				}

				ty := typeValue.Type
				// Capabilities must hold references
				_, ok = ty.(ReferenceStaticType)
				if !ok {
					return NilValue{}
				}

				return NewSomeValueNonCopying(
					TypeValue{
						Type: CapabilityStaticType{
							BorrowType: ty,
						},
					},
				)
			},
			sema.CapabilityTypeFunctionType,
		),
	},
}

func defineRuntimeTypeConstructorFunctions(activation *VariableActivation) {
	for _, constructorFunc := range runtimeTypeConstructors {
		defineBaseValue(activation, constructorFunc.name, constructorFunc.converter)
	}
}

// typeFunction is the `Type` function. It is stateless, hence it can be re-used across interpreters.
//
var typeFunction = NewHostFunctionValue(
	func(invocation Invocation) Value {

		typeParameterPair := invocation.TypeParameterTypes.Oldest()
		if typeParameterPair == nil {
			panic(errors.NewUnreachableError())
		}

		ty := typeParameterPair.Value

		return TypeValue{
			Type: ConvertSemaToStaticType(ty),
		}
	},
	&sema.FunctionType{
		ReturnTypeAnnotation: sema.NewTypeAnnotation(sema.MetaType),
	},
)

func defineTypeFunction(activation *VariableActivation) {
	defineBaseValue(activation, sema.MetaTypeName, typeFunction)
}

func defineBaseValue(activation *VariableActivation, name string, value Value) {
	if activation.Find(name) != nil {
		panic(errors.NewUnreachableError())
	}
	activation.Set(name, NewVariableWithValue(value))
}

// stringFunction is the `String` function. It is stateless, hence it can be re-used across interpreters.
//
var stringFunction = func() Value {
	functionValue := NewHostFunctionValue(
		func(invocation Invocation) Value {
			return NewStringValue("")
		},
		&sema.FunctionType{
			ReturnTypeAnnotation: sema.NewTypeAnnotation(
				sema.StringType,
			),
		},
	)

	addMember := func(name string, value Value) {
		if functionValue.NestedVariables == nil {
			functionValue.NestedVariables = map[string]*Variable{}
		}
		functionValue.NestedVariables[name] = NewVariableWithValue(value)
	}

	addMember(
		sema.StringTypeEncodeHexFunctionName,
		NewHostFunctionValue(
			func(invocation Invocation) Value {
				argument, ok := invocation.Arguments[0].(*ArrayValue)
				if !ok {
					panic(errors.NewUnreachableError())
				}

				bytes, _ := ByteArrayValueToByteSlice(argument)
				return NewStringValue(hex.EncodeToString(bytes))
			},
			sema.StringTypeEncodeHexFunctionType,
		),
	)

	return functionValue
}()

func defineStringFunction(activation *VariableActivation) {
	defineBaseValue(activation, sema.StringType.String(), stringFunction)
}

// TODO:
// - FunctionType
//
// - Character
// - Block

func (interpreter *Interpreter) IsSubType(subType DynamicType, superType sema.Type) bool {
	if superType == sema.AnyType {
		return true
	}

	switch typedSubType := subType.(type) {
	case MetaTypeDynamicType:
		switch superType {
		case sema.AnyStructType, sema.MetaType:
			return true
		}

	case VoidDynamicType:
		switch superType {
		case sema.AnyStructType, sema.VoidType:
			return true
		}

	case CharacterDynamicType:
		switch superType {
		case sema.AnyStructType, sema.CharacterType:
			return true
		}

	case StringDynamicType:
		switch superType {
		case sema.AnyStructType, sema.StringType:
			return true
		}

	case BoolDynamicType:
		switch superType {
		case sema.AnyStructType, sema.BoolType:
			return true
		}

	case AddressDynamicType:
		if _, ok := superType.(*sema.AddressType); ok {
			return true
		}

		return superType == sema.AnyStructType

	case NumberDynamicType:
		return sema.IsSubType(typedSubType.StaticType, superType)

	case FunctionDynamicType:
		if superType == sema.AnyStructType {
			return true
		}

		return sema.IsSubType(typedSubType.FuncType, superType)

	case CompositeDynamicType:
		return sema.IsSubType(typedSubType.StaticType, superType)

	case *ArrayDynamicType:
		var superTypeElementType sema.Type

		switch typedSuperType := superType.(type) {
		case *sema.VariableSizedType:
			superTypeElementType = typedSuperType.Type

			subTypeStaticType := interpreter.MustConvertStaticToSemaType(typedSubType.StaticType)
			if !sema.IsSubType(subTypeStaticType, typedSuperType) {
				return false
			}

		case *sema.ConstantSizedType:
			superTypeElementType = typedSuperType.Type

			subTypeStaticType := interpreter.MustConvertStaticToSemaType(typedSubType.StaticType)
			if !sema.IsSubType(subTypeStaticType, typedSuperType) {
				return false
			}

			if typedSuperType.Size != int64(len(typedSubType.ElementTypes)) {
				return false
			}

		default:
			switch superType {
			case sema.AnyStructType, sema.AnyResourceType:
				return true
			default:
				return false
			}
		}

		for _, elementType := range typedSubType.ElementTypes {
			if !interpreter.IsSubType(elementType, superTypeElementType) {
				return false
			}
		}

		return true

	case *DictionaryDynamicType:

		if typedSuperType, ok := superType.(*sema.DictionaryType); ok {

			subTypeStaticType := interpreter.MustConvertStaticToSemaType(typedSubType.StaticType)
			if !sema.IsSubType(subTypeStaticType, typedSuperType) {
				return false
			}

			for _, entryTypes := range typedSubType.EntryTypes {
				if !interpreter.IsSubType(entryTypes.KeyType, typedSuperType.KeyType) ||
					!interpreter.IsSubType(entryTypes.ValueType, typedSuperType.ValueType) {

					return false
				}
			}

			return true
		}

		switch superType {
		case sema.AnyStructType, sema.AnyResourceType:
			return true
		}

	case NilDynamicType:
		if _, ok := superType.(*sema.OptionalType); ok {
			return true
		}

		switch superType {
		case sema.AnyStructType, sema.AnyResourceType:
			return true
		}

	case SomeDynamicType:
		if typedSuperType, ok := superType.(*sema.OptionalType); ok {
			return interpreter.IsSubType(typedSubType.InnerType, typedSuperType.Type)
		}

		switch superType {
		case sema.AnyStructType, sema.AnyResourceType:
			return true
		}

	case ReferenceDynamicType:
		if typedSuperType, ok := superType.(*sema.ReferenceType); ok {

			// First, check that the dynamic type of the referenced value
			// is a subtype of the super type

			if !interpreter.IsSubType(typedSubType.InnerType(), typedSuperType.Type) {
				return false
			}

			// If the reference value is authorized it may be downcasted

			authorized := typedSubType.Authorized()

			if authorized {
				return true
			}

			// If the reference value is not authorized,
			// it may not be downcasted

			return sema.IsSubType(
				&sema.ReferenceType{
					Authorized: authorized,
					Type:       typedSubType.BorrowedType(),
				},
				typedSuperType,
			)
		}

		return superType == sema.AnyStructType

	case CapabilityDynamicType:
		if typedSuperType, ok := superType.(*sema.CapabilityType); ok {

			if typedSuperType.BorrowType != nil {

				// Capability <: Capability<T>:
				// never

				if typedSubType.BorrowType == nil {
					return false
				}

				// Capability<T> <: Capability<U>:
				// if T <: U

				return sema.IsSubType(
					typedSubType.BorrowType,
					typedSuperType.BorrowType,
				)
			}

			// Capability<T> <: Capability || Capability <: Capability:
			// always

			return true

		}

		return superType == sema.AnyStructType

	case PublicPathDynamicType:
		switch superType {
		case sema.PublicPathType, sema.CapabilityPathType, sema.PathType, sema.AnyStructType:
			return true
		}

	case PrivatePathDynamicType:
		switch superType {
		case sema.PrivatePathType, sema.CapabilityPathType, sema.PathType, sema.AnyStructType:
			return true
		}

	case StoragePathDynamicType:
		switch superType {
		case sema.StoragePathType, sema.PathType, sema.AnyStructType:
			return true
		}

	case DeployedContractDynamicType:
		switch superType {
		case sema.AnyStructType, sema.DeployedContractType:
			return true
		}

	case BlockDynamicType:
		switch superType {
		case sema.AnyStructType, sema.BlockType:
			return true
		}
	}

	return false
}

func (interpreter *Interpreter) authAccountSaveFunction(addressValue AddressValue) *HostFunctionValue {

	// Converted addresses can be cached and don't have to be recomputed on each function invocation
	address := addressValue.ToAddress()

	return NewHostFunctionValue(
		func(invocation Invocation) Value {
			value := invocation.Arguments[0]

			path, ok := invocation.Arguments[1].(PathValue)
			if !ok {
				panic(errors.NewUnreachableError())
			}

			domain := path.Domain.Identifier()
			identifier := path.Identifier

			// Prevent an overwrite

			getLocationRange := invocation.GetLocationRange

			if interpreter.storedValueExists(
				address,
				domain,
				identifier,
			) {
				panic(
					OverwriteError{
						Address:       addressValue,
						Path:          path,
						LocationRange: getLocationRange(),
					},
				)
			}

			value = value.Transfer(
				interpreter,
				getLocationRange,
				atree.Address(address),
				true,
				nil,
			)

			// Write new value

			interpreter.writeStored(address, domain, identifier, value)

			return VoidValue{}
		},
		sema.AuthAccountTypeSaveFunctionType,
	)
}

func (interpreter *Interpreter) authAccountTypeFunction(addressValue AddressValue) *HostFunctionValue {

	// Converted addresses can be cached and don't have to be recomputed on each function invocation
	address := addressValue.ToAddress()

	return NewHostFunctionValue(
		func(invocation Invocation) Value {
			path, ok := invocation.Arguments[0].(PathValue)
			if !ok {
				panic(errors.NewUnreachableError())
			}

			domain := path.Domain.Identifier()
			identifier := path.Identifier

			value := interpreter.ReadStored(address, domain, identifier)

			if value == nil {
				return NilValue{}
			}

			return NewSomeValueNonCopying(
				TypeValue{
					Type: value.StaticType(),
				},
			)
		},

		sema.AuthAccountTypeTypeFunctionType,
	)
}

func (interpreter *Interpreter) authAccountLoadFunction(addressValue AddressValue) *HostFunctionValue {
	return interpreter.authAccountReadFunction(addressValue, true)
}

func (interpreter *Interpreter) authAccountCopyFunction(addressValue AddressValue) *HostFunctionValue {
	return interpreter.authAccountReadFunction(addressValue, false)
}

func (interpreter *Interpreter) authAccountReadFunction(addressValue AddressValue, clear bool) *HostFunctionValue {

	// Converted addresses can be cached and don't have to be recomputed on each function invocation
	address := addressValue.ToAddress()

	return NewHostFunctionValue(
		func(invocation Invocation) Value {
			path, ok := invocation.Arguments[0].(PathValue)
			if !ok {
				panic(errors.NewUnreachableError())
			}

			domain := path.Domain.Identifier()
			identifier := path.Identifier

			value := interpreter.ReadStored(address, domain, identifier)

			if value == nil {
				return NilValue{}
			}

			// If there is value stored for the given path,
			// check that it satisfies the type given as the type argument.

			typeParameterPair := invocation.TypeParameterTypes.Oldest()
			if typeParameterPair == nil {
				panic(errors.NewUnreachableError())
			}

			ty := typeParameterPair.Value

			dynamicType := value.DynamicType(interpreter, SeenReferences{})
			if !interpreter.IsSubType(dynamicType, ty) {
				panic(ForceCastTypeMismatchError{
					ExpectedType:  ty,
					LocationRange: invocation.GetLocationRange(),
				})
			}

			inter := invocation.Interpreter
			getLocationRange := invocation.GetLocationRange

			// We could also pass remove=true and the storable stored in storage,
			// but passing remove=false here and writing nil below has the same effect
			// TODO: potentially refactor and get storable in storage, pass it and remove=true
			transferredValue := value.Transfer(
				inter,
				getLocationRange,
				atree.Address{},
				false,
				nil,
			)

			// Remove the value from storage,
			// but only if the type check succeeded.
			if clear {
				interpreter.writeStored(address, domain, identifier, nil)
			}

			return NewSomeValueNonCopying(transferredValue)
		},

		// same as sema.AuthAccountTypeCopyFunctionType
		sema.AuthAccountTypeLoadFunctionType,
	)
}

func (interpreter *Interpreter) authAccountBorrowFunction(addressValue AddressValue) *HostFunctionValue {

	// Converted addresses can be cached and don't have to be recomputed on each function invocation
	address := addressValue.ToAddress()

	return NewHostFunctionValue(
		func(invocation Invocation) Value {
			path, ok := invocation.Arguments[0].(PathValue)
			if !ok {
				panic(errors.NewUnreachableError())
			}

			typeParameterPair := invocation.TypeParameterTypes.Oldest()
			if typeParameterPair == nil {
				panic(errors.NewUnreachableError())
			}

			ty := typeParameterPair.Value

			referenceType, ok := ty.(*sema.ReferenceType)
			if !ok {
				panic(errors.NewUnreachableError())
			}

			reference := &StorageReferenceValue{
				Authorized:           referenceType.Authorized,
				TargetStorageAddress: address,
				TargetPath:           path,
				BorrowedType:         referenceType.Type,
			}

			// Attempt to dereference,
			// which reads the stored value
			// and performs a dynamic type check

			value, err := reference.dereference(interpreter, invocation.GetLocationRange)
			if err != nil {
				panic(err)
			}
			if value == nil {
				return NilValue{}
			}

			return NewSomeValueNonCopying(reference)
		},
		sema.AuthAccountTypeBorrowFunctionType,
	)
}

func (interpreter *Interpreter) authAccountLinkFunction(addressValue AddressValue) *HostFunctionValue {

	// Converted addresses can be cached and don't have to be recomputed on each function invocation
	address := addressValue.ToAddress()

	return NewHostFunctionValue(
		func(invocation Invocation) Value {

			typeParameterPair := invocation.TypeParameterTypes.Oldest()
			if typeParameterPair == nil {
				panic(errors.NewUnreachableError())
			}

			borrowType, ok := typeParameterPair.Value.(*sema.ReferenceType)

			if !ok {
				panic(errors.NewUnreachableError())
			}

			newCapabilityPath, ok := invocation.Arguments[0].(PathValue)
			if !ok {
				panic(errors.NewUnreachableError())
			}

			targetPath, ok := invocation.Arguments[1].(PathValue)
			if !ok {
				panic(errors.NewUnreachableError())
			}

			newCapabilityDomain := newCapabilityPath.Domain.Identifier()
			newCapabilityIdentifier := newCapabilityPath.Identifier

			if interpreter.storedValueExists(
				address,
				newCapabilityDomain,
				newCapabilityIdentifier,
			) {
				return NilValue{}
			}

			// Write new value

			borrowStaticType := ConvertSemaToStaticType(borrowType)

			linkValue := LinkValue{
				TargetPath: targetPath,
				Type:       borrowStaticType,
			}

			interpreter.writeStored(
				address,
				newCapabilityDomain,
				newCapabilityIdentifier,
				linkValue,
			)

			return NewSomeValueNonCopying(
				&CapabilityValue{
					Address:    addressValue,
					Path:       newCapabilityPath,
					BorrowType: borrowStaticType,
				},
			)

		},
		sema.AuthAccountTypeLinkFunctionType,
	)
}

func (interpreter *Interpreter) accountGetLinkTargetFunction(addressValue AddressValue) *HostFunctionValue {

	// Converted addresses can be cached and don't have to be recomputed on each function invocation
	address := addressValue.ToAddress()

	return NewHostFunctionValue(
		func(invocation Invocation) Value {

			capabilityPath, ok := invocation.Arguments[0].(PathValue)
			if !ok {
				panic(errors.NewUnreachableError())
			}

			domain := capabilityPath.Domain.Identifier()
			identifier := capabilityPath.Identifier

			value := interpreter.ReadStored(address, domain, identifier)

			if value == nil {
				return NilValue{}
			}

			link, ok := value.(LinkValue)
			if !ok {
				return NilValue{}
			}

			return NewSomeValueNonCopying(link.TargetPath)
		},
		sema.AccountTypeGetLinkTargetFunctionType,
	)
}

func (interpreter *Interpreter) authAccountUnlinkFunction(addressValue AddressValue) *HostFunctionValue {

	// Converted addresses can be cached and don't have to be recomputed on each function invocation
	address := addressValue.ToAddress()

	return NewHostFunctionValue(
		func(invocation Invocation) Value {

			capabilityPath, ok := invocation.Arguments[0].(PathValue)
			if !ok {
				panic(errors.NewUnreachableError())
			}

			domain := capabilityPath.Domain.Identifier()
			identifier := capabilityPath.Identifier

			// Write new value

			interpreter.writeStored(address, domain, identifier, nil)

			return VoidValue{}
		},
		sema.AuthAccountTypeUnlinkFunctionType,
	)
}

func (interpreter *Interpreter) capabilityBorrowFunction(
	addressValue AddressValue,
	pathValue PathValue,
	borrowType *sema.ReferenceType,
) *HostFunctionValue {

	// Converted addresses can be cached and don't have to be recomputed on each function invocation
	address := addressValue.ToAddress()

	return NewHostFunctionValue(
		func(invocation Invocation) Value {

			if borrowType == nil {
				typeParameterPair := invocation.TypeParameterTypes.Oldest()
				if typeParameterPair != nil {
					ty := typeParameterPair.Value
					var ok bool
					borrowType, ok = ty.(*sema.ReferenceType)
					if !ok {
						panic(errors.NewUnreachableError())
					}

				}
			}

			if borrowType == nil {
				panic(errors.NewUnreachableError())
			}

			targetPath, authorized, err :=
				interpreter.GetCapabilityFinalTargetPath(
					address,
					pathValue,
					borrowType,
					invocation.GetLocationRange,
				)
			if err != nil {
				panic(err)
			}

			if targetPath == EmptyPathValue {
				return NilValue{}
			}

			reference := &StorageReferenceValue{
				Authorized:           authorized,
				TargetStorageAddress: address,
				TargetPath:           targetPath,
				BorrowedType:         borrowType.Type,
			}

			// Attempt to dereference,
			// which reads the stored value
			// and performs a dynamic type check

			value, err := reference.dereference(interpreter, invocation.GetLocationRange)
			if err != nil {
				panic(err)
			}
			if value == nil {
				return NilValue{}
			}

			return NewSomeValueNonCopying(reference)
		},
		sema.CapabilityTypeBorrowFunctionType(borrowType),
	)
}

func (interpreter *Interpreter) capabilityCheckFunction(
	addressValue AddressValue,
	pathValue PathValue,
	borrowType *sema.ReferenceType,
) *HostFunctionValue {

	// Converted addresses can be cached and don't have to be recomputed on each function invocation
	address := addressValue.ToAddress()

	return NewHostFunctionValue(
		func(invocation Invocation) Value {

			if borrowType == nil {

				typeParameterPair := invocation.TypeParameterTypes.Oldest()
				if typeParameterPair != nil {
					ty := typeParameterPair.Value
					var ok bool
					borrowType, ok = ty.(*sema.ReferenceType)
					if !ok {
						panic(errors.NewUnreachableError())
					}

				}
			}

			if borrowType == nil {
				panic(errors.NewUnreachableError())
			}

			targetPath, authorized, err :=
				interpreter.GetCapabilityFinalTargetPath(
					address,
					pathValue,
					borrowType,
					invocation.GetLocationRange,
				)
			if err != nil {
				panic(err)
			}

			if targetPath == EmptyPathValue {
				return BoolValue(false)
			}

			reference := &StorageReferenceValue{
				Authorized:           authorized,
				TargetStorageAddress: address,
				TargetPath:           targetPath,
				BorrowedType:         borrowType.Type,
			}

			// Attempt to dereference,
			// which reads the stored value
			// and performs a dynamic type check

			if reference.ReferencedValue(interpreter) == nil {
				return BoolValue(false)
			}

			return BoolValue(true)
		},
		sema.CapabilityTypeCheckFunctionType(borrowType),
	)
}

func (interpreter *Interpreter) GetCapabilityFinalTargetPath(
	address common.Address,
	path PathValue,
	wantedBorrowType *sema.ReferenceType,
	getLocationRange func() LocationRange,
) (
	finalPath PathValue,
	authorized bool,
	err error,
) {
	wantedReferenceType := wantedBorrowType

	seenPaths := map[PathValue]struct{}{}
	paths := []PathValue{path}

	for {
		// Detect cyclic links

		if _, ok := seenPaths[path]; ok {
			return EmptyPathValue, false, CyclicLinkError{
				Address:       address,
				Paths:         paths,
				LocationRange: getLocationRange(),
			}
		} else {
			seenPaths[path] = struct{}{}
		}

		value := interpreter.ReadStored(
			address,
			path.Domain.Identifier(),
			path.Identifier,
		)

		if value == nil {
			return EmptyPathValue, false, nil
		}

		if link, ok := value.(LinkValue); ok {

			allowedType := interpreter.MustConvertStaticToSemaType(link.Type)

			if !sema.IsSubType(allowedType, wantedBorrowType) {
				return EmptyPathValue, false, nil
			}

			targetPath := link.TargetPath
			paths = append(paths, targetPath)
			path = targetPath

		} else {
			return path, wantedReferenceType.Authorized, nil
		}
	}
}

func (interpreter *Interpreter) ConvertStaticToSemaType(staticType StaticType) (sema.Type, error) {
	return ConvertStaticToSemaType(
		staticType,
		func(location common.Location, qualifiedIdentifier string) (*sema.InterfaceType, error) {
			return interpreter.getInterfaceType(location, qualifiedIdentifier)
		},
		func(location common.Location, qualifiedIdentifier string, typeID common.TypeID) (*sema.CompositeType, error) {
			return interpreter.GetCompositeType(location, qualifiedIdentifier, typeID)
		},
	)
}

func (interpreter *Interpreter) MustConvertStaticToSemaType(staticType StaticType) sema.Type {
	semaType, err := interpreter.ConvertStaticToSemaType(staticType)
	if err != nil {
		panic(err)
	}
	return semaType
}

func (interpreter *Interpreter) getElaboration(location common.Location) *sema.Elaboration {

	// Ensure the program for this location is loaded,
	// so its checker is available

	inter := interpreter.EnsureLoaded(location)

	locationID := location.ID()

	subInterpreter := inter.allInterpreters[locationID]
	if subInterpreter == nil || subInterpreter.Program == nil {
		return nil
	}

	return subInterpreter.Program.Elaboration
}

// GetContractComposite gets the composite value of the contract at the address location.
func (interpreter *Interpreter) GetContractComposite(contractLocation common.AddressLocation) (*CompositeValue, error) {
	contractGlobal, ok := interpreter.Globals.Get(contractLocation.Name)
	if !ok {
		return nil, NotDeclaredError{
			ExpectedKind: common.DeclarationKindContract,
			Name:         contractLocation.Name,
		}
	}

	// get contract value
	contractValue, ok := contractGlobal.GetValue().(*CompositeValue)
	if !ok {
		return nil, NotDeclaredError{
			ExpectedKind: common.DeclarationKindContract,
			Name:         contractLocation.Name,
		}
	}

	return contractValue, nil
}

func (interpreter *Interpreter) GetCompositeType(
	location common.Location,
	qualifiedIdentifier string,
	typeID common.TypeID,
) (*sema.CompositeType, error) {
	if location == nil {
		return interpreter.getNativeCompositeType(qualifiedIdentifier)
	}

	return interpreter.getUserCompositeType(location, typeID)
}

func (interpreter *Interpreter) getUserCompositeType(location common.Location, typeID common.TypeID) (*sema.CompositeType, error) {
	elaboration := interpreter.getElaboration(location)
	if elaboration == nil {
		return nil, TypeLoadingError{
			TypeID: typeID,
		}
	}

	ty := elaboration.CompositeTypes[typeID]
	if ty == nil {
		return nil, TypeLoadingError{
			TypeID: typeID,
		}
	}

	return ty, nil
}

func (interpreter *Interpreter) getNativeCompositeType(qualifiedIdentifier string) (*sema.CompositeType, error) {
	ty := sema.NativeCompositeTypes[qualifiedIdentifier]
	if ty == nil {
		return ty, TypeLoadingError{
			TypeID: common.TypeID(qualifiedIdentifier),
		}
	}

	return ty, nil
}

func (interpreter *Interpreter) getInterfaceType(location common.Location, qualifiedIdentifier string) (*sema.InterfaceType, error) {
	if location == nil {
		return nil, InterfaceMissingLocationError{QualifiedIdentifier: qualifiedIdentifier}
	}

	typeID := location.TypeID(qualifiedIdentifier)

	elaboration := interpreter.getElaboration(location)
	if elaboration == nil {
		return nil, TypeLoadingError{
			TypeID: typeID,
		}
	}

	ty := elaboration.InterfaceTypes[typeID]
	if ty == nil {
		return nil, TypeLoadingError{
			TypeID: typeID,
		}
	}
	return ty, nil
}

func (interpreter *Interpreter) reportLoopIteration(pos ast.HasPosition) {
	if interpreter.onLoopIteration == nil {
		return
	}

	line := pos.StartPosition().Line
	interpreter.onLoopIteration(interpreter, line)
}

func (interpreter *Interpreter) reportFunctionInvocation(line int) {
	if interpreter.onFunctionInvocation == nil {
		return
	}

	interpreter.onFunctionInvocation(interpreter, line)
}

func (interpreter *Interpreter) reportInvokedFunctionReturn(line int) {
	if interpreter.onInvokedFunctionReturn == nil {
		return
	}

	interpreter.onInvokedFunctionReturn(interpreter, line)
}

// getMember gets the member value by the given identifier from the given Value depending on its type.
// May return nil if the member does not exist.
func (interpreter *Interpreter) getMember(self Value, getLocationRange func() LocationRange, identifier string) Value {
	var result Value
	// When the accessed value has a type that supports the declaration of members
	// or is a built-in type that has members (`MemberAccessibleValue`),
	// then try to get the member for the given identifier.
	// For example, the built-in type `String` has a member "length",
	// and composite declarations may contain member declarations
	if memberAccessibleValue, ok := self.(MemberAccessibleValue); ok {
		result = memberAccessibleValue.GetMember(interpreter, getLocationRange, identifier)
	}
	if result == nil {
		switch identifier {
		case sema.IsInstanceFunctionName:
			return interpreter.isInstanceFunction(self)
		case sema.GetTypeFunctionName:
			return interpreter.getTypeFunction(self)
		}
	}

	// NOTE: do not panic if the member is nil. This is a valid state.
	// For example, when a composite field is initialized with a force-assignment, the field's value is read.

	return result
}

func (interpreter *Interpreter) isInstanceFunction(self Value) *HostFunctionValue {
	return NewHostFunctionValue(
		func(invocation Invocation) Value {
			firstArgument := invocation.Arguments[0]
			typeValue, ok := firstArgument.(TypeValue)

			if !ok {
				panic(errors.NewUnreachableError())
			}

			staticType := typeValue.Type

			// Values are never instances of unknown types
			if staticType == nil {
				return BoolValue(false)
			}

			semaType := interpreter.MustConvertStaticToSemaType(staticType)
			// NOTE: not invocation.Self, as that is only set for composite values
			dynamicType := self.DynamicType(interpreter, SeenReferences{})
			result := interpreter.IsSubType(dynamicType, semaType)
			return BoolValue(result)
		},
		sema.IsInstanceFunctionType,
	)
}

func (interpreter *Interpreter) getTypeFunction(self Value) *HostFunctionValue {
	return NewHostFunctionValue(
		func(invocation Invocation) Value {
			return TypeValue{
				Type: self.StaticType(),
			}
		},
		sema.GetTypeFunctionType,
	)
}

func (interpreter *Interpreter) setMember(self Value, getLocationRange func() LocationRange, identifier string, value Value) {
	self.(MemberAccessibleValue).SetMember(interpreter, getLocationRange, identifier, value)
}

func (interpreter *Interpreter) ExpectType(
	value Value,
	expectedType sema.Type,
	getLocationRange func() LocationRange,
) {
	dynamicType := value.DynamicType(interpreter, SeenReferences{})
	if !interpreter.IsSubType(dynamicType, expectedType) {
		var locationRange LocationRange
		if getLocationRange != nil {
			locationRange = getLocationRange()
		}
		panic(TypeMismatchError{
			ExpectedType:  expectedType,
			LocationRange: locationRange,
		})
	}
}

func (interpreter *Interpreter) checkContainerMutation(
	elementType StaticType,
	element Value,
	getLocationRange func() LocationRange,
) {
	expectedType := interpreter.MustConvertStaticToSemaType(elementType)
	actualType := element.DynamicType(interpreter, SeenReferences{})

	if !interpreter.IsSubType(actualType, expectedType) {
		panic(ContainerMutationError{
			ExpectedType:  expectedType,
			ActualType:    interpreter.MustConvertStaticToSemaType(element.StaticType()),
			LocationRange: getLocationRange(),
		})
	}
}

func (interpreter *Interpreter) checkResourceNotDestroyed(value Value, getLocationRange func() LocationRange) {
	resourceKindedValue, ok := value.(ResourceKindedValue)
	if !ok || !resourceKindedValue.IsDestroyed() {
		return
	}

	panic(InvalidatedResourceError{
		LocationRange: getLocationRange(),
	})
}

func (interpreter *Interpreter) RemoveReferencedSlab(storable atree.Storable) {
	storageIDStorable, ok := storable.(atree.StorageIDStorable)
	if !ok {
		return
	}

	storageID := atree.StorageID(storageIDStorable)
	err := interpreter.Storage.Remove(storageID)
	if err != nil {
		panic(ExternalError{err})
	}
}

func (interpreter *Interpreter) maybeValidateAtreeValue(v atree.Value) {
	if interpreter.atreeValueValidationEnabled {
		interpreter.ValidateAtreeValue(v)
	}
	if interpreter.atreeStorageValidationEnabled {
		err := interpreter.Storage.CheckHealth()
		if err != nil {
			panic(ExternalError{err})
		}
	}
}

func (interpreter *Interpreter) ValidateAtreeValue(v atree.Value) {
	tic := func(info atree.TypeInfo, other atree.TypeInfo) bool {
		switch info := info.(type) {
		case ConstantSizedStaticType:
			return info.Equal(other.(StaticType))
		case VariableSizedStaticType:
			return info.Equal(other.(StaticType))
		case DictionaryStaticType:
			return info.Equal(other.(StaticType))
		case compositeTypeInfo:
			return info.Equal(other)
		case EmptyTypeInfo:
			_, ok := other.(EmptyTypeInfo)
			return ok
		}
		panic(errors.NewUnreachableError())
	}

	defaultHIP := newHashInputProvider(interpreter, ReturnEmptyLocationRange)

	hip := func(value atree.Value, buffer []byte) ([]byte, error) {
		if _, ok := value.(StringAtreeValue); ok {
			return StringAtreeHashInput(value, buffer)
		}

		return defaultHIP(value, buffer)
	}

	compare := func(storable, otherStorable atree.Storable) bool {
		value, err := storable.StoredValue(interpreter.Storage)
		if err != nil {
			panic(err)
		}

		if _, ok := value.(StringAtreeValue); ok {
			equal, err := StringAtreeComparator(interpreter.Storage, value, otherStorable)
			if err != nil {
				panic(err)
			}

			return equal
		}

		if equatableValue, ok := value.(EquatableValue); ok {
			otherValue := StoredValue(otherStorable, interpreter.Storage)
			return equatableValue.Equal(interpreter, ReturnEmptyLocationRange, otherValue)
		}

		// Not all values are comparable, assume valid for now
		return true
	}

	switch v := v.(type) {
	case *atree.Array:
		err := atree.ValidArray(v, v.Type(), tic, hip)
		if err != nil {
			panic(ExternalError{err})
		}

		err = atree.ValidArraySerialization(v, CBORDecMode, CBOREncMode, DecodeStorable, DecodeTypeInfo, compare)
		if err != nil {
			var nonStorableValueErr NonStorableValueError
			var nonStorableStaticTypeErr NonStorableStaticTypeError

			if !(goErrors.As(err, &nonStorableValueErr) ||
				goErrors.As(err, &nonStorableStaticTypeErr)) {

				atree.PrintArray(v)
				panic(ExternalError{err})
			}
		}

	case *atree.OrderedMap:
		err := atree.ValidMap(v, v.Type(), tic, hip)
		if err != nil {
			panic(ExternalError{err})
		}

		err = atree.ValidMapSerialization(v, CBORDecMode, CBOREncMode, DecodeStorable, DecodeTypeInfo, compare)
		if err != nil {
			var nonStorableValueErr NonStorableValueError
			var nonStorableStaticTypeErr NonStorableStaticTypeError

			if !(goErrors.As(err, &nonStorableValueErr) ||
				goErrors.As(err, &nonStorableStaticTypeErr)) {

				atree.PrintMap(v)
				panic(ExternalError{err})
			}
		}
	}
}

func (interpreter *Interpreter) trackReferencedResourceKindedValue(
	id atree.StorageID,
	value ReferenceTrackedResourceKindedValue,
) {
	values := interpreter.referencedResourceKindedValues[id]
	if values == nil {
		values = map[ReferenceTrackedResourceKindedValue]struct{}{}
		interpreter.referencedResourceKindedValues[id] = values
	}
	values[value] = struct{}{}
}

func (interpreter *Interpreter) updateReferencedResource(
	currentStorageID atree.StorageID,
	newStorageID atree.StorageID,
	updateFunc func(value ReferenceTrackedResourceKindedValue),
) {
	values := interpreter.referencedResourceKindedValues[currentStorageID]
	if values == nil {
		return
	}
	for value := range values { //nolint:maprangecheck
		updateFunc(value)
	}
	if newStorageID != currentStorageID {
		interpreter.referencedResourceKindedValues[newStorageID] = values
		interpreter.referencedResourceKindedValues[currentStorageID] = nil
	}
}

// startResourceTracking starts tracking the life-span of a resource.
// A resource can only be associated with one variable at most, at a given time.
func (interpreter *Interpreter) startResourceTracking(
	value Value,
	variable *Variable,
	identifier string,
	hasPosition ast.HasPosition,
) {
	if value == nil || !value.IsResourceKinded(interpreter) {
		return
	}

	if identifier == sema.SelfIdentifier {
		return
	}

	resourceKindedValue, ok := value.(ResourceKindedValue)
	if !ok {
		panic(errors.NewUnreachableError())
	}

	// A resource value can be associated with only one variable at a time.
	// If the resource already has a variable-association, that means there is a
	// resource variable that has not been invalidated properly.
	// This should not be allowed, and must have been caught by the checker ideally.
	if _, exists := interpreter.resourceVariables[resourceKindedValue]; exists {
		var astRange ast.Range
		if hasPosition != nil {
			astRange = ast.NewRangeFromPositioned(hasPosition)
		}

		panic(InvalidatedResourceError{
			LocationRange: LocationRange{
				Location: interpreter.Location,
				Range:    astRange,
			},
		})
	}

	interpreter.resourceVariables[resourceKindedValue] = variable
}

// checkInvalidatedResourceUse checks whether a resource variable is used after invalidation.
func (interpreter *Interpreter) checkInvalidatedResourceUse(
	value Value,
	variable *Variable,
	identifier string,
	hasPosition ast.HasPosition,
) {
	if value == nil || !value.IsResourceKinded(interpreter) {
		return
	}

	if identifier == sema.SelfIdentifier {
		return
	}

	resourceKindedValue, ok := value.(ResourceKindedValue)
	if !ok {
		panic(errors.NewUnreachableError())
	}

	// A resource value can be associated with only one variable at a time.
	// If the resource already has a variable-association other than the current variable,
	// that means two variables are referring to the same resource at the same time.
	// This should not be allowed, and must have been caught by the checker ideally.
	//
	// Note: if the `resourceVariables` doesn't have a mapping, that implies an invalidated resource.
	if existingVar, exists := interpreter.resourceVariables[resourceKindedValue]; !exists || existingVar != variable {
		panic(InvalidatedResourceError{
			LocationRange: LocationRange{
				Location: interpreter.Location,
				Range:    ast.NewRangeFromPositioned(hasPosition),
			},
		})
	}
}

func (interpreter *Interpreter) invalidateResource(value Value) {
	if value == nil || !value.IsResourceKinded(interpreter) {
		return
	}

	resourceKindedValue, ok := value.(ResourceKindedValue)
	if !ok {
		panic(errors.NewUnreachableError())
	}

	// Remove the resource-to-variable mapping.
	delete(interpreter.resourceVariables, resourceKindedValue)
}<|MERGE_RESOLUTION|>--- conflicted
+++ resolved
@@ -348,13 +348,9 @@
 	atreeStorageValidationEnabled  bool
 	tracingEnabled                 bool
 	// TODO: ideally this would be a weak map, but Go has no weak references
-<<<<<<< HEAD
 	referencedResourceKindedValues       ReferencedResourceKindedValues
 	invalidatedResourceValidationEnabled bool
-=======
-	referencedResourceKindedValues ReferencedResourceKindedValues
-	resourceVariables              map[ResourceKindedValue]*Variable
->>>>>>> 5b455ed1
+	resourceVariables                    map[ResourceKindedValue]*Variable
 }
 
 type Option func(*Interpreter) error
