/*
 * Cadence - The resource-oriented smart contract programming language
 *
 * Copyright Dapper Labs, Inc.
 *
 * Licensed under the Apache License, Version 2.0 (the "License");
 * you may not use this file except in compliance with the License.
 * You may obtain a copy of the License at
 *
 *   http://www.apache.org/licenses/LICENSE-2.0
 *
 * Unless required by applicable law or agreed to in writing, software
 * distributed under the License is distributed on an "AS IS" BASIS,
 * WITHOUT WARRANTIES OR CONDITIONS OF ANY KIND, either express or implied.
 * See the License for the specific language governing permissions and
 * limitations under the License.
 */

package interpreter

import (
	goErrors "errors"
	"fmt"
	"math"
	"math/big"
	"strconv"
	"time"

	"github.com/fxamacker/cbor/v2"
	"github.com/onflow/atree"
	"go.opentelemetry.io/otel/attribute"

	"github.com/onflow/cadence/runtime/activations"

	"github.com/onflow/cadence/fixedpoint"
	"github.com/onflow/cadence/runtime/ast"
	"github.com/onflow/cadence/runtime/common"
	"github.com/onflow/cadence/runtime/errors"
	"github.com/onflow/cadence/runtime/sema"
)

//

var emptyImpureFunctionType = sema.NewSimpleFunctionType(
	sema.FunctionPurityImpure,
	nil,
	sema.VoidTypeAnnotation,
)

//

type getterSetter struct {
	target Value
	// allowMissing may be true when the got value is nil.
	// For example, this is the case when a field is initialized
	// with the force-assignment operator (which checks the existing value)
	get func(allowMissing bool) Value
	set func(Value)
}

// Visit-methods for statement which return a non-nil value
// are treated like they are returning a value.

// OnEventEmittedFunc is a function that is triggered when an event is emitted by the program.
type OnEventEmittedFunc func(
	inter *Interpreter,
	locationRange LocationRange,
	event *CompositeValue,
	eventType *sema.CompositeType,
) error

// OnStatementFunc is a function that is triggered when a statement is about to be executed.
type OnStatementFunc func(
	inter *Interpreter,
	statement ast.Statement,
)

// OnLoopIterationFunc is a function that is triggered when a loop iteration is about to be executed.
type OnLoopIterationFunc func(
	inter *Interpreter,
	line int,
)

// OnFunctionInvocationFunc is a function that is triggered when a function is about to be invoked.
type OnFunctionInvocationFunc func(inter *Interpreter)

// OnInvokedFunctionReturnFunc is a function that is triggered when an invoked function returned.
type OnInvokedFunctionReturnFunc func(inter *Interpreter)

// OnRecordTraceFunc is a function that records a trace.
type OnRecordTraceFunc func(
	inter *Interpreter,
	operationName string,
	duration time.Duration,
	attrs []attribute.KeyValue,
)

// OnResourceOwnerChangeFunc is a function that is triggered when a resource's owner changes.
type OnResourceOwnerChangeFunc func(
	inter *Interpreter,
	resource *CompositeValue,
	oldOwner common.Address,
	newOwner common.Address,
)

// OnMeterComputationFunc is a function that is called when some computation is about to happen.
// intensity captures the intensity of the computation and can be set using input sizes
// complexity of computation given input sizes, or any other factors that could help the upper levels
// to differentiate same kind of computation with different level (and time) of execution.
type OnMeterComputationFunc func(
	compKind common.ComputationKind,
	intensity uint,
)

// OnAccountLinkedFunc is a function that is triggered when an account is linked by the program.
type OnAccountLinkedFunc func(
	inter *Interpreter,
	locationRange LocationRange,
	address AddressValue,
	path PathValue,
) error

// InjectedCompositeFieldsHandlerFunc is a function that handles storage reads.
type InjectedCompositeFieldsHandlerFunc func(
	inter *Interpreter,
	location common.Location,
	qualifiedIdentifier string,
	compositeKind common.CompositeKind,
) map[string]Value

// ContractValueHandlerFunc is a function that handles contract values.
type ContractValueHandlerFunc func(
	inter *Interpreter,
	compositeType *sema.CompositeType,
	constructorGenerator func(common.Address) *HostFunctionValue,
	invocationRange ast.Range,
) ContractValue

// ImportLocationHandlerFunc is a function that handles imports of locations.
type ImportLocationHandlerFunc func(
	inter *Interpreter,
	location common.Location,
) Import

// AuthAccountHandlerFunc is a function that handles retrieving an auth account at a given address.
// The account returned must be of type `AuthAccount`.
type AuthAccountHandlerFunc func(
	address AddressValue,
) Value

// PublicAccountHandlerFunc is a function that handles retrieving a public account at a given address.
// The account returned must be of type `PublicAccount`.
type PublicAccountHandlerFunc func(
	address AddressValue,
) Value

// UUIDHandlerFunc is a function that handles the generation of UUIDs.
type UUIDHandlerFunc func() (uint64, error)

// CompositeTypeCode contains the "prepared" / "callable" "code"
// for the functions and the destructor of a composite
// (contract, struct, resource, event).
//
// As there is no support for inheritance of concrete types,
// these are the "leaf" nodes in the call chain, and are functions.
type CompositeTypeCode struct {
	CompositeFunctions map[string]FunctionValue
	DestructorFunction FunctionValue
}

type FunctionWrapper = func(inner FunctionValue) FunctionValue

// WrapperCode contains the "prepared" / "callable" "code"
// for inherited types (interfaces and type requirements).
//
// These are "branch" nodes in the call chain, and are function wrappers,
// i.e. they wrap the functions / function wrappers that inherit them.
type WrapperCode struct {
	InitializerFunctionWrapper FunctionWrapper
	DestructorFunctionWrapper  FunctionWrapper
	FunctionWrappers           map[string]FunctionWrapper
	Functions                  map[string]FunctionValue
}

// TypeCodes is the value which stores the "prepared" / "callable" "code"
// of all composite types, interface types, and type requirements.
type TypeCodes struct {
	CompositeCodes       map[sema.TypeID]CompositeTypeCode
	InterfaceCodes       map[sema.TypeID]WrapperCode
	TypeRequirementCodes map[sema.TypeID]WrapperCode
}

func (c TypeCodes) Merge(codes TypeCodes) {

	// Iterating over the maps in a non-deterministic way is OK,
	// we only copy the values over.

	for typeID, code := range codes.CompositeCodes { //nolint:maprange
		c.CompositeCodes[typeID] = code
	}

	for typeID, code := range codes.InterfaceCodes { //nolint:maprange
		c.InterfaceCodes[typeID] = code
	}

	for typeID, code := range codes.TypeRequirementCodes { //nolint:maprange
		c.TypeRequirementCodes[typeID] = code
	}
}

type Storage interface {
	atree.SlabStorage
	GetStorageMap(address common.Address, domain string, createIfNotExists bool) *StorageMap
	CheckHealth() error
}

type ReferencedResourceKindedValues map[atree.StorageID]map[ReferenceTrackedResourceKindedValue]struct{}

type Interpreter struct {
	Location     common.Location
	statement    ast.Statement
	Program      *Program
	SharedState  *SharedState
	Globals      GlobalVariables
	activations  *VariableActivations
	Transactions []*HostFunctionValue
	interpreted  bool
}

var _ common.MemoryGauge = &Interpreter{}
var _ ast.DeclarationVisitor[StatementResult] = &Interpreter{}
var _ ast.StatementVisitor[StatementResult] = &Interpreter{}
var _ ast.ExpressionVisitor[Value] = &Interpreter{}

// BaseActivation is the activation which contains all base declarations.
// It is reused across all interpreters.
var BaseActivation = func() *VariableActivation {
	// No need to meter since this is only created once
	activation := activations.NewActivation[*Variable](nil, nil)

	defineBaseFunctions(activation)
	return activation
}()

func NewInterpreter(
	program *Program,
	location common.Location,
	config *Config,
) (*Interpreter, error) {
	return NewInterpreterWithSharedState(
		program,
		location,
		NewSharedState(config),
	)
}

func NewInterpreterWithSharedState(
	program *Program,
	location common.Location,
	sharedState *SharedState,
) (*Interpreter, error) {

	interpreter := &Interpreter{
		Program:     program,
		Location:    location,
		SharedState: sharedState,
	}

	// Register self
	if location != nil {
		sharedState.allInterpreters[location] = interpreter
	}

	interpreter.activations = activations.NewActivations[*Variable](interpreter)

	baseActivation := sharedState.Config.BaseActivation
	if baseActivation == nil {
		baseActivation = BaseActivation
	}

	interpreter.activations.PushNewWithParent(baseActivation)

	return interpreter, nil
}

func (interpreter *Interpreter) FindVariable(name string) *Variable {
	return interpreter.activations.Find(name)
}

func (interpreter *Interpreter) findOrDeclareVariable(name string) *Variable {
	variable := interpreter.FindVariable(name)
	if variable == nil {
		variable = interpreter.declareVariable(name, nil)
	}
	return variable
}

func (interpreter *Interpreter) setVariable(name string, variable *Variable) {
	interpreter.activations.Set(name, variable)
}

func (interpreter *Interpreter) Interpret() (err error) {
	if interpreter.interpreted {
		return
	}

	// recover internal panics and return them as an error
	defer interpreter.RecoverErrors(func(internalErr error) {
		err = internalErr
	})

	if interpreter.Program != nil {
		interpreter.VisitProgram(interpreter.Program.Program)
	}

	interpreter.interpreted = true

	return nil
}

// visitGlobalDeclaration firsts interprets the global declaration,
// then finds the declaration and adds it to the globals
func (interpreter *Interpreter) visitGlobalDeclaration(declaration ast.Declaration) {
	ast.AcceptDeclaration[StatementResult](declaration, interpreter)
	interpreter.declareGlobal(declaration)
}

func (interpreter *Interpreter) declareGlobal(declaration ast.Declaration) {
	identifier := declaration.DeclarationIdentifier()
	if identifier == nil {
		return
	}
	name := identifier.Identifier
	// NOTE: semantic analysis already checked possible invalid redeclaration
	interpreter.Globals.Set(name, interpreter.FindVariable(name))
}

// invokeVariable looks up the function by the given name from global variables,
// checks the function type, and executes the function with the given arguments
func (interpreter *Interpreter) invokeVariable(
	functionName string,
	arguments []Value,
) (
	value Value,
	err error,
) {

	// function must be defined as a global variable
	variable := interpreter.Globals.Get(functionName)
	if variable == nil {
		return nil, NotDeclaredError{
			ExpectedKind: common.DeclarationKindFunction,
			Name:         functionName,
		}
	}

	variableValue := variable.GetValue()

	// the global variable must be declared as a function
	functionValue, ok := variableValue.(FunctionValue)
	if !ok {
		return nil, NotInvokableError{
			Value: variableValue,
		}
	}

	functionVariable, ok := interpreter.Program.Elaboration.GetGlobalValue(functionName)
	if !ok {
		panic(errors.NewUnreachableError())
	}
	ty := functionVariable.Type

	// function must be invokable
	functionType, ok := ty.(*sema.FunctionType)
	if !ok {
		return nil, NotInvokableError{
			Value: variableValue,
		}
	}

	return interpreter.InvokeExternally(functionValue, functionType, arguments)
}

func (interpreter *Interpreter) InvokeExternally(
	functionValue FunctionValue,
	functionType *sema.FunctionType,
	arguments []Value,
) (
	result Value,
	err error,
) {

	// ensures the invocation's argument count matches the function's parameter count

	parameters := functionType.Parameters
	parameterCount := len(parameters)
	argumentCount := len(arguments)

	if argumentCount != parameterCount {

		// if the function has defined optional parameters,
		// then the provided arguments must be equal to or greater than
		// the number of required parameters.
		if functionType.RequiredArgumentCount == nil ||
			argumentCount < *functionType.RequiredArgumentCount {

			return nil, ArgumentCountError{
				ParameterCount: parameterCount,
				ArgumentCount:  argumentCount,
			}
		}
	}

	locationRange := EmptyLocationRange

	var preparedArguments []Value
	if argumentCount > 0 {
		preparedArguments = make([]Value, argumentCount)
		for i, argument := range arguments {
			parameterType := parameters[i].TypeAnnotation.Type

			// converts the argument into the parameter type declared by the function
			preparedArguments[i] = interpreter.ConvertAndBox(locationRange, argument, nil, parameterType)
		}
	}

	var self *MemberAccessibleValue
	var base *EphemeralReferenceValue
	if boundFunc, ok := functionValue.(BoundFunctionValue); ok {
		self = boundFunc.Self
		base = boundFunc.Base
	}

	// NOTE: can't fill argument types, as they are unknown
	invocation := NewInvocation(
		interpreter,
		self,
		base,
		preparedArguments,
		nil,
		nil,
		locationRange,
	)

	return functionValue.invoke(invocation), nil
}

// Invoke invokes a global function with the given arguments
func (interpreter *Interpreter) Invoke(functionName string, arguments ...Value) (value Value, err error) {

	// recover internal panics and return them as an error
	defer interpreter.RecoverErrors(func(internalErr error) {
		err = internalErr
	})

	return interpreter.invokeVariable(functionName, arguments)
}

// InvokeFunction invokes a function value with the given invocation
func (interpreter *Interpreter) InvokeFunction(function FunctionValue, invocation Invocation) (value Value, err error) {

	// recover internal panics and return them as an error
	defer interpreter.RecoverErrors(func(internalErr error) {
		err = internalErr
	})

	value = function.invoke(invocation)
	return
}

func (interpreter *Interpreter) InvokeTransaction(index int, arguments ...Value) (err error) {

	// recover internal panics and return them as an error
	defer interpreter.RecoverErrors(func(internalErr error) {
		err = internalErr
	})

	if index >= len(interpreter.Transactions) {
		return TransactionNotDeclaredError{Index: index}
	}

	functionValue := interpreter.Transactions[index]

	transactionType := interpreter.Program.Elaboration.TransactionTypes[index]
	functionType := transactionType.EntryPointFunctionType()

	_, err = interpreter.InvokeExternally(functionValue, functionType, arguments)
	return err
}

func (interpreter *Interpreter) RecoverErrors(onError func(error)) {
	if r := recover(); r != nil {
		var err error

		// Recover all errors, because interpreter can be directly invoked by FVM.
		switch r := r.(type) {
		case Error,
			errors.ExternalError,
			errors.InternalError,
			errors.UserError:
			err = r.(error)
		case error:
			err = errors.NewUnexpectedErrorFromCause(r)
		default:
			err = errors.NewUnexpectedError("%s", r)
		}

		// if the error is not yet an interpreter error, wrap it
		if _, ok := err.(Error); !ok {

			// wrap the error with position information if needed

			_, ok := err.(ast.HasPosition)
			if !ok && interpreter.statement != nil {
				r := ast.NewUnmeteredRangeFromPositioned(interpreter.statement)

				err = PositionedError{
					Err:   err,
					Range: r,
				}
			}

			err = Error{
				Err:      err,
				Location: interpreter.Location,
			}
		}

		interpreterErr := err.(Error)
		interpreterErr.StackTrace = interpreter.CallStack()

		onError(interpreterErr)
	}
}

func (interpreter *Interpreter) CallStack() []Invocation {
	return interpreter.SharedState.callStack.Invocations[:]
}

func (interpreter *Interpreter) VisitProgram(program *ast.Program) {

	for _, declaration := range program.ImportDeclarations() {
		interpreter.visitGlobalDeclaration(declaration)
	}

	for _, declaration := range program.InterfaceDeclarations() {
		interpreter.visitGlobalDeclaration(declaration)
	}

	for _, declaration := range program.CompositeDeclarations() {
		interpreter.visitGlobalDeclaration(declaration)
	}

	for _, declaration := range program.AttachmentDeclarations() {
		interpreter.visitGlobalDeclaration(declaration)
	}

	for _, declaration := range program.FunctionDeclarations() {
		interpreter.visitGlobalDeclaration(declaration)
	}

	for _, declaration := range program.TransactionDeclarations() {
		interpreter.visitGlobalDeclaration(declaration)
	}

	// Finally, evaluate the global variable declarations,
	// which are effectively lazy declarations,
	// i.e. the value is evaluated on first access.
	//
	// This enables forward references, especially indirect ones
	// through functions, for example:
	//
	// ```
	// fun f(): Int {
	//    return g()
	// }
	//
	// let x = f()
	// let y = 0
	//
	// fun g(): Int {
	//     return y
	// }
	// ```
	//
	// Here, the variable `x` has an indirect forward reference
	// to variable `y`, through functions `f` and `g`.
	// When variable `x` is evaluated, it forces the evaluation of variable `y`.
	//
	// Variable declarations are still eagerly evaluated,
	// in the order they are declared.

	// First, for each variable declaration, declare a variable with a getter
	// which will evaluate the variable declaration. The resulting value
	// is reused for subsequent reads of the variable.

	var variableDeclarationVariables []*Variable

	variableDeclarationCount := len(program.VariableDeclarations())
	if variableDeclarationCount > 0 {
		variableDeclarationVariables = make([]*Variable, 0, variableDeclarationCount)

		for _, declaration := range program.VariableDeclarations() {

			// Rebind declaration, so the closure captures to current iteration's value,
			// i.e. the next iteration doesn't override `declaration`

			declaration := declaration

			identifier := declaration.Identifier.Identifier

			var variable *Variable

			variable = NewVariableWithGetter(interpreter, func() Value {
				var result Value
				interpreter.visitVariableDeclaration(declaration, func(_ string, value Value) {
					result = value
				})

				// Global variables are lazily loaded. Therefore, start resource tracking also
				// lazily when the resource is used for the first time.
				// This is needed to support forward referencing.
				interpreter.startResourceTracking(
					result,
					variable,
					identifier,
					declaration.Identifier,
				)

				return result
			})
			interpreter.setVariable(identifier, variable)
			interpreter.Globals.Set(identifier, variable)

			variableDeclarationVariables = append(variableDeclarationVariables, variable)
		}
	}

	// Second, force the evaluation of all variable declarations,
	// in the order they were declared.

	for _, variable := range variableDeclarationVariables {
		_ = variable.GetValue()
	}
}

func (interpreter *Interpreter) VisitSpecialFunctionDeclaration(declaration *ast.SpecialFunctionDeclaration) StatementResult {
	return interpreter.VisitFunctionDeclaration(declaration.FunctionDeclaration)
}

func (interpreter *Interpreter) VisitFunctionDeclaration(declaration *ast.FunctionDeclaration) StatementResult {

	identifier := declaration.Identifier.Identifier

	functionType := interpreter.Program.Elaboration.FunctionDeclarationFunctionType(declaration)

	// NOTE: find *or* declare, as the function might have not been pre-declared (e.g. in the REPL)
	variable := interpreter.findOrDeclareVariable(identifier)

	// lexical scope: variables in functions are bound to what is visible at declaration time
	lexicalScope := interpreter.activations.CurrentOrNew()

	// make the function itself available inside the function
	lexicalScope.Set(identifier, variable)

	variable.SetValue(
		interpreter.functionDeclarationValue(
			declaration,
			functionType,
			lexicalScope,
		),
	)

	return nil
}

func (interpreter *Interpreter) functionDeclarationValue(
	declaration *ast.FunctionDeclaration,
	functionType *sema.FunctionType,
	lexicalScope *VariableActivation,
) *InterpretedFunctionValue {

	var preConditions ast.Conditions
	if declaration.FunctionBlock.PreConditions != nil {
		preConditions = *declaration.FunctionBlock.PreConditions
	}

	var beforeStatements []ast.Statement
	var rewrittenPostConditions ast.Conditions

	if declaration.FunctionBlock.PostConditions != nil {
		postConditionsRewrite :=
			interpreter.Program.Elaboration.PostConditionsRewrite(declaration.FunctionBlock.PostConditions)

		rewrittenPostConditions = postConditionsRewrite.RewrittenPostConditions
		beforeStatements = postConditionsRewrite.BeforeStatements
	}

	return NewInterpretedFunctionValue(
		interpreter,
		declaration.ParameterList,
		functionType,
		lexicalScope,
		beforeStatements,
		preConditions,
		declaration.FunctionBlock.Block.Statements,
		rewrittenPostConditions,
	)
}

func (interpreter *Interpreter) visitBlock(block *ast.Block) StatementResult {
	// block scope: each block gets an activation record
	interpreter.activations.PushNewWithCurrent()
	defer interpreter.activations.Pop()

	return interpreter.visitStatements(block.Statements)
}

func (interpreter *Interpreter) visitFunctionBody(
	beforeStatements []ast.Statement,
	preConditions ast.Conditions,
	body func() StatementResult,
	postConditions ast.Conditions,
	returnType sema.Type,
) Value {

	// block scope: each function block gets an activation record
	interpreter.activations.PushNewWithCurrent()
	defer interpreter.activations.Pop()

	result := interpreter.visitStatements(beforeStatements)
	if result, ok := result.(ReturnResult); ok {
		return result.Value
	}

	interpreter.visitConditions(preConditions)

	var returnValue Value

	if body != nil {
		result = body()
		if result, ok := result.(ReturnResult); ok {
			returnValue = result.Value
		} else {
			returnValue = Void
		}
	} else {
		returnValue = Void
	}

	// If there is a return type, declare the constant `result`.

	if returnType != sema.VoidType {
<<<<<<< HEAD
		var resultValue Value
		if returnType.IsResourceType() {
			// ENTITLEMENTS TODO: the result value should be fully qualified to the return type, since it is created from an existing resource in scope
			resultValue = NewEphemeralReferenceValue(interpreter, UnauthorizedAccess, returnValue, returnType)
		} else {
			resultValue = returnValue
		}
=======
		resultValue := interpreter.resultValue(returnValue, returnType)
>>>>>>> a46a75f1
		interpreter.declareVariable(
			sema.ResultIdentifier,
			resultValue,
		)
	}

	interpreter.visitConditions(postConditions)

	return returnValue
}

// resultValue returns the value for the `result` constant.
// If the return type is not a resource:
//   - The constant has the same type as the return type.
//   - `result` value is the same as the return value.
//
// If the return type is a resource:
//   - The constant has the same type as a reference to the return type.
//   - `result` value is a reference to the return value.
func (interpreter *Interpreter) resultValue(returnValue Value, returnType sema.Type) Value {
	if !returnType.IsResourceType() {
		return returnValue
	}

	if optionalType, ok := returnType.(*sema.OptionalType); ok {
		switch returnValue := returnValue.(type) {
		// If this value is an optional value (T?), then transform it into an optional reference (&T)?.
		case *SomeValue:
			innerValue := NewEphemeralReferenceValue(
				interpreter,
				false,
				returnValue.value,
				optionalType.Type,
			)

			interpreter.maybeTrackReferencedResourceKindedValue(returnValue.value)
			return NewSomeValueNonCopying(interpreter, innerValue)
		case NilValue:
			return NilValue{}
		}
	}

	interpreter.maybeTrackReferencedResourceKindedValue(returnValue)
	return NewEphemeralReferenceValue(interpreter, false, returnValue, returnType)
}

func (interpreter *Interpreter) visitConditions(conditions []*ast.Condition) {
	for _, condition := range conditions {
		interpreter.visitCondition(condition)
	}
}

func (interpreter *Interpreter) visitCondition(condition *ast.Condition) {

	// Evaluate the condition as a statement, so we get position information in case of an error

	statement := ast.NewExpressionStatement(interpreter, condition.Test)

	result, ok := interpreter.evalStatement(statement).(ExpressionResult)

	value, valueOk := result.Value.(BoolValue)

	if ok && valueOk && bool(value) {
		return
	}

	var message string
	if condition.Message != nil {
		messageValue := interpreter.evalExpression(condition.Message)
		message = messageValue.(*StringValue).Str
	}

	panic(ConditionError{
		ConditionKind: condition.Kind,
		Message:       message,
		LocationRange: LocationRange{
			Location:    interpreter.Location,
			HasPosition: condition.Test,
		},
	})
}

// declareVariable declares a variable in the latest scope
func (interpreter *Interpreter) declareVariable(identifier string, value Value) *Variable {
	// NOTE: semantic analysis already checked possible invalid redeclaration
	variable := NewVariableWithValue(interpreter, value)
	interpreter.setVariable(identifier, variable)

	// TODO: add proper location info
	interpreter.startResourceTracking(value, variable, identifier, nil)

	return variable
}

func (interpreter *Interpreter) visitAssignment(
	transferOperation ast.TransferOperation,
	targetExpression ast.Expression, targetType sema.Type,
	valueExpression ast.Expression, valueType sema.Type,
	position ast.HasPosition,
) {
	// First evaluate the target, which results in a getter/setter function pair
	getterSetter := interpreter.assignmentGetterSetter(targetExpression)

	locationRange := LocationRange{
		Location:    interpreter.Location,
		HasPosition: position,
	}

	// If the assignment is a forced move,
	// ensure that the target is nil,
	// otherwise panic

	if transferOperation == ast.TransferOperationMoveForced {

		// If the force-move assignment is used for the initialization of a field,
		// then there is no prior value for the field, so allow missing

		const allowMissing = true

		target := getterSetter.get(allowMissing)

		if _, ok := target.(NilValue); !ok && target != nil {
			panic(ForceAssignmentToNonNilResourceError{
				LocationRange: locationRange,
			})
		}
	}

	// Finally, evaluate the value, and assign it using the setter function

	value := interpreter.evalExpression(valueExpression)

	transferredValue := interpreter.transferAndConvert(value, valueType, targetType, locationRange)

	getterSetter.set(transferredValue)
}

// NOTE: only called for top-level composite declarations
func (interpreter *Interpreter) VisitCompositeDeclaration(declaration *ast.CompositeDeclaration) StatementResult {

	// lexical scope: variables in functions are bound to what is visible at declaration time
	lexicalScope := interpreter.activations.CurrentOrNew()

	_, _ = interpreter.declareCompositeValue(declaration, lexicalScope)

	return nil
}

func (interpreter *Interpreter) VisitAttachmentDeclaration(declaration *ast.AttachmentDeclaration) StatementResult {
	// lexical scope: variables in functions are bound to what is visible at declaration time
	lexicalScope := interpreter.activations.CurrentOrNew()
	_, _ = interpreter.declareAttachmentValue(declaration, lexicalScope)
	return nil
}

func (interpreter *Interpreter) declareAttachmentValue(
	declaration *ast.AttachmentDeclaration,
	lexicalScope *VariableActivation,
) (
	scope *VariableActivation,
	variable *Variable,
) {
	return interpreter.declareCompositeValue(declaration, lexicalScope)
}

// declareCompositeValue creates and declares the value for
// the composite declaration.
//
// For all composite kinds a constructor function is created.
//
// The constructor is a host function which creates a new composite,
// calls the initializer (interpreted function), if any,
// and then returns the composite.
//
// Inside the initializer and all functions, `self` is bound to
// the new composite value, and the constructor itself is bound
//
// For contracts, `contractValueHandler` is used to declare
// a contract value / instance (singleton).
//
// For all other composite kinds the constructor function is declared.
func (interpreter *Interpreter) declareCompositeValue(
	declaration ast.CompositeLikeDeclaration,
	lexicalScope *VariableActivation,
) (
	scope *VariableActivation,
	variable *Variable,
) {
	if declaration.Kind() == common.CompositeKindEnum {
		return interpreter.declareEnumConstructor(declaration.(*ast.CompositeDeclaration), lexicalScope)
	} else {
		return interpreter.declareNonEnumCompositeValue(declaration, lexicalScope)
	}
}

func (interpreter *Interpreter) declareNonEnumCompositeValue(
	declaration ast.CompositeLikeDeclaration,
	lexicalScope *VariableActivation,
) (
	scope *VariableActivation,
	variable *Variable,
) {
	identifier := declaration.DeclarationIdentifier().Identifier
	// NOTE: find *or* declare, as the function might have not been pre-declared (e.g. in the REPL)
	variable = interpreter.findOrDeclareVariable(identifier)

	// Make the value available in the initializer
	lexicalScope.Set(identifier, variable)

	// Evaluate nested declarations in a new scope, so values
	// of nested declarations won't be visible after the containing declaration

	nestedVariables := map[string]*Variable{}

	(func() {
		interpreter.activations.PushNewWithCurrent()
		defer interpreter.activations.Pop()

		// Pre-declare empty variables for all interfaces, composites, and function declarations
		predeclare := func(identifier ast.Identifier) {
			name := identifier.Identifier
			lexicalScope.Set(
				name,
				interpreter.declareVariable(name, nil),
			)
		}

		members := declaration.DeclarationMembers()

		for _, nestedInterfaceDeclaration := range members.Interfaces() {
			predeclare(nestedInterfaceDeclaration.Identifier)
		}

		for _, nestedCompositeDeclaration := range members.Composites() {
			predeclare(nestedCompositeDeclaration.Identifier)
		}

		for _, nestedAttachmentDeclaration := range members.Attachments() {
			predeclare(nestedAttachmentDeclaration.Identifier)
		}

		for _, nestedInterfaceDeclaration := range members.Interfaces() {
			interpreter.declareInterface(nestedInterfaceDeclaration, lexicalScope)
		}

		for _, nestedCompositeDeclaration := range members.Composites() {

			// Pass the lexical scope, which has the containing composite's value declared,
			// to the nested declarations so they can refer to it, and update the lexical scope
			// so the container's functions can refer to the nested composite's value

			var nestedVariable *Variable
			lexicalScope, nestedVariable =
				interpreter.declareCompositeValue(
					nestedCompositeDeclaration,
					lexicalScope,
				)

			memberIdentifier := nestedCompositeDeclaration.Identifier.Identifier
			nestedVariables[memberIdentifier] = nestedVariable
		}

		for _, nestedAttachmentDeclaration := range members.Attachments() {

			// Pass the lexical scope, which has the containing composite's value declared,
			// to the nested declarations so they can refer to it, and update the lexical scope
			// so the container's functions can refer to the nested composite's value

			var nestedVariable *Variable
			lexicalScope, nestedVariable =
				interpreter.declareAttachmentValue(
					nestedAttachmentDeclaration,
					lexicalScope,
				)

			memberIdentifier := nestedAttachmentDeclaration.Identifier.Identifier
			nestedVariables[memberIdentifier] = nestedVariable
		}
	})()

	compositeType := interpreter.Program.Elaboration.CompositeDeclarationType(declaration)

	constructorType := &sema.FunctionType{
		IsConstructor: true,
		Purity:        compositeType.ConstructorPurity,
		Parameters:    compositeType.ConstructorParameters,
		ReturnTypeAnnotation: sema.TypeAnnotation{
			Type: compositeType,
		},
	}

	var initializerFunction FunctionValue
	if declaration.Kind() == common.CompositeKindEvent {
		initializerFunction = NewHostFunctionValue(
			interpreter,
			constructorType,
			func(invocation Invocation) Value {
				inter := invocation.Interpreter
				locationRange := invocation.LocationRange
				self := *invocation.Self

				for i, argument := range invocation.Arguments {
					parameter := compositeType.ConstructorParameters[i]
					self.SetMember(
						inter,
						locationRange,
						parameter.Identifier,
						argument,
					)
				}
				return nil
			},
		)
	} else {
		compositeInitializerFunction := interpreter.compositeInitializerFunction(declaration, lexicalScope)
		if compositeInitializerFunction != nil {
			initializerFunction = compositeInitializerFunction
		}
	}

	var destructorFunction FunctionValue
	compositeDestructorFunction := interpreter.compositeDestructorFunction(declaration, lexicalScope)
	if compositeDestructorFunction != nil {
		destructorFunction = compositeDestructorFunction
	}

	functions := interpreter.compositeFunctions(declaration, lexicalScope)

	wrapFunctions := func(code WrapperCode) {

		// Wrap initializer

		initializerFunctionWrapper :=
			code.InitializerFunctionWrapper

		if initializerFunctionWrapper != nil {
			initializerFunction = initializerFunctionWrapper(initializerFunction)
		}

		// Wrap destructor

		destructorFunctionWrapper :=
			code.DestructorFunctionWrapper

		if destructorFunctionWrapper != nil {
			destructorFunction = destructorFunctionWrapper(destructorFunction)
		}

		// Apply default functions, if conforming type does not provide the function

		// Iterating over the map in a non-deterministic way is OK,
		// we only apply the function wrapper to each function,
		// the order does not matter.

		for name, function := range code.Functions { //nolint:maprange
			if functions[name] != nil {
				continue
			}
			if functions == nil {
				functions = map[string]FunctionValue{}
			}
			functions[name] = function
		}

		// Wrap functions

		// Iterating over the map in a non-deterministic way is OK,
		// we only apply the function wrapper to each function,
		// the order does not matter.

		for name, functionWrapper := range code.FunctionWrappers { //nolint:maprange
			functions[name] = functionWrapper(functions[name])
		}
	}

	// NOTE: First the conditions of the type requirements are evaluated,
	//  then the conditions of this composite's conformances
	//
	// Because the conditions are wrappers, they have to be applied
	// in reverse order: first the conformances, then the type requirements;
	// each conformances and type requirements in reverse order as well.

	for i := len(compositeType.ExplicitInterfaceConformances) - 1; i >= 0; i-- {
		conformance := compositeType.ExplicitInterfaceConformances[i]

		wrapFunctions(interpreter.SharedState.typeCodes.InterfaceCodes[conformance.ID()])
	}

	typeRequirements := compositeType.TypeRequirements()

	for i := len(typeRequirements) - 1; i >= 0; i-- {
		typeRequirement := typeRequirements[i]
		wrapFunctions(interpreter.SharedState.typeCodes.TypeRequirementCodes[typeRequirement.ID()])
	}

	interpreter.SharedState.typeCodes.CompositeCodes[compositeType.ID()] = CompositeTypeCode{
		DestructorFunction: destructorFunction,
		CompositeFunctions: functions,
	}

	location := interpreter.Location

	qualifiedIdentifier := compositeType.QualifiedIdentifier()

	config := interpreter.SharedState.Config

	constructorGenerator := func(address common.Address) *HostFunctionValue {
		return NewHostFunctionValue(
			interpreter,
			constructorType,
			func(invocation Invocation) Value {

				interpreter := invocation.Interpreter

				// Check that the resource is constructed
				// in the same location as it was declared

				locationRange := invocation.LocationRange

				if compositeType.Kind == common.CompositeKindResource &&
					interpreter.Location != compositeType.Location {

					panic(ResourceConstructionError{
						CompositeType: compositeType,
						LocationRange: locationRange,
					})
				}

				// Load injected fields
				var injectedFields map[string]Value
				injectedCompositeFieldsHandler :=
					config.InjectedCompositeFieldsHandler
				if injectedCompositeFieldsHandler != nil {
					injectedFields = injectedCompositeFieldsHandler(
						interpreter,
						location,
						qualifiedIdentifier,
						declaration.Kind(),
					)
				}

				var fields []CompositeField

				if declaration.Kind() == common.CompositeKindResource {

					uuidHandler := config.UUIDHandler
					if uuidHandler == nil {
						panic(UUIDUnavailableError{
							LocationRange: locationRange,
						})
					}

					uuid, err := uuidHandler()
					if err != nil {
						panic(err)
					}

					fields = append(
						fields,
						NewCompositeField(
							interpreter,
							sema.ResourceUUIDFieldName,
							NewUInt64Value(
								interpreter,
								func() uint64 {
									return uuid
								},
							),
						),
					)
				}

				value := NewCompositeValue(
					interpreter,
					locationRange,
					location,
					qualifiedIdentifier,
					declaration.Kind(),
					fields,
					address,
				)

				value.InjectedFields = injectedFields
				value.Functions = functions
				value.Destructor = destructorFunction

				var self MemberAccessibleValue = value
				if declaration.Kind() == common.CompositeKindAttachment {
					// ENTITLEMENTS TODO: self's type in the constructor should be the image of the attachment's entitlement map, since
					// the constructor can only be called when in possession of the base resource
					self = NewEphemeralReferenceValue(interpreter, UnauthorizedAccess, value, interpreter.MustSemaTypeOfValue(value))
					// set the base to the implicitly provided value, and remove this implicit argument from the list
					implicitArgumentPos := len(invocation.Arguments) - 1
					invocation.Base = invocation.Arguments[implicitArgumentPos].(*EphemeralReferenceValue)
					invocation.Arguments[implicitArgumentPos] = nil
					invocation.Arguments = invocation.Arguments[:implicitArgumentPos]
					invocation.ArgumentTypes[implicitArgumentPos] = nil
					invocation.ArgumentTypes = invocation.ArgumentTypes[:implicitArgumentPos]
				}
				invocation.Self = &self

				if declaration.Kind() == common.CompositeKindContract {
					// NOTE: set the variable value immediately, as the contract value
					// needs to be available for nested declarations

					variable.SetValue(value)

					// Also, immediately set the nested values,
					// as the initializer of the contract may use nested declarations

					value.NestedVariables = nestedVariables
				}

				if initializerFunction != nil {
					// NOTE: arguments are already properly boxed by invocation expression

					_ = initializerFunction.invoke(invocation)
				}
				return value
			},
		)
	}

	// Contract declarations declare a value / instance (singleton),
	// for all other composite kinds, the constructor is declared

	if declaration.Kind() == common.CompositeKindContract {
		variable.getter = func() Value {
			positioned := ast.NewRangeFromPositioned(interpreter, declaration.DeclarationIdentifier())

			contractValue := config.ContractValueHandler(
				interpreter,
				compositeType,
				constructorGenerator,
				positioned,
			)

			contractValue.SetNestedVariables(nestedVariables)
			return contractValue
		}
	} else {
		constructor := constructorGenerator(common.ZeroAddress)
		constructor.NestedVariables = nestedVariables
		variable.SetValue(constructor)
	}

	return lexicalScope, variable
}

type EnumCase struct {
	RawValue IntegerValue
	Value    MemberAccessibleValue
}

func (interpreter *Interpreter) declareEnumConstructor(
	declaration *ast.CompositeDeclaration,
	lexicalScope *VariableActivation,
) (
	scope *VariableActivation,
	variable *Variable,
) {
	identifier := declaration.Identifier.Identifier
	// NOTE: find *or* declare, as the function might have not been pre-declared (e.g. in the REPL)
	variable = interpreter.findOrDeclareVariable(identifier)

	lexicalScope.Set(identifier, variable)

	compositeType := interpreter.Program.Elaboration.CompositeDeclarationType(declaration)
	qualifiedIdentifier := compositeType.QualifiedIdentifier()

	location := interpreter.Location

	intType := sema.IntType

	enumCases := declaration.Members.EnumCases()
	caseValues := make([]EnumCase, len(enumCases))

	constructorNestedVariables := map[string]*Variable{}

	for i, enumCase := range enumCases {

		// TODO: replace, avoid conversion
		rawValue := interpreter.convert(
			NewIntValueFromInt64(interpreter, int64(i)),
			intType,
			compositeType.EnumRawType,
			LocationRange{
				Location:    location,
				HasPosition: enumCase,
			},
		).(IntegerValue)

		caseValueFields := []CompositeField{
			{
				Name:  sema.EnumRawValueFieldName,
				Value: rawValue,
			},
		}

		locationRange := LocationRange{
			Location:    location,
			HasPosition: enumCase,
		}

		caseValue := NewCompositeValue(
			interpreter,
			locationRange,
			location,
			qualifiedIdentifier,
			declaration.CompositeKind,
			caseValueFields,
			common.ZeroAddress,
		)
		caseValues[i] = EnumCase{
			Value:    caseValue,
			RawValue: rawValue,
		}

		constructorNestedVariables[enumCase.Identifier.Identifier] =
			NewVariableWithValue(interpreter, caseValue)
	}

	locationRange := LocationRange{
		Location:    location,
		HasPosition: declaration,
	}

	value := EnumConstructorFunction(
		interpreter,
		locationRange,
		compositeType,
		caseValues,
		constructorNestedVariables,
	)
	variable.SetValue(value)

	return lexicalScope, variable
}

func EnumConstructorFunction(
	gauge common.MemoryGauge,
	locationRange LocationRange,
	enumType *sema.CompositeType,
	cases []EnumCase,
	nestedVariables map[string]*Variable,
) *HostFunctionValue {

	// Prepare a lookup table based on the big-endian byte representation

	lookupTable := make(map[string]Value, len(cases))

	for _, c := range cases {
		rawValueBigEndianBytes := c.RawValue.ToBigEndianBytes()
		lookupTable[string(rawValueBigEndianBytes)] = c.Value
	}

	// Prepare the constructor function which performs a lookup in the lookup table

	constructor := NewHostFunctionValue(
		gauge,
		sema.EnumConstructorType(enumType),
		func(invocation Invocation) Value {
			rawValue, ok := invocation.Arguments[0].(IntegerValue)
			if !ok {
				panic(errors.NewUnreachableError())
			}

			rawValueArgumentBigEndianBytes := rawValue.ToBigEndianBytes()

			caseValue, ok := lookupTable[string(rawValueArgumentBigEndianBytes)]
			if !ok {
				return Nil
			}

			return NewSomeValueNonCopying(invocation.Interpreter, caseValue)
		},
	)

	constructor.NestedVariables = nestedVariables

	return constructor
}

func (interpreter *Interpreter) compositeInitializerFunction(
	compositeDeclaration ast.CompositeLikeDeclaration,
	lexicalScope *VariableActivation,
) *InterpretedFunctionValue {

	// TODO: support multiple overloaded initializers

	initializers := compositeDeclaration.DeclarationMembers().Initializers()
	var initializer *ast.SpecialFunctionDeclaration
	if len(initializers) == 0 {
		return nil
	}

	initializer = initializers[0]
	functionType := interpreter.Program.Elaboration.ConstructorFunctionType(initializer)

	parameterList := initializer.FunctionDeclaration.ParameterList

	var preConditions ast.Conditions
	if initializer.FunctionDeclaration.FunctionBlock.PreConditions != nil {
		preConditions = *initializer.FunctionDeclaration.FunctionBlock.PreConditions
	}

	statements := initializer.FunctionDeclaration.FunctionBlock.Block.Statements

	var beforeStatements []ast.Statement
	var rewrittenPostConditions ast.Conditions

	postConditions := initializer.FunctionDeclaration.FunctionBlock.PostConditions
	if postConditions != nil {
		postConditionsRewrite :=
			interpreter.Program.Elaboration.PostConditionsRewrite(postConditions)

		beforeStatements = postConditionsRewrite.BeforeStatements
		rewrittenPostConditions = postConditionsRewrite.RewrittenPostConditions
	}

	return NewInterpretedFunctionValue(
		interpreter,
		parameterList,
		functionType,
		lexicalScope,
		beforeStatements,
		preConditions,
		statements,
		rewrittenPostConditions,
	)
}

func (interpreter *Interpreter) compositeDestructorFunction(
	compositeDeclaration ast.CompositeLikeDeclaration,
	lexicalScope *VariableActivation,
) *InterpretedFunctionValue {

	destructor := compositeDeclaration.DeclarationMembers().Destructor()
	if destructor == nil {
		return nil
	}

	statements := destructor.FunctionDeclaration.FunctionBlock.Block.Statements

	var preConditions ast.Conditions

	conditions := destructor.FunctionDeclaration.FunctionBlock.PreConditions
	if conditions != nil {
		preConditions = *conditions
	}

	var beforeStatements []ast.Statement
	var rewrittenPostConditions ast.Conditions

	postConditions := destructor.FunctionDeclaration.FunctionBlock.PostConditions
	if postConditions != nil {
		postConditionsRewrite :=
			interpreter.Program.Elaboration.PostConditionsRewrite(postConditions)

		beforeStatements = postConditionsRewrite.BeforeStatements
		rewrittenPostConditions = postConditionsRewrite.RewrittenPostConditions
	}

	return NewInterpretedFunctionValue(
		interpreter,
		nil,
		emptyImpureFunctionType,
		lexicalScope,
		beforeStatements,
		preConditions,
		statements,
		rewrittenPostConditions,
	)
}

func (interpreter *Interpreter) defaultFunctions(
	members *ast.Members,
	lexicalScope *VariableActivation,
) map[string]FunctionValue {

	functionDeclarations := members.Functions()
	functionCount := len(functionDeclarations)

	if functionCount == 0 {
		return nil
	}

	functions := make(map[string]FunctionValue, functionCount)

	for _, functionDeclaration := range functionDeclarations {
		name := functionDeclaration.Identifier.Identifier
		if !functionDeclaration.FunctionBlock.HasStatements() {
			continue
		}

		functions[name] = interpreter.compositeFunction(
			functionDeclaration,
			lexicalScope,
		)
	}

	return functions
}

func (interpreter *Interpreter) compositeFunctions(
	compositeDeclaration ast.CompositeLikeDeclaration,
	lexicalScope *VariableActivation,
) map[string]FunctionValue {

	functions := map[string]FunctionValue{}

	for _, functionDeclaration := range compositeDeclaration.DeclarationMembers().Functions() {
		name := functionDeclaration.Identifier.Identifier
		functions[name] =
			interpreter.compositeFunction(
				functionDeclaration,
				lexicalScope,
			)
	}

	return functions
}

func (interpreter *Interpreter) functionWrappers(
	members *ast.Members,
	lexicalScope *VariableActivation,
) map[string]FunctionWrapper {

	functionWrappers := map[string]FunctionWrapper{}

	for _, functionDeclaration := range members.Functions() {

		functionType := interpreter.Program.Elaboration.FunctionDeclarationFunctionType(functionDeclaration)

		name := functionDeclaration.Identifier.Identifier
		functionWrapper := interpreter.functionConditionsWrapper(
			functionDeclaration,
			functionType.ReturnTypeAnnotation.Type,
			lexicalScope,
		)
		if functionWrapper == nil {
			continue
		}
		functionWrappers[name] = functionWrapper
	}

	return functionWrappers
}

func (interpreter *Interpreter) compositeFunction(
	functionDeclaration *ast.FunctionDeclaration,
	lexicalScope *VariableActivation,
) *InterpretedFunctionValue {

	functionType := interpreter.Program.Elaboration.FunctionDeclarationFunctionType(functionDeclaration)

	var preConditions ast.Conditions

	if functionDeclaration.FunctionBlock.PreConditions != nil {
		preConditions = *functionDeclaration.FunctionBlock.PreConditions
	}

	var beforeStatements []ast.Statement
	var rewrittenPostConditions ast.Conditions

	if functionDeclaration.FunctionBlock.PostConditions != nil {

		postConditionsRewrite :=
			interpreter.Program.Elaboration.PostConditionsRewrite(functionDeclaration.FunctionBlock.PostConditions)

		beforeStatements = postConditionsRewrite.BeforeStatements
		rewrittenPostConditions = postConditionsRewrite.RewrittenPostConditions
	}

	parameterList := functionDeclaration.ParameterList
	statements := functionDeclaration.FunctionBlock.Block.Statements

	return NewInterpretedFunctionValue(
		interpreter,
		parameterList,
		functionType,
		lexicalScope,
		beforeStatements,
		preConditions,
		statements,
		rewrittenPostConditions,
	)
}

func (interpreter *Interpreter) VisitFieldDeclaration(_ *ast.FieldDeclaration) StatementResult {
	// fields aren't interpreted
	panic(errors.NewUnreachableError())
}

func (interpreter *Interpreter) VisitEnumCaseDeclaration(_ *ast.EnumCaseDeclaration) StatementResult {
	// enum cases aren't interpreted
	panic(errors.NewUnreachableError())
}

func (interpreter *Interpreter) ValueIsSubtypeOfSemaType(value Value, targetType sema.Type) bool {
	return interpreter.IsSubTypeOfSemaType(value.StaticType(interpreter), targetType)
}

func (interpreter *Interpreter) transferAndConvert(
	value Value,
	valueType, targetType sema.Type,
	locationRange LocationRange,
) Value {

	transferredValue := value.Transfer(
		interpreter,
		locationRange,
		atree.Address{},
		false,
		nil,
	)

	result := interpreter.ConvertAndBox(
		locationRange,
		transferredValue,
		valueType,
		targetType,
	)

	// Defensively check the value's type matches the target type
	resultStaticType := result.StaticType(interpreter)

	if targetType != nil &&
		!interpreter.IsSubTypeOfSemaType(resultStaticType, targetType) {

		resultSemaType := interpreter.MustConvertStaticToSemaType(resultStaticType)

		panic(ValueTransferTypeError{
			ExpectedType:  targetType,
			ActualType:    resultSemaType,
			LocationRange: locationRange,
		})
	}

	return result
}

// ConvertAndBox converts a value to a target type, and boxes in optionals and any value, if necessary
func (interpreter *Interpreter) ConvertAndBox(
	locationRange LocationRange,
	value Value,
	valueType, targetType sema.Type,
) Value {
	value = interpreter.convert(value, valueType, targetType, locationRange)
	return interpreter.BoxOptional(locationRange, value, targetType)
}

func (interpreter *Interpreter) convert(value Value, valueType, targetType sema.Type, locationRange LocationRange) Value {
	if valueType == nil {
		return value
	}

	if _, valueIsOptional := valueType.(*sema.OptionalType); valueIsOptional {
		return value
	}

	unwrappedTargetType := sema.UnwrapOptionalType(targetType)

	switch unwrappedTargetType {
	case sema.IntType:
		if !valueType.Equal(unwrappedTargetType) {
			return ConvertInt(interpreter, value, locationRange)
		}

	case sema.UIntType:
		if !valueType.Equal(unwrappedTargetType) {
			return ConvertUInt(interpreter, value, locationRange)
		}

	// Int*
	case sema.Int8Type:
		if !valueType.Equal(unwrappedTargetType) {
			return ConvertInt8(interpreter, value, locationRange)
		}

	case sema.Int16Type:
		if !valueType.Equal(unwrappedTargetType) {
			return ConvertInt16(interpreter, value, locationRange)
		}

	case sema.Int32Type:
		if !valueType.Equal(unwrappedTargetType) {
			return ConvertInt32(interpreter, value, locationRange)
		}

	case sema.Int64Type:
		if !valueType.Equal(unwrappedTargetType) {
			return ConvertInt64(interpreter, value, locationRange)
		}

	case sema.Int128Type:
		if !valueType.Equal(unwrappedTargetType) {
			return ConvertInt128(interpreter, value, locationRange)
		}

	case sema.Int256Type:
		if !valueType.Equal(unwrappedTargetType) {
			return ConvertInt256(interpreter, value, locationRange)
		}

	// UInt*
	case sema.UInt8Type:
		if !valueType.Equal(unwrappedTargetType) {
			return ConvertUInt8(interpreter, value, locationRange)
		}

	case sema.UInt16Type:
		if !valueType.Equal(unwrappedTargetType) {
			return ConvertUInt16(interpreter, value, locationRange)
		}

	case sema.UInt32Type:
		if !valueType.Equal(unwrappedTargetType) {
			return ConvertUInt32(interpreter, value, locationRange)
		}

	case sema.UInt64Type:
		if !valueType.Equal(unwrappedTargetType) {
			return ConvertUInt64(interpreter, value, locationRange)
		}

	case sema.UInt128Type:
		if !valueType.Equal(unwrappedTargetType) {
			return ConvertUInt128(interpreter, value, locationRange)
		}

	case sema.UInt256Type:
		if !valueType.Equal(unwrappedTargetType) {
			return ConvertUInt256(interpreter, value, locationRange)
		}

	// Word*
	case sema.Word8Type:
		if !valueType.Equal(unwrappedTargetType) {
			return ConvertWord8(interpreter, value, locationRange)
		}

	case sema.Word16Type:
		if !valueType.Equal(unwrappedTargetType) {
			return ConvertWord16(interpreter, value, locationRange)
		}

	case sema.Word32Type:
		if !valueType.Equal(unwrappedTargetType) {
			return ConvertWord32(interpreter, value, locationRange)
		}

	case sema.Word64Type:
		if !valueType.Equal(unwrappedTargetType) {
			return ConvertWord64(interpreter, value, locationRange)
		}

	// Fix*

	case sema.Fix64Type:
		if !valueType.Equal(unwrappedTargetType) {
			return ConvertFix64(interpreter, value, locationRange)
		}

	case sema.UFix64Type:
		if !valueType.Equal(unwrappedTargetType) {
			return ConvertUFix64(interpreter, value, locationRange)
		}
	}

	switch unwrappedTargetType := unwrappedTargetType.(type) {
	case *sema.AddressType:
		if !valueType.Equal(unwrappedTargetType) {
			return ConvertAddress(interpreter, value, locationRange)
		}

	case *sema.ReferenceType:
		if !valueType.Equal(unwrappedTargetType) {
			switch ref := value.(type) {
			case *EphemeralReferenceValue:
				return NewEphemeralReferenceValue(
					interpreter,
					ConvertSemaAccesstoStaticAuthorization(interpreter, unwrappedTargetType.Authorization),
					ref.Value,
					unwrappedTargetType.Type,
				)

			case *StorageReferenceValue:
				return NewStorageReferenceValue(
					interpreter,
					ConvertSemaAccesstoStaticAuthorization(interpreter, unwrappedTargetType.Authorization),
					ref.TargetStorageAddress,
					ref.TargetPath,
					unwrappedTargetType.Type,
				)

			case *AccountReferenceValue:
				return NewAccountReferenceValue(
					interpreter,
					ref.Address,
					ref.Path,
					unwrappedTargetType.Type,
				)

			default:
				panic(errors.NewUnexpectedError("unsupported reference value: %T", ref))
			}
		}
	}

	return value
}

// BoxOptional boxes a value in optionals, if necessary
func (interpreter *Interpreter) BoxOptional(
	locationRange LocationRange,
	value Value,
	targetType sema.Type,
) Value {

	inner := value

	for {
		optionalType, ok := targetType.(*sema.OptionalType)
		if !ok {
			break
		}

		switch typedInner := inner.(type) {
		case *SomeValue:
			inner = typedInner.InnerValue(interpreter, locationRange)

		case NilValue:
			// NOTE: nested nil will be unboxed!
			return inner

		default:
			value = NewSomeValueNonCopying(interpreter, value)
		}

		targetType = optionalType.Type
	}
	return value
}

func (interpreter *Interpreter) Unbox(locationRange LocationRange, value Value) Value {
	for {
		some, ok := value.(*SomeValue)
		if !ok {
			return value
		}

		value = some.InnerValue(interpreter, locationRange)
	}
}

// NOTE: only called for top-level interface declarations
func (interpreter *Interpreter) VisitInterfaceDeclaration(declaration *ast.InterfaceDeclaration) StatementResult {

	// lexical scope: variables in functions are bound to what is visible at declaration time
	lexicalScope := interpreter.activations.CurrentOrNew()

	interpreter.declareInterface(declaration, lexicalScope)

	return nil
}

func (interpreter *Interpreter) declareInterface(
	declaration *ast.InterfaceDeclaration,
	lexicalScope *VariableActivation,
) {
	// Evaluate nested declarations in a new scope, so values
	// of nested declarations won't be visible after the containing declaration

	(func() {
		interpreter.activations.PushNewWithCurrent()
		defer interpreter.activations.Pop()

		for _, nestedInterfaceDeclaration := range declaration.Members.Interfaces() {
			interpreter.declareInterface(nestedInterfaceDeclaration, lexicalScope)
		}

		for _, nestedCompositeDeclaration := range declaration.Members.Composites() {
			interpreter.declareTypeRequirement(nestedCompositeDeclaration, lexicalScope)
		}
	})()

	interfaceType := interpreter.Program.Elaboration.InterfaceDeclarationType(declaration)
	typeID := interfaceType.ID()

	initializerFunctionWrapper := interpreter.initializerFunctionWrapper(declaration.Members, lexicalScope)
	destructorFunctionWrapper := interpreter.destructorFunctionWrapper(declaration.Members, lexicalScope)
	functionWrappers := interpreter.functionWrappers(declaration.Members, lexicalScope)
	defaultFunctions := interpreter.defaultFunctions(declaration.Members, lexicalScope)

	interpreter.SharedState.typeCodes.InterfaceCodes[typeID] = WrapperCode{
		InitializerFunctionWrapper: initializerFunctionWrapper,
		DestructorFunctionWrapper:  destructorFunctionWrapper,
		FunctionWrappers:           functionWrappers,
		Functions:                  defaultFunctions,
	}
}

func (interpreter *Interpreter) declareTypeRequirement(
	declaration *ast.CompositeDeclaration,
	lexicalScope *VariableActivation,
) {
	// Evaluate nested declarations in a new scope, so values
	// of nested declarations won't be visible after the containing declaration

	(func() {
		interpreter.activations.PushNewWithCurrent()
		defer interpreter.activations.Pop()

		for _, nestedInterfaceDeclaration := range declaration.Members.Interfaces() {
			interpreter.declareInterface(nestedInterfaceDeclaration, lexicalScope)
		}

		for _, nestedCompositeDeclaration := range declaration.Members.Composites() {
			interpreter.declareTypeRequirement(nestedCompositeDeclaration, lexicalScope)
		}
	})()

	compositeType := interpreter.Program.Elaboration.CompositeDeclarationType(declaration)
	typeID := compositeType.ID()

	initializerFunctionWrapper := interpreter.initializerFunctionWrapper(declaration.Members, lexicalScope)
	destructorFunctionWrapper := interpreter.destructorFunctionWrapper(declaration.Members, lexicalScope)
	functionWrappers := interpreter.functionWrappers(declaration.Members, lexicalScope)
	defaultFunctions := interpreter.defaultFunctions(declaration.Members, lexicalScope)

	interpreter.SharedState.typeCodes.TypeRequirementCodes[typeID] = WrapperCode{
		InitializerFunctionWrapper: initializerFunctionWrapper,
		DestructorFunctionWrapper:  destructorFunctionWrapper,
		FunctionWrappers:           functionWrappers,
		Functions:                  defaultFunctions,
	}
}

func (interpreter *Interpreter) initializerFunctionWrapper(
	members *ast.Members,
	lexicalScope *VariableActivation,
) FunctionWrapper {

	// TODO: support multiple overloaded initializers

	initializers := members.Initializers()
	if len(initializers) == 0 {
		return nil
	}

	firstInitializer := initializers[0]
	if firstInitializer.FunctionDeclaration.FunctionBlock == nil {
		return nil
	}

	return interpreter.functionConditionsWrapper(
		firstInitializer.FunctionDeclaration,
		sema.VoidType,
		lexicalScope,
	)
}

func (interpreter *Interpreter) destructorFunctionWrapper(
	members *ast.Members,
	lexicalScope *VariableActivation,
) FunctionWrapper {

	destructor := members.Destructor()
	if destructor == nil {
		return nil
	}

	return interpreter.functionConditionsWrapper(
		destructor.FunctionDeclaration,
		sema.VoidType,
		lexicalScope,
	)
}

func (interpreter *Interpreter) functionConditionsWrapper(
	declaration *ast.FunctionDeclaration,
	returnType sema.Type,
	lexicalScope *VariableActivation,
) FunctionWrapper {

	if declaration.FunctionBlock == nil {
		return nil
	}

	var preConditions ast.Conditions
	if declaration.FunctionBlock.PreConditions != nil {
		preConditions = *declaration.FunctionBlock.PreConditions
	}

	var beforeStatements []ast.Statement
	var rewrittenPostConditions ast.Conditions

	if declaration.FunctionBlock.PostConditions != nil {

		postConditionsRewrite :=
			interpreter.Program.Elaboration.PostConditionsRewrite(declaration.FunctionBlock.PostConditions)

		beforeStatements = postConditionsRewrite.BeforeStatements
		rewrittenPostConditions = postConditionsRewrite.RewrittenPostConditions
	}

	return func(inner FunctionValue) FunctionValue {
		// Construct a raw HostFunctionValue without a type,
		// instead of using NewHostFunctionValue, which requires a type.
		//
		// This host function value is an internally created and used function,
		// and can never be passed around as a value.
		// Hence, the type is not required.

		return &HostFunctionValue{
			Function: func(invocation Invocation) Value {
				// Start a new activation record.
				// Lexical scope: use the function declaration's activation record,
				// not the current one (which would be dynamic scope)
				interpreter.activations.PushNewWithParent(lexicalScope)
				defer interpreter.activations.Pop()

				if declaration.ParameterList != nil {
					interpreter.bindParameterArguments(
						declaration.ParameterList,
						invocation.Arguments,
					)
				}

				if invocation.Self != nil {
					interpreter.declareVariable(sema.SelfIdentifier, *invocation.Self)
				}
				if invocation.Base != nil {
					interpreter.declareVariable(sema.BaseIdentifier, invocation.Base)
				}

				// NOTE: The `inner` function might be nil.
				//   This is the case if the conforming type did not declare a function.

				var body func() StatementResult
				if inner != nil {
					// NOTE: It is important to wrap the invocation in a function,
					//  so the inner function isn't invoked here

					body = func() StatementResult {

						// Pre- and post-condition wrappers "re-declare" the same
						// parameters as are used in the actual body of the function,
						// see the use of bindParameterArguments at the start of this function wrapper.
						//
						// When these parameters are given resource-kinded arguments,
						// this can trick the resource analysis into believing that these
						// resources exist in multiple variables at once
						// (one for each condition wrapper + the function itself).
						//
						// This is not the case, however, as execution of the pre- and post-conditions
						// occurs strictly before and after execution of the body respectively.
						//
						// To prevent the analysis from reporting a false positive here,
						// when we enter the body of the wrapped function,
						// we invalidate any resources that were assigned to parameters by the precondition block,
						// and then restore them after execution of the wrapped function,
						// for use by the post-condition block.

						type argumentVariable struct {
							variable *Variable
							value    ResourceKindedValue
						}

						var argumentVariables []argumentVariable
						for _, argument := range invocation.Arguments {
							resourceKindedValue := interpreter.resourceForValidation(argument)
							if resourceKindedValue == nil {
								continue
							}

							argumentVariables = append(
								argumentVariables,
								argumentVariable{
									variable: interpreter.SharedState.resourceVariables[resourceKindedValue],
									value:    resourceKindedValue,
								},
							)

							interpreter.invalidateResource(resourceKindedValue)
						}

						// NOTE: It is important to actually return the value returned
						//   from the inner function, otherwise it is lost

						returnValue := inner.invoke(invocation)

						// Restore the resources which were temporarily invalidated
						// before execution of the inner function

						for _, argumentVariable := range argumentVariables {
							value := argumentVariable.value
							interpreter.invalidateResource(value)
							interpreter.SharedState.resourceVariables[value] = argumentVariable.variable
						}
						return ReturnResult{Value: returnValue}
					}
				}

				return interpreter.visitFunctionBody(
					beforeStatements,
					preConditions,
					body,
					rewrittenPostConditions,
					returnType,
				)
			},
		}
	}
}

func (interpreter *Interpreter) EnsureLoaded(
	location common.Location,
) *Interpreter {
	return interpreter.ensureLoadedWithLocationHandler(
		location,
		func() Import {
			return interpreter.SharedState.Config.ImportLocationHandler(interpreter, location)
		},
	)
}

func (interpreter *Interpreter) ensureLoadedWithLocationHandler(
	location common.Location,
	loadLocation func() Import,
) *Interpreter {

	// If a sub-interpreter already exists, return it

	subInterpreter := interpreter.SharedState.allInterpreters[location]
	if subInterpreter != nil {
		return subInterpreter
	}

	// Load the import

	var virtualImport *VirtualImport

	imported := loadLocation()

	switch imported := imported.(type) {
	case InterpreterImport:
		subInterpreter = imported.Interpreter
		err := subInterpreter.Interpret()
		if err != nil {
			panic(err)
		}

		return subInterpreter

	case VirtualImport:
		virtualImport = &imported

		var err error
		// NOTE: virtual import, no program
		subInterpreter, err = interpreter.NewSubInterpreter(nil, location)
		if err != nil {
			panic(err)
		}

		// If the imported location is a virtual import,
		// prepare the interpreter

		for _, global := range virtualImport.Globals {
			variable := NewVariableWithValue(interpreter, global.Value)
			subInterpreter.setVariable(global.Name, variable)
			subInterpreter.Globals.Set(global.Name, variable)
		}

		subInterpreter.SharedState.typeCodes.
			Merge(virtualImport.TypeCodes)

		// Virtual import does not register interpreter itself,
		// unlike InterpreterImport
		interpreter.SharedState.allInterpreters[location] = subInterpreter

		subInterpreter.Program = &Program{
			Elaboration: virtualImport.Elaboration,
		}

		return subInterpreter

	default:
		panic(errors.NewUnreachableError())
	}
}

func (interpreter *Interpreter) NewSubInterpreter(
	program *Program,
	location common.Location,
) (
	*Interpreter,
	error,
) {
	return NewInterpreterWithSharedState(
		program,
		location,
		interpreter.SharedState,
	)
}

func (interpreter *Interpreter) storedValueExists(
	storageAddress common.Address,
	domain string,
	identifier string,
) bool {
	config := interpreter.SharedState.Config
	accountStorage := config.Storage.GetStorageMap(storageAddress, domain, false)
	if accountStorage == nil {
		return false
	}
	return accountStorage.ValueExists(identifier)
}

func (interpreter *Interpreter) ReadStored(
	storageAddress common.Address,
	domain string,
	identifier string,
) Value {
	config := interpreter.SharedState.Config
	accountStorage := config.Storage.GetStorageMap(storageAddress, domain, false)
	if accountStorage == nil {
		return nil
	}
	return accountStorage.ReadValue(interpreter, identifier)
}

func (interpreter *Interpreter) WriteStored(
	storageAddress common.Address,
	domain string,
	identifier string,
	value Value,
) {
	config := interpreter.SharedState.Config
	accountStorage := config.Storage.GetStorageMap(storageAddress, domain, true)
	accountStorage.WriteValue(interpreter, identifier, value)
	interpreter.recordStorageMutation()
}

type fromStringFunctionValue struct {
	receiverType sema.Type
	hostFunction *HostFunctionValue
}

// a function that attempts to create a Cadence value from a string, e.g. parsing a number from a string
type stringValueParser func(*Interpreter, string) OptionalValue

func newFromStringFunction(ty sema.Type, parser stringValueParser) fromStringFunctionValue {
	functionType := sema.FromStringFunctionType(ty)

	hostFunctionImpl := NewUnmeteredHostFunctionValue(
		functionType,
		func(invocation Invocation) Value {
			argument, ok := invocation.Arguments[0].(*StringValue)
			if !ok {
				// expect typechecker to catch a mismatch here
				panic(errors.NewUnreachableError())
			}
			inter := invocation.Interpreter
			return parser(inter, argument.Str)
		},
	)
	return fromStringFunctionValue{
		receiverType: ty,
		hostFunction: hostFunctionImpl,
	}
}

// default implementation for parsing a given unsigned numeric type from a string.
// the size provided by sizeInBytes is passed to strconv.ParseUint, ensuring that the parsed value fits in the target type.
// input strings must not begin with a '+' or '-'.
func unsignedIntValueParser[ValueType Value, IntType any](
	bitSize int,
	toValue func(common.MemoryGauge, func() IntType) ValueType,
	fromUInt64 func(uint64) IntType,
) stringValueParser {
	return func(interpreter *Interpreter, input string) OptionalValue {
		val, err := strconv.ParseUint(input, 10, bitSize)
		if err != nil {
			return NilOptionalValue
		}

		converted := toValue(interpreter, func() IntType {
			return fromUInt64(val)
		})
		return NewSomeValueNonCopying(interpreter, converted)
	}
}

// default implementation for parsing a given signed numeric type from a string.
// the size provided by sizeInBytes is passed to strconv.ParseUint, ensuring that the parsed value fits in the target type.
// input strings may begin with a '+' or '-'.
func signedIntValueParser[ValueType Value, IntType any](
	bitSize int,
	toValue func(common.MemoryGauge, func() IntType) ValueType,
	fromInt64 func(int64) IntType,
) stringValueParser {

	return func(interpreter *Interpreter, input string) OptionalValue {
		val, err := strconv.ParseInt(input, 10, bitSize)
		if err != nil {
			return NilOptionalValue
		}

		converted := toValue(interpreter, func() IntType {
			return fromInt64(val)
		})
		return NewSomeValueNonCopying(interpreter, converted)
	}
}

// No need to use metered constructors for values represented by big.Ints,
// since estimation is more granular than fixed-size types.
func bigIntValueParser(convert func(*big.Int) (Value, bool)) stringValueParser {
	return func(interpreter *Interpreter, input string) OptionalValue {
		literalKind := common.IntegerLiteralKindDecimal
		estimatedSize := common.OverEstimateBigIntFromString(input, literalKind)
		common.UseMemory(interpreter, common.NewBigIntMemoryUsage(estimatedSize))

		val, ok := new(big.Int).SetString(input, literalKind.Base())
		if !ok {
			return NilOptionalValue
		}

		converted, ok := convert(val)

		if !ok {
			return NilOptionalValue
		}
		return NewSomeValueNonCopying(interpreter, converted)
	}
}

// check if val is in the inclusive interval [low, high]
func inRange(val *big.Int, low *big.Int, high *big.Int) bool {
	return -1 < val.Cmp(low) && val.Cmp(high) < 1
}

func identity[T any](t T) T { return t }

var fromStringFunctionValues = func() map[string]fromStringFunctionValue {
	u64_8 := func(n uint64) uint8 { return uint8(n) }
	u64_16 := func(n uint64) uint16 { return uint16(n) }
	u64_32 := func(n uint64) uint32 { return uint32(n) }
	u64_64 := identity[uint64]

	declarations := []fromStringFunctionValue{
		// signed int values from 8 bit -> infinity
		newFromStringFunction(sema.Int8Type, signedIntValueParser(8, NewInt8Value, func(n int64) int8 {
			return int8(n)
		})),
		newFromStringFunction(sema.Int16Type, signedIntValueParser(16, NewInt16Value, func(n int64) int16 {
			return int16(n)
		})),
		newFromStringFunction(sema.Int32Type, signedIntValueParser(32, NewInt32Value, func(n int64) int32 {
			return int32(n)
		})),
		newFromStringFunction(sema.Int64Type, signedIntValueParser(64, NewInt64Value, identity[int64])),
		newFromStringFunction(sema.Int128Type, bigIntValueParser(func(b *big.Int) (v Value, ok bool) {
			if ok = inRange(b, sema.Int128TypeMinIntBig, sema.Int128TypeMaxIntBig); ok {
				v = NewUnmeteredInt128ValueFromBigInt(b)
			}
			return
		})),
		newFromStringFunction(sema.Int256Type, bigIntValueParser(func(b *big.Int) (v Value, ok bool) {
			if ok = inRange(b, sema.Int256TypeMinIntBig, sema.Int256TypeMaxIntBig); ok {
				v = NewUnmeteredInt256ValueFromBigInt(b)
			}
			return
		})),
		newFromStringFunction(sema.IntType, bigIntValueParser(func(b *big.Int) (Value, bool) {
			return NewUnmeteredIntValueFromBigInt(b), true
		})),

		// unsigned int values from 8 bit -> infinity
		newFromStringFunction(sema.UInt8Type, unsignedIntValueParser(8, NewUInt8Value, u64_8)),
		newFromStringFunction(sema.UInt16Type, unsignedIntValueParser(16, NewUInt16Value, u64_16)),
		newFromStringFunction(sema.UInt32Type, unsignedIntValueParser(32, NewUInt32Value, u64_32)),
		newFromStringFunction(sema.UInt64Type, unsignedIntValueParser(64, NewUInt64Value, u64_64)),
		newFromStringFunction(sema.UInt128Type, bigIntValueParser(func(b *big.Int) (v Value, ok bool) {
			if ok = inRange(b, sema.UInt128TypeMinIntBig, sema.UInt128TypeMaxIntBig); ok {
				v = NewUnmeteredUInt128ValueFromBigInt(b)
			}
			return
		})),
		newFromStringFunction(sema.UInt256Type, bigIntValueParser(func(b *big.Int) (v Value, ok bool) {
			if ok = inRange(b, sema.UInt256TypeMinIntBig, sema.UInt256TypeMaxIntBig); ok {
				v = NewUnmeteredUInt256ValueFromBigInt(b)
			}
			return
		})),
		newFromStringFunction(sema.UIntType, bigIntValueParser(func(b *big.Int) (Value, bool) {
			return NewUnmeteredUIntValueFromBigInt(b), true
		})),

		// machine-sized word types
		newFromStringFunction(sema.Word8Type, unsignedIntValueParser(8, NewWord8Value, u64_8)),
		newFromStringFunction(sema.Word16Type, unsignedIntValueParser(16, NewWord16Value, u64_16)),
		newFromStringFunction(sema.Word32Type, unsignedIntValueParser(32, NewWord32Value, u64_32)),
		newFromStringFunction(sema.Word64Type, unsignedIntValueParser(64, NewWord64Value, u64_64)),

		// fixed-points
		newFromStringFunction(sema.Fix64Type, func(inter *Interpreter, input string) OptionalValue {
			n, err := fixedpoint.ParseFix64(input)
			if err != nil {
				return NilOptionalValue
			}

			val := NewFix64Value(inter, n.Int64)
			return NewSomeValueNonCopying(inter, val)

		}),
		newFromStringFunction(sema.UFix64Type, func(inter *Interpreter, input string) OptionalValue {
			n, err := fixedpoint.ParseUFix64(input)
			if err != nil {
				return NilOptionalValue
			}
			val := NewUFix64Value(inter, n.Uint64)
			return NewSomeValueNonCopying(inter, val)
		}),
	}

	values := make(map[string]fromStringFunctionValue, len(declarations))
	for _, decl := range declarations {
		// index declaration by type name
		values[decl.receiverType.String()] = decl
	}

	return values
}()

type ValueConverterDeclaration struct {
	min          Value
	max          Value
	convert      func(*Interpreter, Value, LocationRange) Value
	functionType *sema.FunctionType
	name         string
}

// It would be nice if return types in Go's function types would be covariant
var ConverterDeclarations = []ValueConverterDeclaration{
	{
		name:         sema.IntTypeName,
		functionType: sema.NumberConversionFunctionType(sema.IntType),
		convert: func(interpreter *Interpreter, value Value, locationRange LocationRange) Value {
			return ConvertInt(interpreter, value, locationRange)
		},
	},
	{
		name:         sema.UIntTypeName,
		functionType: sema.NumberConversionFunctionType(sema.UIntType),
		convert: func(interpreter *Interpreter, value Value, locationRange LocationRange) Value {
			return ConvertUInt(interpreter, value, locationRange)
		},
		min: NewUnmeteredUIntValueFromBigInt(sema.UIntTypeMin),
	},
	{
		name:         sema.Int8TypeName,
		functionType: sema.NumberConversionFunctionType(sema.Int8Type),
		convert: func(interpreter *Interpreter, value Value, locationRange LocationRange) Value {
			return ConvertInt8(interpreter, value, locationRange)
		},
		min: NewUnmeteredInt8Value(math.MinInt8),
		max: NewUnmeteredInt8Value(math.MaxInt8),
	},
	{
		name:         sema.Int16TypeName,
		functionType: sema.NumberConversionFunctionType(sema.Int16Type),
		convert: func(interpreter *Interpreter, value Value, locationRange LocationRange) Value {
			return ConvertInt16(interpreter, value, locationRange)
		},
		min: NewUnmeteredInt16Value(math.MinInt16),
		max: NewUnmeteredInt16Value(math.MaxInt16),
	},
	{
		name:         sema.Int32TypeName,
		functionType: sema.NumberConversionFunctionType(sema.Int32Type),
		convert: func(interpreter *Interpreter, value Value, locationRange LocationRange) Value {
			return ConvertInt32(interpreter, value, locationRange)
		},
		min: NewUnmeteredInt32Value(math.MinInt32),
		max: NewUnmeteredInt32Value(math.MaxInt32),
	},
	{
		name:         sema.Int64TypeName,
		functionType: sema.NumberConversionFunctionType(sema.Int64Type),
		convert: func(interpreter *Interpreter, value Value, locationRange LocationRange) Value {
			return ConvertInt64(interpreter, value, locationRange)
		},
		min: NewUnmeteredInt64Value(math.MinInt64),
		max: NewUnmeteredInt64Value(math.MaxInt64),
	},
	{
		name:         sema.Int128TypeName,
		functionType: sema.NumberConversionFunctionType(sema.Int128Type),
		convert: func(interpreter *Interpreter, value Value, locationRange LocationRange) Value {
			return ConvertInt128(interpreter, value, locationRange)
		},
		min: NewUnmeteredInt128ValueFromBigInt(sema.Int128TypeMinIntBig),
		max: NewUnmeteredInt128ValueFromBigInt(sema.Int128TypeMaxIntBig),
	},
	{
		name:         sema.Int256TypeName,
		functionType: sema.NumberConversionFunctionType(sema.Int256Type),
		convert: func(interpreter *Interpreter, value Value, locationRange LocationRange) Value {
			return ConvertInt256(interpreter, value, locationRange)
		},
		min: NewUnmeteredInt256ValueFromBigInt(sema.Int256TypeMinIntBig),
		max: NewUnmeteredInt256ValueFromBigInt(sema.Int256TypeMaxIntBig),
	},
	{
		name:         sema.UInt8TypeName,
		functionType: sema.NumberConversionFunctionType(sema.UInt8Type),
		convert: func(interpreter *Interpreter, value Value, locationRange LocationRange) Value {
			return ConvertUInt8(interpreter, value, locationRange)
		},
		min: NewUnmeteredUInt8Value(0),
		max: NewUnmeteredUInt8Value(math.MaxUint8),
	},
	{
		name:         sema.UInt16TypeName,
		functionType: sema.NumberConversionFunctionType(sema.UInt16Type),
		convert: func(interpreter *Interpreter, value Value, locationRange LocationRange) Value {
			return ConvertUInt16(interpreter, value, locationRange)
		},
		min: NewUnmeteredUInt16Value(0),
		max: NewUnmeteredUInt16Value(math.MaxUint16),
	},
	{
		name:         sema.UInt32TypeName,
		functionType: sema.NumberConversionFunctionType(sema.UInt32Type),
		convert: func(interpreter *Interpreter, value Value, locationRange LocationRange) Value {
			return ConvertUInt32(interpreter, value, locationRange)
		},
		min: NewUnmeteredUInt32Value(0),
		max: NewUnmeteredUInt32Value(math.MaxUint32),
	},
	{
		name:         sema.UInt64TypeName,
		functionType: sema.NumberConversionFunctionType(sema.UInt64Type),
		convert: func(interpreter *Interpreter, value Value, locationRange LocationRange) Value {
			return ConvertUInt64(interpreter, value, locationRange)
		},
		min: NewUnmeteredUInt64Value(0),
		max: NewUnmeteredUInt64Value(math.MaxUint64),
	},
	{
		name:         sema.UInt128TypeName,
		functionType: sema.NumberConversionFunctionType(sema.UInt128Type),
		convert: func(interpreter *Interpreter, value Value, locationRange LocationRange) Value {
			return ConvertUInt128(interpreter, value, locationRange)
		},
		min: NewUnmeteredUInt128ValueFromUint64(0),
		max: NewUnmeteredUInt128ValueFromBigInt(sema.UInt128TypeMaxIntBig),
	},
	{
		name:         sema.UInt256TypeName,
		functionType: sema.NumberConversionFunctionType(sema.UInt256Type),
		convert: func(interpreter *Interpreter, value Value, locationRange LocationRange) Value {
			return ConvertUInt256(interpreter, value, locationRange)
		},
		min: NewUnmeteredUInt256ValueFromUint64(0),
		max: NewUnmeteredUInt256ValueFromBigInt(sema.UInt256TypeMaxIntBig),
	},
	{
		name:         sema.Word8TypeName,
		functionType: sema.NumberConversionFunctionType(sema.Word8Type),
		convert: func(interpreter *Interpreter, value Value, locationRange LocationRange) Value {
			return ConvertWord8(interpreter, value, locationRange)
		},
		min: NewUnmeteredWord8Value(0),
		max: NewUnmeteredWord8Value(math.MaxUint8),
	},
	{
		name:         sema.Word16TypeName,
		functionType: sema.NumberConversionFunctionType(sema.Word16Type),
		convert: func(interpreter *Interpreter, value Value, locationRange LocationRange) Value {
			return ConvertWord16(interpreter, value, locationRange)
		},
		min: NewUnmeteredWord16Value(0),
		max: NewUnmeteredWord16Value(math.MaxUint16),
	},
	{
		name:         sema.Word32TypeName,
		functionType: sema.NumberConversionFunctionType(sema.Word32Type),
		convert: func(interpreter *Interpreter, value Value, locationRange LocationRange) Value {
			return ConvertWord32(interpreter, value, locationRange)
		},
		min: NewUnmeteredWord32Value(0),
		max: NewUnmeteredWord32Value(math.MaxUint32),
	},
	{
		name:         sema.Word64TypeName,
		functionType: sema.NumberConversionFunctionType(sema.Word64Type),
		convert: func(interpreter *Interpreter, value Value, locationRange LocationRange) Value {
			return ConvertWord64(interpreter, value, locationRange)
		},
		min: NewUnmeteredWord64Value(0),
		max: NewUnmeteredWord64Value(math.MaxUint64),
	},
	{
		name:         sema.Fix64TypeName,
		functionType: sema.NumberConversionFunctionType(sema.Fix64Type),
		convert: func(interpreter *Interpreter, value Value, locationRange LocationRange) Value {
			return ConvertFix64(interpreter, value, locationRange)
		},
		min: NewUnmeteredFix64Value(math.MinInt64),
		max: NewUnmeteredFix64Value(math.MaxInt64),
	},
	{
		name:         sema.UFix64TypeName,
		functionType: sema.NumberConversionFunctionType(sema.UFix64Type),
		convert: func(interpreter *Interpreter, value Value, locationRange LocationRange) Value {
			return ConvertUFix64(interpreter, value, locationRange)
		},
		min: NewUnmeteredUFix64Value(0),
		max: NewUnmeteredUFix64Value(math.MaxUint64),
	},
	{
		name:         sema.AddressTypeName,
		functionType: sema.AddressConversionFunctionType,
		convert: func(interpreter *Interpreter, value Value, locationRange LocationRange) Value {
			return ConvertAddress(interpreter, value, locationRange)
		},
	},
	{
		name:         sema.PublicPathType.Name,
		functionType: sema.PublicPathConversionFunctionType,
		convert: func(interpreter *Interpreter, value Value, _ LocationRange) Value {
			return ConvertPublicPath(interpreter, value)
		},
	},
	{
		name:         sema.PrivatePathType.Name,
		functionType: sema.PrivatePathConversionFunctionType,
		convert: func(interpreter *Interpreter, value Value, _ LocationRange) Value {
			return ConvertPrivatePath(interpreter, value)
		},
	},
	{
		name:         sema.StoragePathType.Name,
		functionType: sema.StoragePathConversionFunctionType,
		convert: func(interpreter *Interpreter, value Value, _ LocationRange) Value {
			return ConvertStoragePath(interpreter, value)
		},
	},
}

func lookupInterface(interpreter *Interpreter, typeID string) (*sema.InterfaceType, error) {
	location, qualifiedIdentifier, err := common.DecodeTypeID(interpreter, typeID)
	// if the typeID is invalid, return nil
	if err != nil {
		return nil, err
	}

	typ, err := interpreter.getInterfaceType(location, qualifiedIdentifier)
	if err != nil {
		return nil, err
	}

	return typ, nil
}

func lookupComposite(interpreter *Interpreter, typeID string) (*sema.CompositeType, error) {
	location, qualifiedIdentifier, err := common.DecodeTypeID(interpreter, typeID)
	// if the typeID is invalid, return nil
	if err != nil {
		return nil, err
	}

	typ, err := interpreter.GetCompositeType(location, qualifiedIdentifier, common.TypeID(typeID))
	if err != nil {
		return nil, err
	}

	return typ, nil
}

func init() {

	converterNames := make(map[string]struct{}, len(ConverterDeclarations))

	for _, converterDeclaration := range ConverterDeclarations {
		converterNames[converterDeclaration.name] = struct{}{}
	}

	for _, numberType := range sema.AllNumberTypes {

		// Only leaf number types require a converter,
		// "hierarchy" number types don't need one

		switch numberType {
		case sema.NumberType, sema.SignedNumberType,
			sema.IntegerType, sema.SignedIntegerType,
			sema.FixedPointType, sema.SignedFixedPointType:
			continue
		}

		// todo use TypeID's here?
		typeName := numberType.String()

		if _, ok := converterNames[typeName]; !ok {
			panic(fmt.Sprintf("missing converter for number type: %s", numberType))
		}

		if _, ok := fromStringFunctionValues[typeName]; !ok {
			panic(fmt.Sprintf("missing fromString implementation for number type: %s", numberType))
		}
	}

	// We assign this here because it depends on the interpreter, so this breaks the initialization cycle
	defineBaseValue(
		BaseActivation,
		"DictionaryType",
		NewUnmeteredHostFunctionValue(
			sema.DictionaryTypeFunctionType,
			dictionaryTypeFunction,
		))

	defineBaseValue(
		BaseActivation,
		"CompositeType",
		NewUnmeteredHostFunctionValue(
			sema.CompositeTypeFunctionType,
			compositeTypeFunction,
		),
	)

	defineBaseValue(
		BaseActivation,
		"InterfaceType",
		NewUnmeteredHostFunctionValue(
			sema.InterfaceTypeFunctionType,
			interfaceTypeFunction,
		),
	)

	defineBaseValue(
		BaseActivation,
		"FunctionType",
		NewUnmeteredHostFunctionValue(
			sema.FunctionTypeFunctionType,
			functionTypeFunction,
		),
	)

	defineBaseValue(
		BaseActivation,
		"RestrictedType",
		NewUnmeteredHostFunctionValue(
			sema.RestrictedTypeFunctionType,
			restrictedTypeFunction,
		),
	)
}

func dictionaryTypeFunction(invocation Invocation) Value {
	keyTypeValue, ok := invocation.Arguments[0].(TypeValue)
	if !ok {
		panic(errors.NewUnreachableError())
	}

	valueTypeValue, ok := invocation.Arguments[1].(TypeValue)
	if !ok {
		panic(errors.NewUnreachableError())
	}

	keyType := keyTypeValue.Type
	valueType := valueTypeValue.Type

	// if the given key is not a valid dictionary key, it wouldn't make sense to create this type
	if keyType == nil ||
		!sema.IsValidDictionaryKeyType(invocation.Interpreter.MustConvertStaticToSemaType(keyType)) {
		return Nil
	}

	return NewSomeValueNonCopying(
		invocation.Interpreter,
		NewTypeValue(
			invocation.Interpreter,
			NewDictionaryStaticType(
				invocation.Interpreter,
				keyType,
				valueType,
			),
		),
	)
}

func compositeTypeFunction(invocation Invocation) Value {
	typeIDValue, ok := invocation.Arguments[0].(*StringValue)
	if !ok {
		panic(errors.NewUnreachableError())
	}
	typeID := typeIDValue.Str

	composite, err := lookupComposite(invocation.Interpreter, typeID)
	if err != nil {
		return Nil
	}

	return NewSomeValueNonCopying(
		invocation.Interpreter,
		NewTypeValue(
			invocation.Interpreter,
			ConvertSemaToStaticType(invocation.Interpreter, composite),
		),
	)
}

func interfaceTypeFunction(invocation Invocation) Value {
	typeIDValue, ok := invocation.Arguments[0].(*StringValue)
	if !ok {
		panic(errors.NewUnreachableError())
	}
	typeID := typeIDValue.Str

	interfaceType, err := lookupInterface(invocation.Interpreter, typeID)
	if err != nil {
		return Nil
	}

	return NewSomeValueNonCopying(
		invocation.Interpreter,
		NewTypeValue(
			invocation.Interpreter,
			ConvertSemaToStaticType(invocation.Interpreter, interfaceType),
		),
	)
}

func functionTypeFunction(invocation Invocation) Value {
	interpreter := invocation.Interpreter

	parameters, ok := invocation.Arguments[0].(*ArrayValue)
	if !ok {
		panic(errors.NewUnreachableError())
	}

	typeValue, ok := invocation.Arguments[1].(TypeValue)
	if !ok {
		panic(errors.NewUnreachableError())
	}

	returnType := interpreter.MustConvertStaticToSemaType(typeValue.Type)

	var parameterTypes []sema.Parameter
	parameterCount := parameters.Count()
	if parameterCount > 0 {
		parameterTypes = make([]sema.Parameter, 0, parameterCount)
		parameters.Iterate(interpreter, func(param Value) bool {
			semaType := interpreter.MustConvertStaticToSemaType(param.(TypeValue).Type)
			parameterTypes = append(
				parameterTypes,
				sema.Parameter{
					TypeAnnotation: sema.NewTypeAnnotation(semaType),
				},
			)

			// Continue iteration
			return true
		})
	}
	functionStaticType := NewFunctionStaticType(
		interpreter,
		sema.NewSimpleFunctionType(
			sema.FunctionPurityImpure,
			parameterTypes,
			sema.NewTypeAnnotation(returnType),
		),
	)
	return NewUnmeteredTypeValue(functionStaticType)
}

func restrictedTypeFunction(invocation Invocation) Value {
	restrictionIDs, ok := invocation.Arguments[1].(*ArrayValue)
	if !ok {
		panic(errors.NewUnreachableError())
	}

	var staticRestrictions []InterfaceStaticType
	var semaRestrictions []*sema.InterfaceType

	count := restrictionIDs.Count()
	if count > 0 {
		staticRestrictions = make([]InterfaceStaticType, 0, count)
		semaRestrictions = make([]*sema.InterfaceType, 0, count)

		var invalidRestrictionID bool
		restrictionIDs.Iterate(invocation.Interpreter, func(typeID Value) bool {
			typeIDValue, ok := typeID.(*StringValue)
			if !ok {
				panic(errors.NewUnreachableError())
			}

			restrictionInterface, err := lookupInterface(invocation.Interpreter, typeIDValue.Str)
			if err != nil {
				invalidRestrictionID = true
				return true
			}

			staticRestrictions = append(
				staticRestrictions,
				ConvertSemaToStaticType(invocation.Interpreter, restrictionInterface).(InterfaceStaticType),
			)
			semaRestrictions = append(semaRestrictions, restrictionInterface)

			// Continue iteration
			return true
		})

		// If there are any invalid restrictions,
		// then return nil
		if invalidRestrictionID {
			return Nil
		}
	}

	var semaType sema.Type
	var err error

	switch typeID := invocation.Arguments[0].(type) {
	case NilValue:
		semaType = nil
	case *SomeValue:
		innerValue := typeID.InnerValue(invocation.Interpreter, invocation.LocationRange)
		semaType, err = lookupComposite(invocation.Interpreter, innerValue.(*StringValue).Str)
		if err != nil {
			return Nil
		}
	default:
		panic(errors.NewUnreachableError())
	}

	var invalidRestrictedType bool
	ty := sema.CheckRestrictedType(
		invocation.Interpreter,
		semaType,
		semaRestrictions,
		func(_ func(*ast.RestrictedType) error) {
			invalidRestrictedType = true
		},
	)

	// If the restricted type would have failed to type-check statically,
	// then return nil
	if invalidRestrictedType {
		return Nil
	}

	return NewSomeValueNonCopying(
		invocation.Interpreter,
		NewTypeValue(
			invocation.Interpreter,
			NewRestrictedStaticType(
				invocation.Interpreter,
				ConvertSemaToStaticType(invocation.Interpreter, ty),
				staticRestrictions,
			),
		),
	)
}

func defineBaseFunctions(activation *VariableActivation) {
	defineConverterFunctions(activation)
	defineTypeFunction(activation)
	defineRuntimeTypeConstructorFunctions(activation)
	defineStringFunction(activation)
}

type converterFunction struct {
	converter *HostFunctionValue
	name      string
}

// Converter functions are stateless functions. Hence they can be re-used across interpreters.
var converterFunctionValues = func() []converterFunction {

	converterFuncValues := make([]converterFunction, len(ConverterDeclarations))

	for index, declaration := range ConverterDeclarations {
		// NOTE: declare in loop, as captured in closure below
		convert := declaration.convert
		converterFunctionValue := NewUnmeteredHostFunctionValue(
			declaration.functionType,
			func(invocation Invocation) Value {
				return convert(invocation.Interpreter, invocation.Arguments[0], invocation.LocationRange)
			},
		)

		addMember := func(name string, value Value) {
			if converterFunctionValue.NestedVariables == nil {
				converterFunctionValue.NestedVariables = map[string]*Variable{}
			}
			// these variables are not needed to be metered as they are only ever declared once,
			// and can be considered base interpreter overhead
			converterFunctionValue.NestedVariables[name] = NewVariableWithValue(nil, value)
		}

		if declaration.min != nil {
			addMember(sema.NumberTypeMinFieldName, declaration.min)
		}

		if declaration.max != nil {
			addMember(sema.NumberTypeMaxFieldName, declaration.max)
		}

		fromStringVal := fromStringFunctionValues[declaration.name]

		addMember(sema.FromStringFunctionName, fromStringVal.hostFunction)

		converterFuncValues[index] = converterFunction{
			name:      declaration.name,
			converter: converterFunctionValue,
		}
	}

	return converterFuncValues
}()

func defineConverterFunctions(activation *VariableActivation) {
	for _, converterFunc := range converterFunctionValues {
		defineBaseValue(activation, converterFunc.name, converterFunc.converter)
	}
}

type runtimeTypeConstructor struct {
	converter *HostFunctionValue
	name      string
}

// Constructor functions are stateless functions. Hence they can be re-used across interpreters.
var runtimeTypeConstructors = []runtimeTypeConstructor{
	{
		name: "OptionalType",
		converter: NewUnmeteredHostFunctionValue(
			sema.OptionalTypeFunctionType,
			func(invocation Invocation) Value {
				typeValue, ok := invocation.Arguments[0].(TypeValue)
				if !ok {
					panic(errors.NewUnreachableError())
				}

				return NewTypeValue(
					invocation.Interpreter,
					NewOptionalStaticType(
						invocation.Interpreter,
						typeValue.Type,
					),
				)
			},
		),
	},
	{
		name: "VariableSizedArrayType",
		converter: NewUnmeteredHostFunctionValue(
			sema.VariableSizedArrayTypeFunctionType,
			func(invocation Invocation) Value {
				typeValue, ok := invocation.Arguments[0].(TypeValue)
				if !ok {
					panic(errors.NewUnreachableError())
				}

				return NewTypeValue(
					invocation.Interpreter,
					//nolint:gosimple
					NewVariableSizedStaticType(
						invocation.Interpreter,
						typeValue.Type,
					),
				)
			},
		),
	},
	{
		name: "ConstantSizedArrayType",
		converter: NewUnmeteredHostFunctionValue(
			sema.ConstantSizedArrayTypeFunctionType,
			func(invocation Invocation) Value {
				typeValue, ok := invocation.Arguments[0].(TypeValue)
				if !ok {
					panic(errors.NewUnreachableError())
				}

				sizeValue, ok := invocation.Arguments[1].(IntValue)
				if !ok {
					panic(errors.NewUnreachableError())
				}

				return NewTypeValue(
					invocation.Interpreter,
					NewConstantSizedStaticType(
						invocation.Interpreter,
						typeValue.Type,
						int64(sizeValue.ToInt(invocation.LocationRange)),
					),
				)
			},
		),
	},
	{
		name: "ReferenceType",
		converter: NewUnmeteredHostFunctionValue(
			sema.ReferenceTypeFunctionType,
			func(invocation Invocation) Value {
				_, ok := invocation.Arguments[0].(BoolValue)
				if !ok {
					panic(errors.NewUnreachableError())
				}

				typeValue, ok := invocation.Arguments[1].(TypeValue)
				if !ok {
					panic(errors.NewUnreachableError())
				}

				return NewTypeValue(
					invocation.Interpreter,
					NewReferenceStaticType(
						invocation.Interpreter,
						// ENTITLEMENTS TODO: this should take a set of entitlements and produce a reference based on those
						UnauthorizedAccess,
						typeValue.Type,
						nil,
					),
				)
			},
		),
	},
	{
		name: "CapabilityType",
		converter: NewUnmeteredHostFunctionValue(
			sema.CapabilityTypeFunctionType,
			func(invocation Invocation) Value {
				typeValue, ok := invocation.Arguments[0].(TypeValue)
				if !ok {
					panic(errors.NewUnreachableError())
				}

				ty := typeValue.Type
				// Capabilities must hold references
				_, ok = ty.(ReferenceStaticType)
				if !ok {
					return Nil
				}

				return NewSomeValueNonCopying(
					invocation.Interpreter,
					NewTypeValue(
						invocation.Interpreter,
						NewCapabilityStaticType(
							invocation.Interpreter,
							ty,
						),
					),
				)
			},
		),
	},
}

func defineRuntimeTypeConstructorFunctions(activation *VariableActivation) {
	for _, constructorFunc := range runtimeTypeConstructors {
		defineBaseValue(activation, constructorFunc.name, constructorFunc.converter)
	}
}

// typeFunction is the `Type` function. It is stateless, hence it can be re-used across interpreters.
var typeFunction = NewUnmeteredHostFunctionValue(
	sema.MetaTypeFunctionType,
	func(invocation Invocation) Value {
		typeParameterPair := invocation.TypeParameterTypes.Oldest()
		if typeParameterPair == nil {
			panic(errors.NewUnreachableError())
		}

		ty := typeParameterPair.Value

		staticType := ConvertSemaToStaticType(invocation.Interpreter, ty)
		return NewTypeValue(invocation.Interpreter, staticType)
	},
)

func defineTypeFunction(activation *VariableActivation) {
	defineBaseValue(activation, sema.MetaTypeName, typeFunction)
}

func defineBaseValue(activation *VariableActivation, name string, value Value) {
	if activation.Find(name) != nil {
		panic(errors.NewUnreachableError())
	}
	// these variables are not needed to be metered as they are only ever declared once,
	// and can be considered base interpreter overhead
	activation.Set(name, NewVariableWithValue(nil, value))
}

func defineStringFunction(activation *VariableActivation) {
	defineBaseValue(activation, sema.StringType.String(), stringFunction)
}

func (interpreter *Interpreter) IsSubType(subType StaticType, superType StaticType) bool {
	if superType == PrimitiveStaticTypeAny {
		return true
	}

	// This is an optimization: If the static types are equal, then no need to check further.
	// i.e: Saves the conversion time.
	if subType.Equal(superType) {
		return true
	}

	semaType := interpreter.MustConvertStaticToSemaType(superType)

	return interpreter.IsSubTypeOfSemaType(subType, semaType)
}

func (interpreter *Interpreter) IsSubTypeOfSemaType(subType StaticType, superType sema.Type) bool {
	if superType == sema.AnyType {
		return true
	}

	switch subType := subType.(type) {
	case OptionalStaticType:
		if superType, ok := superType.(*sema.OptionalType); ok {
			return interpreter.IsSubTypeOfSemaType(subType.Type, superType.Type)
		}

		switch superType {
		case sema.AnyStructType, sema.AnyResourceType:
			return interpreter.IsSubTypeOfSemaType(subType.Type, superType)
		}

	case ReferenceStaticType:
		if superType, ok := superType.(*sema.ReferenceType); ok {

			// First, check that the static type of the referenced value
			// is a subtype of the super type

			if subType.ReferencedType == nil ||
				!interpreter.IsSubTypeOfSemaType(subType.ReferencedType, superType.Type) {

				return false
			}

			// If the reference value is authorized it may be downcasted

			// ENTITLEMENTS TODO: Don't restrict downcasting based on authorization
			authorized := subType.Authorization != UnauthorizedAccess

			if authorized {
				return true
			}

			// If the reference value is not authorized,
			// it may not be down-casted

			borrowType := interpreter.MustConvertStaticToSemaType(subType.BorrowedType)

			return sema.IsSubType(
				&sema.ReferenceType{
					Authorization: interpreter.MustConvertStaticAuthorizationToSemaAccess(subType.Authorization),
					Type:          borrowType,
				},
				superType,
			)
		}

		return superType == sema.AnyStructType
	}

	semaType := interpreter.MustConvertStaticToSemaType(subType)

	return sema.IsSubType(semaType, superType)
}

func (interpreter *Interpreter) domainPaths(address common.Address, domain common.PathDomain) []Value {
	config := interpreter.SharedState.Config
	storageMap := config.Storage.GetStorageMap(address, domain.Identifier(), false)
	if storageMap == nil {
		return []Value{}
	}
	iterator := storageMap.Iterator(interpreter)
	var values []Value

	count := storageMap.Count()
	if count > 0 {
		values = make([]Value, 0, count)
		for key := iterator.NextKey(); key != ""; key = iterator.NextKey() {
			values = append(values, NewPathValue(interpreter, domain, key))
		}
	}
	return values
}

func (interpreter *Interpreter) accountPaths(addressValue AddressValue, locationRange LocationRange, domain common.PathDomain, pathType StaticType) *ArrayValue {
	address := addressValue.ToAddress()
	values := interpreter.domainPaths(address, domain)
	return NewArrayValue(
		interpreter,
		locationRange,
		NewVariableSizedStaticType(interpreter, pathType),
		common.ZeroAddress,
		values...,
	)
}

func (interpreter *Interpreter) publicAccountPaths(addressValue AddressValue, locationRange LocationRange) *ArrayValue {
	return interpreter.accountPaths(addressValue, locationRange, common.PathDomainPublic, PrimitiveStaticTypePublicPath)
}

func (interpreter *Interpreter) privateAccountPaths(addressValue AddressValue, locationRange LocationRange) *ArrayValue {
	return interpreter.accountPaths(addressValue, locationRange, common.PathDomainPrivate, PrimitiveStaticTypePrivatePath)
}

func (interpreter *Interpreter) storageAccountPaths(addressValue AddressValue, locationRange LocationRange) *ArrayValue {
	return interpreter.accountPaths(addressValue, locationRange, common.PathDomainStorage, PrimitiveStaticTypeStoragePath)
}

func (interpreter *Interpreter) recordStorageMutation() {
	if interpreter.SharedState.inStorageIteration {
		interpreter.SharedState.storageMutatedDuringIteration = true
	}
}

func (interpreter *Interpreter) newStorageIterationFunction(
	functionType *sema.FunctionType,
	addressValue AddressValue,
	domain common.PathDomain,
	pathType sema.Type,
) *HostFunctionValue {

	address := addressValue.ToAddress()
	config := interpreter.SharedState.Config

	return NewHostFunctionValue(
		interpreter,
		functionType,
		func(invocation Invocation) Value {
			interpreter := invocation.Interpreter

			fn, ok := invocation.Arguments[0].(FunctionValue)
			if !ok {
				panic(errors.NewUnreachableError())
			}

			locationRange := invocation.LocationRange
			inter := invocation.Interpreter
			storageMap := config.Storage.GetStorageMap(address, domain.Identifier(), false)
			if storageMap == nil {
				// if nothing is stored, no iteration is required
				return Void
			}
			storageIterator := storageMap.Iterator(interpreter)

			invocationTypeParams := []sema.Type{pathType, sema.MetaType}

			inIteration := inter.SharedState.inStorageIteration
			inter.SharedState.inStorageIteration = true
			defer func() {
				inter.SharedState.inStorageIteration = inIteration
			}()

			for key, value := storageIterator.Next(); key != "" && value != nil; key, value = storageIterator.Next() {
				staticType := value.StaticType(inter)

				// Perform a forced type loading to see if the underlying type is not broken.
				// If broken, skip this value from the iteration.
				typeError := inter.checkTypeLoading(staticType)
				if typeError != nil {
					continue
				}

				pathValue := NewPathValue(inter, domain, key)
				runtimeType := NewTypeValue(inter, staticType)

				subInvocation := NewInvocation(
					inter,
					nil,
					nil,
					[]Value{pathValue, runtimeType},
					invocationTypeParams,
					nil,
					locationRange,
				)

				shouldContinue, ok := fn.invoke(subInvocation).(BoolValue)
				if !ok {
					panic(errors.NewUnreachableError())
				}

				if !shouldContinue {
					break
				}

				// it is not safe to check this at the beginning of the loop (i.e. on the next invocation of the callback)
				// because if the mutation performed in the callback reorganized storage such that the iteration pointer is now
				// at the end, we will not invoke the callback again but will still silently skip elements of storage. In order
				// to be safe, we perform this check here to effectively enforce that users return `false` from their callback
				// in all cases where storage is mutated
				if inter.SharedState.storageMutatedDuringIteration {
					panic(StorageMutatedDuringIterationError{
						LocationRange: locationRange,
					})
				}

			}

			return Void
		},
	)
}

func (interpreter *Interpreter) checkTypeLoading(staticType StaticType) (typeError error) {
	defer func() {
		if r := recover(); r != nil {
			switch r := r.(type) {
			case errors.UserError, errors.ExternalError:
				typeError = r.(error)
			default:
				panic(r)
			}
		}
	}()

	// Here it is only interested in whether the type can be properly loaded.
	_, typeError = interpreter.ConvertStaticToSemaType(staticType)

	return
}

func (interpreter *Interpreter) authAccountSaveFunction(addressValue AddressValue) *HostFunctionValue {

	// Converted addresses can be cached and don't have to be recomputed on each function invocation
	address := addressValue.ToAddress()

	return NewHostFunctionValue(
		interpreter,
		sema.AuthAccountTypeSaveFunctionType,
		func(invocation Invocation) Value {
			interpreter := invocation.Interpreter

			value := invocation.Arguments[0]

			path, ok := invocation.Arguments[1].(PathValue)
			if !ok {
				panic(errors.NewUnreachableError())
			}

			domain := path.Domain.Identifier()
			identifier := path.Identifier

			// Prevent an overwrite

			locationRange := invocation.LocationRange

			if interpreter.storedValueExists(
				address,
				domain,
				identifier,
			) {
				panic(
					OverwriteError{
						Address:       addressValue,
						Path:          path,
						LocationRange: locationRange,
					},
				)
			}

			value = value.Transfer(
				interpreter,
				locationRange,
				atree.Address(address),
				true,
				nil,
			)

			// Write new value

			interpreter.WriteStored(address, domain, identifier, value)

			return Void
		},
	)
}

func (interpreter *Interpreter) authAccountTypeFunction(addressValue AddressValue) *HostFunctionValue {

	// Converted addresses can be cached and don't have to be recomputed on each function invocation
	address := addressValue.ToAddress()

	return NewHostFunctionValue(
		interpreter,
		sema.AuthAccountTypeTypeFunctionType,
		func(invocation Invocation) Value {
			interpreter := invocation.Interpreter

			path, ok := invocation.Arguments[0].(PathValue)
			if !ok {
				panic(errors.NewUnreachableError())
			}

			domain := path.Domain.Identifier()
			identifier := path.Identifier

			value := interpreter.ReadStored(address, domain, identifier)

			if value == nil {
				return Nil
			}

			return NewSomeValueNonCopying(
				interpreter,
				NewTypeValue(
					interpreter,
					value.StaticType(interpreter),
				),
			)
		},
	)
}

func (interpreter *Interpreter) authAccountLoadFunction(addressValue AddressValue) *HostFunctionValue {
	return interpreter.authAccountReadFunction(addressValue, true)
}

func (interpreter *Interpreter) authAccountCopyFunction(addressValue AddressValue) *HostFunctionValue {
	return interpreter.authAccountReadFunction(addressValue, false)
}

func (interpreter *Interpreter) authAccountReadFunction(addressValue AddressValue, clear bool) *HostFunctionValue {

	// Converted addresses can be cached and don't have to be recomputed on each function invocation
	address := addressValue.ToAddress()

	return NewHostFunctionValue(
		interpreter,
		// same as sema.AuthAccountTypeCopyFunctionType
		sema.AuthAccountTypeLoadFunctionType,
		func(invocation Invocation) Value {
			interpreter := invocation.Interpreter

			path, ok := invocation.Arguments[0].(PathValue)
			if !ok {
				panic(errors.NewUnreachableError())
			}

			domain := path.Domain.Identifier()
			identifier := path.Identifier

			value := interpreter.ReadStored(address, domain, identifier)

			if value == nil {
				return Nil
			}

			// If there is value stored for the given path,
			// check that it satisfies the type given as the type argument.

			typeParameterPair := invocation.TypeParameterTypes.Oldest()
			if typeParameterPair == nil {
				panic(errors.NewUnreachableError())
			}

			ty := typeParameterPair.Value

			valueStaticType := value.StaticType(interpreter)

			if !interpreter.IsSubTypeOfSemaType(valueStaticType, ty) {
				valueSemaType := interpreter.MustConvertStaticToSemaType(valueStaticType)

				panic(ForceCastTypeMismatchError{
					ExpectedType:  ty,
					ActualType:    valueSemaType,
					LocationRange: invocation.LocationRange,
				})
			}

			locationRange := invocation.LocationRange

			// We could also pass remove=true and the storable stored in storage,
			// but passing remove=false here and writing nil below has the same effect
			// TODO: potentially refactor and get storable in storage, pass it and remove=true
			transferredValue := value.Transfer(
				interpreter,
				locationRange,
				atree.Address{},
				false,
				nil,
			)

			// Remove the value from storage,
			// but only if the type check succeeded.
			if clear {
				interpreter.WriteStored(address, domain, identifier, nil)
			}

			return NewSomeValueNonCopying(invocation.Interpreter, transferredValue)
		},
	)
}

func (interpreter *Interpreter) authAccountBorrowFunction(addressValue AddressValue) *HostFunctionValue {

	// Converted addresses can be cached and don't have to be recomputed on each function invocation
	address := addressValue.ToAddress()

	return NewHostFunctionValue(
		interpreter,
		sema.AuthAccountTypeBorrowFunctionType,
		func(invocation Invocation) Value {
			interpreter := invocation.Interpreter

			path, ok := invocation.Arguments[0].(PathValue)
			if !ok {
				panic(errors.NewUnreachableError())
			}

			typeParameterPair := invocation.TypeParameterTypes.Oldest()
			if typeParameterPair == nil {
				panic(errors.NewUnreachableError())
			}

			ty := typeParameterPair.Value

			referenceType, ok := ty.(*sema.ReferenceType)
			if !ok {
				panic(errors.NewUnreachableError())
			}

			reference := NewStorageReferenceValue(
				interpreter,
				ConvertSemaAccesstoStaticAuthorization(interpreter, referenceType.Authorization),
				address,
				path,
				referenceType.Type,
			)

			// Attempt to dereference,
			// which reads the stored value
			// and performs a dynamic type check

			value, err := reference.dereference(interpreter, invocation.LocationRange)
			if err != nil {
				panic(err)
			}
			if value == nil {
				return Nil
			}

			return NewSomeValueNonCopying(interpreter, reference)
		},
	)
}

func (interpreter *Interpreter) authAccountLinkFunction(addressValue AddressValue) *HostFunctionValue {

	// Converted addresses can be cached and don't have to be recomputed on each function invocation
	address := addressValue.ToAddress()

	return NewHostFunctionValue(
		interpreter,
		sema.AuthAccountTypeLinkFunctionType,
		func(invocation Invocation) Value {
			interpreter := invocation.Interpreter

			typeParameterPair := invocation.TypeParameterTypes.Oldest()
			if typeParameterPair == nil {
				panic(errors.NewUnreachableError())
			}

			borrowType, ok := typeParameterPair.Value.(*sema.ReferenceType)
			if !ok {
				panic(errors.NewUnreachableError())
			}

			newCapabilityPath, ok := invocation.Arguments[0].(PathValue)
			if !ok {
				panic(errors.NewUnreachableError())
			}

			targetPath, ok := invocation.Arguments[1].(PathValue)
			if !ok {
				panic(errors.NewUnreachableError())
			}

			newCapabilityDomain := newCapabilityPath.Domain.Identifier()
			newCapabilityIdentifier := newCapabilityPath.Identifier

			if interpreter.storedValueExists(
				address,
				newCapabilityDomain,
				newCapabilityIdentifier,
			) {
				return Nil
			}

			// Write new value

			borrowStaticType := ConvertSemaToStaticType(interpreter, borrowType)

			// Note that this will be metered twice if Atree validation is enabled.
			pathLink := NewPathLinkValue(interpreter, targetPath, borrowStaticType)

			interpreter.WriteStored(
				address,
				newCapabilityDomain,
				newCapabilityIdentifier,
				pathLink,
			)

			return NewSomeValueNonCopying(
				interpreter,
				NewStorageCapabilityValue(
					interpreter,
					addressValue,
					newCapabilityPath,
					borrowStaticType,
				),
			)

		},
	)
}

var authAccountReferenceStaticType = ReferenceStaticType{
	BorrowedType:   PrimitiveStaticTypeAuthAccount,
	ReferencedType: PrimitiveStaticTypeAuthAccount,
}

// Linking
//
// When linking to a path with the `AuthAccount.link function`,
// an interpreter.PathLink (formerly Link) is stored in storage.
//
// When linking to an account with the new AuthAccount.linkAccount function,
// an interpreter.AccountLink is stored in the account.
//
// In both cases, when acquiring a capability, e.g. using getCapability,
// a StorageCapabilityValue is returned.
// This is because in both cases, we are looking up a path in an account.
// Depending on what is stored in the path, PathLink or AccountLink,
// we return a respective reference value, a StorageReferenceValue for PathLink
// (after following the links to the final target),
// or an AccountReferenceValue for an AccountLink.
//
// Again, in both cases for StorageReferenceValue and AccountReferenceValue,
// for each use, e.g. member access,
// we dereference/check that the link still exists after the capability was borrowed.

func (interpreter *Interpreter) authAccountLinkAccountFunction(addressValue AddressValue) *HostFunctionValue {

	// Converted addresses can be cached and don't have to be recomputed on each function invocation
	address := addressValue.ToAddress()

	return NewHostFunctionValue(
		interpreter,
		sema.AuthAccountTypeLinkAccountFunctionType,
		func(invocation Invocation) Value {
			interpreter := invocation.Interpreter

			if !interpreter.SharedState.Config.AccountLinkingAllowed {
				panic(AccountLinkingForbiddenError{
					LocationRange: invocation.LocationRange,
				})
			}

			newCapabilityPath, ok := invocation.Arguments[0].(PathValue)
			if !ok {
				panic(errors.NewUnreachableError())
			}

			newCapabilityDomain := newCapabilityPath.Domain.Identifier()
			newCapabilityIdentifier := newCapabilityPath.Identifier

			if interpreter.storedValueExists(
				address,
				newCapabilityDomain,
				newCapabilityIdentifier,
			) {
				return Nil
			}

			accountLinkValue := NewAccountLinkValue(interpreter)

			interpreter.WriteStored(
				address,
				newCapabilityDomain,
				newCapabilityIdentifier,
				accountLinkValue,
			)

			onAccountLinked := interpreter.SharedState.Config.OnAccountLinked
			if onAccountLinked != nil {
				err := onAccountLinked(
					interpreter,
					invocation.LocationRange,
					addressValue,
					newCapabilityPath,
				)
				if err != nil {
					panic(err)
				}
			}

			return NewSomeValueNonCopying(
				interpreter,
				NewStorageCapabilityValue(
					interpreter,
					addressValue,
					newCapabilityPath,
					authAccountReferenceStaticType,
				),
			)

		},
	)
}

func (interpreter *Interpreter) accountGetLinkTargetFunction(
	functionType *sema.FunctionType,
	addressValue AddressValue,
) *HostFunctionValue {

	// Converted addresses can be cached and don't have to be recomputed on each function invocation
	address := addressValue.ToAddress()

	return NewHostFunctionValue(
		interpreter,
		functionType,
		func(invocation Invocation) Value {
			interpreter := invocation.Interpreter

			capabilityPath, ok := invocation.Arguments[0].(PathValue)
			if !ok {
				panic(errors.NewUnreachableError())
			}

			domain := capabilityPath.Domain.Identifier()
			identifier := capabilityPath.Identifier

			value := interpreter.ReadStored(address, domain, identifier)

			if value == nil {
				return Nil
			}

			link, ok := value.(PathLinkValue)
			if !ok {
				return Nil
			}

			return NewSomeValueNonCopying(
				interpreter,
				link.TargetPath,
			)
		},
	)
}

func (interpreter *Interpreter) authAccountUnlinkFunction(addressValue AddressValue) *HostFunctionValue {

	// Converted addresses can be cached and don't have to be recomputed on each function invocation
	address := addressValue.ToAddress()

	return NewHostFunctionValue(
		interpreter,
		sema.AuthAccountTypeUnlinkFunctionType,
		func(invocation Invocation) Value {
			interpreter := invocation.Interpreter

			capabilityPath, ok := invocation.Arguments[0].(PathValue)
			if !ok {
				panic(errors.NewUnreachableError())
			}

			domain := capabilityPath.Domain.Identifier()
			identifier := capabilityPath.Identifier

			// Write new value

			interpreter.WriteStored(address, domain, identifier, nil)

			return Void
		},
	)
}

func (interpreter *Interpreter) storageCapabilityBorrowFunction(
	addressValue AddressValue,
	pathValue PathValue,
	borrowType *sema.ReferenceType,
) *HostFunctionValue {

	// Converted addresses can be cached and don't have to be recomputed on each function invocation
	address := addressValue.ToAddress()

	return NewHostFunctionValue(
		interpreter,
		sema.CapabilityTypeBorrowFunctionType(borrowType),
		func(invocation Invocation) Value {

			interpreter := invocation.Interpreter

			// NOTE: if a type argument is provided for the function,
			// use it *instead* of the type of the value (if any)

			typeParameterPair := invocation.TypeParameterTypes.Oldest()
			if typeParameterPair != nil {
				ty := typeParameterPair.Value
				var ok bool
				borrowType, ok = ty.(*sema.ReferenceType)
				if !ok {
					panic(errors.NewUnreachableError())
				}
			}

			if borrowType == nil {
				panic(errors.NewUnreachableError())
			}

			target, authorization, err :=
				interpreter.GetStorageCapabilityFinalTarget(
					address,
					pathValue,
					borrowType,
					invocation.LocationRange,
				)
			if err != nil {
				panic(err)
			}

			if target == nil {
				return Nil
			}

			switch target := target.(type) {
			case AccountCapabilityTarget:
				return NewSomeValueNonCopying(
					interpreter,
					NewAccountReferenceValue(
						interpreter,
						address,
						pathValue,
						borrowType.Type,
					),
				)

			case PathCapabilityTarget:
				targetPath := PathValue(target)

				reference := NewStorageReferenceValue(
					interpreter,
					authorization,
					address,
					targetPath,
					borrowType.Type,
				)

				// Attempt to dereference,
				// which reads the stored value
				// and performs a dynamic type check

				value, err := reference.dereference(interpreter, invocation.LocationRange)
				if err != nil {
					panic(err)
				}
				if value == nil {
					return Nil
				}

				return NewSomeValueNonCopying(interpreter, reference)

			default:
				panic(errors.NewUnreachableError())
			}
		},
	)
}

func (interpreter *Interpreter) storageCapabilityCheckFunction(
	addressValue AddressValue,
	pathValue PathValue,
	borrowType *sema.ReferenceType,
) *HostFunctionValue {

	// Converted addresses can be cached and don't have to be recomputed on each function invocation
	address := addressValue.ToAddress()

	return NewHostFunctionValue(
		interpreter,
		sema.CapabilityTypeCheckFunctionType(borrowType),
		func(invocation Invocation) Value {
			interpreter := invocation.Interpreter

			// NOTE: if a type argument is provided for the function,
			// use it *instead* of the type of the value (if any)

			typeParameterPair := invocation.TypeParameterTypes.Oldest()
			if typeParameterPair != nil {
				ty := typeParameterPair.Value
				var ok bool
				borrowType, ok = ty.(*sema.ReferenceType)
				if !ok {
					panic(errors.NewUnreachableError())
				}
			}

			if borrowType == nil {
				panic(errors.NewUnreachableError())
			}

			target, authorized, err :=
				interpreter.GetStorageCapabilityFinalTarget(
					address,
					pathValue,
					borrowType,
					invocation.LocationRange,
				)
			if err != nil {
				panic(err)
			}

			if target == nil {
				return FalseValue
			}

			switch target := target.(type) {
			case AccountCapabilityTarget:
				return TrueValue

			case PathCapabilityTarget:
				targetPath := PathValue(target)

				reference := NewStorageReferenceValue(
					interpreter,
					authorized,
					address,
					targetPath,
					borrowType.Type,
				)

				// Attempt to dereference,
				// which reads the stored value
				// and performs a dynamic type check

				return AsBoolValue(
					reference.ReferencedValue(interpreter, invocation.LocationRange, false) != nil,
				)

			default:
				panic(errors.NewUnreachableError())
			}
		},
	)
}

func (interpreter *Interpreter) GetStorageCapabilityFinalTarget(
	address common.Address,
	path PathValue,
	wantedBorrowType *sema.ReferenceType,
	locationRange LocationRange,
) (
	target CapabilityTarget,
	authorization Authorization,
	err error,
) {
	wantedReferenceType := wantedBorrowType

	seenPaths := map[PathValue]struct{}{}
	paths := []PathValue{path}

	for {
		// Detect cyclic links

		if _, ok := seenPaths[path]; ok {
			return nil, UnauthorizedAccess, CyclicLinkError{
				Address:       address,
				Paths:         paths,
				LocationRange: locationRange,
			}
		} else {
			seenPaths[path] = struct{}{}
		}

		value := interpreter.ReadStored(
			address,
			path.Domain.Identifier(),
			path.Identifier,
		)

		if value == nil {
			return nil, UnauthorizedAccess, nil
		}

		switch value := value.(type) {
		case PathLinkValue:
			allowedType := interpreter.MustConvertStaticToSemaType(value.Type)

			if !sema.IsSubType(allowedType, wantedBorrowType) {
				return nil, UnauthorizedAccess, nil
			}

			targetPath := value.TargetPath
			paths = append(paths, targetPath)
			path = targetPath

		case AccountLinkValue:
			if !interpreter.IsSubTypeOfSemaType(
				authAccountReferenceStaticType,
				wantedBorrowType,
			) {
				return nil, UnauthorizedAccess, nil
			}

			return AccountCapabilityTarget(address),
				UnauthorizedAccess,
				nil

		default:
			return PathCapabilityTarget(path),
				ConvertSemaAccesstoStaticAuthorization(interpreter, wantedReferenceType.Authorization),
				nil
		}
	}
}

func (interpreter *Interpreter) getEntitlement(typeID common.TypeID) (*sema.EntitlementType, error) {
	location, _, _ := common.DecodeTypeID(interpreter, string(typeID))
	elaboration := interpreter.getElaboration(location)
	if elaboration == nil {
		return nil, TypeLoadingError{
			TypeID: typeID,
		}
	}

	ty := elaboration.EntitlementType(typeID)
	if ty == nil {
		return nil, TypeLoadingError{
			TypeID: typeID,
		}
	}

	return ty, nil
}

func (interpreter *Interpreter) getEntitlementMapType(typeID common.TypeID) (*sema.EntitlementMapType, error) {
	location, _, _ := common.DecodeTypeID(interpreter, string(typeID))
	elaboration := interpreter.getElaboration(location)
	if elaboration == nil {
		return nil, TypeLoadingError{
			TypeID: typeID,
		}
	}

	ty := elaboration.EntitlementMapType(typeID)
	if ty == nil {
		return nil, TypeLoadingError{
			TypeID: typeID,
		}
	}

	return ty, nil
}

func (interpreter *Interpreter) ConvertStaticToSemaType(staticType StaticType) (sema.Type, error) {
	config := interpreter.SharedState.Config
	return ConvertStaticToSemaType(
		config.MemoryGauge,
		staticType,
		func(location common.Location, qualifiedIdentifier string) (*sema.InterfaceType, error) {
			return interpreter.getInterfaceType(location, qualifiedIdentifier)
		},
		func(location common.Location, qualifiedIdentifier string, typeID common.TypeID) (*sema.CompositeType, error) {
			return interpreter.GetCompositeType(location, qualifiedIdentifier, typeID)
		},
		interpreter.getEntitlement,
		interpreter.getEntitlementMapType,
	)
}

func (interpreter *Interpreter) MustSemaTypeOfValue(value Value) sema.Type {
	return interpreter.MustConvertStaticToSemaType(value.StaticType(interpreter))
}

func (interpreter *Interpreter) MustConvertStaticToSemaType(staticType StaticType) sema.Type {
	semaType, err := interpreter.ConvertStaticToSemaType(staticType)
	if err != nil {
		panic(err)
	}
	return semaType
}

func (interpreter *Interpreter) MustConvertStaticAuthorizationToSemaAccess(auth Authorization) sema.Access {
	access, err := ConvertStaticAuthorizationToSemaAccess(interpreter, auth, interpreter.getEntitlement, interpreter.getEntitlementMapType)
	if err != nil {
		panic(err)
	}
	return access
}

func (interpreter *Interpreter) getElaboration(location common.Location) *sema.Elaboration {

	// Ensure the program for this location is loaded,
	// so its checker is available

	inter := interpreter.EnsureLoaded(location)

	subInterpreter := inter.SharedState.allInterpreters[location]
	if subInterpreter == nil || subInterpreter.Program == nil {
		return nil
	}

	return subInterpreter.Program.Elaboration
}

// GetContractComposite gets the composite value of the contract at the address location.
func (interpreter *Interpreter) GetContractComposite(contractLocation common.AddressLocation) (*CompositeValue, error) {
	contractGlobal := interpreter.Globals.Get(contractLocation.Name)
	if contractGlobal == nil {
		return nil, NotDeclaredError{
			ExpectedKind: common.DeclarationKindContract,
			Name:         contractLocation.Name,
		}
	}

	// get contract value
	contractValue, ok := contractGlobal.GetValue().(*CompositeValue)
	if !ok {
		return nil, NotDeclaredError{
			ExpectedKind: common.DeclarationKindContract,
			Name:         contractLocation.Name,
		}
	}

	return contractValue, nil
}

func (interpreter *Interpreter) GetCompositeType(
	location common.Location,
	qualifiedIdentifier string,
	typeID common.TypeID,
) (*sema.CompositeType, error) {
	if location == nil {
		return interpreter.getNativeCompositeType(qualifiedIdentifier)
	}

	return interpreter.getUserCompositeType(location, typeID)
}

func (interpreter *Interpreter) getUserCompositeType(location common.Location, typeID common.TypeID) (*sema.CompositeType, error) {
	elaboration := interpreter.getElaboration(location)
	if elaboration == nil {
		return nil, TypeLoadingError{
			TypeID: typeID,
		}
	}

	ty := elaboration.CompositeType(typeID)
	if ty == nil {
		return nil, TypeLoadingError{
			TypeID: typeID,
		}
	}

	return ty, nil
}

func (interpreter *Interpreter) getNativeCompositeType(qualifiedIdentifier string) (*sema.CompositeType, error) {
	ty := sema.NativeCompositeTypes[qualifiedIdentifier]
	if ty == nil {
		return nil, TypeLoadingError{
			TypeID: common.TypeID(qualifiedIdentifier),
		}
	}

	return ty, nil
}

func (interpreter *Interpreter) getInterfaceType(location common.Location, qualifiedIdentifier string) (*sema.InterfaceType, error) {
	if location == nil {
		return nil, InterfaceMissingLocationError{QualifiedIdentifier: qualifiedIdentifier}
	}

	typeID := location.TypeID(interpreter, qualifiedIdentifier)

	elaboration := interpreter.getElaboration(location)
	if elaboration == nil {
		return nil, TypeLoadingError{
			TypeID: typeID,
		}
	}

	ty := elaboration.InterfaceType(typeID)
	if ty == nil {
		return nil, TypeLoadingError{
			TypeID: typeID,
		}
	}

	return ty, nil
}

func (interpreter *Interpreter) reportLoopIteration(pos ast.HasPosition) {
	config := interpreter.SharedState.Config

	onMeterComputation := config.OnMeterComputation
	if onMeterComputation != nil {
		onMeterComputation(common.ComputationKindLoop, 1)
	}

	onLoopIteration := config.OnLoopIteration
	if onLoopIteration != nil {
		line := pos.StartPosition().Line
		onLoopIteration(interpreter, line)
	}
}

func (interpreter *Interpreter) reportFunctionInvocation() {
	config := interpreter.SharedState.Config

	onMeterComputation := config.OnMeterComputation
	if onMeterComputation != nil {
		onMeterComputation(common.ComputationKindFunctionInvocation, 1)
	}

	onFunctionInvocation := config.OnFunctionInvocation
	if onFunctionInvocation != nil {
		onFunctionInvocation(interpreter)
	}
}

func (interpreter *Interpreter) reportInvokedFunctionReturn() {
	config := interpreter.SharedState.Config

	onInvokedFunctionReturn := config.OnInvokedFunctionReturn
	if onInvokedFunctionReturn == nil {
		return
	}

	onInvokedFunctionReturn(interpreter)
}

func (interpreter *Interpreter) ReportComputation(compKind common.ComputationKind, intensity uint) {
	config := interpreter.SharedState.Config

	onMeterComputation := config.OnMeterComputation
	if onMeterComputation != nil {
		onMeterComputation(compKind, intensity)
	}
}

// getMember gets the member value by the given identifier from the given Value depending on its type.
// May return nil if the member does not exist.
func (interpreter *Interpreter) getMember(self Value, locationRange LocationRange, identifier string) Value {
	var result Value
	// When the accessed value has a type that supports the declaration of members
	// or is a built-in type that has members (`MemberAccessibleValue`),
	// then try to get the member for the given identifier.
	// For example, the built-in type `String` has a member "length",
	// and composite declarations may contain member declarations
	if memberAccessibleValue, ok := self.(MemberAccessibleValue); ok {
		result = memberAccessibleValue.GetMember(interpreter, locationRange, identifier)
	}
	if result == nil {
		switch identifier {
		case sema.IsInstanceFunctionName:
			return interpreter.isInstanceFunction(self)
		case sema.GetTypeFunctionName:
			return interpreter.getTypeFunction(self)
		}
	}

	// NOTE: do not panic if the member is nil. This is a valid state.
	// For example, when a composite field is initialized with a force-assignment, the field's value is read.

	return result
}

func (interpreter *Interpreter) isInstanceFunction(self Value) *HostFunctionValue {
	return NewHostFunctionValue(
		interpreter,
		sema.IsInstanceFunctionType,
		func(invocation Invocation) Value {
			interpreter := invocation.Interpreter

			firstArgument := invocation.Arguments[0]
			typeValue, ok := firstArgument.(TypeValue)

			if !ok {
				panic(errors.NewUnreachableError())
			}

			staticType := typeValue.Type

			// Values are never instances of unknown types
			if staticType == nil {
				return FalseValue
			}

			// NOTE: not invocation.Self, as that is only set for composite values
			selfType := self.StaticType(interpreter)
			return AsBoolValue(
				interpreter.IsSubType(selfType, staticType),
			)
		},
	)
}

func (interpreter *Interpreter) getTypeFunction(self Value) *HostFunctionValue {
	return NewHostFunctionValue(
		interpreter,
		sema.GetTypeFunctionType,
		func(invocation Invocation) Value {
			interpreter := invocation.Interpreter
			staticType := self.StaticType(interpreter)
			return NewTypeValue(interpreter, staticType)
		},
	)
}

func (interpreter *Interpreter) setMember(self Value, locationRange LocationRange, identifier string, value Value) bool {
	return self.(MemberAccessibleValue).SetMember(interpreter, locationRange, identifier, value)
}

func (interpreter *Interpreter) ExpectType(
	value Value,
	expectedType sema.Type,
	locationRange LocationRange,
) {
	valueStaticType := value.StaticType(interpreter)

	if !interpreter.IsSubTypeOfSemaType(valueStaticType, expectedType) {
		valueSemaType := interpreter.MustConvertStaticToSemaType(valueStaticType)

		panic(TypeMismatchError{
			ExpectedType:  expectedType,
			ActualType:    valueSemaType,
			LocationRange: locationRange,
		})
	}
}

func (interpreter *Interpreter) checkContainerMutation(
	elementType StaticType,
	element Value,
	locationRange LocationRange,
) {
	if !interpreter.IsSubType(element.StaticType(interpreter), elementType) {
		panic(ContainerMutationError{
			ExpectedType:  interpreter.MustConvertStaticToSemaType(elementType),
			ActualType:    interpreter.MustSemaTypeOfValue(element),
			LocationRange: locationRange,
		})
	}
}

func (interpreter *Interpreter) checkReferencedResourceNotDestroyed(value Value, locationRange LocationRange) {
	resourceKindedValue, ok := value.(ResourceKindedValue)
	if !ok || !resourceKindedValue.IsDestroyed() {
		return
	}

	panic(DestroyedResourceError{
		LocationRange: locationRange,
	})
}

func (interpreter *Interpreter) checkReferencedResourceNotMovedOrDestroyed(
	referencedValue Value,
	locationRange LocationRange,
) {
	resourceKindedValue, ok := referencedValue.(ReferenceTrackedResourceKindedValue)
	if !ok {
		return
	}

	if resourceKindedValue.IsDestroyed() {
		panic(DestroyedResourceError{
			LocationRange: locationRange,
		})
	}

	if resourceKindedValue.IsStaleResource(interpreter) {
		panic(InvalidatedResourceReferenceError{
			LocationRange: locationRange,
		})
	}
}

func (interpreter *Interpreter) RemoveReferencedSlab(storable atree.Storable) {
	storageIDStorable, ok := storable.(atree.StorageIDStorable)
	if !ok {
		return
	}

	config := interpreter.SharedState.Config

	storageID := atree.StorageID(storageIDStorable)
	err := config.Storage.Remove(storageID)
	if err != nil {
		panic(errors.NewExternalError(err))
	}
}

func (interpreter *Interpreter) maybeValidateAtreeValue(v atree.Value) {
	config := interpreter.SharedState.Config

	if config.AtreeValueValidationEnabled {
		interpreter.ValidateAtreeValue(v)
	}

	if config.AtreeStorageValidationEnabled {
		err := config.Storage.CheckHealth()
		if err != nil {
			panic(errors.NewExternalError(err))
		}
	}
}

func (interpreter *Interpreter) ValidateAtreeValue(value atree.Value) {
	tic := func(info atree.TypeInfo, other atree.TypeInfo) bool {
		switch info := info.(type) {
		case ConstantSizedStaticType:
			return info.Equal(other.(StaticType))
		case VariableSizedStaticType:
			return info.Equal(other.(StaticType))
		case DictionaryStaticType:
			return info.Equal(other.(StaticType))
		case compositeTypeInfo:
			return info.Equal(other)
		case EmptyTypeInfo:
			_, ok := other.(EmptyTypeInfo)
			return ok
		}
		panic(errors.NewUnreachableError())
	}

	defaultHIP := newHashInputProvider(interpreter, EmptyLocationRange)

	hip := func(value atree.Value, buffer []byte) ([]byte, error) {
		if _, ok := value.(StringAtreeValue); ok {
			return StringAtreeHashInput(value, buffer)
		}

		return defaultHIP(value, buffer)
	}

	config := interpreter.SharedState.Config
	storage := config.Storage

	compare := func(storable, otherStorable atree.Storable) bool {
		value, err := storable.StoredValue(storage)
		if err != nil {
			panic(err)
		}

		if _, ok := value.(StringAtreeValue); ok {
			equal, err := StringAtreeComparator(
				storage,
				value,
				otherStorable,
			)
			if err != nil {
				panic(err)
			}

			return equal
		}

		if equatableValue, ok := value.(EquatableValue); ok {
			otherValue := StoredValue(interpreter, otherStorable, storage)
			return equatableValue.Equal(interpreter, EmptyLocationRange, otherValue)
		}

		// Not all values are comparable, assume valid for now
		return true
	}

	switch value := value.(type) {
	case *atree.Array:
		err := atree.ValidArray(value, value.Type(), tic, hip)
		if err != nil {
			panic(errors.NewExternalError(err))
		}

		err = atree.ValidArraySerialization(
			value,
			CBORDecMode,
			CBOREncMode,
			interpreter.DecodeStorable,
			interpreter.DecodeTypeInfo,
			compare,
		)
		if err != nil {
			var nonStorableValueErr NonStorableValueError
			var nonStorableStaticTypeErr NonStorableStaticTypeError

			if !(goErrors.As(err, &nonStorableValueErr) ||
				goErrors.As(err, &nonStorableStaticTypeErr)) {

				atree.PrintArray(value)
				panic(errors.NewExternalError(err))
			}
		}

	case *atree.OrderedMap:
		err := atree.ValidMap(value, value.Type(), tic, hip)
		if err != nil {
			panic(errors.NewExternalError(err))
		}

		err = atree.ValidMapSerialization(
			value,
			CBORDecMode,
			CBOREncMode,
			interpreter.DecodeStorable,
			interpreter.DecodeTypeInfo,
			compare,
		)
		if err != nil {
			var nonStorableValueErr NonStorableValueError
			var nonStorableStaticTypeErr NonStorableStaticTypeError

			if !(goErrors.As(err, &nonStorableValueErr) ||
				goErrors.As(err, &nonStorableStaticTypeErr)) {

				atree.PrintMap(value)
				panic(errors.NewExternalError(err))
			}
		}
	}
}

func (interpreter *Interpreter) maybeTrackReferencedResourceKindedValue(value Value) {
	if value, ok := value.(ReferenceTrackedResourceKindedValue); ok {
		interpreter.trackReferencedResourceKindedValue(value.StorageID(), value)
	}
}

func (interpreter *Interpreter) trackReferencedResourceKindedValue(
	id atree.StorageID,
	value ReferenceTrackedResourceKindedValue,
) {
	values := interpreter.SharedState.referencedResourceKindedValues[id]
	if values == nil {
		values = map[ReferenceTrackedResourceKindedValue]struct{}{}
		interpreter.SharedState.referencedResourceKindedValues[id] = values
	}
	values[value] = struct{}{}
}

func (interpreter *Interpreter) updateReferencedResource(
	currentStorageID atree.StorageID,
	newStorageID atree.StorageID,
	updateFunc func(value ReferenceTrackedResourceKindedValue),
) {
	values := interpreter.SharedState.referencedResourceKindedValues[currentStorageID]
	if values == nil {
		return
	}
	for value := range values { //nolint:maprange
		updateFunc(value)
	}

	// If the move is to a new location, then the resources are already cleared via the update function above.
	// So no need to track those stale resources anymore.
	if newStorageID != currentStorageID {
		interpreter.SharedState.referencedResourceKindedValues[newStorageID] = values
		interpreter.SharedState.referencedResourceKindedValues[currentStorageID] = nil
	}
}

// startResourceTracking starts tracking the life-span of a resource.
// A resource can only be associated with one variable at most, at a given time.
func (interpreter *Interpreter) startResourceTracking(
	value Value,
	variable *Variable,
	identifier string,
	hasPosition ast.HasPosition,
) {

	config := interpreter.SharedState.Config

	if !config.InvalidatedResourceValidationEnabled ||
		identifier == sema.SelfIdentifier {
		return
	}

	resourceKindedValue := interpreter.resourceForValidation(value)
	if resourceKindedValue == nil {
		return
	}

	// A resource value can be associated with only one variable at a time.
	// If the resource already has a variable-association, that means there is a
	// resource variable that has not been invalidated properly.
	// This should not be allowed, and must have been caught by the checker ideally.
	if _, exists := interpreter.SharedState.resourceVariables[resourceKindedValue]; exists {
		panic(InvalidatedResourceError{
			LocationRange: LocationRange{
				Location:    interpreter.Location,
				HasPosition: hasPosition,
			},
		})
	}

	interpreter.SharedState.resourceVariables[resourceKindedValue] = variable
}

// checkInvalidatedResourceUse checks whether a resource variable is used after invalidation.
func (interpreter *Interpreter) checkInvalidatedResourceUse(
	value Value,
	variable *Variable,
	identifier string,
	hasPosition ast.HasPosition,
) {
	config := interpreter.SharedState.Config

	if !config.InvalidatedResourceValidationEnabled ||
		identifier == sema.SelfIdentifier {
		return
	}

	resourceKindedValue := interpreter.resourceForValidation(value)
	if resourceKindedValue == nil {
		return
	}

	// A resource value can be associated with only one variable at a time.
	// If the resource already has a variable-association other than the current variable,
	// that means two variables are referring to the same resource at the same time.
	// This should not be allowed, and must have been caught by the checker ideally.
	//
	// Note: if the `resourceVariables` doesn't have a mapping, that implies an invalidated resource.
	if existingVar, exists := interpreter.SharedState.resourceVariables[resourceKindedValue]; !exists || existingVar != variable {
		panic(InvalidatedResourceError{
			LocationRange: LocationRange{
				Location:    interpreter.Location,
				HasPosition: hasPosition,
			},
		})
	}
}

func (interpreter *Interpreter) resourceForValidation(value Value) ResourceKindedValue {
	switch typedValue := value.(type) {
	case *SomeValue:
		// Optional value's inner value could be nil, if it was a resource
		// and has been invalidated.
		if typedValue.value == nil || value.IsResourceKinded(interpreter) {
			return typedValue
		}
	case ResourceKindedValue:
		if value.IsResourceKinded(interpreter) {
			return typedValue
		}
	}

	return nil
}

func (interpreter *Interpreter) invalidateResource(value Value) {
	config := interpreter.SharedState.Config

	if !config.InvalidatedResourceValidationEnabled {
		return
	}

	if value == nil || !value.IsResourceKinded(interpreter) {
		return
	}

	resourceKindedValue, ok := value.(ResourceKindedValue)
	if !ok {
		panic(errors.NewUnreachableError())
	}

	// Remove the resource-to-variable mapping.
	delete(interpreter.SharedState.resourceVariables, resourceKindedValue)
}

// MeterMemory delegates the memory usage to the interpreter's memory gauge, if any.
func (interpreter *Interpreter) MeterMemory(usage common.MemoryUsage) error {
	config := interpreter.SharedState.Config
	common.UseMemory(config.MemoryGauge, usage)
	return nil
}

func (interpreter *Interpreter) DecodeStorable(
	decoder *cbor.StreamDecoder,
	storageID atree.StorageID,
) (
	atree.Storable,
	error,
) {
	return DecodeStorable(decoder, storageID, interpreter)
}

func (interpreter *Interpreter) DecodeTypeInfo(decoder *cbor.StreamDecoder) (atree.TypeInfo, error) {
	return DecodeTypeInfo(decoder, interpreter)
}

func (interpreter *Interpreter) Storage() Storage {
	return interpreter.SharedState.Config.Storage
}

// ConfigureAccountLinkingAllowed configures if execution is allowed to use account linking,
// depending on the occurrence of the pragma declaration #allowAccountLinking.
//
// The pragma declaration must appear as a top-level declaration (i.e. not nested in the program),
// and must appear before all other declarations (i.e. at the top of the program).
//
// This requirement is also checked statically.
//
// This is a temporary feature, which is planned to get replaced by capability controllers,
// and a new Account type with entitlements.
func (interpreter *Interpreter) ConfigureAccountLinkingAllowed() {
	config := interpreter.SharedState.Config

	config.AccountLinkingAllowed = false

	declarations := interpreter.Program.Program.Declarations()
	if len(declarations) < 1 {
		return
	}

	pragmaDeclaration, isPragma := declarations[0].(*ast.PragmaDeclaration)
	if !isPragma || !sema.IsAllowAccountLinkingPragma(pragmaDeclaration) {
		return
	}

	config.AccountLinkingAllowed = true
}<|MERGE_RESOLUTION|>--- conflicted
+++ resolved
@@ -751,17 +751,7 @@
 	// If there is a return type, declare the constant `result`.
 
 	if returnType != sema.VoidType {
-<<<<<<< HEAD
-		var resultValue Value
-		if returnType.IsResourceType() {
-			// ENTITLEMENTS TODO: the result value should be fully qualified to the return type, since it is created from an existing resource in scope
-			resultValue = NewEphemeralReferenceValue(interpreter, UnauthorizedAccess, returnValue, returnType)
-		} else {
-			resultValue = returnValue
-		}
-=======
 		resultValue := interpreter.resultValue(returnValue, returnType)
->>>>>>> a46a75f1
 		interpreter.declareVariable(
 			sema.ResultIdentifier,
 			resultValue,
@@ -790,9 +780,10 @@
 		switch returnValue := returnValue.(type) {
 		// If this value is an optional value (T?), then transform it into an optional reference (&T)?.
 		case *SomeValue:
+			// ENTITLEMENTS TODO: the result value should be fully qualified to the return type, since it is created from an existing resource in scope
 			innerValue := NewEphemeralReferenceValue(
 				interpreter,
-				false,
+				UnauthorizedAccess,
 				returnValue.value,
 				optionalType.Type,
 			)
@@ -805,7 +796,8 @@
 	}
 
 	interpreter.maybeTrackReferencedResourceKindedValue(returnValue)
-	return NewEphemeralReferenceValue(interpreter, false, returnValue, returnType)
+	// ENTITLEMENTS TODO: the result value should be fully qualified to the return type, since it is created from an existing resource in scope
+	return NewEphemeralReferenceValue(interpreter, UnauthorizedAccess, returnValue, returnType)
 }
 
 func (interpreter *Interpreter) visitConditions(conditions []*ast.Condition) {
