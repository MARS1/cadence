/*
 * Cadence - The resource-oriented smart contract programming language
 *
 * Copyright Dapper Labs, Inc.
 *
 * Licensed under the Apache License, Version 2.0 (the "License");
 * you may not use this file except in compliance with the License.
 * You may obtain a copy of the License at
 *
 *   http://www.apache.org/licenses/LICENSE-2.0
 *
 * Unless required by applicable law or agreed to in writing, software
 * distributed under the License is distributed on an "AS IS" BASIS,
 * WITHOUT WARRANTIES OR CONDITIONS OF ANY KIND, either express or implied.
 * See the License for the specific language governing permissions and
 * limitations under the License.
 */

package interpreter

import (
	"math/big"
	"time"

	"github.com/onflow/atree"

	"github.com/onflow/cadence/fixedpoint"
	"github.com/onflow/cadence/runtime/ast"
	"github.com/onflow/cadence/runtime/common"
	"github.com/onflow/cadence/runtime/errors"
	"github.com/onflow/cadence/runtime/sema"
)

// assignmentGetterSetter returns a getter/setter function pair
// for the target expression
func (interpreter *Interpreter) assignmentGetterSetter(expression ast.Expression) getterSetter {
	switch expression := expression.(type) {
	case *ast.IdentifierExpression:
		return interpreter.identifierExpressionGetterSetter(expression)

	case *ast.IndexExpression:
		if attachmentType, ok := interpreter.Program.Elaboration.AttachmentAccessTypes(expression); ok {
			return interpreter.typeIndexExpressionGetterSetter(expression, attachmentType)
		}
		return interpreter.valueIndexExpressionGetterSetter(expression)

	case *ast.MemberExpression:
		return interpreter.memberExpressionGetterSetter(expression)

	default:
		return getterSetter{
			get: func(_ bool) Value {
				return interpreter.evalExpression(expression)
			},
			set: func(_ Value) {
				panic(errors.NewUnreachableError())
			},
		}
	}
}

// identifierExpressionGetterSetter returns a getter/setter function pair
// for the target identifier expression
func (interpreter *Interpreter) identifierExpressionGetterSetter(identifierExpression *ast.IdentifierExpression) getterSetter {
	identifier := identifierExpression.Identifier.Identifier
	variable := interpreter.FindVariable(identifier)

	return getterSetter{
		get: func(_ bool) Value {
			value := variable.GetValue()
			interpreter.checkInvalidatedResourceUse(value, variable, identifier, identifierExpression)
			return value
		},
		set: func(value Value) {
			interpreter.startResourceTracking(value, variable, identifier, identifierExpression)
			variable.SetValue(value)
		},
	}
}

func (interpreter *Interpreter) typeIndexExpressionGetterSetter(
	indexExpression *ast.IndexExpression,
	attachmentType sema.Type,
) getterSetter {
	target, ok := interpreter.evalExpression(indexExpression.TargetExpression).(TypeIndexableValue)
	if !ok {
		panic(errors.NewUnreachableError())
	}

	locationRange := LocationRange{
		Location:    interpreter.Location,
		HasPosition: indexExpression,
	}

	return getterSetter{
		target: target,
		get: func(_ bool) Value {
			return target.GetTypeKey(interpreter, locationRange, attachmentType)
		},
		set: func(_ Value) {
			// writing to composites with indexing syntax is not supported
			panic(errors.NewUnreachableError())
		},
	}
}

// valueIndexExpressionGetterSetter returns a getter/setter function pair
// for the target index expression
func (interpreter *Interpreter) valueIndexExpressionGetterSetter(indexExpression *ast.IndexExpression) getterSetter {
	target, ok := interpreter.evalExpression(indexExpression.TargetExpression).(ValueIndexableValue)
	if !ok {
		panic(errors.NewUnreachableError())
	}

	locationRange := LocationRange{
		Location:    interpreter.Location,
		HasPosition: indexExpression,
	}

	// Evaluate, transfer, and convert the indexing value,
	// as it is essentially an "argument" of the get/set operation

	elaboration := interpreter.Program.Elaboration

	indexExpressionTypes := elaboration.IndexExpressionTypes(indexExpression)
	indexedType := indexExpressionTypes.IndexedType
	indexingType := indexExpressionTypes.IndexingType

	transferredIndexingValue := interpreter.transferAndConvert(
		interpreter.evalExpression(indexExpression.IndexingExpression),
		indexingType,
		indexedType.IndexingType(),
		LocationRange{
			Location:    interpreter.Location,
			HasPosition: indexExpression.IndexingExpression,
		},
	)

	// Normally, moves of nested resources (e.g `let r <- rs[0]`) are statically rejected.
	//
	// However, there are cases in which we do allow moves of nested resources:
	//
	// - In a swap statement (e.g. `rs[0] <-> rs[1]`)
	// - In a variable declaration with two values/assignments (e.g. `let r <- rs["foo"] <- nil`)
	//
	// In both cases we know that a move of the nested resource is immediately followed by a replacement.
	// This notion of an expression that moves a nested resource is tracked in the elaboration.
	//
	// When indexing is a move of a nested resource, we need to remove the key/value from the container.
	// However, for some containers, like arrays, the removal influences other values in the container.
	// In case of an array, the removal of an element shifts all following elements.
	//
	// A removal alone would thus result in subsequent code being executed incorrectly.
	// For example, in the case where a swap operation through indexing is performed on the same array,
	// e.g. `rs[0] <-> rs[1]`, once the first removal was performed, the second operates on a modified container.
	//
	// Prevent this problem by temporarily writing a placeholder value after the removal.
	// Only perform the replacement with a placeholder in the case of a nested resource move.
	// We know that in that case the get operation will be followed by a set operation,
	// which will replace the temporary placeholder.

	isNestedResourceMove := elaboration.IsNestedResourceMoveExpression(indexExpression)

	var get func(allowMissing bool) Value

	if isNestedResourceMove {
		get = func(_ bool) Value {
			value := target.RemoveKey(interpreter, locationRange, transferredIndexingValue)
			target.InsertKey(interpreter, locationRange, transferredIndexingValue, placeholder)
			return value
		}
	} else {
		get = func(_ bool) Value {
			value := target.GetKey(interpreter, locationRange, transferredIndexingValue)

			// If the indexing value is a reference, then return a reference for the resulting value.
			return interpreter.maybeGetReference(indexExpression, value)
		}
	}

	return getterSetter{
		target: target,
		get:    get,
		set: func(value Value) {
			target.SetKey(interpreter, locationRange, transferredIndexingValue, value)
		},
	}
}

// memberExpressionGetterSetter returns a getter/setter function pair
// for the target member expression
func (interpreter *Interpreter) memberExpressionGetterSetter(memberExpression *ast.MemberExpression) getterSetter {
	target := interpreter.evalExpression(memberExpression.Expression)
	identifier := memberExpression.Identifier.Identifier
	locationRange := LocationRange{
		Location:    interpreter.Location,
		HasPosition: memberExpression,
	}

	isNestedResourceMove := interpreter.Program.Elaboration.IsNestedResourceMoveExpression(memberExpression)

	memberAccessInfo, ok := interpreter.Program.Elaboration.MemberExpressionMemberAccessInfo(memberExpression)
	if !ok {
		panic(errors.NewUnreachableError())
	}

	return getterSetter{
		target: target,
		get: func(allowMissing bool) Value {

			interpreter.checkMemberAccess(memberExpression, target, locationRange)

			isOptional := memberExpression.Optional

			if isOptional {
				switch typedTarget := target.(type) {
				case NilValue:
					return typedTarget

				case *SomeValue:
					target = typedTarget.InnerValue(interpreter, locationRange)

				default:
					panic(errors.NewUnreachableError())
				}
			}

			var resultValue Value
			if isNestedResourceMove {
				resultValue = target.(MemberAccessibleValue).RemoveMember(interpreter, locationRange, identifier)
			} else {
				resultValue = interpreter.getMemberWithAuthMapping(target, locationRange, identifier, memberAccessInfo)
			}

			if resultValue == nil && !allowMissing {
				panic(UseBeforeInitializationError{
					Name:          identifier,
					LocationRange: locationRange,
				})
			}

			// If the member access is optional chaining, only wrap the result value
			// in an optional, if it is not already an optional value

			if isOptional {
				if _, ok := resultValue.(OptionalValue); !ok {
					resultValue = NewSomeValueNonCopying(interpreter, resultValue)
				}
			}

			// Return a reference, if the member is accessed via a reference.
			// This is pre-computed at the checker.
			if memberAccessInfo.ReturnReference {
				// Get a reference to the value
				resultValue = interpreter.getReferenceValue(resultValue, memberAccessInfo.ResultingType, locationRange)
			}

			return resultValue
		},
		set: func(value Value) {
			interpreter.checkMemberAccess(memberExpression, target, locationRange)

			interpreter.setMember(target, locationRange, identifier, value)
		},
	}
}

// getReferenceValue Returns a reference to a given value.
// Reference to an optional should return an optional reference.
// This has to be done recursively for nested optionals.
// e.g.1: Given type T, this method returns &T.
// e.g.2: Given T?, this returns (&T)?
func (interpreter *Interpreter) getReferenceValue(value Value, resultType sema.Type, locationRange LocationRange) Value {
	switch value := value.(type) {
	case NilValue, ReferenceValue:
		// Reference to a nil, should return a nil.
		// If the value is already a reference then return the same reference.
		return value
	case *SomeValue:
		innerValue := interpreter.getReferenceValue(value.value, resultType, locationRange)
		return NewSomeValueNonCopying(interpreter, innerValue)
	}

	// `resultType` is always an [optional] reference.
	// This is guaranteed by the checker.
	referenceType, ok := sema.UnwrapOptionalType(resultType).(*sema.ReferenceType)
	if !ok {
		panic(errors.NewUnreachableError())
	}

	auth := interpreter.getEffectiveAuthorization(referenceType)

	return NewEphemeralReferenceValue(interpreter, auth, value, referenceType.Type, locationRange)
}

func (interpreter *Interpreter) getEffectiveAuthorization(referenceType *sema.ReferenceType) Authorization {
	_, isMapped := referenceType.Authorization.(*sema.EntitlementMapAccess)

	if isMapped && interpreter.SharedState.currentEntitlementMappedValue != nil {
		return interpreter.SharedState.currentEntitlementMappedValue
	}

	return ConvertSemaAccessToStaticAuthorization(interpreter, referenceType.Authorization)
}

func (interpreter *Interpreter) checkMemberAccess(
	memberExpression *ast.MemberExpression,
	target Value,
	locationRange LocationRange,
) {
	memberInfo, _ := interpreter.Program.Elaboration.MemberExpressionMemberAccessInfo(memberExpression)
	expectedType := memberInfo.AccessedType

	switch expectedType := expectedType.(type) {
	case *sema.TransactionType:
		// TODO: maybe also check transactions.
		//   they are composites with a type ID which has an empty qualified ID, i.e. no type is available

		return

	case *sema.CompositeType:
		// TODO: also check built-in values.
		//   blocked by standard library values (RLP, BLS, etc.),
		//   which are implemented as contracts, but currently do not have their type registered

		if expectedType.Location == nil {
			return
		}
	}

	if _, ok := target.(*StorageReferenceValue); ok {
		// NOTE: Storage reference value accesses are already checked in  StorageReferenceValue.dereference
		return
	}

	targetStaticType := target.StaticType(interpreter)

	if !interpreter.IsSubTypeOfSemaType(targetStaticType, expectedType) {
		targetSemaType := interpreter.MustConvertStaticToSemaType(targetStaticType)

		panic(MemberAccessTypeError{
			ExpectedType:  expectedType,
			ActualType:    targetSemaType,
			LocationRange: locationRange,
		})
	}
}

func (interpreter *Interpreter) VisitIdentifierExpression(expression *ast.IdentifierExpression) Value {
	name := expression.Identifier.Identifier
	variable := interpreter.FindVariable(name)
	value := variable.GetValue()

	interpreter.checkInvalidatedResourceUse(value, variable, name, expression)

	return value
}

func (interpreter *Interpreter) evalExpression(expression ast.Expression) Value {
	result := ast.AcceptExpression[Value](expression, interpreter)

	resourceKindedValue, ok := result.(ResourceKindedValue)
	if ok && resourceKindedValue.isInvalidatedResource(interpreter) {
		panic(InvalidatedResourceError{
			LocationRange: LocationRange{
				Location:    interpreter.Location,
				HasPosition: expression,
			},
		})
	}

	return result
}

func (interpreter *Interpreter) VisitBinaryExpression(expression *ast.BinaryExpression) Value {

	leftValue := interpreter.evalExpression(expression.Left)

	// We make this a thunk so that we can skip computing it for certain short-circuiting operations
	rightValue := func() Value {
		return interpreter.evalExpression(expression.Right)
	}

	locationRange := LocationRange{
		Location:    interpreter.Location,
		HasPosition: expression,
	}

	error := func(right Value) {
		panic(InvalidOperandsError{
			Operation:     expression.Operation,
			LeftType:      leftValue.StaticType(interpreter),
			RightType:     right.StaticType(interpreter),
			LocationRange: locationRange,
		})
	}

	switch expression.Operation {
	case ast.OperationPlus:
		left, leftOk := leftValue.(NumberValue)
		right, rightOk := rightValue().(NumberValue)
		if !leftOk || !rightOk {
			error(right)
		}
		return left.Plus(interpreter, right, locationRange)

	case ast.OperationMinus:
		left, leftOk := leftValue.(NumberValue)
		right, rightOk := rightValue().(NumberValue)
		if !leftOk || !rightOk {
			error(right)
		}
		return left.Minus(interpreter, right, locationRange)

	case ast.OperationMod:
		left, leftOk := leftValue.(NumberValue)
		right, rightOk := rightValue().(NumberValue)
		if !leftOk || !rightOk {
			error(right)
		}
		return left.Mod(interpreter, right, locationRange)

	case ast.OperationMul:
		left, leftOk := leftValue.(NumberValue)
		right, rightOk := rightValue().(NumberValue)
		if !leftOk || !rightOk {
			error(right)
		}
		return left.Mul(interpreter, right, locationRange)

	case ast.OperationDiv:
		left, leftOk := leftValue.(NumberValue)
		right, rightOk := rightValue().(NumberValue)
		if !leftOk || !rightOk {
			error(right)
		}
		return left.Div(interpreter, right, locationRange)

	case ast.OperationBitwiseOr:
		left, leftOk := leftValue.(IntegerValue)
		right, rightOk := rightValue().(IntegerValue)
		if !leftOk || !rightOk {
			error(right)
		}
		return left.BitwiseOr(interpreter, right, locationRange)

	case ast.OperationBitwiseXor:
		left, leftOk := leftValue.(IntegerValue)
		right, rightOk := rightValue().(IntegerValue)
		if !leftOk || !rightOk {
			error(right)
		}
		return left.BitwiseXor(interpreter, right, locationRange)

	case ast.OperationBitwiseAnd:
		left, leftOk := leftValue.(IntegerValue)
		right, rightOk := rightValue().(IntegerValue)
		if !leftOk || !rightOk {
			error(right)
		}
		return left.BitwiseAnd(interpreter, right, locationRange)

	case ast.OperationBitwiseLeftShift:
		left, leftOk := leftValue.(IntegerValue)
		right, rightOk := rightValue().(IntegerValue)
		if !leftOk || !rightOk {
			error(right)
		}
		return left.BitwiseLeftShift(interpreter, right, locationRange)

	case ast.OperationBitwiseRightShift:
		left, leftOk := leftValue.(IntegerValue)
		right, rightOk := rightValue().(IntegerValue)
		if !leftOk || !rightOk {
			error(right)
		}
		return left.BitwiseRightShift(interpreter, right, locationRange)

	case ast.OperationLess,
		ast.OperationLessEqual,
		ast.OperationGreater,
		ast.OperationGreaterEqual:
		return interpreter.testComparison(leftValue, rightValue(), expression)

	case ast.OperationEqual:
		return interpreter.testEqual(leftValue, rightValue(), expression)

	case ast.OperationNotEqual:
		return !interpreter.testEqual(leftValue, rightValue(), expression)

	case ast.OperationOr:
		// interpret the left-hand side
		left, leftOk := leftValue.(BoolValue)
		if !leftOk {
			// ok to evaluate the right value here because we will abort afterwards
			error(rightValue())
		}
		// only interpret right-hand side if left-hand side is false
		if left {
			return left
		}

		// after interpreting the left-hand side,
		// interpret the right-hand side
		right, rightOk := rightValue().(BoolValue)
		if !rightOk {
			error(right)
		}
		return right

	case ast.OperationAnd:
		// interpret the left-hand side
		left, leftOk := leftValue.(BoolValue)
		if !leftOk {
			// ok to evaluate the right value here because we will abort afterwards
			error(rightValue())
		}
		// only interpret right-hand side if left-hand side is true
		if !left {
			return left
		}

		// after interpreting the left-hand side,
		// interpret the right-hand side
		right, rightOk := rightValue().(BoolValue)
		if !rightOk {
			error(right)
		}
		return right

	case ast.OperationNilCoalesce:
		locationRange := LocationRange{
			Location:    interpreter.Location,
			HasPosition: expression,
		}

		// only evaluate right-hand side if left-hand side is nil
		if some, ok := leftValue.(*SomeValue); ok {
			return some.InnerValue(interpreter, locationRange)
		}

		value := rightValue()

		binaryExpressionTypes := interpreter.Program.Elaboration.BinaryExpressionTypes(expression)
		rightType := binaryExpressionTypes.RightType
		resultType := binaryExpressionTypes.ResultType

		// NOTE: important to convert both any and optional
		return interpreter.ConvertAndBox(locationRange, value, rightType, resultType)
	}

	panic(&unsupportedOperation{
		kind:      common.OperationKindBinary,
		operation: expression.Operation,
		Range:     ast.NewUnmeteredRangeFromPositioned(expression),
	})
}

func (interpreter *Interpreter) testEqual(left, right Value, expression *ast.BinaryExpression) BoolValue {
	left = interpreter.Unbox(
		LocationRange{
			Location:    interpreter.Location,
			HasPosition: expression.Left,
		},
		left,
	)

	right = interpreter.Unbox(
		LocationRange{
			Location:    interpreter.Location,
			HasPosition: expression.Right,
		},
		right,
	)

	leftEquatable, ok := left.(EquatableValue)
	if !ok {
		return FalseValue
	}

	return AsBoolValue(
		leftEquatable.Equal(
			interpreter,
			LocationRange{
				Location:    interpreter.Location,
				HasPosition: expression,
			},
			right,
		),
	)
}

func (interpreter *Interpreter) testComparison(left, right Value, expression *ast.BinaryExpression) BoolValue {
	locationRange := LocationRange{
		Location:    interpreter.Location,
		HasPosition: expression,
	}

	leftComparable, leftOk := left.(ComparableValue)
	rightComparable, rightOk := right.(ComparableValue)

	if !leftOk || !rightOk {
		panic(InvalidOperandsError{
			Operation:     expression.Operation,
			LeftType:      left.StaticType(interpreter),
			RightType:     right.StaticType(interpreter),
			LocationRange: locationRange,
		})
	}

	switch expression.Operation {
	case ast.OperationLess:
		return leftComparable.Less(
			interpreter,
			rightComparable,
			locationRange,
		)

	case ast.OperationLessEqual:
		return leftComparable.LessEqual(
			interpreter,
			rightComparable,
			locationRange,
		)

	case ast.OperationGreater:
		return leftComparable.Greater(
			interpreter,
			rightComparable,
			locationRange,
		)

	case ast.OperationGreaterEqual:
		return leftComparable.GreaterEqual(
			interpreter,
			rightComparable,
			locationRange,
		)

	default:
		panic(&unsupportedOperation{
			kind:      common.OperationKindBinary,
			operation: expression.Operation,
			Range:     ast.NewUnmeteredRangeFromPositioned(expression),
		})
	}
}

func (interpreter *Interpreter) VisitUnaryExpression(expression *ast.UnaryExpression) Value {
	value := interpreter.evalExpression(expression.Expression)

	switch expression.Operation {
	case ast.OperationNegate:
		boolValue, ok := value.(BoolValue)
		if !ok {
			panic(errors.NewUnreachableError())
		}
		return boolValue.Negate(interpreter)

	case ast.OperationMinus:
		integerValue, ok := value.(NumberValue)
		if !ok {
			panic(errors.NewUnreachableError())
		}
		return integerValue.Negate(interpreter, LocationRange{
			Location:    interpreter.Location,
			HasPosition: expression,
		})

	case ast.OperationMove:
		interpreter.invalidateResource(value)
		return value
	}

	panic(&unsupportedOperation{
		kind:      common.OperationKindUnary,
		operation: expression.Operation,
		Range:     ast.NewUnmeteredRangeFromPositioned(expression),
	})
}

func (interpreter *Interpreter) VisitVoidExpression(_ *ast.VoidExpression) Value {
	return Void
}

func (interpreter *Interpreter) VisitBoolExpression(expression *ast.BoolExpression) Value {
	return AsBoolValue(expression.Value)
}

func (interpreter *Interpreter) VisitNilExpression(_ *ast.NilExpression) Value {
	return Nil
}

func (interpreter *Interpreter) VisitIntegerExpression(expression *ast.IntegerExpression) Value {
	typ := interpreter.Program.Elaboration.IntegerExpressionType(expression)

	value := expression.Value

	if _, ok := typ.(*sema.AddressType); ok {
		return NewAddressValueFromBytes(interpreter, value.Bytes)
	}

	// The ranges are checked at the checker level.
	// Hence, it is safe to create the value without validation.
	return interpreter.NewIntegerValueFromBigInt(value, typ)

}

// NewIntegerValueFromBigInt creates a Cadence interpreter value of a given subtype.
// This method assumes the range validations are done prior to calling this method. (i.e: at semantic level)
func (interpreter *Interpreter) NewIntegerValueFromBigInt(value *big.Int, integerSubType sema.Type) Value {
	config := interpreter.SharedState.Config
	memoryGauge := config.MemoryGauge

	// NOTE: cases meter manually and call the unmetered constructors to avoid allocating closures

	switch integerSubType {
	case sema.IntType, sema.IntegerType, sema.SignedIntegerType:
		// BigInt value is already metered at parser.
		return NewUnmeteredIntValueFromBigInt(value)
	case sema.UIntType:
		// BigInt value is already metered at parser.
		return NewUnmeteredUIntValueFromBigInt(value)

	// Int*
	case sema.Int8Type:
		common.UseMemory(memoryGauge, Int8MemoryUsage)
		return NewUnmeteredInt8Value(int8(value.Int64()))
	case sema.Int16Type:
		common.UseMemory(memoryGauge, Int16MemoryUsage)
		return NewUnmeteredInt16Value(int16(value.Int64()))
	case sema.Int32Type:
		common.UseMemory(memoryGauge, Int32MemoryUsage)
		return NewUnmeteredInt32Value(int32(value.Int64()))
	case sema.Int64Type:
		common.UseMemory(memoryGauge, Int64MemoryUsage)
		return NewUnmeteredInt64Value(value.Int64())
	case sema.Int128Type:
		// BigInt value is already metered at parser.
		return NewUnmeteredInt128ValueFromBigInt(value)
	case sema.Int256Type:
		// BigInt value is already metered at parser.
		return NewUnmeteredInt256ValueFromBigInt(value)

	// UInt*
	case sema.UInt8Type:
		common.UseMemory(memoryGauge, UInt8MemoryUsage)
		return NewUnmeteredUInt8Value(uint8(value.Uint64()))
	case sema.UInt16Type:
		common.UseMemory(memoryGauge, UInt16MemoryUsage)
		return NewUnmeteredUInt16Value(uint16(value.Uint64()))
	case sema.UInt32Type:
		common.UseMemory(memoryGauge, UInt32MemoryUsage)
		return NewUnmeteredUInt32Value(uint32(value.Uint64()))
	case sema.UInt64Type:
		common.UseMemory(memoryGauge, UInt64MemoryUsage)
		return NewUnmeteredUInt64Value(value.Uint64())
	case sema.UInt128Type:
		// BigInt value is already metered at parser.
		return NewUnmeteredUInt128ValueFromBigInt(value)
	case sema.UInt256Type:
		// BigInt value is already metered at parser.
		return NewUnmeteredUInt256ValueFromBigInt(value)

	// Word*
	case sema.Word8Type:
		common.UseMemory(memoryGauge, word8MemoryUsage)
		return NewUnmeteredWord8Value(uint8(value.Int64()))
	case sema.Word16Type:
		common.UseMemory(memoryGauge, word16MemoryUsage)
		return NewUnmeteredWord16Value(uint16(value.Int64()))
	case sema.Word32Type:
		common.UseMemory(memoryGauge, word32MemoryUsage)
		return NewUnmeteredWord32Value(uint32(value.Int64()))
	case sema.Word64Type:
		common.UseMemory(memoryGauge, word64MemoryUsage)
		return NewUnmeteredWord64Value(uint64(value.Int64()))
	case sema.Word128Type:
		// BigInt value is already metered at parser.
		return NewUnmeteredWord128ValueFromBigInt(value)
	case sema.Word256Type:
		// BigInt value is already metered at parser.
		return NewUnmeteredWord256ValueFromBigInt(value)

	default:
		panic(errors.NewUnreachableError())
	}
}

func (interpreter *Interpreter) VisitFixedPointExpression(expression *ast.FixedPointExpression) Value {
	// TODO: adjust once/if we support more fixed point types

	fixedPointSubType := interpreter.Program.Elaboration.FixedPointExpression(expression)

	value := fixedpoint.ConvertToFixedPointBigInt(
		expression.Negative,
		expression.UnsignedInteger,
		expression.Fractional,
		expression.Scale,
		sema.Fix64Scale,
	)
	switch fixedPointSubType {
	case sema.Fix64Type, sema.SignedFixedPointType:
		return NewFix64Value(interpreter, value.Int64)
	case sema.UFix64Type:
		return NewUFix64Value(interpreter, value.Uint64)
	case sema.FixedPointType:
		if expression.Negative {
			return NewFix64Value(interpreter, value.Int64)
		} else {
			return NewUFix64Value(interpreter, value.Uint64)
		}
	default:
		panic(errors.NewUnreachableError())
	}
}

func (interpreter *Interpreter) VisitStringExpression(expression *ast.StringExpression) Value {
	stringType := interpreter.Program.Elaboration.StringExpressionType(expression)

	switch stringType {
	case sema.CharacterType:
		return NewUnmeteredCharacterValue(expression.Value)
	}

	// NOTE: already metered in lexer/parser
	return NewUnmeteredStringValue(expression.Value)
}

func (interpreter *Interpreter) VisitArrayExpression(expression *ast.ArrayExpression) Value {
	values := interpreter.visitExpressionsNonCopying(expression.Values)

	arrayExpressionTypes := interpreter.Program.Elaboration.ArrayExpressionTypes(expression)
	argumentTypes := arrayExpressionTypes.ArgumentTypes
	arrayType := arrayExpressionTypes.ArrayType
	elementType := arrayType.ElementType(false)

	var copies []Value

	count := len(values)
	if count > 0 {
		copies = make([]Value, count)
		for i, argument := range values {
			argumentType := argumentTypes[i]
			argumentExpression := expression.Values[i]
			locationRange := LocationRange{
				Location:    interpreter.Location,
				HasPosition: argumentExpression,
			}
			copies[i] = interpreter.transferAndConvert(argument, argumentType, elementType, locationRange)
		}
	}

	// TODO: cache
	arrayStaticType := ConvertSemaArrayTypeToStaticArrayType(interpreter, arrayType)

	locationRange := LocationRange{
		Location:    interpreter.Location,
		HasPosition: expression,
	}

	return NewArrayValue(
		interpreter,
		locationRange,
		arrayStaticType,
		common.ZeroAddress,
		copies...,
	)
}

func (interpreter *Interpreter) VisitDictionaryExpression(expression *ast.DictionaryExpression) Value {
	values := interpreter.visitEntries(expression.Entries)

	dictionaryExpressionTypes := interpreter.Program.Elaboration.DictionaryExpressionTypes(expression)
	entryTypes := dictionaryExpressionTypes.EntryTypes
	dictionaryType := dictionaryExpressionTypes.DictionaryType

	var keyValuePairs []Value

	for i, dictionaryEntryValues := range values {
		entryType := entryTypes[i]
		entry := expression.Entries[i]

		key := interpreter.transferAndConvert(
			dictionaryEntryValues.Key,
			entryType.KeyType,
			dictionaryType.KeyType,
			LocationRange{
				Location:    interpreter.Location,
				HasPosition: entry.Key,
			},
		)

		value := interpreter.transferAndConvert(
			dictionaryEntryValues.Value,
			entryType.ValueType,
			dictionaryType.ValueType,
			LocationRange{
				Location:    interpreter.Location,
				HasPosition: entry.Value,
			},
		)

		keyValuePairs = append(
			keyValuePairs,
			key,
			value,
		)
	}

	dictionaryStaticType := ConvertSemaDictionaryTypeToStaticDictionaryType(interpreter, dictionaryType)

	locationRange := LocationRange{
		Location:    interpreter.Location,
		HasPosition: expression,
	}

	return NewDictionaryValue(
		interpreter,
		locationRange,
		dictionaryStaticType,
		keyValuePairs...,
	)
}

func (interpreter *Interpreter) VisitMemberExpression(expression *ast.MemberExpression) Value {
	const allowMissing = false
	return interpreter.memberExpressionGetterSetter(expression).get(allowMissing)
}

func (interpreter *Interpreter) VisitIndexExpression(expression *ast.IndexExpression) Value {
	// note that this check in `AttachmentAccessTypes` must proceed the casting to the `TypeIndexableValue`
	// or `ValueIndexableValue` interfaces. A `*EphemeralReferenceValue` value is both a `TypeIndexableValue`
	// and a `ValueIndexableValue` statically, but at runtime can only be used as one or the other. Whether
	// or not an expression is present in this map allows us to disambiguate between these two cases.
	if attachmentType, ok := interpreter.Program.Elaboration.AttachmentAccessTypes(expression); ok {
		typedResult, ok := interpreter.evalExpression(expression.TargetExpression).(TypeIndexableValue)
		if !ok {
			panic(errors.NewUnreachableError())
		}
		locationRange := LocationRange{
			Location:    interpreter.Location,
			HasPosition: expression,
		}
		return typedResult.GetTypeKey(interpreter, locationRange, attachmentType)
	} else {
		typedResult, ok := interpreter.evalExpression(expression.TargetExpression).(ValueIndexableValue)
		if !ok {
			panic(errors.NewUnreachableError())
		}
		indexingValue := interpreter.evalExpression(expression.IndexingExpression)
		locationRange := LocationRange{
			Location:    interpreter.Location,
			HasPosition: expression,
		}
		value := typedResult.GetKey(interpreter, locationRange, indexingValue)

		// If the indexing value is a reference, then return a reference for the resulting value.
		return interpreter.maybeGetReference(expression, value)
	}
}

func (interpreter *Interpreter) maybeGetReference(
	expression *ast.IndexExpression,
	memberValue Value,
) Value {
	indexExpressionTypes := interpreter.Program.Elaboration.IndexExpressionTypes(expression)
	if indexExpressionTypes.ReturnReference {
		expectedType := indexExpressionTypes.ResultType

		locationRange := LocationRange{
			Location:    interpreter.Location,
			HasPosition: expression,
		}
		// Get a reference to the value
		memberValue = interpreter.getReferenceValue(memberValue, expectedType, locationRange)
	}

	return memberValue
}

func (interpreter *Interpreter) VisitConditionalExpression(expression *ast.ConditionalExpression) Value {
	value, ok := interpreter.evalExpression(expression.Test).(BoolValue)
	if !ok {
		panic(errors.NewUnreachableError())
	}
	if value {
		return interpreter.evalExpression(expression.Then)
	} else {
		return interpreter.evalExpression(expression.Else)
	}
}

func (interpreter *Interpreter) VisitInvocationExpression(invocationExpression *ast.InvocationExpression) Value {
	return interpreter.visitInvocationExpressionWithImplicitArgument(invocationExpression, nil)
}

func (interpreter *Interpreter) visitInvocationExpressionWithImplicitArgument(invocationExpression *ast.InvocationExpression, implicitArg *Value) Value {
	config := interpreter.SharedState.Config

	// tracing
	if config.TracingEnabled {
		startTime := time.Now()
		invokedExpression := invocationExpression.InvokedExpression.String()
		defer func() {
			interpreter.reportFunctionTrace(
				invokedExpression,
				time.Since(startTime),
			)
		}()
	}

	// interpret the invoked expression
	result := interpreter.evalExpression(invocationExpression.InvokedExpression)

	// Handle optional chaining on member expression, if any:
	// - If the member expression is nil, finish execution
	// - If the member expression is some value, the wrapped value
	//   is the function value that should be invoked

	isOptionalChaining := false

	if invokedMemberExpression, ok :=
		invocationExpression.InvokedExpression.(*ast.MemberExpression); ok && invokedMemberExpression.Optional {

		isOptionalChaining = true

		switch typedResult := result.(type) {
		case NilValue:
			return typedResult

		case *SomeValue:
			result = typedResult.InnerValue(
				interpreter,
				LocationRange{
					Location:    interpreter.Location,
					HasPosition: invocationExpression.InvokedExpression,
				},
			)

		default:
			panic(errors.NewUnreachableError())
		}
	}

	function, ok := result.(FunctionValue)
	if !ok {
		panic(errors.NewUnreachableError())
	}

<<<<<<< HEAD
	// Bound functions
	if boundFunction, ok := function.(BoundFunctionValue); ok && boundFunction.Self != nil {
		self := *boundFunction.Self
		// Explicitly track the reference here, because the receiver 'act' as a reference,
		// but a reference is never created during bound function invocation.
		// This was a fix to the issue: https://github.com/onflow/cadence/pull/2561
		interpreter.maybeTrackReferencedResourceKindedValue(self)
	}

=======
>>>>>>> c966069f
	// NOTE: evaluate all argument expressions in call-site scope, not in function body

	var argumentExpressions []ast.Expression

	argumentCount := len(invocationExpression.Arguments)
	if argumentCount > 0 {
		argumentExpressions = make([]ast.Expression, argumentCount)
		for i, argument := range invocationExpression.Arguments {
			argumentExpressions[i] = argument.Expression
		}
	}

	arguments := interpreter.visitExpressionsNonCopying(argumentExpressions)

	elaboration := interpreter.Program.Elaboration

	invocationExpressionTypes := elaboration.InvocationExpressionTypes(invocationExpression)

	typeParameterTypes := invocationExpressionTypes.TypeArguments
	argumentTypes := invocationExpressionTypes.ArgumentTypes
	parameterTypes := invocationExpressionTypes.TypeParameterTypes

	// add the implicit argument to the end of the argument list, if it exists
	if implicitArg != nil {
		arguments = append(arguments, *implicitArg)
		argumentTypes = append(argumentTypes, interpreter.MustSemaTypeOfValue(*implicitArg))
	}

	interpreter.reportFunctionInvocation()

	resultValue := interpreter.invokeFunctionValue(
		function,
		arguments,
		argumentExpressions,
		argumentTypes,
		parameterTypes,
		typeParameterTypes,
		invocationExpression,
	)

	interpreter.reportInvokedFunctionReturn()

	// If this is invocation is optional chaining, wrap the result
	// as an optional, as the result is expected to be an optional
	if isOptionalChaining {
		resultValue = NewSomeValueNonCopying(interpreter, resultValue)
	}

	return resultValue
}

func (interpreter *Interpreter) visitExpressionsNonCopying(expressions []ast.Expression) []Value {
	var values []Value

	count := len(expressions)
	if count > 0 {
		values = make([]Value, 0, count)
		for _, expression := range expressions {
			value := interpreter.evalExpression(expression)
			values = append(values, value)
		}
	}

	return values
}

func (interpreter *Interpreter) visitEntries(entries []ast.DictionaryEntry) []DictionaryEntryValues {
	var values []DictionaryEntryValues

	count := len(entries)
	if count > 0 {
		values = make([]DictionaryEntryValues, 0, count)

		for _, entry := range entries {
			key := interpreter.evalExpression(entry.Key)
			value := interpreter.evalExpression(entry.Value)

			values = append(
				values,
				DictionaryEntryValues{
					Key:   key,
					Value: value,
				},
			)
		}
	}

	return values
}

func (interpreter *Interpreter) VisitFunctionExpression(expression *ast.FunctionExpression) Value {

	// lexical scope: variables in functions are bound to what is visible at declaration time
	lexicalScope := interpreter.activations.CurrentOrNew()

	functionType := interpreter.Program.Elaboration.FunctionExpressionFunctionType(expression)

	var preConditions ast.Conditions
	if expression.FunctionBlock.PreConditions != nil {
		preConditions = *expression.FunctionBlock.PreConditions
	}

	var beforeStatements []ast.Statement
	var rewrittenPostConditions ast.Conditions

	if expression.FunctionBlock.PostConditions != nil {
		postConditionsRewrite :=
			interpreter.Program.Elaboration.PostConditionsRewrite(expression.FunctionBlock.PostConditions)

		rewrittenPostConditions = postConditionsRewrite.RewrittenPostConditions
		beforeStatements = postConditionsRewrite.BeforeStatements
	}

	statements := expression.FunctionBlock.Block.Statements

	return NewInterpretedFunctionValue(
		interpreter,
		expression.ParameterList,
		functionType,
		lexicalScope,
		beforeStatements,
		preConditions,
		statements,
		rewrittenPostConditions,
	)
}

func (interpreter *Interpreter) VisitCastingExpression(expression *ast.CastingExpression) Value {
	value := interpreter.evalExpression(expression.Expression)

	locationRange := LocationRange{
		Location:    interpreter.Location,
		HasPosition: expression.Expression,
	}

	expectedType := interpreter.substituteMappedEntitlements(interpreter.Program.Elaboration.CastingExpressionTypes(expression).TargetType)

	switch expression.Operation {
	case ast.OperationFailableCast, ast.OperationForceCast:
		// if the value itself has a mapped entitlement type in its authorization
		// (e.g. if it is a reference to `self` or `base`  in an attachment function with mapped access)
		// substitution must also be performed on its entitlements
		//
		// we do this here (as opposed to in `IsSubTypeOfSemaType`) because casting is the only way that
		// an entitlement can "traverse the boundary", so to speak, between runtime and static types, and
		// thus this is the only place where it becomes necessary to "instantiate" the result of a map to its
		// concrete outputs. In other places (e.g. interface conformance checks) we want to leave maps generic,
		// so we don't substitute them.
		valueSemaType := interpreter.substituteMappedEntitlements(interpreter.MustSemaTypeOfValue(value))
		valueStaticType := ConvertSemaToStaticType(interpreter, valueSemaType)
		isSubType := interpreter.IsSubTypeOfSemaType(valueStaticType, expectedType)

		switch expression.Operation {
		case ast.OperationFailableCast:
			if !isSubType {
				return Nil
			}

			// The failable cast may upcast to an optional type, e.g. `1 as? Int?`, so box
			value = interpreter.ConvertAndBox(locationRange, value, valueSemaType, expectedType)

			// Failable casting is a resource invalidation
			interpreter.invalidateResource(value)

			return NewSomeValueNonCopying(interpreter, value)

		case ast.OperationForceCast:
			if !isSubType {
				locationRange := LocationRange{
					Location:    interpreter.Location,
					HasPosition: expression.Expression,
				}

				panic(ForceCastTypeMismatchError{
					ExpectedType:  expectedType,
					ActualType:    valueSemaType,
					LocationRange: locationRange,
				})
			}

			// The failable cast may upcast to an optional type, e.g. `1 as? Int?`, so box
			return interpreter.ConvertAndBox(locationRange, value, valueSemaType, expectedType)

		default:
			panic(errors.NewUnreachableError())
		}

	case ast.OperationCast:
		staticValueType := interpreter.Program.Elaboration.CastingExpressionTypes(expression).StaticValueType
		// The cast may upcast to an optional type, e.g. `1 as Int?`, so box
		return interpreter.ConvertAndBox(locationRange, value, staticValueType, expectedType)

	default:
		panic(errors.NewUnreachableError())
	}
}

func (interpreter *Interpreter) VisitCreateExpression(expression *ast.CreateExpression) Value {
	return interpreter.evalExpression(expression.InvocationExpression)
}

func (interpreter *Interpreter) VisitDestroyExpression(expression *ast.DestroyExpression) Value {
	value := interpreter.evalExpression(expression.Expression)

	interpreter.invalidateResource(value)

	locationRange := LocationRange{
		Location:    interpreter.Location,
		HasPosition: expression,
	}

	value.(ResourceKindedValue).Destroy(interpreter, locationRange)

	return Void
}

func (interpreter *Interpreter) VisitReferenceExpression(referenceExpression *ast.ReferenceExpression) Value {

	borrowType := interpreter.Program.Elaboration.ReferenceExpressionBorrowType(referenceExpression)

	result := interpreter.evalExpression(referenceExpression.Expression)

<<<<<<< HEAD
	makeReference := func(value Value, typ *sema.ReferenceType) *EphemeralReferenceValue {
		// if we are currently interpretering a function that was declared with mapped entitlement access, any appearances
		// of that mapped access in the body of the function should be replaced with the computed output of the map
		auth := interpreter.getEffectiveAuthorization(typ)

		locationRange := LocationRange{
			Location:    interpreter.Location,
			HasPosition: referenceExpression,
		}

		return NewEphemeralReferenceValue(
			interpreter,
			auth,
			value,
			typ.Type,
			locationRange,
		)
	}

=======
>>>>>>> c966069f
	// There are four potential cases:
	// 1) Target type is optional, actual value is also optional (nil/SomeValue)
	// 2) Target type is optional, actual value is non-optional
	// 3) Target type is non-optional, actual value is optional (SomeValue)
	// 4) Target type is non-optional, actual value is non-optional

	switch typ := borrowType.(type) {
	case *sema.OptionalType:
		innerBorrowType, ok := typ.Type.(*sema.ReferenceType)
		// we enforce this in the checker
		if !ok {
			panic(errors.NewUnreachableError())
		}

		switch result := result.(type) {
		case *SomeValue:
			// Case (1):
			// References to optionals are transformed into optional references,
			// so move the *SomeValue out to the reference itself

			locationRange := LocationRange{
				Location:    interpreter.Location,
				HasPosition: referenceExpression.Expression,
			}

			innerValue := result.InnerValue(interpreter, locationRange)

			return NewSomeValueNonCopying(
				interpreter,
				makeReference(innerValue, innerBorrowType),
			)

		case NilValue:
			return Nil

		default:
			// Case (2):
			// If the referenced value is non-optional,
			// but the target type is optional,
			// then box the reference properly

			locationRange := LocationRange{
				Location:    interpreter.Location,
				HasPosition: referenceExpression,
			}

			return interpreter.BoxOptional(
				locationRange,
				makeReference(result, innerBorrowType),
				borrowType,
			)
		}

	case *sema.ReferenceType:
		// Case (3): target type is non-optional, actual value is optional.
		// This path shouldn't be reachable. This is only a defensive step
		// to ensure references are properly created/tracked.
		if someValue, ok := result.(*SomeValue); ok {
			locationRange := LocationRange{
				Location:    interpreter.Location,
				HasPosition: referenceExpression.Expression,
			}
			innerValue := someValue.InnerValue(interpreter, locationRange)
			return NewEphemeralReferenceValue(interpreter, typ.Authorized, innerValue, typ.Type)
		}

		// Case (4): target type is non-optional, actual value is also non-optional
		return makeReference(result, typ)
	}

	panic(errors.NewUnreachableError())
}

func (interpreter *Interpreter) VisitForceExpression(expression *ast.ForceExpression) Value {
	result := interpreter.evalExpression(expression.Expression)

	switch result := result.(type) {
	case *SomeValue:
		locationRange := LocationRange{
			Location:    interpreter.Location,
			HasPosition: expression.Expression,
		}
		return result.InnerValue(interpreter, locationRange)

	case NilValue:
		panic(
			ForceNilError{
				LocationRange: LocationRange{
					Location:    interpreter.Location,
					HasPosition: expression,
				},
			},
		)

	default:
		return result
	}
}

func (interpreter *Interpreter) VisitPathExpression(expression *ast.PathExpression) Value {
	domain := common.PathDomainFromIdentifier(expression.Domain.Identifier)

	// meter the Path's Identifier since path is just a container
	common.UseMemory(interpreter, common.NewRawStringMemoryUsage(len(expression.Identifier.Identifier)))

	return NewPathValue(
		interpreter,
		domain,
		expression.Identifier.Identifier,
	)
}

func (interpreter *Interpreter) VisitAttachExpression(attachExpression *ast.AttachExpression) Value {

	locationRange := LocationRange{
		Location:    interpreter.Location,
		HasPosition: attachExpression,
	}

	attachTarget := interpreter.evalExpression(attachExpression.Base)
	base, ok := attachTarget.(*CompositeValue)

	// we enforce this in the checker, but check defensively anyway
	if !ok || !base.Kind.SupportsAttachments() {
		panic(InvalidAttachmentOperationTargetError{
			Value:         attachTarget,
			LocationRange: locationRange,
		})
	}

	if inIteration := interpreter.SharedState.inAttachmentIteration(base); inIteration {
		panic(AttachmentIterationMutationError{
			Value:         base,
			LocationRange: locationRange,
		})
	}

	// the `base` value must be accessible during the attachment's constructor, but we cannot
	// set it on the attachment's `CompositeValue` yet, because the value does not exist.
	// Instead, we create an implicit constructor argument containing a reference to the base.

	// within the constructor, the attachment's base and self references should be fully entitled,
	// as the constructor of the attachment is only callable by the owner of the base
	baseType := interpreter.MustSemaTypeOfValue(base).(sema.EntitlementSupportingType)
	baseAccess := sema.NewAccessFromEntitlementSet(baseType.SupportedEntitlements(), sema.Conjunction)
	auth := ConvertSemaAccessToStaticAuthorization(interpreter, baseAccess)

	attachmentType := interpreter.Program.Elaboration.AttachTypes(attachExpression)

	var baseValue Value = NewEphemeralReferenceValue(
		interpreter,
		auth,
		base,
		interpreter.MustSemaTypeOfValue(base).(*sema.CompositeType),
		locationRange,
	)

	attachment, ok := interpreter.visitInvocationExpressionWithImplicitArgument(
		attachExpression.Attachment,
		&baseValue,
	).(*CompositeValue)
	// attached expressions must be composite constructors, as enforced in the checker
	if !ok {
		panic(errors.NewUnreachableError())
	}

	base = base.Transfer(
		interpreter,
		locationRange,
		atree.Address{},
		false,
		nil,
		nil,
	).(*CompositeValue)

	attachment.setBaseValue(interpreter, base)

	// we enforce this in the checker
	if !ok {
		panic(errors.NewUnreachableError())
	}

	base.SetTypeKey(
		interpreter,
		locationRange,
		attachmentType,
		attachment,
	)

	return base
}<|MERGE_RESOLUTION|>--- conflicted
+++ resolved
@@ -1048,18 +1048,6 @@
 		panic(errors.NewUnreachableError())
 	}
 
-<<<<<<< HEAD
-	// Bound functions
-	if boundFunction, ok := function.(BoundFunctionValue); ok && boundFunction.Self != nil {
-		self := *boundFunction.Self
-		// Explicitly track the reference here, because the receiver 'act' as a reference,
-		// but a reference is never created during bound function invocation.
-		// This was a fix to the issue: https://github.com/onflow/cadence/pull/2561
-		interpreter.maybeTrackReferencedResourceKindedValue(self)
-	}
-
-=======
->>>>>>> c966069f
 	// NOTE: evaluate all argument expressions in call-site scope, not in function body
 
 	var argumentExpressions []ast.Expression
@@ -1282,7 +1270,6 @@
 
 	result := interpreter.evalExpression(referenceExpression.Expression)
 
-<<<<<<< HEAD
 	makeReference := func(value Value, typ *sema.ReferenceType) *EphemeralReferenceValue {
 		// if we are currently interpretering a function that was declared with mapped entitlement access, any appearances
 		// of that mapped access in the body of the function should be replaced with the computed output of the map
@@ -1302,8 +1289,6 @@
 		)
 	}
 
-=======
->>>>>>> c966069f
 	// There are four potential cases:
 	// 1) Target type is optional, actual value is also optional (nil/SomeValue)
 	// 2) Target type is optional, actual value is non-optional
@@ -1367,7 +1352,9 @@
 				HasPosition: referenceExpression.Expression,
 			}
 			innerValue := someValue.InnerValue(interpreter, locationRange)
-			return NewEphemeralReferenceValue(interpreter, typ.Authorized, innerValue, typ.Type)
+
+			auth := interpreter.getEffectiveAuthorization(typ)
+			return NewEphemeralReferenceValue(interpreter, auth, innerValue, typ.Type, locationRange)
 		}
 
 		// Case (4): target type is non-optional, actual value is also non-optional
