/*
 * Cadence - The resource-oriented smart contract programming language
 *
 * Copyright Dapper Labs, Inc.
 *
 * Licensed under the Apache License, Version 2.0 (the "License");
 * you may not use this file except in compliance with the License.
 * You may obtain a copy of the License at
 *
 *   http://www.apache.org/licenses/LICENSE-2.0
 *
 * Unless required by applicable law or agreed to in writing, software
 * distributed under the License is distributed on an "AS IS" BASIS,
 * WITHOUT WARRANTIES OR CONDITIONS OF ANY KIND, either express or implied.
 * See the License for the specific language governing permissions and
 * limitations under the License.
 */

package interpreter

import (
	"math/big"
	"time"

	"github.com/onflow/atree"

	"github.com/onflow/cadence/fixedpoint"
	"github.com/onflow/cadence/runtime/ast"
	"github.com/onflow/cadence/runtime/common"
	"github.com/onflow/cadence/runtime/errors"
	"github.com/onflow/cadence/runtime/sema"
)

// assignmentGetterSetter returns a getter/setter function pair
// for the target expression
func (interpreter *Interpreter) assignmentGetterSetter(expression ast.Expression) getterSetter {
	switch expression := expression.(type) {
	case *ast.IdentifierExpression:
		return interpreter.identifierExpressionGetterSetter(expression)

	case *ast.IndexExpression:
		if attachmentType, ok := interpreter.Program.Elaboration.AttachmentAccessTypes(expression); ok {
			return interpreter.typeIndexExpressionGetterSetter(expression, attachmentType)
		}
		return interpreter.valueIndexExpressionGetterSetter(expression)

	case *ast.MemberExpression:
		return interpreter.memberExpressionGetterSetter(expression)

	default:
		return getterSetter{
			get: func(_ bool) Value {
				return interpreter.evalExpression(expression)
			},
			set: func(_ Value) {
				panic(errors.NewUnreachableError())
			},
		}
	}
}

// identifierExpressionGetterSetter returns a getter/setter function pair
// for the target identifier expression
func (interpreter *Interpreter) identifierExpressionGetterSetter(identifierExpression *ast.IdentifierExpression) getterSetter {
	identifier := identifierExpression.Identifier.Identifier
	variable := interpreter.FindVariable(identifier)

	return getterSetter{
		get: func(_ bool) Value {
			value := variable.GetValue()
			interpreter.checkInvalidatedResourceUse(value, variable, identifier, identifierExpression)
			return value
		},
		set: func(value Value) {
			interpreter.startResourceTracking(value, variable, identifier, identifierExpression)
			variable.SetValue(value)
		},
	}
}

func (interpreter *Interpreter) typeIndexExpressionGetterSetter(
	indexExpression *ast.IndexExpression,
	attachmentType sema.Type,
) getterSetter {
	target, ok := interpreter.evalExpression(indexExpression.TargetExpression).(TypeIndexableValue)
	if !ok {
		panic(errors.NewUnreachableError())
	}

	locationRange := LocationRange{
		Location:    interpreter.Location,
		HasPosition: indexExpression,
	}

	return getterSetter{
		target: target,
		get: func(_ bool) Value {
			return target.GetTypeKey(interpreter, locationRange, attachmentType)
		},
		set: func(_ Value) {
			// writing to composites with indexing syntax is not supported
			panic(errors.NewUnreachableError())
		},
	}
}

// valueIndexExpressionGetterSetter returns a getter/setter function pair
// for the target index expression
func (interpreter *Interpreter) valueIndexExpressionGetterSetter(indexExpression *ast.IndexExpression) getterSetter {
	target, ok := interpreter.evalExpression(indexExpression.TargetExpression).(ValueIndexableValue)
	if !ok {
		panic(errors.NewUnreachableError())
	}

	locationRange := LocationRange{
		Location:    interpreter.Location,
		HasPosition: indexExpression,
	}

	// Evaluate, transfer, and convert the indexing value,
	// as it is essentially an "argument" of the get/set operation

	elaboration := interpreter.Program.Elaboration

	indexExpressionTypes := elaboration.IndexExpressionTypes(indexExpression)
	indexedType := indexExpressionTypes.IndexedType
	indexingType := indexExpressionTypes.IndexingType

	transferredIndexingValue := interpreter.transferAndConvert(
		interpreter.evalExpression(indexExpression.IndexingExpression),
		indexingType,
		indexedType.IndexingType(),
		LocationRange{
			Location:    interpreter.Location,
			HasPosition: indexExpression.IndexingExpression,
		},
	)

	isNestedResourceMove := elaboration.IsNestedResourceMoveExpression(indexExpression)

	return getterSetter{
		target: target,
		get: func(_ bool) Value {
			if isNestedResourceMove {
				return target.RemoveKey(interpreter, locationRange, transferredIndexingValue)
			} else {
				return target.GetKey(interpreter, locationRange, transferredIndexingValue)
			}
		},
		set: func(value Value) {
			if isNestedResourceMove {
				target.InsertKey(interpreter, locationRange, transferredIndexingValue, value)
			} else {
				target.SetKey(interpreter, locationRange, transferredIndexingValue, value)
			}
		},
	}
}

// memberExpressionGetterSetter returns a getter/setter function pair
// for the target member expression
func (interpreter *Interpreter) memberExpressionGetterSetter(memberExpression *ast.MemberExpression) getterSetter {
	target := interpreter.evalExpression(memberExpression.Expression)
	identifier := memberExpression.Identifier.Identifier
	locationRange := LocationRange{
		Location:    interpreter.Location,
		HasPosition: memberExpression,
	}

	isNestedResourceMove := interpreter.Program.Elaboration.IsNestedResourceMoveExpression(memberExpression)

	return getterSetter{
		target: target,
		get: func(allowMissing bool) Value {

			interpreter.checkMemberAccess(memberExpression, target, locationRange)

			isOptional := memberExpression.Optional

			if isOptional {
				switch typedTarget := target.(type) {
				case NilValue:
					return typedTarget

				case *SomeValue:
					target = typedTarget.InnerValue(interpreter, locationRange)

				default:
					panic(errors.NewUnreachableError())
				}
			}

			var resultValue Value
			if isNestedResourceMove {
				resultValue = target.(MemberAccessibleValue).RemoveMember(interpreter, locationRange, identifier)
			} else {
				resultValue = interpreter.getMember(target, locationRange, identifier)
			}
			if resultValue == nil && !allowMissing {
				panic(UseBeforeInitializationError{
					Name:          identifier,
					LocationRange: locationRange,
				})
			}

			// If the member access is optional chaining, only wrap the result value
			// in an optional, if it is not already an optional value

			if isOptional {
				if _, ok := resultValue.(OptionalValue); !ok {
					resultValue = NewSomeValueNonCopying(interpreter, resultValue)
				}
			}

			return resultValue
		},
		set: func(value Value) {
			interpreter.checkMemberAccess(memberExpression, target, locationRange)

			interpreter.setMember(target, locationRange, identifier, value)
		},
	}
}

func (interpreter *Interpreter) checkMemberAccess(
	memberExpression *ast.MemberExpression,
	target Value,
	locationRange LocationRange,
) {
	memberInfo, _ := interpreter.Program.Elaboration.MemberExpressionMemberInfo(memberExpression)
	expectedType := memberInfo.AccessedType

	switch expectedType := expectedType.(type) {
	case *sema.TransactionType:
		// TODO: maybe also check transactions.
		//   they are composites with a type ID which has an empty qualified ID, i.e. no type is available

		return

	case *sema.CompositeType:
		// TODO: also check built-in values.
		//   blocked by standard library values (RLP, BLS, etc.),
		//   which are implemented as contracts, but currently do not have their type registered

		if expectedType.Location == nil {
			return
		}
	}

	if _, ok := target.(*StorageReferenceValue); ok {
		// NOTE: Storage reference value accesses are already checked in  StorageReferenceValue.dereference
		return
	}

	targetStaticType := target.StaticType(interpreter)

	if !interpreter.IsSubTypeOfSemaType(targetStaticType, expectedType) {
		targetSemaType := interpreter.MustConvertStaticToSemaType(targetStaticType)

		panic(MemberAccessTypeError{
			ExpectedType:  expectedType,
			ActualType:    targetSemaType,
			LocationRange: locationRange,
		})
	}
}

func (interpreter *Interpreter) VisitIdentifierExpression(expression *ast.IdentifierExpression) Value {
	name := expression.Identifier.Identifier
	variable := interpreter.FindVariable(name)
	value := variable.GetValue()

	interpreter.checkInvalidatedResourceUse(value, variable, name, expression)

	return value
}

func (interpreter *Interpreter) evalExpression(expression ast.Expression) Value {
	return ast.AcceptExpression[Value](expression, interpreter)
}

func (interpreter *Interpreter) VisitBinaryExpression(expression *ast.BinaryExpression) Value {

	leftValue := interpreter.evalExpression(expression.Left)

	// We make this a thunk so that we can skip computing it for certain short-circuiting operations
	rightValue := func() Value {
		return interpreter.evalExpression(expression.Right)
	}

	locationRange := LocationRange{
		Location:    interpreter.Location,
		HasPosition: expression,
	}

	error := func(right Value) {
		panic(InvalidOperandsError{
			Operation:     expression.Operation,
			LeftType:      leftValue.StaticType(interpreter),
			RightType:     right.StaticType(interpreter),
			LocationRange: locationRange,
		})
	}

	switch expression.Operation {
	case ast.OperationPlus:
		left, leftOk := leftValue.(NumberValue)
		right, rightOk := rightValue().(NumberValue)
		if !leftOk || !rightOk {
			error(right)
		}
		return left.Plus(interpreter, right, locationRange)

	case ast.OperationMinus:
		left, leftOk := leftValue.(NumberValue)
		right, rightOk := rightValue().(NumberValue)
		if !leftOk || !rightOk {
			error(right)
		}
		return left.Minus(interpreter, right, locationRange)

	case ast.OperationMod:
		left, leftOk := leftValue.(NumberValue)
		right, rightOk := rightValue().(NumberValue)
		if !leftOk || !rightOk {
			error(right)
		}
		return left.Mod(interpreter, right, locationRange)

	case ast.OperationMul:
		left, leftOk := leftValue.(NumberValue)
		right, rightOk := rightValue().(NumberValue)
		if !leftOk || !rightOk {
			error(right)
		}
		return left.Mul(interpreter, right, locationRange)

	case ast.OperationDiv:
		left, leftOk := leftValue.(NumberValue)
		right, rightOk := rightValue().(NumberValue)
		if !leftOk || !rightOk {
			error(right)
		}
		return left.Div(interpreter, right, locationRange)

	case ast.OperationBitwiseOr:
		left, leftOk := leftValue.(IntegerValue)
		right, rightOk := rightValue().(IntegerValue)
		if !leftOk || !rightOk {
			error(right)
		}
		return left.BitwiseOr(interpreter, right, locationRange)

	case ast.OperationBitwiseXor:
		left, leftOk := leftValue.(IntegerValue)
		right, rightOk := rightValue().(IntegerValue)
		if !leftOk || !rightOk {
			error(right)
		}
		return left.BitwiseXor(interpreter, right, locationRange)

	case ast.OperationBitwiseAnd:
		left, leftOk := leftValue.(IntegerValue)
		right, rightOk := rightValue().(IntegerValue)
		if !leftOk || !rightOk {
			error(right)
		}
		return left.BitwiseAnd(interpreter, right, locationRange)

	case ast.OperationBitwiseLeftShift:
		left, leftOk := leftValue.(IntegerValue)
		right, rightOk := rightValue().(IntegerValue)
		if !leftOk || !rightOk {
			error(right)
		}
		return left.BitwiseLeftShift(interpreter, right, locationRange)

	case ast.OperationBitwiseRightShift:
		left, leftOk := leftValue.(IntegerValue)
		right, rightOk := rightValue().(IntegerValue)
		if !leftOk || !rightOk {
			error(right)
		}
		return left.BitwiseRightShift(interpreter, right, locationRange)

	case ast.OperationLess:
		left, leftOk := leftValue.(NumberValue)
		right, rightOk := rightValue().(NumberValue)
		if !leftOk || !rightOk {
			error(right)
		}
		return left.Less(interpreter, right, locationRange)

	case ast.OperationLessEqual:
		left, leftOk := leftValue.(NumberValue)
		right, rightOk := rightValue().(NumberValue)
		if !leftOk || !rightOk {
			error(right)
		}
		return left.LessEqual(interpreter, right, locationRange)

	case ast.OperationGreater:
		left, leftOk := leftValue.(NumberValue)
		right, rightOk := rightValue().(NumberValue)
		if !leftOk || !rightOk {
			error(right)
		}
		return left.Greater(interpreter, right, locationRange)

	case ast.OperationGreaterEqual:
		left, leftOk := leftValue.(NumberValue)
		right, rightOk := rightValue().(NumberValue)
		if !leftOk || !rightOk {
			error(right)
		}
		return left.GreaterEqual(interpreter, right, locationRange)

	case ast.OperationEqual:
		return interpreter.testEqual(leftValue, rightValue(), expression)

	case ast.OperationNotEqual:
		return !interpreter.testEqual(leftValue, rightValue(), expression)

	case ast.OperationOr:
		// interpret the left-hand side
		left, leftOk := leftValue.(BoolValue)
		if !leftOk {
			// ok to evaluate the right value here because we will abort afterwards
			error(rightValue())
		}
		// only interpret right-hand side if left-hand side is false
		if left {
			return left
		}

		// after interpreting the left-hand side,
		// interpret the right-hand side
		right, rightOk := rightValue().(BoolValue)
		if !rightOk {
			error(right)
		}
		return right

	case ast.OperationAnd:
		// interpret the left-hand side
		left, leftOk := leftValue.(BoolValue)
		if !leftOk {
			// ok to evaluate the right value here because we will abort afterwards
			error(rightValue())
		}
		// only interpret right-hand side if left-hand side is true
		if !left {
			return left
		}

		// after interpreting the left-hand side,
		// interpret the right-hand side
		right, rightOk := rightValue().(BoolValue)
		if !rightOk {
			error(right)
		}
		return right

	case ast.OperationNilCoalesce:
		locationRange := LocationRange{
			Location:    interpreter.Location,
			HasPosition: expression,
		}

		// only evaluate right-hand side if left-hand side is nil
		if some, ok := leftValue.(*SomeValue); ok {
			return some.InnerValue(interpreter, locationRange)
		}

		value := rightValue()

		binaryExpressionTypes := interpreter.Program.Elaboration.BinaryExpressionTypes(expression)
		rightType := binaryExpressionTypes.RightType
		resultType := binaryExpressionTypes.ResultType

		// NOTE: important to convert both any and optional
		return interpreter.ConvertAndBox(locationRange, value, rightType, resultType)
	}

	panic(&unsupportedOperation{
		kind:      common.OperationKindBinary,
		operation: expression.Operation,
		Range:     ast.NewUnmeteredRangeFromPositioned(expression),
	})
}

func (interpreter *Interpreter) testEqual(left, right Value, expression *ast.BinaryExpression) BoolValue {
	left = interpreter.Unbox(
		LocationRange{
			Location:    interpreter.Location,
			HasPosition: expression.Left,
		},
		left,
	)

	right = interpreter.Unbox(
		LocationRange{
			Location:    interpreter.Location,
			HasPosition: expression.Right,
		},
		right,
	)

	leftEquatable, ok := left.(EquatableValue)
	if !ok {
		return FalseValue
	}

	return AsBoolValue(
		leftEquatable.Equal(
			interpreter,
			LocationRange{
				Location:    interpreter.Location,
				HasPosition: expression,
			},
			right,
		),
	)
}

func (interpreter *Interpreter) VisitUnaryExpression(expression *ast.UnaryExpression) Value {
	value := interpreter.evalExpression(expression.Expression)

	switch expression.Operation {
	case ast.OperationNegate:
		boolValue, ok := value.(BoolValue)
		if !ok {
			panic(errors.NewUnreachableError())
		}
		return boolValue.Negate(interpreter)

	case ast.OperationMinus:
		integerValue, ok := value.(NumberValue)
		if !ok {
			panic(errors.NewUnreachableError())
		}
		return integerValue.Negate(interpreter, LocationRange{
			Location:    interpreter.Location,
			HasPosition: expression,
		})

	case ast.OperationMove:
		interpreter.invalidateResource(value)
		return value
	}

	panic(&unsupportedOperation{
		kind:      common.OperationKindUnary,
		operation: expression.Operation,
		Range:     ast.NewUnmeteredRangeFromPositioned(expression),
	})
}

func (interpreter *Interpreter) VisitVoidExpression(_ *ast.VoidExpression) Value {
	return Void
}

func (interpreter *Interpreter) VisitBoolExpression(expression *ast.BoolExpression) Value {
	return AsBoolValue(expression.Value)
}

func (interpreter *Interpreter) VisitNilExpression(_ *ast.NilExpression) Value {
	return Nil
}

func (interpreter *Interpreter) VisitIntegerExpression(expression *ast.IntegerExpression) Value {
	typ := interpreter.Program.Elaboration.IntegerExpressionType(expression)

	value := expression.Value

	if _, ok := typ.(*sema.AddressType); ok {
		return NewAddressValueFromBytes(interpreter, value.Bytes)
	}

	// The ranges are checked at the checker level.
	// Hence, it is safe to create the value without validation.
	return interpreter.NewIntegerValueFromBigInt(value, typ)

}

// NewIntegerValueFromBigInt creates a Cadence interpreter value of a given subtype.
// This method assumes the range validations are done prior to calling this method. (i.e: at semantic level)
func (interpreter *Interpreter) NewIntegerValueFromBigInt(value *big.Int, integerSubType sema.Type) Value {
	config := interpreter.SharedState.Config
	memoryGauge := config.MemoryGauge

	// NOTE: cases meter manually and call the unmetered constructors to avoid allocating closures

	switch integerSubType {
	case sema.IntType, sema.IntegerType, sema.SignedIntegerType:
		// BigInt value is already metered at parser.
		return NewUnmeteredIntValueFromBigInt(value)
	case sema.UIntType:
		// BigInt value is already metered at parser.
		return NewUnmeteredUIntValueFromBigInt(value)

	// Int*
	case sema.Int8Type:
		common.UseMemory(memoryGauge, Int8MemoryUsage)
		return NewUnmeteredInt8Value(int8(value.Int64()))
	case sema.Int16Type:
		common.UseMemory(memoryGauge, Int16MemoryUsage)
		return NewUnmeteredInt16Value(int16(value.Int64()))
	case sema.Int32Type:
		common.UseMemory(memoryGauge, Int32MemoryUsage)
		return NewUnmeteredInt32Value(int32(value.Int64()))
	case sema.Int64Type:
		common.UseMemory(memoryGauge, Int64MemoryUsage)
		return NewUnmeteredInt64Value(value.Int64())
	case sema.Int128Type:
		// BigInt value is already metered at parser.
		return NewUnmeteredInt128ValueFromBigInt(value)
	case sema.Int256Type:
		// BigInt value is already metered at parser.
		return NewUnmeteredInt256ValueFromBigInt(value)

	// UInt*
	case sema.UInt8Type:
		common.UseMemory(memoryGauge, UInt8MemoryUsage)
		return NewUnmeteredUInt8Value(uint8(value.Uint64()))
	case sema.UInt16Type:
		common.UseMemory(memoryGauge, UInt16MemoryUsage)
		return NewUnmeteredUInt16Value(uint16(value.Uint64()))
	case sema.UInt32Type:
		common.UseMemory(memoryGauge, UInt32MemoryUsage)
		return NewUnmeteredUInt32Value(uint32(value.Uint64()))
	case sema.UInt64Type:
		common.UseMemory(memoryGauge, UInt64MemoryUsage)
		return NewUnmeteredUInt64Value(value.Uint64())
	case sema.UInt128Type:
		// BigInt value is already metered at parser.
		return NewUnmeteredUInt128ValueFromBigInt(value)
	case sema.UInt256Type:
		// BigInt value is already metered at parser.
		return NewUnmeteredUInt256ValueFromBigInt(value)

	// Word*
	case sema.Word8Type:
		common.UseMemory(memoryGauge, word8MemoryUsage)
		return NewUnmeteredWord8Value(uint8(value.Int64()))
	case sema.Word16Type:
		common.UseMemory(memoryGauge, word16MemoryUsage)
		return NewUnmeteredWord16Value(uint16(value.Int64()))
	case sema.Word32Type:
		common.UseMemory(memoryGauge, word32MemoryUsage)
		return NewUnmeteredWord32Value(uint32(value.Int64()))
	case sema.Word64Type:
		common.UseMemory(memoryGauge, word64MemoryUsage)
		return NewUnmeteredWord64Value(uint64(value.Int64()))

	default:
		panic(errors.NewUnreachableError())
	}
}

func (interpreter *Interpreter) VisitFixedPointExpression(expression *ast.FixedPointExpression) Value {
	// TODO: adjust once/if we support more fixed point types

	fixedPointSubType := interpreter.Program.Elaboration.FixedPointExpression(expression)

	value := fixedpoint.ConvertToFixedPointBigInt(
		expression.Negative,
		expression.UnsignedInteger,
		expression.Fractional,
		expression.Scale,
		sema.Fix64Scale,
	)
	switch fixedPointSubType {
	case sema.Fix64Type, sema.SignedFixedPointType:
		return NewFix64Value(interpreter, value.Int64)
	case sema.UFix64Type:
		return NewUFix64Value(interpreter, value.Uint64)
	case sema.FixedPointType:
		if expression.Negative {
			return NewFix64Value(interpreter, value.Int64)
		} else {
			return NewUFix64Value(interpreter, value.Uint64)
		}
	default:
		panic(errors.NewUnreachableError())
	}
}

func (interpreter *Interpreter) VisitStringExpression(expression *ast.StringExpression) Value {
	stringType := interpreter.Program.Elaboration.StringExpressionType(expression)

	switch stringType {
	case sema.CharacterType:
		return NewUnmeteredCharacterValue(expression.Value)
	}

	// NOTE: already metered in lexer/parser
	return NewUnmeteredStringValue(expression.Value)
}

func (interpreter *Interpreter) VisitArrayExpression(expression *ast.ArrayExpression) Value {
	values := interpreter.visitExpressionsNonCopying(expression.Values)

	arrayExpressionTypes := interpreter.Program.Elaboration.ArrayExpressionTypes(expression)
	argumentTypes := arrayExpressionTypes.ArgumentTypes
	arrayType := arrayExpressionTypes.ArrayType
	elementType := arrayType.ElementType(false)

	var copies []Value

	count := len(values)
	if count > 0 {
		copies = make([]Value, count)
		for i, argument := range values {
			argumentType := argumentTypes[i]
			argumentExpression := expression.Values[i]
			locationRange := LocationRange{
				Location:    interpreter.Location,
				HasPosition: argumentExpression,
			}
			copies[i] = interpreter.transferAndConvert(argument, argumentType, elementType, locationRange)
		}
	}

	// TODO: cache
	arrayStaticType := ConvertSemaArrayTypeToStaticArrayType(interpreter, arrayType)

	locationRange := LocationRange{
		Location:    interpreter.Location,
		HasPosition: expression,
	}

	return NewArrayValue(
		interpreter,
		locationRange,
		arrayStaticType,
		common.ZeroAddress,
		copies...,
	)
}

func (interpreter *Interpreter) VisitDictionaryExpression(expression *ast.DictionaryExpression) Value {
	values := interpreter.visitEntries(expression.Entries)

	dictionaryExpressionTypes := interpreter.Program.Elaboration.DictionaryExpressionTypes(expression)
	entryTypes := dictionaryExpressionTypes.EntryTypes
	dictionaryType := dictionaryExpressionTypes.DictionaryType

	var keyValuePairs []Value

	for i, dictionaryEntryValues := range values {
		entryType := entryTypes[i]
		entry := expression.Entries[i]

		key := interpreter.transferAndConvert(
			dictionaryEntryValues.Key,
			entryType.KeyType,
			dictionaryType.KeyType,
			LocationRange{
				Location:    interpreter.Location,
				HasPosition: entry.Key,
			},
		)

		value := interpreter.transferAndConvert(
			dictionaryEntryValues.Value,
			entryType.ValueType,
			dictionaryType.ValueType,
			LocationRange{
				Location:    interpreter.Location,
				HasPosition: entry.Value,
			},
		)

		keyValuePairs = append(
			keyValuePairs,
			key,
			value,
		)
	}

	dictionaryStaticType := ConvertSemaDictionaryTypeToStaticDictionaryType(interpreter, dictionaryType)

	locationRange := LocationRange{
		Location:    interpreter.Location,
		HasPosition: expression,
	}

	return NewDictionaryValue(
		interpreter,
		locationRange,
		dictionaryStaticType,
		keyValuePairs...,
	)
}

func (interpreter *Interpreter) VisitMemberExpression(expression *ast.MemberExpression) Value {
	const allowMissing = false
	return interpreter.memberExpressionGetterSetter(expression).get(allowMissing)
}

func (interpreter *Interpreter) VisitIndexExpression(expression *ast.IndexExpression) Value {
	// note that this check in `AttachmentAccessTypes` must proceed the casting to the `TypeIndexableValue`
	// or `ValueIndexableValue` interfaces. A `*EphemeralReferenceValue` value is both a `TypeIndexableValue`
	// and a `ValueIndexableValue` statically, but at runtime can only be used as one or the other. Whether
	// or not an expression is present in this map allows us to disambiguate between these two cases.
	if attachmentType, ok := interpreter.Program.Elaboration.AttachmentAccessTypes(expression); ok {
		typedResult, ok := interpreter.evalExpression(expression.TargetExpression).(TypeIndexableValue)
		if !ok {
			panic(errors.NewUnreachableError())
		}
		locationRange := LocationRange{
			Location:    interpreter.Location,
			HasPosition: expression,
		}
		return typedResult.GetTypeKey(interpreter, locationRange, attachmentType)
	} else {
		typedResult, ok := interpreter.evalExpression(expression.TargetExpression).(ValueIndexableValue)
		if !ok {
			panic(errors.NewUnreachableError())
		}
		indexingValue := interpreter.evalExpression(expression.IndexingExpression)
		locationRange := LocationRange{
			Location:    interpreter.Location,
			HasPosition: expression,
		}
		return typedResult.GetKey(interpreter, locationRange, indexingValue)
	}
}

func (interpreter *Interpreter) VisitConditionalExpression(expression *ast.ConditionalExpression) Value {
	value, ok := interpreter.evalExpression(expression.Test).(BoolValue)
	if !ok {
		panic(errors.NewUnreachableError())
	}
	if value {
		return interpreter.evalExpression(expression.Then)
	} else {
		return interpreter.evalExpression(expression.Else)
	}
}

func (interpreter *Interpreter) VisitInvocationExpression(invocationExpression *ast.InvocationExpression) Value {
	return interpreter.visitInvocationExpressionWithImplicitArgument(invocationExpression, nil)
}

func (interpreter *Interpreter) visitInvocationExpressionWithImplicitArgument(invocationExpression *ast.InvocationExpression, implicitArg *Value) Value {
	config := interpreter.SharedState.Config

	// tracing
	if config.TracingEnabled {
		startTime := time.Now()
		invokedExpression := invocationExpression.InvokedExpression.String()
		defer func() {
			interpreter.reportFunctionTrace(
				invokedExpression,
				time.Since(startTime),
			)
		}()
	}

	// interpret the invoked expression
	result := interpreter.evalExpression(invocationExpression.InvokedExpression)

	// Handle optional chaining on member expression, if any:
	// - If the member expression is nil, finish execution
	// - If the member expression is some value, the wrapped value
	//   is the function value that should be invoked

	isOptionalChaining := false

	if invokedMemberExpression, ok :=
		invocationExpression.InvokedExpression.(*ast.MemberExpression); ok && invokedMemberExpression.Optional {

		isOptionalChaining = true

		switch typedResult := result.(type) {
		case NilValue:
			return typedResult

		case *SomeValue:
			result = typedResult.InnerValue(
				interpreter,
				LocationRange{
					Location:    interpreter.Location,
					HasPosition: invocationExpression.InvokedExpression,
				},
			)

		default:
			panic(errors.NewUnreachableError())
		}
	}

	function, ok := result.(FunctionValue)
	if !ok {
		panic(errors.NewUnreachableError())
	}

	// NOTE: evaluate all argument expressions in call-site scope, not in function body

	var argumentExpressions []ast.Expression

	argumentCount := len(invocationExpression.Arguments)
	if argumentCount > 0 {
		argumentExpressions = make([]ast.Expression, argumentCount)
		for i, argument := range invocationExpression.Arguments {
			argumentExpressions[i] = argument.Expression
		}
	}

	arguments := interpreter.visitExpressionsNonCopying(argumentExpressions)

	elaboration := interpreter.Program.Elaboration

	invocationExpressionTypes := elaboration.InvocationExpressionTypes(invocationExpression)

	typeParameterTypes := invocationExpressionTypes.TypeArguments
	argumentTypes := invocationExpressionTypes.ArgumentTypes
	parameterTypes := invocationExpressionTypes.TypeParameterTypes

	// add the implicit argument to the end of the argument list, if it exists
	if implicitArg != nil {
		arguments = append(arguments, *implicitArg)
		argumentTypes = append(argumentTypes, interpreter.MustSemaTypeOfValue(*implicitArg))
	}

	interpreter.reportFunctionInvocation()

	resultValue := interpreter.invokeFunctionValue(
		function,
		arguments,
		argumentExpressions,
		argumentTypes,
		parameterTypes,
		typeParameterTypes,
		invocationExpression,
	)

	interpreter.reportInvokedFunctionReturn()

	// If this is invocation is optional chaining, wrap the result
	// as an optional, as the result is expected to be an optional
	if isOptionalChaining {
		resultValue = NewSomeValueNonCopying(interpreter, resultValue)
	}

	return resultValue
}

func (interpreter *Interpreter) visitExpressionsNonCopying(expressions []ast.Expression) []Value {
	var values []Value

	count := len(expressions)
	if count > 0 {
		values = make([]Value, 0, count)
		for _, expression := range expressions {
			value := interpreter.evalExpression(expression)
			values = append(values, value)
		}
	}

	return values
}

func (interpreter *Interpreter) visitEntries(entries []ast.DictionaryEntry) []DictionaryEntryValues {
	var values []DictionaryEntryValues

	count := len(entries)
	if count > 0 {
		values = make([]DictionaryEntryValues, 0, count)

		for _, entry := range entries {
			key := interpreter.evalExpression(entry.Key)
			value := interpreter.evalExpression(entry.Value)

			values = append(
				values,
				DictionaryEntryValues{
					Key:   key,
					Value: value,
				},
			)
		}
	}

	return values
}

func (interpreter *Interpreter) VisitFunctionExpression(expression *ast.FunctionExpression) Value {

	// lexical scope: variables in functions are bound to what is visible at declaration time
	lexicalScope := interpreter.activations.CurrentOrNew()

	functionType := interpreter.Program.Elaboration.FunctionExpressionFunctionType(expression)

	var preConditions ast.Conditions
	if expression.FunctionBlock.PreConditions != nil {
		preConditions = *expression.FunctionBlock.PreConditions
	}

	var beforeStatements []ast.Statement
	var rewrittenPostConditions ast.Conditions

	if expression.FunctionBlock.PostConditions != nil {
		postConditionsRewrite :=
			interpreter.Program.Elaboration.PostConditionsRewrite(expression.FunctionBlock.PostConditions)

		rewrittenPostConditions = postConditionsRewrite.RewrittenPostConditions
		beforeStatements = postConditionsRewrite.BeforeStatements
	}

	statements := expression.FunctionBlock.Block.Statements

	return NewInterpretedFunctionValue(
		interpreter,
		expression.ParameterList,
		functionType,
		lexicalScope,
		beforeStatements,
		preConditions,
		statements,
		rewrittenPostConditions,
	)
}

func (interpreter *Interpreter) VisitCastingExpression(expression *ast.CastingExpression) Value {
	value := interpreter.evalExpression(expression.Expression)

	locationRange := LocationRange{
		Location:    interpreter.Location,
		HasPosition: expression.Expression,
	}

	expectedType := interpreter.Program.Elaboration.CastingExpressionTypes(expression).TargetType

	switch expression.Operation {
	case ast.OperationFailableCast, ast.OperationForceCast:
		valueStaticType := value.StaticType(interpreter)
		isSubType := interpreter.IsSubTypeOfSemaType(valueStaticType, expectedType)

		switch expression.Operation {
		case ast.OperationFailableCast:
			if !isSubType {
				return Nil
			}

			// The failable cast may upcast to an optional type, e.g. `1 as? Int?`, so box
			value = interpreter.BoxOptional(locationRange, value, expectedType)

			return NewSomeValueNonCopying(interpreter, value)

		case ast.OperationForceCast:
			if !isSubType {
				valueSemaType := interpreter.MustConvertStaticToSemaType(valueStaticType)

				locationRange := LocationRange{
					Location:    interpreter.Location,
					HasPosition: expression.Expression,
				}

				panic(ForceCastTypeMismatchError{
					ExpectedType:  expectedType,
					ActualType:    valueSemaType,
					LocationRange: locationRange,
				})
			}

			// The failable cast may upcast to an optional type, e.g. `1 as? Int?`, so box
			return interpreter.BoxOptional(locationRange, value, expectedType)

		default:
			panic(errors.NewUnreachableError())
		}

	case ast.OperationCast:
		staticValueType := interpreter.Program.Elaboration.CastingExpressionTypes(expression).StaticValueType
		// The cast may upcast to an optional type, e.g. `1 as Int?`, so box
		return interpreter.ConvertAndBox(locationRange, value, staticValueType, expectedType)

	default:
		panic(errors.NewUnreachableError())
	}
}

func (interpreter *Interpreter) VisitCreateExpression(expression *ast.CreateExpression) Value {
	return interpreter.evalExpression(expression.InvocationExpression)
}

func (interpreter *Interpreter) VisitDestroyExpression(expression *ast.DestroyExpression) Value {
	value := interpreter.evalExpression(expression.Expression)

	interpreter.invalidateResource(value)

	locationRange := LocationRange{
		Location:    interpreter.Location,
		HasPosition: expression,
	}

	value.(ResourceKindedValue).Destroy(interpreter, locationRange)

	return Void
}

func (interpreter *Interpreter) VisitReferenceExpression(referenceExpression *ast.ReferenceExpression) Value {

	borrowType := interpreter.Program.Elaboration.ReferenceExpressionBorrowType(referenceExpression)

	result := interpreter.evalExpression(referenceExpression.Expression)

	interpreter.maybeTrackReferencedResourceKindedValue(result)

	switch typ := borrowType.(type) {
	case *sema.OptionalType:
		innerBorrowType, ok := typ.Type.(*sema.ReferenceType)
		// we enforce this in the checker
		if !ok {
			panic(errors.NewUnreachableError())
		}

		switch result := result.(type) {
		case *SomeValue:
			// References to optionals are transformed into optional references,
			// so move the *SomeValue out to the reference itself

			locationRange := LocationRange{
				Location:    interpreter.Location,
				HasPosition: referenceExpression.Expression,
			}

			innerValue := result.InnerValue(interpreter, locationRange)
			interpreter.maybeTrackReferencedResourceKindedValue(innerValue)

			return NewSomeValueNonCopying(
				interpreter,
				NewEphemeralReferenceValue(
					interpreter,
					ConvertSemaAccesstoStaticAuthorization(interpreter, innerBorrowType.Authorization),
					innerValue,
					innerBorrowType.Type,
				),
			)

		case NilValue:
			return Nil

		default:
			// If the referenced value is non-optional,
			// but the target type is optional,
			// then box the reference properly

			locationRange := LocationRange{
				Location:    interpreter.Location,
				HasPosition: referenceExpression,
			}

			return interpreter.BoxOptional(
				locationRange,
				NewEphemeralReferenceValue(
					interpreter,
					ConvertSemaAccesstoStaticAuthorization(interpreter, innerBorrowType.Authorization),
					result,
					innerBorrowType.Type,
				),
				borrowType,
			)
		}

	case *sema.ReferenceType:
		return NewEphemeralReferenceValue(interpreter, ConvertSemaAccesstoStaticAuthorization(interpreter, typ.Authorization), result, typ.Type)
	}
	panic(errors.NewUnreachableError())
}

func (interpreter *Interpreter) VisitForceExpression(expression *ast.ForceExpression) Value {
	result := interpreter.evalExpression(expression.Expression)

	switch result := result.(type) {
	case *SomeValue:
		locationRange := LocationRange{
			Location:    interpreter.Location,
			HasPosition: expression.Expression,
		}
		return result.InnerValue(interpreter, locationRange)

	case NilValue:
		panic(
			ForceNilError{
				LocationRange: LocationRange{
					Location:    interpreter.Location,
					HasPosition: expression,
				},
			},
		)

	default:
		return result
	}
}

func (interpreter *Interpreter) VisitPathExpression(expression *ast.PathExpression) Value {
	domain := common.PathDomainFromIdentifier(expression.Domain.Identifier)

	// meter the Path's Identifier since path is just a container
	common.UseMemory(interpreter, common.NewRawStringMemoryUsage(len(expression.Identifier.Identifier)))

	return NewPathValue(
		interpreter,
		domain,
		expression.Identifier.Identifier,
	)
}

func (interpreter *Interpreter) VisitAttachExpression(attachExpression *ast.AttachExpression) Value {

	locationRange := LocationRange{
		Location:    interpreter.Location,
		HasPosition: attachExpression,
	}

	attachTarget := interpreter.evalExpression(attachExpression.Base)
	base, ok := attachTarget.(*CompositeValue)

	// we enforce this in the checker, but check defensively anyway
	if !ok || !base.Kind.SupportsAttachments() {
		panic(InvalidAttachmentOperationTargetError{
			Value:         attachTarget,
			LocationRange: locationRange,
		})
	}

	if inIteration := interpreter.SharedState.inAttachmentIteration(base); inIteration {
		panic(AttachmentIterationMutationError{
			Value:         base,
			LocationRange: locationRange,
		})
	}

	// the `base` value must be accessible during the attachment's constructor, but we cannot
<<<<<<< HEAD
	// set it on the attachment's `CompositeValue` yet, because the value does not exist. Instead
	// we create an implicit constructor argument containing a reference to the base

	// ENTITLEMENTS TODO: the entitlements of the base value should be fully qualified for the preimage
	// of the map for this attachment
=======
	// set it on the attachment's `CompositeValue` yet, because the value does not exist.
	// Instead, we create an implicit constructor argument containing a reference to the base.
>>>>>>> a46a75f1
	var baseValue Value = NewEphemeralReferenceValue(
		interpreter,
		UnauthorizedAccess,
		base,
		interpreter.MustSemaTypeOfValue(base).(*sema.CompositeType),
	)
	interpreter.trackReferencedResourceKindedValue(base.StorageID(), base)

	attachment, ok := interpreter.visitInvocationExpressionWithImplicitArgument(
		attachExpression.Attachment,
		&baseValue,
	).(*CompositeValue)
	// attached expressions must be composite constructors, as enforced in the checker
	if !ok {
		panic(errors.NewUnreachableError())
	}

	// Because `self` in attachments is a reference, we need to track the attachment if it's a resource
	interpreter.trackReferencedResourceKindedValue(attachment.StorageID(), attachment)

	base = base.Transfer(
		interpreter,
		locationRange,
		atree.Address{},
		false,
		nil,
	).(*CompositeValue)

	// we enforce this in the checker
	if !ok {
		panic(errors.NewUnreachableError())
	}

	// when `v[A]` is executed, we set `A`'s base to `&v`
	attachment.setBaseValue(interpreter, base)

	base.SetTypeKey(
		interpreter,
		locationRange,
		interpreter.MustSemaTypeOfValue(attachment),
		attachment,
	)

	return base
}<|MERGE_RESOLUTION|>--- conflicted
+++ resolved
@@ -1237,16 +1237,11 @@
 	}
 
 	// the `base` value must be accessible during the attachment's constructor, but we cannot
-<<<<<<< HEAD
-	// set it on the attachment's `CompositeValue` yet, because the value does not exist. Instead
-	// we create an implicit constructor argument containing a reference to the base
+	// set it on the attachment's `CompositeValue` yet, because the value does not exist.
+	// Instead, we create an implicit constructor argument containing a reference to the base.
 
 	// ENTITLEMENTS TODO: the entitlements of the base value should be fully qualified for the preimage
 	// of the map for this attachment
-=======
-	// set it on the attachment's `CompositeValue` yet, because the value does not exist.
-	// Instead, we create an implicit constructor argument containing a reference to the base.
->>>>>>> a46a75f1
 	var baseValue Value = NewEphemeralReferenceValue(
 		interpreter,
 		UnauthorizedAccess,
