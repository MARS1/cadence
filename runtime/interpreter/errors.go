/*
 * Cadence - The resource-oriented smart contract programming language
 *
 * Copyright Dapper Labs, Inc.
 *
 * Licensed under the Apache License, Version 2.0 (the "License");
 * you may not use this file except in compliance with the License.
 * You may obtain a copy of the License at
 *
 *   http://www.apache.org/licenses/LICENSE-2.0
 *
 * Unless required by applicable law or agreed to in writing, software
 * distributed under the License is distributed on an "AS IS" BASIS,
 * WITHOUT WARRANTIES OR CONDITIONS OF ANY KIND, either express or implied.
 * See the License for the specific language governing permissions and
 * limitations under the License.
 */

package interpreter

import (
	"fmt"
	"runtime"
	"strings"

	"github.com/onflow/cadence/runtime/ast"
	"github.com/onflow/cadence/runtime/common"
	"github.com/onflow/cadence/runtime/errors"
	"github.com/onflow/cadence/runtime/pretty"
	"github.com/onflow/cadence/runtime/sema"
)

// unsupportedOperation

type unsupportedOperation struct {
	kind      common.OperationKind
	operation ast.Operation
	ast.Range
}

var _ errors.InternalError = &unsupportedOperation{}

func (*unsupportedOperation) IsInternalError() {}

func (e *unsupportedOperation) Error() string {
	return fmt.Sprintf(
		"internal error: cannot evaluate unsupported %s operation: %s",
		e.kind.Name(),
		e.operation.Symbol(),
	)
}

// Error is the containing type for all errors produced by the interpreter.
type Error struct {
	Err        error
	Location   common.Location
	StackTrace []Invocation
}

func (e Error) Unwrap() error {
	return e.Err
}

func (e Error) Error() string {
	var sb strings.Builder
	sb.WriteString("Execution failed:\n")
	printErr := pretty.NewErrorPrettyPrinter(&sb, false).
		PrettyPrintError(e.Err, e.Location, map[common.Location][]byte{})
	if printErr != nil {
		panic(printErr)
	}
	return sb.String()
}

func (e Error) ChildErrors() []error {
	errs := make([]error, 0, 1+len(e.StackTrace))

	for _, invocation := range e.StackTrace {
		locationRange := invocation.LocationRange
		if locationRange.Location == nil {
			continue
		}

		errs = append(
			errs,
			StackTraceError{
				LocationRange: locationRange,
			},
		)
	}

	return append(errs, e.Err)
}

func (e Error) ImportLocation() common.Location {
	return e.Location
}

type StackTraceError struct {
	LocationRange
}

func (e StackTraceError) Error() string {
	return ""
}

func (e StackTraceError) Prefix() string {
	return ""
}

func (e StackTraceError) ImportLocation() common.Location {
	return e.Location
}

// PositionedError wraps an unpositioned error with position info
type PositionedError struct {
	Err error
	ast.Range
}

var _ errors.UserError = PositionedError{}

func (PositionedError) IsUserError() {}

func (e PositionedError) Unwrap() error {
	return e.Err
}

func (e PositionedError) Error() string {
	return e.Err.Error()
}

// NotDeclaredError

type NotDeclaredError struct {
	Name         string
	ExpectedKind common.DeclarationKind
}

var _ errors.UserError = NotDeclaredError{}
var _ errors.SecondaryError = NotDeclaredError{}

func (NotDeclaredError) IsUserError() {}

func (e NotDeclaredError) Error() string {
	return fmt.Sprintf(
		"cannot find %s in this scope: `%s`",
		e.ExpectedKind.Name(),
		e.Name,
	)
}

func (e NotDeclaredError) SecondaryError() string {
	return "not found in this scope"
}

// NotInvokableError

type NotInvokableError struct {
	Value Value
}

var _ errors.UserError = NotInvokableError{}

func (NotInvokableError) IsUserError() {}

func (e NotInvokableError) Error() string {
	return fmt.Sprintf("cannot call value: %#+v", e.Value)
}

// ArgumentCountError

type ArgumentCountError struct {
	ParameterCount int
	ArgumentCount  int
}

var _ errors.UserError = ArgumentCountError{}

func (ArgumentCountError) IsUserError() {}

func (e ArgumentCountError) Error() string {
	return fmt.Sprintf(
		"incorrect number of arguments: expected %d, got %d",
		e.ParameterCount,
		e.ArgumentCount,
	)
}

// TransactionNotDeclaredError

type TransactionNotDeclaredError struct {
	Index int
}

var _ errors.UserError = TransactionNotDeclaredError{}

func (TransactionNotDeclaredError) IsUserError() {}

func (e TransactionNotDeclaredError) Error() string {
	return fmt.Sprintf(
		"cannot find transaction with index %d in this scope",
		e.Index,
	)
}

// ConditionError

type ConditionError struct {
	LocationRange
	Message       string
	ConditionKind ast.ConditionKind
}

var _ errors.UserError = ConditionError{}

func (ConditionError) IsUserError() {}

func (e ConditionError) Error() string {
	if e.Message == "" {
		return fmt.Sprintf("%s failed", e.ConditionKind.Name())
	}
	return fmt.Sprintf("%s failed: %s", e.ConditionKind.Name(), e.Message)
}

// RedeclarationError

type RedeclarationError struct {
	Name string
}

var _ errors.UserError = RedeclarationError{}

func (RedeclarationError) IsUserError() {}

func (e RedeclarationError) Error() string {
	return fmt.Sprintf("cannot redeclare: `%s` is already declared", e.Name)
}

// DereferenceError

type DereferenceError struct {
	Cause        string
	ExpectedType sema.Type
	ActualType   sema.Type
	LocationRange
}

var _ errors.UserError = DereferenceError{}
var _ errors.SecondaryError = DereferenceError{}

func (DereferenceError) IsUserError() {}

func (e DereferenceError) Error() string {
	return "dereference failed"
}

func (e DereferenceError) SecondaryError() string {
	if e.Cause != "" {
		return e.Cause
	}
	expected, actual := sema.ErrorMessageExpectedActualTypes(
		e.ExpectedType,
		e.ActualType,
	)

	return fmt.Sprintf(
		"type mismatch: expected `%s`, got `%s`",
		expected,
		actual,
	)
}

// OverflowError

type OverflowError struct {
	LocationRange
}

var _ errors.UserError = OverflowError{}

func (OverflowError) IsUserError() {}

func (e OverflowError) Error() string {
	return "overflow"
}

// UnderflowError

type UnderflowError struct {
	LocationRange
}

var _ errors.UserError = UnderflowError{}

func (UnderflowError) IsUserError() {}

func (e UnderflowError) Error() string {
	return "underflow"
}

// UnderflowError

type DivisionByZeroError struct {
	LocationRange
}

var _ errors.UserError = DivisionByZeroError{}

func (DivisionByZeroError) IsUserError() {}

func (e DivisionByZeroError) Error() string {
	return "division by zero"
}

// InvalidatedResourceError
type InvalidatedResourceError struct {
	LocationRange
}

var _ errors.InternalError = InvalidatedResourceError{}

func (InvalidatedResourceError) IsInternalError() {}

func (e InvalidatedResourceError) Error() string {
	return "internal error: resource is invalidated and cannot be used anymore"
}

// DestroyedResourceError is the error which is reported
// when a user uses a destroyed resource through a reference
type DestroyedResourceError struct {
	LocationRange
}

var _ errors.UserError = DestroyedResourceError{}

func (DestroyedResourceError) IsUserError() {}

func (e DestroyedResourceError) Error() string {
	return "resource was destroyed and cannot be used anymore"
}

// ForceAssignmentToNonNilResourceError
type ForceAssignmentToNonNilResourceError struct {
	LocationRange
}

var _ errors.UserError = ForceAssignmentToNonNilResourceError{}

func (ForceAssignmentToNonNilResourceError) IsUserError() {}

func (e ForceAssignmentToNonNilResourceError) Error() string {
	return "force assignment to non-nil resource-typed value"
}

// ForceNilError
type ForceNilError struct {
	LocationRange
}

var _ errors.UserError = ForceNilError{}

func (ForceNilError) IsUserError() {}

func (e ForceNilError) Error() string {
	return "unexpectedly found nil while forcing an Optional value"
}

// ForceCastTypeMismatchError
type ForceCastTypeMismatchError struct {
	ExpectedType sema.Type
	ActualType   sema.Type
	LocationRange
}

var _ errors.UserError = ForceCastTypeMismatchError{}

func (ForceCastTypeMismatchError) IsUserError() {}

func (e ForceCastTypeMismatchError) Error() string {
	expected, actual := sema.ErrorMessageExpectedActualTypes(
		e.ExpectedType,
		e.ActualType,
	)

	return fmt.Sprintf(
		"failed to force-cast value: expected type `%s`, got `%s`",
		expected,
		actual,
	)
}

// TypeMismatchError
type TypeMismatchError struct {
	ExpectedType sema.Type
	ActualType   sema.Type
	LocationRange
}

var _ errors.UserError = TypeMismatchError{}

func (TypeMismatchError) IsUserError() {}

func (e TypeMismatchError) Error() string {
	expected, actual := sema.ErrorMessageExpectedActualTypes(
		e.ExpectedType,
		e.ActualType,
	)

	return fmt.Sprintf(
		"type mismatch: expected `%s`, got `%s`",
		expected,
		actual,
	)
}

// InvalidPathDomainError
type InvalidPathDomainError struct {
	LocationRange
	ExpectedDomains []common.PathDomain
	ActualDomain    common.PathDomain
}

var _ errors.UserError = InvalidPathDomainError{}
var _ errors.SecondaryError = InvalidPathDomainError{}

func (InvalidPathDomainError) IsUserError() {}

func (e InvalidPathDomainError) Error() string {
	return "invalid path domain"
}

func (e InvalidPathDomainError) SecondaryError() string {

	domainNames := make([]string, len(e.ExpectedDomains))

	for i, domain := range e.ExpectedDomains {
		domainNames[i] = domain.Identifier()
	}

	return fmt.Sprintf(
		"expected %s, got `%s`",
		common.EnumerateWords(domainNames, "or"),
		e.ActualDomain.Identifier(),
	)
}

// OverwriteError
type OverwriteError struct {
	LocationRange
	Path    PathValue
	Address AddressValue
}

var _ errors.UserError = OverwriteError{}

func (OverwriteError) IsUserError() {}

func (e OverwriteError) Error() string {
	return fmt.Sprintf(
		"failed to save object: path %s in account %s already stores an object",
		e.Path,
		e.Address,
	)
}

// ArrayIndexOutOfBoundsError
type ArrayIndexOutOfBoundsError struct {
	LocationRange
	Index int
	Size  int
}

var _ errors.UserError = ArrayIndexOutOfBoundsError{}

func (ArrayIndexOutOfBoundsError) IsUserError() {}

func (e ArrayIndexOutOfBoundsError) Error() string {
	return fmt.Sprintf(
		"array index out of bounds: %d, but size is %d",
		e.Index,
		e.Size,
	)
}

// ArraySliceIndicesError
type ArraySliceIndicesError struct {
	LocationRange
	FromIndex int
	UpToIndex int
	Size      int
}

var _ errors.UserError = ArraySliceIndicesError{}

func (ArraySliceIndicesError) IsUserError() {}

func (e ArraySliceIndicesError) Error() string {
	return fmt.Sprintf(
		"slice indices [%d:%d] are out of bounds (size %d)",
		e.FromIndex, e.UpToIndex, e.Size,
	)
}

// InvalidSliceIndexError is returned when a slice index is invalid, such as fromIndex > upToIndex
// This error can be returned even when fromIndex and upToIndex are both within bounds.
type InvalidSliceIndexError struct {
	LocationRange
	FromIndex int
	UpToIndex int
}

var _ errors.UserError = InvalidSliceIndexError{}

func (InvalidSliceIndexError) IsUserError() {}

func (e InvalidSliceIndexError) Error() string {
	return fmt.Sprintf("invalid slice index: %d > %d", e.FromIndex, e.UpToIndex)
}

// StringIndexOutOfBoundsError
type StringIndexOutOfBoundsError struct {
	LocationRange
	Index  int
	Length int
}

var _ errors.UserError = StringIndexOutOfBoundsError{}

func (StringIndexOutOfBoundsError) IsUserError() {}

func (e StringIndexOutOfBoundsError) Error() string {
	return fmt.Sprintf(
		"string index out of bounds: %d, but length is %d",
		e.Index,
		e.Length,
	)
}

// StringSliceIndicesError
type StringSliceIndicesError struct {
	LocationRange
	FromIndex int
	UpToIndex int
	Length    int
}

var _ errors.UserError = StringSliceIndicesError{}

func (StringSliceIndicesError) IsUserError() {}

func (e StringSliceIndicesError) Error() string {
	return fmt.Sprintf(
		"string slice indices [%d:%d] are out of bounds (length %d)",
		e.FromIndex, e.UpToIndex, e.Length,
	)
}

// EventEmissionUnavailableError
type EventEmissionUnavailableError struct {
	LocationRange
}

var _ errors.UserError = EventEmissionUnavailableError{}

func (EventEmissionUnavailableError) IsUserError() {}

func (e EventEmissionUnavailableError) Error() string {
	return "cannot emit event: event emission is unavailable in this configuration of Cadence"
}

// UUIDUnavailableError
type UUIDUnavailableError struct {
	LocationRange
}

var _ errors.UserError = UUIDUnavailableError{}

func (UUIDUnavailableError) IsUserError() {}

func (e UUIDUnavailableError) Error() string {
	return "cannot get UUID: UUID access is unavailable in this configuration of Cadence"
}

// TypeLoadingError
type TypeLoadingError struct {
	TypeID TypeID
}

var _ errors.UserError = TypeLoadingError{}

func (TypeLoadingError) IsUserError() {}

func (e TypeLoadingError) Error() string {
	return fmt.Sprintf("failed to load type: %s", e.TypeID)
}

// UseBeforeInitializationError
type UseBeforeInitializationError struct {
	LocationRange
	Name string
}

var _ errors.UserError = UseBeforeInitializationError{}

func (UseBeforeInitializationError) IsUserError() {}

func (e UseBeforeInitializationError) Error() string {
	return fmt.Sprintf("member `%s` is used before it has been initialized", e.Name)
}

// InvocationArgumentTypeError
type InvocationArgumentTypeError struct {
	LocationRange
	ParameterType sema.Type
	Index         int
}

var _ errors.UserError = InvocationArgumentTypeError{}

func (InvocationArgumentTypeError) IsUserError() {}

func (e InvocationArgumentTypeError) Error() string {
	return fmt.Sprintf(
		"invalid invocation with argument at index %d: expected `%s`",
		e.Index,
		e.ParameterType.QualifiedString(),
	)
}

// MemberAccessTypeError
type MemberAccessTypeError struct {
	ExpectedType sema.Type
	ActualType   sema.Type
	LocationRange
}

var _ errors.InternalError = MemberAccessTypeError{}

func (MemberAccessTypeError) IsInternalError() {}

func (e MemberAccessTypeError) Error() string {
	return fmt.Sprintf(
		"invalid member access: expected `%s`, got `%s`",
		e.ExpectedType.QualifiedString(),
		e.ActualType.QualifiedString(),
	)
}

// ValueTransferTypeError
type ValueTransferTypeError struct {
	ExpectedType sema.Type
	ActualType   sema.Type
	LocationRange
}

var _ errors.InternalError = ValueTransferTypeError{}

func (ValueTransferTypeError) IsInternalError() {}

func (e ValueTransferTypeError) Error() string {
	expected, actual := sema.ErrorMessageExpectedActualTypes(
		e.ExpectedType,
		e.ActualType,
	)

	return fmt.Sprintf(
		"invalid transfer of value: expected `%s`, got `%s`",
		expected,
		actual,
	)
}

// UnexpectedMappedEntitlementError
type UnexpectedMappedEntitlementError struct {
	Type sema.Type
	LocationRange
}

var _ errors.InternalError = UnexpectedMappedEntitlementError{}

func (UnexpectedMappedEntitlementError) IsInternalError() {}

func (e UnexpectedMappedEntitlementError) Error() string {
	return fmt.Sprintf(
		"invalid transfer of value: found an unexpected runtime mapped entitlement `%s`",
		e.Type.QualifiedString(),
	)
}

// ResourceConstructionError
type ResourceConstructionError struct {
	CompositeType *sema.CompositeType
	LocationRange
}

var _ errors.InternalError = ResourceConstructionError{}

func (ResourceConstructionError) IsInternalError() {}

func (e ResourceConstructionError) Error() string {
	return fmt.Sprintf(
		"cannot create resource `%s`: outside of declaring location %s",
		e.CompositeType.QualifiedString(),
		e.CompositeType.Location.String(),
	)
}

// ContainerMutationError
type ContainerMutationError struct {
	ExpectedType sema.Type
	ActualType   sema.Type
	LocationRange
}

var _ errors.UserError = ContainerMutationError{}

func (ContainerMutationError) IsUserError() {}

func (e ContainerMutationError) Error() string {
	return fmt.Sprintf(
		"invalid container update: expected a subtype of `%s`, found `%s`",
		e.ExpectedType.QualifiedString(),
		e.ActualType.QualifiedString(),
	)
}

// NonStorableValueError
type NonStorableValueError struct {
	Value Value
}

var _ errors.UserError = NonStorableValueError{}

func (NonStorableValueError) IsUserError() {}

func (e NonStorableValueError) Error() string {
	return "cannot store non-storable value"
}

// NonStorableStaticTypeError
type NonStorableStaticTypeError struct {
	Type sema.Type
}

var _ errors.UserError = NonStorableStaticTypeError{}

func (NonStorableStaticTypeError) IsUserError() {}

func (e NonStorableStaticTypeError) Error() string {
	return fmt.Sprintf(
		"cannot store non-storable type: `%s`",
		e.Type.QualifiedString(),
	)
}

// InterfaceMissingLocation is reported during interface lookup,
// if an interface is looked up without a location
type InterfaceMissingLocationError struct {
	QualifiedIdentifier string
}

var _ errors.UserError = InterfaceMissingLocationError{}

func (InterfaceMissingLocationError) IsUserError() {}

func (e InterfaceMissingLocationError) Error() string {
	return fmt.Sprintf(
		"tried to look up interface %s without a location",
		e.QualifiedIdentifier,
	)
}

// InvalidOperandsError
type InvalidOperandsError struct {
	LocationRange
	LeftType     StaticType
	RightType    StaticType
	FunctionName string
	Operation    ast.Operation
}

var _ errors.UserError = InvalidOperandsError{}

func (InvalidOperandsError) IsUserError() {}

func (e InvalidOperandsError) Error() string {
	var op string
	if e.Operation == ast.OperationUnknown {
		op = e.FunctionName
	} else {
		op = e.Operation.Symbol()
	}

	return fmt.Sprintf(
		"cannot apply operation %s to types: `%s`, `%s`",
		op,
		e.LeftType.String(),
		e.RightType.String(),
	)
}

// InvalidPublicKeyError is reported during PublicKey creation, if the PublicKey is invalid.
type InvalidPublicKeyError struct {
	PublicKey *ArrayValue
	Err       error
	LocationRange
}

var _ errors.UserError = InvalidPublicKeyError{}

func (InvalidPublicKeyError) IsUserError() {}

func (e InvalidPublicKeyError) Error() string {
	return fmt.Sprintf("invalid public key: %s, err: %s", e.PublicKey, e.Err)
}

func (e InvalidPublicKeyError) Unwrap() error {
	return e.Err
}

// NonTransferableValueError
type NonTransferableValueError struct {
	Value Value
}

var _ errors.UserError = NonTransferableValueError{}

func (NonTransferableValueError) IsUserError() {}

func (e NonTransferableValueError) Error() string {
	return "cannot transfer non-transferable value"
}

// DuplicateKeyInResourceDictionaryError
type DuplicateKeyInResourceDictionaryError struct {
	LocationRange
}

var _ errors.UserError = DuplicateKeyInResourceDictionaryError{}

func (DuplicateKeyInResourceDictionaryError) IsUserError() {}

func (e DuplicateKeyInResourceDictionaryError) Error() string {
	return "duplicate key in resource dictionary"
}

// StorageMutatedDuringIterationError
type StorageMutatedDuringIterationError struct {
	LocationRange
}

var _ errors.UserError = StorageMutatedDuringIterationError{}

func (StorageMutatedDuringIterationError) IsUserError() {}

func (StorageMutatedDuringIterationError) Error() string {
	return "storage iteration continued after modifying storage"
}

// ContainerMutatedDuringIterationError
type ContainerMutatedDuringIterationError struct {
	LocationRange
}

var _ errors.UserError = ContainerMutatedDuringIterationError{}

func (ContainerMutatedDuringIterationError) IsUserError() {}

func (ContainerMutatedDuringIterationError) Error() string {
	return "resource container modified during iteration"
}

// InvalidHexByteError
type InvalidHexByteError struct {
	LocationRange
	Byte byte
}

var _ errors.UserError = InvalidHexByteError{}

func (InvalidHexByteError) IsUserError() {}

func (e InvalidHexByteError) Error() string {
	return fmt.Sprintf("invalid byte in hex string: %x", e.Byte)
}

// InvalidHexLengthError
type InvalidHexLengthError struct {
	LocationRange
}

var _ errors.UserError = InvalidHexLengthError{}

func (InvalidHexLengthError) IsUserError() {}

func (InvalidHexLengthError) Error() string {
	return "hex string has non-even length"
}

// InvalidatedResourceReferenceError is reported when accessing a reference value
// that is pointing to a moved or destroyed resource.
type InvalidatedResourceReferenceError struct {
	LocationRange
}

var _ errors.UserError = InvalidatedResourceReferenceError{}

func (InvalidatedResourceReferenceError) IsUserError() {}

func (e InvalidatedResourceReferenceError) Error() string {
	return "referenced resource has been moved or destroyed after taking the reference"
}

// DuplicateAttachmentError
type DuplicateAttachmentError struct {
	AttachmentType sema.Type
	Value          *CompositeValue
	LocationRange
}

var _ errors.UserError = DuplicateAttachmentError{}

func (DuplicateAttachmentError) IsUserError() {}

func (e DuplicateAttachmentError) Error() string {
	return fmt.Sprintf(
		"cannot attach %s to %s, as it already exists on that value",
		e.AttachmentType.QualifiedString(),
		e.Value.QualifiedIdentifier,
	)
}

// AttachmentIterationMutationError
type AttachmentIterationMutationError struct {
	Value *CompositeValue
	LocationRange
}

var _ errors.UserError = AttachmentIterationMutationError{}

func (AttachmentIterationMutationError) IsUserError() {}

func (e AttachmentIterationMutationError) Error() string {
	return fmt.Sprintf(
		"cannot modify %s's attachments while iterating over them",
		e.Value.QualifiedIdentifier,
	)
}

// InvalidAttachmentOperationTargetError
type InvalidAttachmentOperationTargetError struct {
	Value Value
	LocationRange
}

var _ errors.InternalError = InvalidAttachmentOperationTargetError{}

func (InvalidAttachmentOperationTargetError) IsInternalError() {}

func (e InvalidAttachmentOperationTargetError) Error() string {
	return fmt.Sprintf(
		"cannot add or remove attachment with non-owned value (%T)",
		e.Value,
	)
}

// RecursiveTransferError
type RecursiveTransferError struct {
	LocationRange
}

var _ errors.UserError = RecursiveTransferError{}

func (RecursiveTransferError) IsUserError() {}

func (RecursiveTransferError) Error() string {
	return "recursive transfer of value"
}

func WrappedExternalError(err error) error {
	switch err := err.(type) {
	case
		// If the error is a go-runtime error, don't wrap.
		// These are crashers.
		runtime.Error,

		// If the error is already a cadence error, then avoid redundant wrapping.
		errors.InternalError,
		errors.UserError,
		errors.ExternalError,
		Error:
		return err

	default:
		return errors.NewExternalError(err)
	}
}

// CapabilityAddressPublishingError
type CapabilityAddressPublishingError struct {
	LocationRange
	CapabilityAddress AddressValue
	AccountAddress    AddressValue
}

var _ errors.UserError = CapabilityAddressPublishingError{}

func (CapabilityAddressPublishingError) IsUserError() {}

func (e CapabilityAddressPublishingError) Error() string {
	return fmt.Sprintf(
		"cannot publish capability of account %s in account %s",
		e.CapabilityAddress.String(),
		e.AccountAddress.String(),
	)
}

// NestedReferenceError
type NestedReferenceError struct {
	Value *EphemeralReferenceValue
	LocationRange
}

var _ errors.UserError = NestedReferenceError{}

func (NestedReferenceError) IsUserError() {}

func (e NestedReferenceError) Error() string {
	return fmt.Sprintf(
		"cannot create a nested reference to %s",
		e.Value.String(),
	)
}

// InclusiveRangeConstructionError

type InclusiveRangeConstructionError struct {
	LocationRange
	Message string
}

var _ errors.UserError = InclusiveRangeConstructionError{}

func (InclusiveRangeConstructionError) IsUserError() {}

func (e InclusiveRangeConstructionError) Error() string {
	const message = "InclusiveRange construction failed"
	if e.Message == "" {
		return message
	}
	return fmt.Sprintf("%s: %s", message, e.Message)
}

<<<<<<< HEAD
// InvalidCapabilityIssueTypeError
type InvalidCapabilityIssueTypeError struct {
	ExpectedTypeDescription string
	ActualType              sema.Type
	LocationRange
}

var _ errors.UserError = InvalidCapabilityIssueTypeError{}

func (InvalidCapabilityIssueTypeError) IsUserError() {}

func (e InvalidCapabilityIssueTypeError) Error() string {
	return fmt.Sprintf(
		"invalid type: expected %s, got `%s`",
		e.ExpectedTypeDescription,
		e.ActualType.QualifiedString(),
	)
=======
// ResourceReferenceDereferenceError
type ResourceReferenceDereferenceError struct {
	LocationRange
}

var _ errors.InternalError = ResourceReferenceDereferenceError{}

func (ResourceReferenceDereferenceError) IsInternalError() {}

func (e ResourceReferenceDereferenceError) Error() string {
	return "internal error: resource-references cannot be dereferenced"
>>>>>>> 08be3530
}<|MERGE_RESOLUTION|>--- conflicted
+++ resolved
@@ -1052,7 +1052,6 @@
 	return fmt.Sprintf("%s: %s", message, e.Message)
 }
 
-<<<<<<< HEAD
 // InvalidCapabilityIssueTypeError
 type InvalidCapabilityIssueTypeError struct {
 	ExpectedTypeDescription string
@@ -1070,7 +1069,8 @@
 		e.ExpectedTypeDescription,
 		e.ActualType.QualifiedString(),
 	)
-=======
+}
+
 // ResourceReferenceDereferenceError
 type ResourceReferenceDereferenceError struct {
 	LocationRange
@@ -1082,5 +1082,4 @@
 
 func (e ResourceReferenceDereferenceError) Error() string {
 	return "internal error: resource-references cannot be dereferenced"
->>>>>>> 08be3530
 }