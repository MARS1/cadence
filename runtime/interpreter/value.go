--- conflicted
+++ resolved
@@ -2223,10 +2223,10 @@
 	return v
 }
 
-<<<<<<< HEAD
 func (v AddressValue) String() string {
 	return fmt.Sprintf("%x", [AddressLength]byte(v))
-=======
+}
+
 func (AddressValue) GetOwner() string {
 	// value is never owned
 	return ""
@@ -2234,5 +2234,4 @@
 
 func (AddressValue) SetOwner(owner string) {
 	// NO-OP: value cannot be owned
->>>>>>> 84953c2f
 }