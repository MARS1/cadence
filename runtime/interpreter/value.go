/*
 * Cadence - The resource-oriented smart contract programming language
 *
 * Copyright 2019-2020 Dapper Labs, Inc.
 *
 * Licensed under the Apache License, Version 2.0 (the "License");
 * you may not use this file except in compliance with the License.
 * You may obtain a copy of the License at
 *
 *   http://www.apache.org/licenses/LICENSE-2.0
 *
 * Unless required by applicable law or agreed to in writing, software
 * distributed under the License is distributed on an "AS IS" BASIS,
 * WITHOUT WARRANTIES OR CONDITIONS OF ANY KIND, either express or implied.
 * See the License for the specific language governing permissions and
 * limitations under the License.
 */

package interpreter

import (
	"encoding/binary"
	"encoding/hex"
	"fmt"
	"math"
	"math/big"
	"strings"
	"time"
	"unsafe"

	"github.com/onflow/atree"
	"github.com/rivo/uniseg"
	"golang.org/x/text/unicode/norm"

	"github.com/onflow/cadence/runtime/ast"
	"github.com/onflow/cadence/runtime/common"
	"github.com/onflow/cadence/runtime/errors"
	"github.com/onflow/cadence/runtime/format"
	"github.com/onflow/cadence/runtime/sema"
)

type TypeConformanceResults map[typeConformanceResultEntry]bool

type typeConformanceResultEntry struct {
	EphemeralReferenceValue       *EphemeralReferenceValue
	EphemeralReferenceDynamicType EphemeralReferenceDynamicType
}

// SeenReferences is a set of seen references.
//
// NOTE: Do not generalize to map[interpreter.Value],
// as not all values are Go hashable, i.e. this might lead to run-time panics
//
type SeenReferences map[*EphemeralReferenceValue]struct{}

// NonStorable represents a value that cannot be stored
//
type NonStorable struct {
	Value Value
}

var _ atree.Storable = NonStorable{}

func (s NonStorable) Encode(_ *atree.Encoder) error {
	//nolint:gosimple
	return NonStorableValueError{
		Value: s.Value,
	}
}

func (s NonStorable) ByteSize() uint32 {
	// Return 1 so that atree split and merge operations don't have to handle special cases.
	// Any value larger than 0 and smaller than half of the max slab size works,
	// but 1 results in fewer number of slabs which is ideal for non-storable values.
	return 1
}

func (s NonStorable) StoredValue(_ atree.SlabStorage) (atree.Value, error) {
	return s.Value, nil
}

func (NonStorable) ChildStorables() []atree.Storable {
	return nil
}

// Value

type Value interface {
	atree.Value
	// Stringer provides `func String() string`
	// NOTE: important, error messages rely on values to implement String
	fmt.Stringer
	IsValue()
	Accept(interpreter *Interpreter, visitor Visitor)
	Walk(walkChild func(Value))
	DynamicType(interpreter *Interpreter, seenReferences SeenReferences) DynamicType
	StaticType() StaticType
	ConformsToDynamicType(
		interpreter *Interpreter,
		getLocationRange func() LocationRange,
		dynamicType DynamicType,
		results TypeConformanceResults,
	) bool
	RecursiveString(seenReferences SeenReferences) string
	IsResourceKinded(interpreter *Interpreter) bool
	NeedsStoreTo(address atree.Address) bool
	Transfer(
		interpreter *Interpreter,
		getLocationRange func() LocationRange,
		address atree.Address,
		remove bool,
		storable atree.Storable,
	) Value
	DeepRemove(interpreter *Interpreter)
	// Clone returns a new value that is equal to this value.
	// NOTE: not used by interpreter, but used externally (e.g. state migration)
	Clone(interpreter *Interpreter) Value
}

// ValueIndexableValue

type ValueIndexableValue interface {
	Value
	GetKey(interpreter *Interpreter, getLocationRange func() LocationRange, key Value) Value
	SetKey(interpreter *Interpreter, getLocationRange func() LocationRange, key Value, value Value)
	RemoveKey(interpreter *Interpreter, getLocationRange func() LocationRange, key Value) Value
	InsertKey(interpreter *Interpreter, getLocationRange func() LocationRange, key Value, value Value)
}

// MemberAccessibleValue

type MemberAccessibleValue interface {
	Value
	GetMember(interpreter *Interpreter, getLocationRange func() LocationRange, name string) Value
	RemoveMember(interpreter *Interpreter, getLocationRange func() LocationRange, name string) Value
	SetMember(interpreter *Interpreter, getLocationRange func() LocationRange, name string, value Value)
}

// EquatableValue

type EquatableValue interface {
	Value
	// Equal returns true if the given value is equal to this value.
	// If no location range is available, pass e.g. ReturnEmptyLocationRange
	Equal(interpreter *Interpreter, getLocationRange func() LocationRange, other Value) bool
}

func newValueComparator(interpreter *Interpreter, getLocationRange func() LocationRange) atree.ValueComparator {
	return func(storage atree.SlabStorage, atreeValue atree.Value, otherStorable atree.Storable) (bool, error) {
		value := MustConvertStoredValue(atreeValue)
		otherValue := StoredValue(otherStorable, storage)
		return value.(EquatableValue).Equal(interpreter, getLocationRange, otherValue), nil
	}
}

// ResourceKindedValue

type ResourceKindedValue interface {
	Value
	Destroy(interpreter *Interpreter, getLocationRange func() LocationRange)
	IsDestroyed() bool
}

func maybeDestroy(interpreter *Interpreter, getLocationRange func() LocationRange, value Value) {
	resourceKindedValue, ok := value.(ResourceKindedValue)
	if !ok {
		return
	}

	resourceKindedValue.Destroy(interpreter, getLocationRange)
}

// ReferenceTrackedResourceKindedValue is a resource-kinded value
// that must be tracked when a reference of it is taken.
//
type ReferenceTrackedResourceKindedValue interface {
	ResourceKindedValue
	IsReferenceTrackedResourceKindedValue()
	StorageID() atree.StorageID
}

func safeAdd(a, b int) int {
	// INT32-C
	if (b > 0) && (a > (goMaxInt - b)) {
		panic(OverflowError{})
	} else if (b < 0) && (a < (goMinInt - b)) {
		panic(UnderflowError{})
	}
	return a + b
}

func safeMul(a, b int) int {
	// INT32-C
	if a > 0 {
		if b > 0 {
			// positive * positive = positive. overflow?
			if a > (goMaxInt / b) {
				panic(OverflowError{})
			}
		} else {
			// positive * negative = negative. underflow?
			if b < (goMinInt / a) {
				panic(UnderflowError{})
			}
		}
	} else {
		if b > 0 {
			// negative * positive = negative. underflow?
			if a < (goMinInt / b) {
				panic(UnderflowError{})
			}
		} else {
			// negative * negative = positive. overflow?
			if (a != 0) && (b < (goMaxInt / a)) {
				panic(OverflowError{})
			}
		}
	}
	return a * b
}

// TypeValue

type TypeValue struct {
	Type StaticType
}

var _ Value = TypeValue{}
var _ atree.Storable = TypeValue{}
var _ EquatableValue = TypeValue{}
var _ MemberAccessibleValue = TypeValue{}

func (TypeValue) IsValue() {}

func (v TypeValue) Accept(interpreter *Interpreter, visitor Visitor) {
	visitor.VisitTypeValue(interpreter, v)
}

func (TypeValue) Walk(_ func(Value)) {
	// NO-OP
}

var metaTypeDynamicType DynamicType = MetaTypeDynamicType{}

func (TypeValue) DynamicType(_ *Interpreter, _ SeenReferences) DynamicType {
	return metaTypeDynamicType
}

func (TypeValue) StaticType() StaticType {
	return PrimitiveStaticTypeMetaType
}

func (v TypeValue) String() string {
	var typeString string
	staticType := v.Type
	if staticType != nil {
		typeString = staticType.String()
	}

	return format.TypeValue(typeString)
}

func (v TypeValue) RecursiveString(_ SeenReferences) string {
	return v.String()
}

func (v TypeValue) Equal(_ *Interpreter, _ func() LocationRange, other Value) bool {
	otherTypeValue, ok := other.(TypeValue)
	if !ok {
		return false
	}

	// Unknown types are never equal to another type

	staticType := v.Type
	otherStaticType := otherTypeValue.Type

	if staticType == nil || otherStaticType == nil {
		return false
	}

	return staticType.Equal(otherStaticType)
}

func (v TypeValue) GetMember(interpreter *Interpreter, _ func() LocationRange, name string) Value {
	switch name {
	case "identifier":
		var typeID string
		staticType := v.Type
		if staticType != nil {
			typeID = string(interpreter.MustConvertStaticToSemaType(staticType).ID())
		}
		// TODO: meter
		return NewUnmeteredStringValue(typeID)
	case "isSubtype":
		return NewHostFunctionValue(
			interpreter,
			func(invocation Invocation) Value {
				staticType := v.Type
				otherTypeValue, ok := invocation.Arguments[0].(TypeValue)
				if !ok {
					panic(errors.NewUnreachableError())
				}
				otherStaticType := otherTypeValue.Type

				// if either type is unknown, the subtype relation is false, as it doesn't make sense to even ask this question
				if staticType == nil || otherStaticType == nil {
					return BoolValue(false)
				}

				inter := invocation.Interpreter

				result := sema.IsSubType(
					inter.MustConvertStaticToSemaType(staticType),
					inter.MustConvertStaticToSemaType(otherStaticType),
				)
				return BoolValue(result)
			},
			sema.MetaTypeIsSubtypeFunctionType,
		)
	}

	return nil
}

func (TypeValue) RemoveMember(_ *Interpreter, _ func() LocationRange, _ string) Value {
	// Types have no removable members (fields / functions)
	panic(errors.NewUnreachableError())
}

func (TypeValue) SetMember(_ *Interpreter, _ func() LocationRange, _ string, _ Value) {
	// Types have no settable members (fields / functions)
	panic(errors.NewUnreachableError())
}

func (v TypeValue) ConformsToDynamicType(
	_ *Interpreter,
	_ func() LocationRange,
	dynamicType DynamicType,
	_ TypeConformanceResults,
) bool {
	_, ok := dynamicType.(MetaTypeDynamicType)
	return ok
}

func (v TypeValue) Storable(
	storage atree.SlabStorage,
	address atree.Address,
	maxInlineSize uint64,
) (atree.Storable, error) {
	return maybeLargeImmutableStorable(
		v,
		storage,
		address,
		maxInlineSize,
	)
}

func (TypeValue) NeedsStoreTo(_ atree.Address) bool {
	return false
}

func (TypeValue) IsResourceKinded(_ *Interpreter) bool {
	return false
}

func (v TypeValue) Transfer(
	interpreter *Interpreter,
	_ func() LocationRange,
	_ atree.Address,
	remove bool,
	storable atree.Storable,
) Value {
	if remove {
		interpreter.RemoveReferencedSlab(storable)
	}
	return v
}

func (v TypeValue) Clone(_ *Interpreter) Value {
	return v
}

func (TypeValue) DeepRemove(_ *Interpreter) {
	// NO-OP
}

func (v TypeValue) ByteSize() uint32 {
	return mustStorableSize(v)
}

func (v TypeValue) StoredValue(_ atree.SlabStorage) (atree.Value, error) {
	return v, nil
}

func (TypeValue) ChildStorables() []atree.Storable {
	return nil
}

// HashInput returns a byte slice containing:
// - HashInputTypeType (1 byte)
// - type id (n bytes)
func (v TypeValue) HashInput(interpreter *Interpreter, _ func() LocationRange, scratch []byte) []byte {
	typeID := interpreter.MustConvertStaticToSemaType(v.Type).ID()

	length := 1 + len(typeID)
	var buf []byte
	if length <= len(scratch) {
		buf = scratch[:length]
	} else {
		buf = make([]byte, length)
	}

	buf[0] = byte(HashInputTypeType)
	copy(buf[1:], []byte(typeID))
	return buf
}

// VoidValue

type VoidValue struct{}

var _ Value = VoidValue{}
var _ atree.Storable = VoidValue{}
var _ EquatableValue = VoidValue{}

func (VoidValue) IsValue() {}

func (v VoidValue) Accept(interpreter *Interpreter, visitor Visitor) {
	visitor.VisitVoidValue(interpreter, v)
}

func (VoidValue) Walk(_ func(Value)) {
	// NO-OP
}

var voidDynamicType DynamicType = VoidDynamicType{}

func (VoidValue) DynamicType(_ *Interpreter, _ SeenReferences) DynamicType {
	return voidDynamicType
}

func (VoidValue) StaticType() StaticType {
	return PrimitiveStaticTypeVoid
}

func (VoidValue) String() string {
	return format.Void
}

func (v VoidValue) RecursiveString(_ SeenReferences) string {
	return v.String()
}

func (v VoidValue) ConformsToDynamicType(
	_ *Interpreter,
	_ func() LocationRange,
	dynamicType DynamicType,
	_ TypeConformanceResults,
) bool {
	_, ok := dynamicType.(VoidDynamicType)
	return ok
}

func (v VoidValue) Equal(_ *Interpreter, _ func() LocationRange, other Value) bool {
	_, ok := other.(VoidValue)
	return ok
}

func (v VoidValue) Storable(_ atree.SlabStorage, _ atree.Address, _ uint64) (atree.Storable, error) {
	return v, nil
}

func (VoidValue) NeedsStoreTo(_ atree.Address) bool {
	return false
}

func (VoidValue) IsResourceKinded(_ *Interpreter) bool {
	return false
}

func (v VoidValue) Transfer(
	interpreter *Interpreter,
	_ func() LocationRange,
	_ atree.Address,
	remove bool,
	storable atree.Storable,
) Value {
	if remove {
		interpreter.RemoveReferencedSlab(storable)
	}
	return v
}

func (v VoidValue) Clone(_ *Interpreter) Value {
	return v
}

func (VoidValue) DeepRemove(_ *Interpreter) {
	// NO-OP
}

func (v VoidValue) ByteSize() uint32 {
	return uint32(len(cborVoidValue))
}

func (v VoidValue) StoredValue(_ atree.SlabStorage) (atree.Value, error) {
	return v, nil
}

func (VoidValue) ChildStorables() []atree.Storable {
	return nil
}

// BoolValue

type BoolValue bool

var _ Value = BoolValue(false)
var _ atree.Storable = BoolValue(false)
var _ EquatableValue = BoolValue(false)
var _ HashableValue = BoolValue(false)

func (BoolValue) IsValue() {}

func (v BoolValue) Accept(interpreter *Interpreter, visitor Visitor) {
	visitor.VisitBoolValue(interpreter, v)
}

func (BoolValue) Walk(_ func(Value)) {
	// NO-OP
}

var boolDynamicType DynamicType = BoolDynamicType{}

func (BoolValue) DynamicType(_ *Interpreter, _ SeenReferences) DynamicType {
	return boolDynamicType
}

func (BoolValue) StaticType() StaticType {
	return PrimitiveStaticTypeBool
}

func (v BoolValue) Negate() BoolValue {
	return !v
}

func (v BoolValue) Equal(_ *Interpreter, _ func() LocationRange, other Value) bool {
	otherBool, ok := other.(BoolValue)
	if !ok {
		return false
	}
	return bool(v) == bool(otherBool)
}

// HashInput returns a byte slice containing:
// - HashInputTypeBool (1 byte)
// - 1/0 (1 byte)
func (v BoolValue) HashInput(_ *Interpreter, _ func() LocationRange, scratch []byte) []byte {
	scratch[0] = byte(HashInputTypeBool)
	if v {
		scratch[1] = 1
	} else {
		scratch[1] = 0
	}
	return scratch[:2]
}

func (v BoolValue) String() string {
	return format.Bool(bool(v))
}

func (v BoolValue) RecursiveString(_ SeenReferences) string {
	return v.String()
}

func (v BoolValue) ConformsToDynamicType(
	_ *Interpreter,
	_ func() LocationRange,
	dynamicType DynamicType,
	_ TypeConformanceResults,
) bool {
	_, ok := dynamicType.(BoolDynamicType)
	return ok
}

func (v BoolValue) Storable(_ atree.SlabStorage, _ atree.Address, _ uint64) (atree.Storable, error) {
	return v, nil
}

func (BoolValue) NeedsStoreTo(_ atree.Address) bool {
	return false
}

func (BoolValue) IsResourceKinded(_ *Interpreter) bool {
	return false
}

func (v BoolValue) Transfer(
	interpreter *Interpreter,
	_ func() LocationRange,
	_ atree.Address,
	remove bool,
	storable atree.Storable,
) Value {
	if remove {
		interpreter.RemoveReferencedSlab(storable)
	}
	return v
}

func (v BoolValue) Clone(_ *Interpreter) Value {
	return v
}

func (BoolValue) DeepRemove(_ *Interpreter) {
	// NO-OP
}

func (v BoolValue) ByteSize() uint32 {
	return 1
}

func (v BoolValue) StoredValue(_ atree.SlabStorage) (atree.Value, error) {
	return v, nil
}

func (BoolValue) ChildStorables() []atree.Storable {
	return nil
}

// CharacterValue

// CharacterValue represents a Cadence character, which is a Unicode extended grapheme cluster.
// Hence, use a Go string to be able to hold multiple Unicode code points (Go runes).
// It should consist of exactly one grapheme cluster
//
type CharacterValue string

func NewCharacterValue(r string) CharacterValue {
	return CharacterValue(r)
}

var _ Value = CharacterValue("a")
var _ atree.Storable = CharacterValue("a")
var _ EquatableValue = CharacterValue("a")
var _ HashableValue = CharacterValue("a")
var _ MemberAccessibleValue = CharacterValue("a")

func (CharacterValue) IsValue() {}

func (v CharacterValue) Accept(interpreter *Interpreter, visitor Visitor) {
	visitor.VisitCharacterValue(interpreter, v)
}

func (CharacterValue) Walk(_ func(Value)) {
	// NO-OP
}

var charDyanmicType DynamicType = CharacterDynamicType{}

func (CharacterValue) DynamicType(_ *Interpreter, _ SeenReferences) DynamicType {
	return charDyanmicType
}

func (CharacterValue) StaticType() StaticType {
	return PrimitiveStaticTypeCharacter
}

func (v CharacterValue) String() string {
	return format.String(string(v))
}

func (v CharacterValue) RecursiveString(_ SeenReferences) string {
	return v.String()
}

func (v CharacterValue) NormalForm() string {
	return norm.NFC.String(string(v))
}

func (v CharacterValue) Equal(_ *Interpreter, _ func() LocationRange, other Value) bool {
	otherChar, ok := other.(CharacterValue)
	if !ok {
		return false
	}
	return v.NormalForm() == otherChar.NormalForm()
}

func (v CharacterValue) HashInput(_ *Interpreter, _ func() LocationRange, scratch []byte) []byte {
	s := []byte(string(v))
	length := 1 + len(s)
	var buffer []byte
	if length <= len(scratch) {
		buffer = scratch[:length]
	} else {
		buffer = make([]byte, length)
	}

	buffer[0] = byte(HashInputTypeCharacter)
	copy(buffer[1:], s)
	return buffer
}

func (v CharacterValue) ConformsToDynamicType(
	_ *Interpreter,
	_ func() LocationRange,
	dynamicType DynamicType,
	_ TypeConformanceResults,
) bool {
	_, ok := dynamicType.(CharacterDynamicType)
	return ok
}

func (v CharacterValue) Storable(_ atree.SlabStorage, _ atree.Address, _ uint64) (atree.Storable, error) {
	return v, nil
}

func (CharacterValue) NeedsStoreTo(_ atree.Address) bool {
	return false
}

func (CharacterValue) IsResourceKinded(_ *Interpreter) bool {
	return false
}

func (v CharacterValue) Transfer(
	interpreter *Interpreter,
	_ func() LocationRange,
	_ atree.Address,
	remove bool,
	storable atree.Storable,
) Value {
	if remove {
		interpreter.RemoveReferencedSlab(storable)
	}
	return v
}

func (v CharacterValue) Clone(_ *Interpreter) Value {
	return v
}

func (CharacterValue) DeepRemove(_ *Interpreter) {
	// NO-OP
}

func (v CharacterValue) ByteSize() uint32 {
	return cborTagSize + getBytesCBORSize([]byte(string(v)))
}

func (v CharacterValue) StoredValue(_ atree.SlabStorage) (atree.Value, error) {
	return v, nil
}

func (CharacterValue) ChildStorables() []atree.Storable {
	return nil
}

func (v CharacterValue) GetMember(interpreter *Interpreter, _ func() LocationRange, name string) Value {
	switch name {
	case sema.ToStringFunctionName:
		return NewHostFunctionValue(
			interpreter,
			func(invocation Invocation) Value {
				// TODO: meter?
				return NewUnmeteredStringValue(string(v))
			},
			sema.ToStringFunctionType,
		)
	}
	return nil
}

func (CharacterValue) RemoveMember(_ *Interpreter, _ func() LocationRange, _ string) Value {
	// Characters have no removable members (fields / functions)
	panic(errors.NewUnreachableError())
}

func (CharacterValue) SetMember(_ *Interpreter, _ func() LocationRange, _ string, _ Value) {
	// Characters have no settable members (fields / functions)
	panic(errors.NewUnreachableError())
}

// StringValue

type StringValue struct {
	Str string
	// length is the cached length of the string, based on grapheme clusters.
	// a negative value indicates the length has not been initialized, see Length()
	length int
	// graphemes is a grapheme cluster segmentation iterator,
	// which is initialized lazily and reused/reset in functions
	// that are based on grapheme clusters
	graphemes *uniseg.Graphemes
}

func NewUnmeteredStringValue(str string) *StringValue {
	return &StringValue{
		Str: str,
		// a negative value indicates the length has not been initialized, see Length()
		length: -1,
	}
}

func NewStringValue(memoryGauge common.MemoryGauge, memoryUsage common.MemoryUsage, stringConstructor func() string) *StringValue {
	if memoryGauge != nil {
		memoryGauge.UseMemory(memoryUsage)
	}
	str := stringConstructor()
	return NewUnmeteredStringValue(str)
}

var _ Value = &StringValue{}
var _ atree.Storable = &StringValue{}
var _ EquatableValue = &StringValue{}
var _ HashableValue = &StringValue{}
var _ ValueIndexableValue = &StringValue{}
var _ MemberAccessibleValue = &StringValue{}

func (v *StringValue) prepareGraphemes() {
	if v.graphemes == nil {
		v.graphemes = uniseg.NewGraphemes(v.Str)
	} else {
		v.graphemes.Reset()
	}
}

func (*StringValue) IsValue() {}

func (v *StringValue) Accept(interpreter *Interpreter, visitor Visitor) {
	visitor.VisitStringValue(interpreter, v)
}

func (*StringValue) Walk(_ func(Value)) {
	// NO-OP
}

var stringDynamicType DynamicType = StringDynamicType{}

func (*StringValue) DynamicType(_ *Interpreter, _ SeenReferences) DynamicType {
	return stringDynamicType
}

func (*StringValue) StaticType() StaticType {
	return PrimitiveStaticTypeString
}

func (v *StringValue) String() string {
	return format.String(v.Str)
}

func (v *StringValue) RecursiveString(_ SeenReferences) string {
	return v.String()
}

func (v *StringValue) Equal(_ *Interpreter, _ func() LocationRange, other Value) bool {
	otherString, ok := other.(*StringValue)
	if !ok {
		return false
	}
	return v.NormalForm() == otherString.NormalForm()
}

// HashInput returns a byte slice containing:
// - HashInputTypeString (1 byte)
// - string value (n bytes)
func (v *StringValue) HashInput(_ *Interpreter, _ func() LocationRange, scratch []byte) []byte {
	length := 1 + len(v.Str)
	var buffer []byte
	if length <= len(scratch) {
		buffer = scratch[:length]
	} else {
		buffer = make([]byte, length)
	}

	buffer[0] = byte(HashInputTypeString)
	copy(buffer[1:], v.Str)
	return buffer
}

func (v *StringValue) NormalForm() string {
	return norm.NFC.String(v.Str)
}

func (v *StringValue) Concat(interpreter *Interpreter, other *StringValue) Value {

	firstLength := len(v.Str)
	secondLength := len(other.Str)

	newLength := safeAdd(firstLength, secondLength)

	memoryUsage := common.NewStringMemoryUsage(newLength)

	return NewStringValue(
		interpreter,
		memoryUsage,
		func() string {
			var sb strings.Builder

			sb.WriteString(v.Str)
			sb.WriteString(other.Str)

			return sb.String()
		},
	)
}

var emptyString = NewUnmeteredStringValue("")

func (v *StringValue) Slice(from IntValue, to IntValue, getLocationRange func() LocationRange) Value {
	fromIndex := from.ToInt()

	toIndex := to.ToInt()

	length := v.Length()

	if fromIndex < 0 || fromIndex > length || toIndex < 0 || toIndex > length {
		panic(StringSliceIndicesError{
			FromIndex:     fromIndex,
			UpToIndex:     toIndex,
			Length:        length,
			LocationRange: getLocationRange(),
		})
	}

	if fromIndex > toIndex {
		panic(InvalidSliceIndexError{
			FromIndex:     fromIndex,
			UpToIndex:     toIndex,
			LocationRange: getLocationRange(),
		})
	}

	if fromIndex == toIndex {
		return emptyString
	}

	v.prepareGraphemes()

	j := 0

	for ; j <= fromIndex; j++ {
		v.graphemes.Next()
	}
	start, _ := v.graphemes.Positions()

	for ; j < toIndex; j++ {
		v.graphemes.Next()
	}
	_, end := v.graphemes.Positions()

	// NOTE: string slicing in Go does not copy,
	// see https://stackoverflow.com/questions/52395730/does-slice-of-string-perform-copy-of-underlying-data
	return NewUnmeteredStringValue(v.Str[start:end])
}

func (v *StringValue) checkBounds(index int, getLocationRange func() LocationRange) {
	length := v.Length()

	if index < 0 || index >= length {
		panic(StringIndexOutOfBoundsError{
			Index:         index,
			Length:        length,
			LocationRange: getLocationRange(),
		})
	}
}

func (v *StringValue) GetKey(interpreter *Interpreter, getLocationRange func() LocationRange, key Value) Value {
	index := key.(NumberValue).ToInt()
	v.checkBounds(index, getLocationRange)

	v.prepareGraphemes()

	for j := 0; j <= index; j++ {
		v.graphemes.Next()
	}

	char := v.graphemes.Str()
	return NewCharacterValue(char)
}

func (*StringValue) SetKey(_ *Interpreter, _ func() LocationRange, _ Value, _ Value) {
	panic(errors.NewUnreachableError())
}

func (*StringValue) InsertKey(_ *Interpreter, _ func() LocationRange, _ Value, _ Value) {
	panic(errors.NewUnreachableError())
}

func (*StringValue) RemoveKey(_ *Interpreter, _ func() LocationRange, _ Value) Value {
	panic(errors.NewUnreachableError())
}

func (v *StringValue) GetMember(interpreter *Interpreter, _ func() LocationRange, name string) Value {
	switch name {
	case "length":
		length := v.Length()
		return NewIntValueFromInt64(interpreter, int64(length))

	case "utf8":
		return ByteSliceToByteArrayValue(interpreter, []byte(v.Str))

	case "concat":
		return NewHostFunctionValue(
			interpreter,
			func(invocation Invocation) Value {
				otherArray, ok := invocation.Arguments[0].(*StringValue)
				if !ok {
					panic(errors.NewUnreachableError())
				}
				return v.Concat(interpreter, otherArray)
			},
			sema.StringTypeConcatFunctionType,
		)

	case "slice":
		return NewHostFunctionValue(
			interpreter,
			func(invocation Invocation) Value {
				from, ok := invocation.Arguments[0].(IntValue)
				if !ok {
					panic(errors.NewUnreachableError())
				}

				to, ok := invocation.Arguments[1].(IntValue)
				if !ok {
					panic(errors.NewUnreachableError())
				}

				return v.Slice(from, to, invocation.GetLocationRange)
			},
			sema.StringTypeSliceFunctionType,
		)

	case "decodeHex":
		return NewHostFunctionValue(
			interpreter,
			func(invocation Invocation) Value {
				return v.DecodeHex(invocation.Interpreter)
			},
			sema.StringTypeDecodeHexFunctionType,
		)

	case "toLower":
		return NewHostFunctionValue(
			interpreter,
			func(invocation Invocation) Value {
				return v.ToLower(invocation.Interpreter)
			},
			sema.StringTypeToLowerFunctionType,
		)
	}

	return nil
}

func (*StringValue) RemoveMember(_ *Interpreter, _ func() LocationRange, _ string) Value {
	// Strings have no removable members (fields / functions)
	panic(errors.NewUnreachableError())
}

func (*StringValue) SetMember(_ *Interpreter, _ func() LocationRange, _ string, _ Value) {
	// Strings have no settable members (fields / functions)
	panic(errors.NewUnreachableError())
}

// Length returns the number of characters (grapheme clusters)
//
func (v *StringValue) Length() int {
	if v.length < 0 {
		var length int
		v.prepareGraphemes()
		for v.graphemes.Next() {
			length++
		}
		v.length = length
	}
	return v.length
}

func (v *StringValue) ToLower(interpreter *Interpreter) *StringValue {

	// TODO:
	// An uppercase character may be converted to several lower-case characters, e.g İ => [i, ̇]
	// see https://stackoverflow.com/questions/28683805/is-there-a-unicode-string-which-gets-longer-when-converted-to-lowercase

	memoryUsage := common.NewStringMemoryUsage(
		len(v.Str),
	)

	return NewStringValue(
		interpreter,
		memoryUsage,
		func() string {
			return strings.ToLower(v.Str)
		},
	)
}

func (v *StringValue) Storable(storage atree.SlabStorage, address atree.Address, maxInlineSize uint64) (atree.Storable, error) {
	return maybeLargeImmutableStorable(v, storage, address, maxInlineSize)
}

func (*StringValue) NeedsStoreTo(_ atree.Address) bool {
	return false
}

func (*StringValue) IsResourceKinded(_ *Interpreter) bool {
	return false
}

func (v *StringValue) Transfer(
	interpreter *Interpreter,
	_ func() LocationRange,
	_ atree.Address,
	remove bool,
	storable atree.Storable,
) Value {
	if remove {
		interpreter.RemoveReferencedSlab(storable)
	}
	return v
}

func (v *StringValue) Clone(_ *Interpreter) Value {
	return NewUnmeteredStringValue(v.Str)
}

func (*StringValue) DeepRemove(_ *Interpreter) {
	// NO-OP
}

func (v *StringValue) ByteSize() uint32 {
	return cborTagSize + getBytesCBORSize([]byte(v.Str))
}

func (v *StringValue) StoredValue(_ atree.SlabStorage) (atree.Value, error) {
	return v, nil
}

func (*StringValue) ChildStorables() []atree.Storable {
	return nil
}

var ByteArrayStaticType = ConvertSemaArrayTypeToStaticArrayType(sema.ByteArrayType)

// DecodeHex hex-decodes this string and returns an array of UInt8 values
//
func (v *StringValue) DecodeHex(interpreter *Interpreter) *ArrayValue {
	bs, err := hex.DecodeString(v.Str)
	if err != nil {
		panic(err)
	}

	i := 0

	return NewArrayValueWithIterator(
		interpreter,
		ByteArrayStaticType,
		common.Address{},
		func() Value {
			if i >= len(bs) {
				return nil
			}

			value := UInt8Value(bs[i])

			i++

			return value
		},
	)
}

func (*StringValue) ConformsToDynamicType(
	_ *Interpreter,
	_ func() LocationRange,
	dynamicType DynamicType,
	_ TypeConformanceResults,
) bool {
	_, ok := dynamicType.(StringDynamicType)
	return ok
}

// ArrayValue

type ArrayValue struct {
	Type             ArrayStaticType
	semaType         sema.ArrayType
	array            *atree.Array
	isDestroyed      bool
	isResourceKinded *bool
}

func NewArrayValue(
	interpreter *Interpreter,
	arrayType ArrayStaticType,
	address common.Address,
	values ...Value,
) *ArrayValue {

	var index int
	count := len(values)

	return NewArrayValueWithIterator(
		interpreter,
		arrayType,
		address,
		func() Value {
			if index >= count {
				return nil
			}

			value := values[index]

			index++

			value = value.Transfer(
				interpreter,
				// TODO: provide proper location range
				ReturnEmptyLocationRange,
				atree.Address(address),
				true,
				nil,
			)

			return value
		},
	)
}

func NewArrayValueWithIterator(
	interpreter *Interpreter,
	arrayType ArrayStaticType,
	address common.Address,
	values func() Value,
) *ArrayValue {
	interpreter.UseConstantMemory(common.MemoryKindArray)

	var v *ArrayValue

	if interpreter.tracingEnabled {
		startTime := time.Now()

		defer func() {
			// NOTE: in defer, as v is only initialized at the end of the function,
			// if there was no error during construction
			if v == nil {
				return
			}

			typeInfo := v.Type.String()
			count := v.Count()

			interpreter.reportArrayValueConstructTrace(
				typeInfo,
				count,
				time.Since(startTime),
			)
		}()
	}

	array, err := atree.NewArrayFromBatchData(
		interpreter.Storage,
		atree.Address(address),
		arrayType,
		func() (atree.Value, error) {
			return values(), nil
		},
	)
	if err != nil {
		panic(ExternalError{err})
	}

	v = &ArrayValue{
		Type:  arrayType,
		array: array,
	}

	return v
}

var _ Value = &ArrayValue{}
var _ atree.Value = &ArrayValue{}
var _ EquatableValue = &ArrayValue{}
var _ ValueIndexableValue = &ArrayValue{}
var _ MemberAccessibleValue = &ArrayValue{}
var _ ReferenceTrackedResourceKindedValue = &ArrayValue{}

func (*ArrayValue) IsValue() {}

func (v *ArrayValue) Accept(interpreter *Interpreter, visitor Visitor) {
	descend := visitor.VisitArrayValue(interpreter, v)
	if !descend {
		return
	}

	v.Walk(func(element Value) {
		element.Accept(interpreter, visitor)
	})
}

func (v *ArrayValue) Iterate(f func(element Value) (resume bool)) {
	err := v.array.Iterate(func(element atree.Value) (resume bool, err error) {
		// atree.Array iteration provides low-level atree.Value,
		// convert to high-level interpreter.Value

		resume = f(MustConvertStoredValue(element))

		return resume, nil
	})
	if err != nil {
		panic(ExternalError{err})
	}
}

func (v *ArrayValue) Walk(walkChild func(Value)) {
	v.Iterate(func(element Value) (resume bool) {
		walkChild(element)
		return true
	})
}

func (v *ArrayValue) DynamicType(interpreter *Interpreter, seenReferences SeenReferences) DynamicType {
	elementTypes := make([]DynamicType, v.Count())

	i := 0

	v.Walk(func(element Value) {
		elementTypes[i] = element.DynamicType(interpreter, seenReferences)
		i++
	})

	return &ArrayDynamicType{
		ElementTypes: elementTypes,
		StaticType:   v.Type,
	}
}

func (v *ArrayValue) StaticType() StaticType {
	return v.Type
}

func (v *ArrayValue) checkInvalidatedResourceUse(interpreter *Interpreter, getLocationRange func() LocationRange) {
	if v.isDestroyed || (v.array == nil && v.IsResourceKinded(interpreter)) {
		panic(InvalidatedResourceError{
			LocationRange: getLocationRange(),
		})
	}
}

func (v *ArrayValue) Destroy(interpreter *Interpreter, getLocationRange func() LocationRange) {

	if interpreter.invalidatedResourceValidationEnabled {
		v.checkInvalidatedResourceUse(interpreter, getLocationRange)
	}

	if interpreter.tracingEnabled {
		startTime := time.Now()

		typeInfo := v.Type.String()
		count := v.Count()

		defer func() {
			interpreter.reportArrayValueDestroyTrace(
				typeInfo,
				count,
				time.Since(startTime),
			)
		}()
	}

	v.Walk(func(element Value) {
		maybeDestroy(interpreter, getLocationRange, element)
	})

	v.isDestroyed = true
	if interpreter.invalidatedResourceValidationEnabled {
		v.array = nil
	}
}

func (v *ArrayValue) IsDestroyed() bool {
	return v.isDestroyed
}

func (v *ArrayValue) Concat(interpreter *Interpreter, getLocationRange func() LocationRange, other *ArrayValue) Value {

	first := true

	firstIterator, err := v.array.Iterator()
	if err != nil {
		panic(ExternalError{err})
	}

	secondIterator, err := other.array.Iterator()
	if err != nil {
		panic(ExternalError{err})
	}

	elementType := v.Type.ElementType()

	return NewArrayValueWithIterator(
		interpreter,
		v.Type,
		common.Address{},
		func() Value {

			var value Value

			if first {
				atreeValue, err := firstIterator.Next()
				if err != nil {
					panic(ExternalError{err})
				}

				if atreeValue == nil {
					first = false
				} else {
					value = MustConvertStoredValue(atreeValue)
				}
			}

			if !first {
				atreeValue, err := secondIterator.Next()
				if err != nil {
					panic(ExternalError{err})
				}

				if atreeValue != nil {
					value = MustConvertStoredValue(atreeValue)

					interpreter.checkContainerMutation(elementType, value, getLocationRange)
				}
			}

			if value == nil {
				return nil
			}

			return value.Transfer(
				interpreter,
				getLocationRange,
				atree.Address{},
				false,
				nil,
			)
		},
	)
}

func (v *ArrayValue) GetKey(interpreter *Interpreter, getLocationRange func() LocationRange, key Value) Value {

	if interpreter.invalidatedResourceValidationEnabled {
		v.checkInvalidatedResourceUse(interpreter, getLocationRange)
	}

	index := key.(NumberValue).ToInt()
	return v.Get(interpreter, getLocationRange, index)
}

func (v *ArrayValue) handleIndexOutOfBoundsError(err error, index int, getLocationRange func() LocationRange) {
	if _, ok := err.(*atree.IndexOutOfBoundsError); ok {
		panic(ArrayIndexOutOfBoundsError{
			Index:         index,
			Size:          v.Count(),
			LocationRange: getLocationRange(),
		})
	}
}

func (v *ArrayValue) Get(interpreter *Interpreter, getLocationRange func() LocationRange, index int) Value {

	// We only need to check the lower bound before converting from `int` (signed) to `uint64` (unsigned).
	// atree's Array.Get function will check the upper bound and report an atree.IndexOutOfBoundsError

	if index < 0 {
		panic(ArrayIndexOutOfBoundsError{
			Index:         index,
			Size:          v.Count(),
			LocationRange: getLocationRange(),
		})
	}

	storable, err := v.array.Get(uint64(index))
	if err != nil {
		v.handleIndexOutOfBoundsError(err, index, getLocationRange)

		panic(ExternalError{err})
	}

	return StoredValue(storable, interpreter.Storage)
}

func (v *ArrayValue) SetKey(interpreter *Interpreter, getLocationRange func() LocationRange, key Value, value Value) {

	if interpreter.invalidatedResourceValidationEnabled {
		v.checkInvalidatedResourceUse(interpreter, getLocationRange)
	}

	index := key.(NumberValue).ToInt()
	v.Set(interpreter, getLocationRange, index, value)
}

func (v *ArrayValue) Set(interpreter *Interpreter, getLocationRange func() LocationRange, index int, element Value) {

	// We only need to check the lower bound before converting from `int` (signed) to `uint64` (unsigned).
	// atree's Array.Set function will check the upper bound and report an atree.IndexOutOfBoundsError

	if index < 0 {
		panic(ArrayIndexOutOfBoundsError{
			Index:         index,
			Size:          v.Count(),
			LocationRange: getLocationRange(),
		})
	}

	interpreter.checkContainerMutation(v.Type.ElementType(), element, getLocationRange)

	element = element.Transfer(
		interpreter,
		getLocationRange,
		v.array.Address(),
		true,
		nil,
	)

	existingStorable, err := v.array.Set(uint64(index), element)
	if err != nil {
		v.handleIndexOutOfBoundsError(err, index, getLocationRange)

		panic(ExternalError{err})
	}
	interpreter.maybeValidateAtreeValue(v.array)

	existingValue := StoredValue(existingStorable, interpreter.Storage)

	existingValue.DeepRemove(interpreter)

	interpreter.RemoveReferencedSlab(existingStorable)
}

func (v *ArrayValue) String() string {
	return v.RecursiveString(SeenReferences{})
}

func (v *ArrayValue) RecursiveString(seenReferences SeenReferences) string {
	values := make([]string, v.Count())

	i := 0
	v.Walk(func(value Value) {
		values[i] = value.RecursiveString(seenReferences)
		i++
	})

	return format.Array(values)
}

func (v *ArrayValue) Append(interpreter *Interpreter, getLocationRange func() LocationRange, element Value) {

	interpreter.checkContainerMutation(v.Type.ElementType(), element, getLocationRange)

	element = element.Transfer(
		interpreter,
		getLocationRange,
		v.array.Address(),
		true,
		nil,
	)

	err := v.array.Append(element)
	if err != nil {
		panic(ExternalError{err})
	}
	interpreter.maybeValidateAtreeValue(v.array)
}

func (v *ArrayValue) AppendAll(interpreter *Interpreter, getLocationRange func() LocationRange, other *ArrayValue) {
	other.Walk(func(value Value) {
		v.Append(interpreter, getLocationRange, value)
	})
}

func (v *ArrayValue) InsertKey(interpreter *Interpreter, getLocationRange func() LocationRange, key Value, value Value) {

	if interpreter.invalidatedResourceValidationEnabled {
		v.checkInvalidatedResourceUse(interpreter, getLocationRange)
	}

	index := key.(NumberValue).ToInt()
	v.Insert(interpreter, getLocationRange, index, value)
}

func (v *ArrayValue) Insert(interpreter *Interpreter, getLocationRange func() LocationRange, index int, element Value) {

	// We only need to check the lower bound before converting from `int` (signed) to `uint64` (unsigned).
	// atree's Array.Insert function will check the upper bound and report an atree.IndexOutOfBoundsError

	if index < 0 {
		panic(ArrayIndexOutOfBoundsError{
			Index:         index,
			Size:          v.Count(),
			LocationRange: getLocationRange(),
		})
	}

	interpreter.checkContainerMutation(v.Type.ElementType(), element, getLocationRange)

	element = element.Transfer(
		interpreter,
		getLocationRange,
		v.array.Address(),
		true,
		nil,
	)

	err := v.array.Insert(uint64(index), element)
	if err != nil {
		v.handleIndexOutOfBoundsError(err, index, getLocationRange)

		panic(ExternalError{err})
	}
	interpreter.maybeValidateAtreeValue(v.array)
}

func (v *ArrayValue) RemoveKey(interpreter *Interpreter, getLocationRange func() LocationRange, key Value) Value {

	if interpreter.invalidatedResourceValidationEnabled {
		v.checkInvalidatedResourceUse(interpreter, getLocationRange)
	}

	index := key.(NumberValue).ToInt()
	return v.Remove(interpreter, getLocationRange, index)
}

func (v *ArrayValue) Remove(interpreter *Interpreter, getLocationRange func() LocationRange, index int) Value {

	// We only need to check the lower bound before converting from `int` (signed) to `uint64` (unsigned).
	// atree's Array.Remove function will check the upper bound and report an atree.IndexOutOfBoundsError

	if index < 0 {
		panic(ArrayIndexOutOfBoundsError{
			Index:         index,
			Size:          v.Count(),
			LocationRange: getLocationRange(),
		})
	}

	storable, err := v.array.Remove(uint64(index))
	if err != nil {
		v.handleIndexOutOfBoundsError(err, index, getLocationRange)

		panic(ExternalError{err})
	}
	interpreter.maybeValidateAtreeValue(v.array)

	value := StoredValue(storable, interpreter.Storage)

	return value.Transfer(
		interpreter,
		getLocationRange,
		atree.Address{},
		true,
		storable,
	)
}

func (v *ArrayValue) RemoveFirst(interpreter *Interpreter, getLocationRange func() LocationRange) Value {
	return v.Remove(interpreter, getLocationRange, 0)
}

func (v *ArrayValue) RemoveLast(interpreter *Interpreter, getLocationRange func() LocationRange) Value {
	return v.Remove(interpreter, getLocationRange, v.Count()-1)
}

func (v *ArrayValue) FirstIndex(interpreter *Interpreter, getLocationRange func() LocationRange, needleValue Value) OptionalValue {

	needleEquatable, ok := needleValue.(EquatableValue)
	if !ok {
		panic(errors.NewUnreachableError())
	}

	var counter int64
	var result bool
	v.Iterate(func(element Value) (resume bool) {
		if needleEquatable.Equal(interpreter, getLocationRange, element) {
			result = true
			// stop iteration
			return false
		}
		counter++
		// continue iteration
		return true
	})

	if result {
		value := NewIntValueFromInt64(interpreter, counter)
		return NewSomeValueNonCopying(interpreter, value)
	}
	return NilValue{}
}

func (v *ArrayValue) Contains(interpreter *Interpreter, getLocationRange func() LocationRange, needleValue Value) BoolValue {

	needleEquatable, ok := needleValue.(EquatableValue)
	if !ok {
		panic(errors.NewUnreachableError())
	}

	var result bool
	v.Iterate(func(element Value) (resume bool) {
		if needleEquatable.Equal(interpreter, getLocationRange, element) {
			result = true
			// stop iteration
			return false
		}
		// continue iteration
		return true
	})

	return BoolValue(result)
}

func (v *ArrayValue) GetMember(interpreter *Interpreter, getLocationRange func() LocationRange, name string) Value {

	if interpreter.invalidatedResourceValidationEnabled {
		v.checkInvalidatedResourceUse(interpreter, getLocationRange)
	}

	switch name {
	case "length":
		return NewIntValueFromInt64(interpreter, int64(v.Count()))

	case "append":
		return NewHostFunctionValue(
			interpreter,
			func(invocation Invocation) Value {
				v.Append(
					invocation.Interpreter,
					invocation.GetLocationRange,
					invocation.Arguments[0],
				)
				return VoidValue{}
			},
			sema.ArrayAppendFunctionType(
				v.SemaType(interpreter).ElementType(false),
			),
		)

	case "appendAll":
		return NewHostFunctionValue(
			interpreter,
			func(invocation Invocation) Value {
				otherArray, ok := invocation.Arguments[0].(*ArrayValue)
				if !ok {
					panic(errors.NewUnreachableError())
				}
				v.AppendAll(
					invocation.Interpreter,
					invocation.GetLocationRange,
					otherArray,
				)
				return VoidValue{}
			},
			sema.ArrayAppendAllFunctionType(
				v.SemaType(interpreter),
			),
		)

	case "concat":
		return NewHostFunctionValue(
			interpreter,
			func(invocation Invocation) Value {
				otherArray, ok := invocation.Arguments[0].(*ArrayValue)
				if !ok {
					panic(errors.NewUnreachableError())
				}
				return v.Concat(
					invocation.Interpreter,
					invocation.GetLocationRange,
					otherArray,
				)
			},
			sema.ArrayConcatFunctionType(
				v.SemaType(interpreter),
			),
		)

	case "insert":
		return NewHostFunctionValue(
			interpreter,
			func(invocation Invocation) Value {
				indexValue, ok := invocation.Arguments[0].(NumberValue)
				if !ok {
					panic(errors.NewUnreachableError())
				}
				index := indexValue.ToInt()

				element := invocation.Arguments[1]

				v.Insert(
					invocation.Interpreter,
					invocation.GetLocationRange,
					index,
					element,
				)
				return VoidValue{}
			},
			sema.ArrayInsertFunctionType(
				v.SemaType(interpreter).ElementType(false),
			),
		)

	case "remove":
		return NewHostFunctionValue(
			interpreter,
			func(invocation Invocation) Value {
				indexValue, ok := invocation.Arguments[0].(NumberValue)
				if !ok {
					panic(errors.NewUnreachableError())
				}
				index := indexValue.ToInt()

				return v.Remove(
					invocation.Interpreter,
					invocation.GetLocationRange,
					index,
				)
			},
			sema.ArrayRemoveFunctionType(
				v.SemaType(interpreter).ElementType(false),
			),
		)

	case "removeFirst":
		return NewHostFunctionValue(
			interpreter,
			func(invocation Invocation) Value {
				return v.RemoveFirst(
					invocation.Interpreter,
					invocation.GetLocationRange,
				)
			},
			sema.ArrayRemoveFirstFunctionType(
				v.SemaType(interpreter).ElementType(false),
			),
		)

	case "removeLast":
		return NewHostFunctionValue(
			interpreter,
			func(invocation Invocation) Value {
				return v.RemoveLast(
					invocation.Interpreter,
					invocation.GetLocationRange,
				)
			},
			sema.ArrayRemoveLastFunctionType(
				v.SemaType(interpreter).ElementType(false),
			),
		)

	case "firstIndex":
		return NewHostFunctionValue(
			interpreter,
			func(invocation Invocation) Value {
				return v.FirstIndex(
					invocation.Interpreter,
					invocation.GetLocationRange,
					invocation.Arguments[0],
				)
			},
			sema.ArrayFirstIndexFunctionType(
				v.SemaType(interpreter).ElementType(false),
			),
		)

	case "contains":
		return NewHostFunctionValue(
			interpreter,
			func(invocation Invocation) Value {
				return v.Contains(
					invocation.Interpreter,
					invocation.GetLocationRange,
					invocation.Arguments[0],
				)
			},
			sema.ArrayContainsFunctionType(
				v.SemaType(interpreter).ElementType(false),
			),
		)

	case "slice":
		return NewHostFunctionValue(
			interpreter,
			func(invocation Invocation) Value {
				from, ok := invocation.Arguments[0].(IntValue)
				if !ok {
					panic(errors.NewUnreachableError())
				}

				to, ok := invocation.Arguments[1].(IntValue)
				if !ok {
					panic(errors.NewUnreachableError())
				}

				return v.Slice(
					invocation.Interpreter,
					from,
					to,
					invocation.GetLocationRange,
				)
			},
			sema.ArraySliceFunctionType(
				v.SemaType(interpreter).ElementType(false),
			),
		)
	}

	return nil
}

func (v *ArrayValue) RemoveMember(interpreter *Interpreter, getLocationRange func() LocationRange, _ string) Value {

	if interpreter.invalidatedResourceValidationEnabled {
		v.checkInvalidatedResourceUse(interpreter, getLocationRange)
	}

	// Arrays have no removable members (fields / functions)
	panic(errors.NewUnreachableError())
}

func (v *ArrayValue) SetMember(interpreter *Interpreter, getLocationRange func() LocationRange, _ string, _ Value) {

	if interpreter.invalidatedResourceValidationEnabled {
		v.checkInvalidatedResourceUse(interpreter, getLocationRange)
	}

	// Arrays have no settable members (fields / functions)
	panic(errors.NewUnreachableError())
}

func (v *ArrayValue) Count() int {
	return int(v.array.Count())
}

func (v *ArrayValue) ConformsToDynamicType(
	interpreter *Interpreter,
	getLocationRange func() LocationRange,
	dynamicType DynamicType,
	results TypeConformanceResults,
) bool {

	count := v.Count()

	if interpreter.tracingEnabled {
		startTime := time.Now()

		typeInfo := v.Type.String()

		defer func() {
			interpreter.reportArrayValueConformsToDynamicTypeTrace(
				typeInfo,
				count,
				time.Since(startTime),
			)
		}()
	}

	arrayType, ok := dynamicType.(*ArrayDynamicType)

	if !ok || count != len(arrayType.ElementTypes) {
		return false
	}

	result := true
	index := 0

	v.Iterate(func(element Value) (resume bool) {
		if !element.ConformsToDynamicType(
			interpreter,
			getLocationRange,
			arrayType.ElementTypes[index],
			results,
		) {
			result = false
			return false
		}

		index++

		return true
	})

	return result
}

func (v *ArrayValue) Equal(interpreter *Interpreter, getLocationRange func() LocationRange, other Value) bool {
	otherArray, ok := other.(*ArrayValue)
	if !ok {
		return false
	}

	count := v.Count()

	if count != otherArray.Count() {
		return false
	}

	if v.Type == nil {
		if otherArray.Type != nil {
			return false
		}
	} else if otherArray.Type == nil ||
		!v.Type.Equal(otherArray.Type) {

		return false
	}

	for i := 0; i < count; i++ {
		value := v.Get(interpreter, getLocationRange, i)
		otherValue := otherArray.Get(interpreter, getLocationRange, i)

		equatableValue, ok := value.(EquatableValue)
		if !ok || !equatableValue.Equal(interpreter, getLocationRange, otherValue) {
			return false
		}
	}

	return true
}

func (v *ArrayValue) Storable(_ atree.SlabStorage, _ atree.Address, _ uint64) (atree.Storable, error) {
	return atree.StorageIDStorable(v.StorageID()), nil
}

func (v *ArrayValue) IsReferenceTrackedResourceKindedValue() {}

func (v *ArrayValue) Transfer(
	interpreter *Interpreter,
	getLocationRange func() LocationRange,
	address atree.Address,
	remove bool,
	storable atree.Storable,
) Value {

	if interpreter.invalidatedResourceValidationEnabled {
		v.checkInvalidatedResourceUse(interpreter, getLocationRange)
	}

	if interpreter.tracingEnabled {
		startTime := time.Now()

		typeInfo := v.Type.String()
		count := v.Count()

		defer func() {
			interpreter.reportArrayValueTransferTrace(
				typeInfo,
				count,
				time.Since(startTime),
			)
		}()
	}

	currentStorageID := v.StorageID()
	currentAddress := currentStorageID.Address

	array := v.array

	needsStoreTo := address != currentAddress
	isResourceKinded := v.IsResourceKinded(interpreter)

	if needsStoreTo || !isResourceKinded {

		iterator, err := v.array.Iterator()
		if err != nil {
			panic(ExternalError{err})
		}

		array, err = atree.NewArrayFromBatchData(
			interpreter.Storage,
			address,
			v.array.Type(),
			func() (atree.Value, error) {
				value, err := iterator.Next()
				if err != nil {
					return nil, err
				}
				if value == nil {
					return nil, nil
				}

				element := MustConvertStoredValue(value).
					Transfer(interpreter, getLocationRange, address, remove, nil)

				return element, nil
			},
		)
		if err != nil {
			panic(ExternalError{err})
		}

		if remove {
			err = v.array.PopIterate(func(storable atree.Storable) {
				interpreter.RemoveReferencedSlab(storable)
			})
			if err != nil {
				panic(ExternalError{err})
			}
			interpreter.maybeValidateAtreeValue(v.array)

			interpreter.RemoveReferencedSlab(storable)
		}
	}

	var res *ArrayValue

	if isResourceKinded {
		// Update the resource in-place,
		// and also update all values that are referencing the same value
		// (but currently point to an outdated Go instance of the value)

		// If checking of transfers of invalidated resource is enabled,
		// then mark the resource array as invalidated, by unsetting the backing array.
		// This allows raising an error when the resource array is attempted
		// to be transferred/moved again (see beginning of this function)

		if interpreter.invalidatedResourceValidationEnabled {
			v.array = nil
		} else {
			v.array = array
			res = v
		}

		newStorageID := array.StorageID()

		interpreter.updateReferencedResource(
			currentStorageID,
			newStorageID,
			func(value ReferenceTrackedResourceKindedValue) {
				arrayValue, ok := value.(*ArrayValue)
				if !ok {
					panic(errors.NewUnreachableError())
				}
				arrayValue.array = array
			},
		)
	}

	if res == nil {
		res = &ArrayValue{
			Type:             v.Type,
			semaType:         v.semaType,
			isResourceKinded: v.isResourceKinded,
			array:            array,
			isDestroyed:      v.isDestroyed,
		}
	}

	return res
}

func (v *ArrayValue) Clone(interpreter *Interpreter) Value {

	iterator, err := v.array.Iterator()
	if err != nil {
		panic(ExternalError{err})
	}

	array, err := atree.NewArrayFromBatchData(
		interpreter.Storage,
		v.StorageID().Address,
		v.array.Type(),
		func() (atree.Value, error) {
			value, err := iterator.Next()
			if err != nil {
				return nil, err
			}
			if value == nil {
				return nil, nil
			}

			element := MustConvertStoredValue(value).
				Clone(interpreter)

			return element, nil
		},
	)
	if err != nil {
		panic(ExternalError{err})
	}
	return &ArrayValue{
		Type:             v.Type,
		semaType:         v.semaType,
		isResourceKinded: v.isResourceKinded,
		array:            array,
		isDestroyed:      v.isDestroyed,
	}
}

func (v *ArrayValue) DeepRemove(interpreter *Interpreter) {

	if interpreter.tracingEnabled {
		startTime := time.Now()

		typeInfo := v.Type.String()
		count := v.Count()

		defer func() {
			interpreter.reportArrayValueDeepRemoveTrace(
				typeInfo,
				count,
				time.Since(startTime),
			)
		}()
	}

	// Remove nested values and storables

	storage := v.array.Storage

	err := v.array.PopIterate(func(storable atree.Storable) {
		value := StoredValue(storable, storage)
		value.DeepRemove(interpreter)
		interpreter.RemoveReferencedSlab(storable)
	})
	if err != nil {
		panic(ExternalError{err})
	}
	interpreter.maybeValidateAtreeValue(v.array)
}

func (v *ArrayValue) StorageID() atree.StorageID {
	return v.array.StorageID()
}

func (v *ArrayValue) GetOwner() common.Address {
	return common.Address(v.StorageID().Address)
}

func (v *ArrayValue) SemaType(interpreter *Interpreter) sema.ArrayType {
	if v.semaType == nil {
		// this function will panic already if this conversion fails
		v.semaType, _ = interpreter.MustConvertStaticToSemaType(v.Type).(sema.ArrayType)
	}
	return v.semaType
}

func (v *ArrayValue) NeedsStoreTo(address atree.Address) bool {
	return address != v.StorageID().Address
}

func (v *ArrayValue) IsResourceKinded(interpreter *Interpreter) bool {
	if v.isResourceKinded == nil {
		isResourceKinded := v.SemaType(interpreter).IsResourceType()
		v.isResourceKinded = &isResourceKinded
	}
	return *v.isResourceKinded
}

func (v *ArrayValue) Slice(
	interpreter *Interpreter,
	from IntValue,
	to IntValue,
	getLocationRange func() LocationRange,
) Value {
	fromIndex := from.ToInt()
	toIndex := to.ToInt()

	// We only need to check the lower bound before converting from `int` (signed) to `uint64` (unsigned).
	// atree's Array.RangeIterator function will check the upper bound and report an atree.SliceOutOfBoundsError

	if fromIndex < 0 || toIndex < 0 {
		panic(ArraySliceIndicesError{
			FromIndex:     fromIndex,
			UpToIndex:     toIndex,
			Size:          v.Count(),
			LocationRange: getLocationRange(),
		})
	}

	iterator, err := v.array.RangeIterator(uint64(fromIndex), uint64(toIndex))
	if err != nil {

		switch err.(type) {
		case *atree.SliceOutOfBoundsError:
			panic(ArraySliceIndicesError{
				FromIndex:     fromIndex,
				UpToIndex:     toIndex,
				Size:          v.Count(),
				LocationRange: getLocationRange(),
			})

		case *atree.InvalidSliceIndexError:
			panic(InvalidSliceIndexError{
				FromIndex:     fromIndex,
				UpToIndex:     toIndex,
				LocationRange: getLocationRange(),
			})
		}

		panic(ExternalError{err})
	}

	return NewArrayValueWithIterator(
		interpreter,
		VariableSizedStaticType{
			Type: v.Type.ElementType(),
		},
		common.Address{},
		func() Value {

			var value Value

			atreeValue, err := iterator.Next()
			if err != nil {
				panic(ExternalError{err})
			}

			if atreeValue != nil {
				value = MustConvertStoredValue(atreeValue)
			}

			if value == nil {
				return nil
			}

			return value.Transfer(
				interpreter,
				getLocationRange,
				atree.Address{},
				false,
				nil,
			)
		},
	)
}

// NumberValue
//
type NumberValue interface {
	EquatableValue
	ToInt() int
	Negate(*Interpreter) NumberValue
	Plus(interpreter *Interpreter, other NumberValue) NumberValue
	SaturatingPlus(interpreter *Interpreter, other NumberValue) NumberValue
	Minus(interpreter *Interpreter, other NumberValue) NumberValue
	SaturatingMinus(interpreter *Interpreter, other NumberValue) NumberValue
	Mod(interpreter *Interpreter, other NumberValue) NumberValue
	Mul(interpreter *Interpreter, other NumberValue) NumberValue
	SaturatingMul(interpreter *Interpreter, other NumberValue) NumberValue
	Div(interpreter *Interpreter, other NumberValue) NumberValue
	SaturatingDiv(interpreter *Interpreter, other NumberValue) NumberValue
	Less(other NumberValue) BoolValue
	LessEqual(other NumberValue) BoolValue
	Greater(other NumberValue) BoolValue
	GreaterEqual(other NumberValue) BoolValue
	ToBigEndianBytes() []byte
}

func getNumberValueMember(interpreter *Interpreter, v NumberValue, name string, typ sema.Type) Value {
	switch name {

	case sema.ToStringFunctionName:
		return NewHostFunctionValue(
			interpreter,
			func(invocation Invocation) Value {
				interpreter := invocation.Interpreter
				memoryUsage := common.NewStringMemoryUsage(
					OverEstimateNumberStringLength(v),
				)
				return NewStringValue(
					interpreter,
					memoryUsage,
					func() string {
						return v.String()
					},
				)
			},
			sema.ToStringFunctionType,
		)

	case sema.ToBigEndianBytesFunctionName:
		return NewHostFunctionValue(
			interpreter,
			func(invocation Invocation) Value {
				return ByteSliceToByteArrayValue(
					invocation.Interpreter,
					v.ToBigEndianBytes(),
				)
			},
			&sema.FunctionType{
				ReturnTypeAnnotation: sema.NewTypeAnnotation(
					sema.ByteArrayType,
				),
			},
		)

	case sema.NumericTypeSaturatingAddFunctionName:
		return NewHostFunctionValue(
			interpreter,
			func(invocation Invocation) Value {
				other, ok := invocation.Arguments[0].(NumberValue)
				if !ok {
					panic(errors.NewUnreachableError())
				}
				return v.SaturatingPlus(
					invocation.Interpreter,
					other,
				)
			},
			&sema.FunctionType{
				ReturnTypeAnnotation: sema.NewTypeAnnotation(
					typ,
				),
			},
		)

	case sema.NumericTypeSaturatingSubtractFunctionName:
		return NewHostFunctionValue(
			interpreter,
			func(invocation Invocation) Value {
				other, ok := invocation.Arguments[0].(NumberValue)
				if !ok {
					panic(errors.NewUnreachableError())
				}
<<<<<<< HEAD
				return v.SaturatingMinus(invocation.Interpreter, other)
=======
				return v.SaturatingMinus(
					invocation.Interpreter,
					other,
				)
>>>>>>> 4955d33a
			},
			&sema.FunctionType{
				ReturnTypeAnnotation: sema.NewTypeAnnotation(
					typ,
				),
			},
		)

	case sema.NumericTypeSaturatingMultiplyFunctionName:
		return NewHostFunctionValue(
			interpreter,
			func(invocation Invocation) Value {
				other, ok := invocation.Arguments[0].(NumberValue)
				if !ok {
					panic(errors.NewUnreachableError())
				}
				return v.SaturatingMul(
					invocation.Interpreter,
					other,
				)
			},
			&sema.FunctionType{
				ReturnTypeAnnotation: sema.NewTypeAnnotation(
					typ,
				),
			},
		)

	case sema.NumericTypeSaturatingDivideFunctionName:
		return NewHostFunctionValue(
			interpreter,
			func(invocation Invocation) Value {
				other, ok := invocation.Arguments[0].(NumberValue)
				if !ok {
					panic(errors.NewUnreachableError())
				}
<<<<<<< HEAD
				return v.SaturatingDiv(invocation.Interpreter, other)
=======
				return v.SaturatingDiv(
					invocation.Interpreter,
					other,
				)
>>>>>>> 4955d33a
			},
			&sema.FunctionType{
				ReturnTypeAnnotation: sema.NewTypeAnnotation(
					typ,
				),
			},
		)
	}

	return nil
}

type IntegerValue interface {
	NumberValue
	BitwiseOr(interpreter *Interpreter, other IntegerValue) IntegerValue
	BitwiseXor(interpreter *Interpreter, other IntegerValue) IntegerValue
	BitwiseAnd(interpreter *Interpreter, other IntegerValue) IntegerValue
	BitwiseLeftShift(interpreter *Interpreter, other IntegerValue) IntegerValue
	BitwiseRightShift(interpreter *Interpreter, other IntegerValue) IntegerValue
}

// BigNumberValue is a number value with an integer value outside the range of int64
//
type BigNumberValue interface {
	NumberValue
	ByteLength() int
	ToBigInt() *big.Int
}

// Int

type IntValue struct {
	BigInt *big.Int
}

const int64Size = int(unsafe.Sizeof(int64(0)))

var int64BigIntMemoryUsage = common.NewBigIntMemoryUsage(int64Size)

func NewIntValueFromInt64(memoryGauge common.MemoryGauge, value int64) IntValue {
	return NewIntValueFromBigInt(
		memoryGauge,
		int64BigIntMemoryUsage,
		func() *big.Int {
			return big.NewInt(value)
		},
	)
}

func NewUnmeteredIntValueFromInt64(value int64) IntValue {
	return NewUnmeteredIntValueFromBigInt(big.NewInt(value))
}

func NewIntValueFromBigInt(
	memoryGauge common.MemoryGauge,
	memoryUsage common.MemoryUsage,
	bigIntConstructor func() *big.Int,
) IntValue {
	if memoryGauge != nil {
		memoryGauge.UseMemory(memoryUsage)
	}
	value := bigIntConstructor()
	return NewUnmeteredIntValueFromBigInt(value)
}

func NewUnmeteredIntValueFromBigInt(value *big.Int) IntValue {
	return IntValue{
		BigInt: value,
	}
}

func ConvertInt(memoryGauge common.MemoryGauge, value Value) IntValue {
	switch value := value.(type) {
	case BigNumberValue:
		return NewIntValueFromBigInt(
			memoryGauge,
			common.NewBigIntMemoryUsage(value.ByteLength()),
			func() *big.Int {
				return value.ToBigInt()
			},
		)

	case NumberValue:
		return NewIntValueFromInt64(
			memoryGauge,
			int64(value.ToInt()),
		)

	default:
		panic(errors.NewUnreachableError())
	}
}

var _ Value = IntValue{}
var _ atree.Storable = IntValue{}
var _ NumberValue = IntValue{}
var _ IntegerValue = IntValue{}
var _ EquatableValue = IntValue{}
var _ HashableValue = IntValue{}
var _ MemberAccessibleValue = IntValue{}

func (IntValue) IsValue() {}

func (v IntValue) Accept(interpreter *Interpreter, visitor Visitor) {
	visitor.VisitIntValue(interpreter, v)
}

func (IntValue) Walk(_ func(Value)) {
	// NO-OP
}

var intDynamicType DynamicType = NumberDynamicType{sema.IntType}

func (IntValue) DynamicType(_ *Interpreter, _ SeenReferences) DynamicType {
	return intDynamicType
}

func (IntValue) StaticType() StaticType {
	return PrimitiveStaticTypeInt
}

func (v IntValue) ToInt() int {
	if !v.BigInt.IsInt64() {
		panic(OverflowError{})
	}
	return int(v.BigInt.Int64())
}

func (v IntValue) ByteLength() int {
	return common.BigIntByteLength(v.BigInt)
}

func (v IntValue) ToBigInt() *big.Int {
	return new(big.Int).Set(v.BigInt)
}

func (v IntValue) String() string {
	return format.BigInt(v.BigInt)
}

func (v IntValue) RecursiveString(_ SeenReferences) string {
	return v.String()
}

func (v IntValue) Negate(interpreter *Interpreter) NumberValue {
	return NewIntValueFromBigInt(
		interpreter,
		common.NewBigIntMemoryUsage(
			common.BigIntByteLength(v.BigInt),
		),
		func() *big.Int {
			return new(big.Int).Neg(v.BigInt)
		},
	)
}

func (v IntValue) Plus(interpreter *Interpreter, other NumberValue) NumberValue {
	o, ok := other.(IntValue)
	if !ok {
		panic(InvalidOperandsError{
			Operation: ast.OperationPlus,
			LeftType:  v.StaticType(),
			RightType: other.StaticType(),
		})
	}

	return NewIntValueFromBigInt(
		interpreter,
		common.NewPlusBigIntMemoryUsage(v.BigInt, o.BigInt),
		func() *big.Int {
			res := new(big.Int)
			return res.Add(v.BigInt, o.BigInt)
		},
	)
}

func (v IntValue) SaturatingPlus(interpreter *Interpreter, other NumberValue) NumberValue {
	defer func() {
		r := recover()
		if _, ok := r.(InvalidOperandsError); ok {
			panic(InvalidOperandsError{
				FunctionName: sema.NumericTypeSaturatingAddFunctionName,
				LeftType:     v.StaticType(),
				RightType:    other.StaticType(),
			})
		}
	}()

	return v.Plus(interpreter, other)
}

func (v IntValue) Minus(interpreter *Interpreter, other NumberValue) NumberValue {
	o, ok := other.(IntValue)
	if !ok {
		panic(InvalidOperandsError{
			Operation: ast.OperationMinus,
			LeftType:  v.StaticType(),
			RightType: other.StaticType(),
		})
	}

	return NewIntValueFromBigInt(
		interpreter,
		common.NewMinusBigIntMemoryUsage(v.BigInt, o.BigInt),
		func() *big.Int {
			res := new(big.Int)
			return res.Sub(v.BigInt, o.BigInt)
		},
	)
}

func (v IntValue) SaturatingMinus(interpreter *Interpreter, other NumberValue) NumberValue {
	defer func() {
		r := recover()
		if _, ok := r.(InvalidOperandsError); ok {
			panic(InvalidOperandsError{
				FunctionName: sema.NumericTypeSaturatingSubtractFunctionName,
				LeftType:     v.StaticType(),
				RightType:    other.StaticType(),
			})
		}
	}()

	return v.Minus(interpreter, other)
}

func (v IntValue) Mod(interpreter *Interpreter, other NumberValue) NumberValue {
	o, ok := other.(IntValue)
	if !ok {
		panic(InvalidOperandsError{
			Operation: ast.OperationMod,
			LeftType:  v.StaticType(),
			RightType: other.StaticType(),
		})
	}

	return NewIntValueFromBigInt(
		interpreter,
		common.NewModBigIntMemoryUsage(v.BigInt, o.BigInt),
		func() *big.Int {
			res := new(big.Int)
			// INT33-C
			if o.BigInt.Cmp(res) == 0 {
				panic(DivisionByZeroError{})
			}
			return res.Rem(v.BigInt, o.BigInt)
		},
	)
}

func (v IntValue) Mul(interpreter *Interpreter, other NumberValue) NumberValue {
	o, ok := other.(IntValue)
	if !ok {
		panic(InvalidOperandsError{
			Operation: ast.OperationMul,
			LeftType:  v.StaticType(),
			RightType: other.StaticType(),
		})
	}

	return NewIntValueFromBigInt(
		interpreter,
		common.NewMulBigIntMemoryUsage(v.BigInt, o.BigInt),
		func() *big.Int {
			res := new(big.Int)
			return res.Mul(v.BigInt, o.BigInt)
		},
	)
}

func (v IntValue) SaturatingMul(interpreter *Interpreter, other NumberValue) NumberValue {
	defer func() {
		r := recover()
		if _, ok := r.(InvalidOperandsError); ok {
			panic(InvalidOperandsError{
				FunctionName: sema.NumericTypeSaturatingMultiplyFunctionName,
				LeftType:     v.StaticType(),
				RightType:    other.StaticType(),
			})
		}
	}()

	return v.Mul(interpreter, other)
}

<<<<<<< HEAD
func (v IntValue) Div(_ *Interpreter, other NumberValue) NumberValue {
=======
func (v IntValue) Div(interpreter *Interpreter, other NumberValue) NumberValue {
>>>>>>> 4955d33a
	o, ok := other.(IntValue)
	if !ok {
		panic(InvalidOperandsError{
			Operation: ast.OperationDiv,
			LeftType:  v.StaticType(),
			RightType: other.StaticType(),
		})
	}

	return NewIntValueFromBigInt(
		interpreter,
		common.NewDivBigIntMemoryUsage(v.BigInt, o.BigInt),
		func() *big.Int {
			res := new(big.Int)
			// INT33-C
			if o.BigInt.Cmp(res) == 0 {
				panic(DivisionByZeroError{})
			}
			return res.Div(v.BigInt, o.BigInt)
		},
	)
}

func (v IntValue) SaturatingDiv(interpreter *Interpreter, other NumberValue) NumberValue {
	defer func() {
		r := recover()
		if _, ok := r.(InvalidOperandsError); ok {
			panic(InvalidOperandsError{
				FunctionName: sema.NumericTypeSaturatingDivideFunctionName,
				LeftType:     v.StaticType(),
				RightType:    other.StaticType(),
			})
		}
	}()

	return v.Div(interpreter, other)
}

func (v IntValue) Less(other NumberValue) BoolValue {
	o, ok := other.(IntValue)
	if !ok {
		panic(InvalidOperandsError{
			Operation: ast.OperationLess,
			LeftType:  v.StaticType(),
			RightType: other.StaticType(),
		})
	}

	cmp := v.BigInt.Cmp(o.BigInt)
	return cmp == -1
}

func (v IntValue) LessEqual(other NumberValue) BoolValue {
	o, ok := other.(IntValue)
	if !ok {
		panic(InvalidOperandsError{
			Operation: ast.OperationLessEqual,
			LeftType:  v.StaticType(),
			RightType: other.StaticType(),
		})
	}

	cmp := v.BigInt.Cmp(o.BigInt)
	return cmp <= 0
}

func (v IntValue) Greater(other NumberValue) BoolValue {
	o, ok := other.(IntValue)
	if !ok {
		panic(InvalidOperandsError{
			Operation: ast.OperationGreater,
			LeftType:  v.StaticType(),
			RightType: other.StaticType(),
		})
	}

	cmp := v.BigInt.Cmp(o.BigInt)
	return cmp == 1
}

func (v IntValue) GreaterEqual(other NumberValue) BoolValue {
	o, ok := other.(IntValue)
	if !ok {
		panic(InvalidOperandsError{
			Operation: ast.OperationGreaterEqual,
			LeftType:  v.StaticType(),
			RightType: other.StaticType(),
		})
	}

	cmp := v.BigInt.Cmp(o.BigInt)
	return cmp >= 0
}

func (v IntValue) Equal(_ *Interpreter, _ func() LocationRange, other Value) bool {
	otherInt, ok := other.(IntValue)
	if !ok {
		return false
	}
	cmp := v.BigInt.Cmp(otherInt.BigInt)
	return cmp == 0
}

// HashInput returns a byte slice containing:
// - HashInputTypeInt (1 byte)
// - big int encoded in big-endian (n bytes)
func (v IntValue) HashInput(_ *Interpreter, _ func() LocationRange, scratch []byte) []byte {
	b := SignedBigIntToBigEndianBytes(v.BigInt)

	length := 1 + len(b)
	var buffer []byte
	if length <= len(scratch) {
		buffer = scratch[:length]
	} else {
		buffer = make([]byte, length)
	}

	buffer[0] = byte(HashInputTypeInt)
	copy(buffer[1:], b)
	return buffer
}

func (v IntValue) BitwiseOr(interpreter *Interpreter, other IntegerValue) IntegerValue {
	o, ok := other.(IntValue)
	if !ok {
		panic(InvalidOperandsError{
			Operation: ast.OperationBitwiseOr,
			LeftType:  v.StaticType(),
			RightType: other.StaticType(),
		})
	}

	return NewIntValueFromBigInt(
		interpreter,
		common.NewBitwiseOrBigIntMemoryUsage(v.BigInt, o.BigInt),
		func() *big.Int {
			res := new(big.Int)
			return res.Or(v.BigInt, o.BigInt)
		},
	)
}

func (v IntValue) BitwiseXor(interpreter *Interpreter, other IntegerValue) IntegerValue {
	o, ok := other.(IntValue)
	if !ok {
		panic(InvalidOperandsError{
			Operation: ast.OperationBitwiseXor,
			LeftType:  v.StaticType(),
			RightType: other.StaticType(),
		})
	}

	return NewIntValueFromBigInt(
		interpreter,
		common.NewBitwiseXorBigIntMemoryUsage(v.BigInt, o.BigInt),
		func() *big.Int {
			res := new(big.Int)
			return res.Xor(v.BigInt, o.BigInt)
		},
	)
}

func (v IntValue) BitwiseAnd(interpreter *Interpreter, other IntegerValue) IntegerValue {
	o, ok := other.(IntValue)
	if !ok {
		panic(InvalidOperandsError{
			Operation: ast.OperationBitwiseAnd,
			LeftType:  v.StaticType(),
			RightType: other.StaticType(),
		})
	}

	return NewIntValueFromBigInt(
		interpreter,
		common.NewBitwiseAndBigIntMemoryUsage(v.BigInt, o.BigInt),
		func() *big.Int {
			res := new(big.Int)
			return res.And(v.BigInt, o.BigInt)
		},
	)
}

func (v IntValue) BitwiseLeftShift(interpreter *Interpreter, other IntegerValue) IntegerValue {
	o, ok := other.(IntValue)
	if !ok {
		panic(InvalidOperandsError{
			Operation: ast.OperationBitwiseLeftShift,
			LeftType:  v.StaticType(),
			RightType: other.StaticType(),
		})
	}

	if o.BigInt.Sign() < 0 {
		panic(UnderflowError{})
	}

	if !o.BigInt.IsUint64() {
		panic(OverflowError{})
	}

	return NewIntValueFromBigInt(
		interpreter,
		common.NewBitwiseLeftShiftBigIntMemoryUsage(v.BigInt, o.BigInt),
		func() *big.Int {
			res := new(big.Int)
			return res.Lsh(v.BigInt, uint(o.BigInt.Uint64()))
		},
	)
}

func (v IntValue) BitwiseRightShift(interpreter *Interpreter, other IntegerValue) IntegerValue {
	o, ok := other.(IntValue)
	if !ok {
		panic(InvalidOperandsError{
			Operation: ast.OperationBitwiseRightShift,
			LeftType:  v.StaticType(),
			RightType: other.StaticType(),
		})
	}

	if o.BigInt.Sign() < 0 {
		panic(UnderflowError{})
	}

	if !o.BigInt.IsUint64() {
		panic(OverflowError{})
	}

	return NewIntValueFromBigInt(
		interpreter,
		common.NewBitwiseRightShiftBigIntMemoryUsage(v.BigInt, o.BigInt),
		func() *big.Int {
			res := new(big.Int)
			return res.Rsh(v.BigInt, uint(o.BigInt.Uint64()))
		},
	)
}

func (v IntValue) GetMember(interpreter *Interpreter, _ func() LocationRange, name string) Value {
	return getNumberValueMember(interpreter, v, name, sema.IntType)
}

func (IntValue) RemoveMember(_ *Interpreter, _ func() LocationRange, _ string) Value {
	// Numbers have no removable members (fields / functions)
	panic(errors.NewUnreachableError())
}

func (IntValue) SetMember(_ *Interpreter, _ func() LocationRange, _ string, _ Value) {
	// Numbers have no settable members (fields / functions)
	panic(errors.NewUnreachableError())
}

func (v IntValue) ToBigEndianBytes() []byte {
	return SignedBigIntToBigEndianBytes(v.BigInt)
}

func (v IntValue) ConformsToDynamicType(
	_ *Interpreter,
	_ func() LocationRange,
	dynamicType DynamicType,
	_ TypeConformanceResults,
) bool {
	numberType, ok := dynamicType.(NumberDynamicType)
	return ok && sema.IntType.Equal(numberType.StaticType)
}

func (v IntValue) Storable(storage atree.SlabStorage, address atree.Address, maxInlineSize uint64) (atree.Storable, error) {
	return maybeLargeImmutableStorable(v, storage, address, maxInlineSize)
}

func (IntValue) NeedsStoreTo(_ atree.Address) bool {
	return false
}

func (IntValue) IsResourceKinded(_ *Interpreter) bool {
	return false
}

func (v IntValue) Transfer(
	interpreter *Interpreter,
	_ func() LocationRange,
	_ atree.Address,
	remove bool,
	storable atree.Storable,
) Value {
	if remove {
		interpreter.RemoveReferencedSlab(storable)
	}
	return v
}

func (v IntValue) Clone(_ *Interpreter) Value {
	return NewUnmeteredIntValueFromBigInt(v.BigInt)
}

func (IntValue) DeepRemove(_ *Interpreter) {
	// NO-OP
}

func (v IntValue) ByteSize() uint32 {
	return cborTagSize + getBigIntCBORSize(v.BigInt)
}

func (v IntValue) StoredValue(_ atree.SlabStorage) (atree.Value, error) {
	return v, nil
}

func (IntValue) ChildStorables() []atree.Storable {
	return nil
}

// Int8Value

type Int8Value int8

const int8Size = int(unsafe.Sizeof(Int8Value(0)))

var int8MemoryUsage = common.NewNumberMemoryUsage(int8Size)

func NewInt8Value(gauge common.MemoryGauge, valueGetter func() int8) Int8Value {
	common.UseMemory(gauge, int8MemoryUsage)

	return NewUnmeteredInt8Value(valueGetter())
}

func NewUnmeteredInt8Value(value int8) Int8Value {
	return Int8Value(value)
}

var _ Value = Int8Value(0)
var _ atree.Storable = Int8Value(0)
var _ NumberValue = Int8Value(0)
var _ IntegerValue = Int8Value(0)
var _ EquatableValue = Int8Value(0)
var _ HashableValue = Int8Value(0)

func (Int8Value) IsValue() {}

func (v Int8Value) Accept(interpreter *Interpreter, visitor Visitor) {
	visitor.VisitInt8Value(interpreter, v)
}

func (Int8Value) Walk(_ func(Value)) {
	// NO-OP
}

var int8DynamicType DynamicType = NumberDynamicType{sema.Int8Type}

func (Int8Value) DynamicType(_ *Interpreter, _ SeenReferences) DynamicType {
	return int8DynamicType
}

func (Int8Value) StaticType() StaticType {
	return PrimitiveStaticTypeInt8
}

func (v Int8Value) String() string {
	return format.Int(int64(v))
}

func (v Int8Value) RecursiveString(_ SeenReferences) string {
	return v.String()
}

func (v Int8Value) ToInt() int {
	return int(v)
}

func (v Int8Value) Negate(interpreter *Interpreter) NumberValue {
	// INT32-C
	if v == math.MinInt8 {
		panic(OverflowError{})
	}

	valueGetter := func() int8 {
		return int8(-v)
	}

	return NewInt8Value(interpreter, valueGetter)
}

func (v Int8Value) Plus(interpreter *Interpreter, other NumberValue) NumberValue {
	o, ok := other.(Int8Value)
	if !ok {
		panic(InvalidOperandsError{
			Operation: ast.OperationPlus,
			LeftType:  v.StaticType(),
			RightType: other.StaticType(),
		})
	}

	// INT32-C
	if (o > 0) && (v > (math.MaxInt8 - o)) {
		panic(OverflowError{})
	} else if (o < 0) && (v < (math.MinInt8 - o)) {
		panic(UnderflowError{})
	}

	valueGetter := func() int8 {
		return int8(v + o)
	}

	return NewInt8Value(interpreter, valueGetter)
}

func (v Int8Value) SaturatingPlus(interpreter *Interpreter, other NumberValue) NumberValue {
	o, ok := other.(Int8Value)
	if !ok {
		panic(InvalidOperandsError{
			FunctionName: sema.NumericTypeSaturatingAddFunctionName,
			LeftType:     v.StaticType(),
			RightType:    other.StaticType(),
		})
	}

	valueGetter := func() int8 {
		// INT32-C
		if (o > 0) && (v > (math.MaxInt8 - o)) {
			return math.MaxInt8
		} else if (o < 0) && (v < (math.MinInt8 - o)) {
			return math.MinInt8
		}
		return int8(v + o)
	}

	return NewInt8Value(interpreter, valueGetter)
}

func (v Int8Value) Minus(interpreter *Interpreter, other NumberValue) NumberValue {
	o, ok := other.(Int8Value)
	if !ok {
		panic(InvalidOperandsError{
			Operation: ast.OperationMinus,
			LeftType:  v.StaticType(),
			RightType: other.StaticType(),
		})
	}

	// INT32-C
	if (o > 0) && (v < (math.MinInt8 + o)) {
		panic(OverflowError{})
	} else if (o < 0) && (v > (math.MaxInt8 + o)) {
		panic(UnderflowError{})
	}

	valueGetter := func() int8 {
		return int8(v - o)
	}

	return NewInt8Value(interpreter, valueGetter)
}

func (v Int8Value) SaturatingMinus(interpreter *Interpreter, other NumberValue) NumberValue {
	o, ok := other.(Int8Value)
	if !ok {
		panic(InvalidOperandsError{
			FunctionName: sema.NumericTypeSaturatingSubtractFunctionName,
			LeftType:     v.StaticType(),
			RightType:    other.StaticType(),
		})
	}

	valueGetter := func() int8 {
		// INT32-C
		if (o > 0) && (v < (math.MinInt8 + o)) {
			return math.MinInt8
		} else if (o < 0) && (v > (math.MaxInt8 + o)) {
			return math.MaxInt8
		}
		return int8(v - o)
	}

	return NewInt8Value(interpreter, valueGetter)
}

func (v Int8Value) Mod(interpreter *Interpreter, other NumberValue) NumberValue {
	o, ok := other.(Int8Value)
	if !ok {
		panic(InvalidOperandsError{
			Operation: ast.OperationMod,
			LeftType:  v.StaticType(),
			RightType: other.StaticType(),
		})
	}

	// INT33-C
	if o == 0 {
		panic(DivisionByZeroError{})
	}

	valueGetter := func() int8 {
		return int8(v % o)
	}

	return NewInt8Value(interpreter, valueGetter)
}

func (v Int8Value) Mul(interpreter *Interpreter, other NumberValue) NumberValue {
	o, ok := other.(Int8Value)
	if !ok {
		panic(InvalidOperandsError{
			Operation: ast.OperationMul,
			LeftType:  v.StaticType(),
			RightType: other.StaticType(),
		})
	}

	// INT32-C
	if v > 0 {
		if o > 0 {
			// positive * positive = positive. overflow?
			if v > (math.MaxInt8 / o) {
				panic(OverflowError{})
			}
		} else {
			// positive * negative = negative. underflow?
			if o < (math.MinInt8 / v) {
				panic(UnderflowError{})
			}
		}
	} else {
		if o > 0 {
			// negative * positive = negative. underflow?
			if v < (math.MinInt8 / o) {
				panic(UnderflowError{})
			}
		} else {
			// negative * negative = positive. overflow?
			if (v != 0) && (o < (math.MaxInt8 / v)) {
				panic(OverflowError{})
			}
		}
	}

	valueGetter := func() int8 {
		return int8(v * o)
	}

	return NewInt8Value(interpreter, valueGetter)
}

func (v Int8Value) SaturatingMul(interpreter *Interpreter, other NumberValue) NumberValue {
	o, ok := other.(Int8Value)
	if !ok {
		panic(InvalidOperandsError{
			FunctionName: sema.NumericTypeSaturatingMultiplyFunctionName,
			LeftType:     v.StaticType(),
			RightType:    other.StaticType(),
		})
	}

	valueGetter := func() int8 {
		// INT32-C
		if v > 0 {
			if o > 0 {
				// positive * positive = positive. overflow?
				if v > (math.MaxInt8 / o) {
					return math.MaxInt8
				}
			} else {
				// positive * negative = negative. underflow?
				if o < (math.MinInt8 / v) {
					return math.MinInt8
				}
			}
		} else {
			if o > 0 {
				// negative * positive = negative. underflow?
				if v < (math.MinInt8 / o) {
					return math.MinInt8
				}
			} else {
				// negative * negative = positive. overflow?
				if (v != 0) && (o < (math.MaxInt8 / v)) {
					return math.MaxInt8
				}
			}
		}

		return int8(v * o)
	}

	return NewInt8Value(interpreter, valueGetter)
}

func (v Int8Value) Div(interpreter *Interpreter, other NumberValue) NumberValue {
	o, ok := other.(Int8Value)
	if !ok {
		panic(InvalidOperandsError{
			Operation: ast.OperationDiv,
			LeftType:  v.StaticType(),
			RightType: other.StaticType(),
		})
	}

	// INT33-C
	// https://golang.org/ref/spec#Integer_operators
	if o == 0 {
		panic(DivisionByZeroError{})
	} else if (v == math.MinInt8) && (o == -1) {
		panic(OverflowError{})
	}

	valueGetter := func() int8 {
		return int8(v / o)
	}

	return NewInt8Value(interpreter, valueGetter)
}

func (v Int8Value) SaturatingDiv(interpreter *Interpreter, other NumberValue) NumberValue {
	o, ok := other.(Int8Value)
	if !ok {
		panic(InvalidOperandsError{
			FunctionName: sema.NumericTypeSaturatingDivideFunctionName,
			LeftType:     v.StaticType(),
			RightType:    other.StaticType(),
		})
	}

	valueGetter := func() int8 {
		// INT33-C
		// https://golang.org/ref/spec#Integer_operators
		if o == 0 {
			panic(DivisionByZeroError{})
		} else if (v == math.MinInt8) && (o == -1) {
			return math.MaxInt8
		}
		return int8(v / o)
	}

	return NewInt8Value(interpreter, valueGetter)
}

func (v Int8Value) Less(other NumberValue) BoolValue {
	o, ok := other.(Int8Value)
	if !ok {
		panic(InvalidOperandsError{
			Operation: ast.OperationLess,
			LeftType:  v.StaticType(),
			RightType: other.StaticType(),
		})
	}

	return v < o
}

func (v Int8Value) LessEqual(other NumberValue) BoolValue {
	o, ok := other.(Int8Value)
	if !ok {
		panic(InvalidOperandsError{
			Operation: ast.OperationLessEqual,
			LeftType:  v.StaticType(),
			RightType: other.StaticType(),
		})
	}

	return v <= o
}

func (v Int8Value) Greater(other NumberValue) BoolValue {
	o, ok := other.(Int8Value)
	if !ok {
		panic(InvalidOperandsError{
			Operation: ast.OperationGreater,
			LeftType:  v.StaticType(),
			RightType: other.StaticType(),
		})
	}

	return v > o
}

func (v Int8Value) GreaterEqual(other NumberValue) BoolValue {
	o, ok := other.(Int8Value)
	if !ok {
		panic(InvalidOperandsError{
			Operation: ast.OperationGreaterEqual,
			LeftType:  v.StaticType(),
			RightType: other.StaticType(),
		})
	}

	return v >= o
}

func (v Int8Value) Equal(_ *Interpreter, _ func() LocationRange, other Value) bool {
	otherInt8, ok := other.(Int8Value)
	if !ok {
		return false
	}
	return v == otherInt8
}

// HashInput returns a byte slice containing:
// - HashInputTypeInt8 (1 byte)
// - int8 value (1 byte)
func (v Int8Value) HashInput(_ *Interpreter, _ func() LocationRange, scratch []byte) []byte {
	scratch[0] = byte(HashInputTypeInt8)
	scratch[1] = byte(v)
	return scratch[:2]
}

func ConvertInt8(memoryGauge common.MemoryGauge, value Value) Int8Value {
	converter := func() int8 {

		switch value := value.(type) {
		case BigNumberValue:
			v := value.ToBigInt()
			if v.Cmp(sema.Int8TypeMaxInt) > 0 {
				panic(OverflowError{})
			} else if v.Cmp(sema.Int8TypeMinInt) < 0 {
				panic(UnderflowError{})
			}
			return int8(v.Int64())

		case NumberValue:
			v := value.ToInt()
			if v > math.MaxInt8 {
				panic(OverflowError{})
			} else if v < math.MinInt8 {
				panic(UnderflowError{})
			}
			return int8(v)

		default:
			panic(errors.NewUnreachableError())
		}
	}

	return NewInt8Value(memoryGauge, converter)
}

func (v Int8Value) BitwiseOr(interpreter *Interpreter, other IntegerValue) IntegerValue {
	o, ok := other.(Int8Value)
	if !ok {
		panic(InvalidOperandsError{
			Operation: ast.OperationBitwiseOr,
			LeftType:  v.StaticType(),
			RightType: other.StaticType(),
		})
	}

	return v | o
}

func (v Int8Value) BitwiseXor(interpreter *Interpreter, other IntegerValue) IntegerValue {
	o, ok := other.(Int8Value)
	if !ok {
		panic(InvalidOperandsError{
			Operation: ast.OperationBitwiseXor,
			LeftType:  v.StaticType(),
			RightType: other.StaticType(),
		})
	}

	return v ^ o
}

func (v Int8Value) BitwiseAnd(interpreter *Interpreter, other IntegerValue) IntegerValue {
	o, ok := other.(Int8Value)
	if !ok {
		panic(InvalidOperandsError{
			Operation: ast.OperationBitwiseAnd,
			LeftType:  v.StaticType(),
			RightType: other.StaticType(),
		})
	}

	return v & o
}

func (v Int8Value) BitwiseLeftShift(interpreter *Interpreter, other IntegerValue) IntegerValue {
	o, ok := other.(Int8Value)
	if !ok {
		panic(InvalidOperandsError{
			Operation: ast.OperationBitwiseLeftShift,
			LeftType:  v.StaticType(),
			RightType: other.StaticType(),
		})
	}

	return v << o
}

func (v Int8Value) BitwiseRightShift(interpreter *Interpreter, other IntegerValue) IntegerValue {
	o, ok := other.(Int8Value)
	if !ok {
		panic(InvalidOperandsError{
			Operation: ast.OperationBitwiseRightShift,
			LeftType:  v.StaticType(),
			RightType: other.StaticType(),
		})
	}

	return v >> o
}

func (v Int8Value) GetMember(interpreter *Interpreter, _ func() LocationRange, name string) Value {
	return getNumberValueMember(interpreter, v, name, sema.Int8Type)
}

func (Int8Value) RemoveMember(_ *Interpreter, _ func() LocationRange, _ string) Value {
	// Numbers have no removable members (fields / functions)
	panic(errors.NewUnreachableError())
}

func (Int8Value) SetMember(_ *Interpreter, _ func() LocationRange, _ string, _ Value) {
	// Numbers have no settable members (fields / functions)
	panic(errors.NewUnreachableError())
}

func (v Int8Value) ToBigEndianBytes() []byte {
	return []byte{byte(v)}
}

func (v Int8Value) ConformsToDynamicType(
	_ *Interpreter,
	_ func() LocationRange,
	dynamicType DynamicType,
	_ TypeConformanceResults,
) bool {
	numberType, ok := dynamicType.(NumberDynamicType)
	return ok && sema.Int8Type.Equal(numberType.StaticType)
}

func (v Int8Value) Storable(_ atree.SlabStorage, _ atree.Address, _ uint64) (atree.Storable, error) {
	return v, nil
}

func (Int8Value) NeedsStoreTo(_ atree.Address) bool {
	return false
}

func (Int8Value) IsResourceKinded(_ *Interpreter) bool {
	return false
}

func (v Int8Value) Transfer(
	interpreter *Interpreter,
	_ func() LocationRange,
	_ atree.Address,
	remove bool,
	storable atree.Storable,
) Value {
	if remove {
		interpreter.RemoveReferencedSlab(storable)
	}
	return v
}

func (v Int8Value) Clone(_ *Interpreter) Value {
	return v
}

func (Int8Value) DeepRemove(_ *Interpreter) {
	// NO-OP
}

func (v Int8Value) ByteSize() uint32 {
	return cborTagSize + getIntCBORSize(int64(v))
}

func (v Int8Value) StoredValue(_ atree.SlabStorage) (atree.Value, error) {
	return v, nil
}

func (Int8Value) ChildStorables() []atree.Storable {
	return nil
}

// Int16Value

type Int16Value int16

const int16Size = int(unsafe.Sizeof(Int16Value(0)))

var int16MemoryUsage = common.NewNumberMemoryUsage(int16Size)

func NewInt16Value(gauge common.MemoryGauge, valueGetter func() int16) Int16Value {
	common.UseMemory(gauge, int16MemoryUsage)

	return NewUnmeteredInt16Value(valueGetter())
}

func NewUnmeteredInt16Value(value int16) Int16Value {
	return Int16Value(value)
}

var _ Value = Int16Value(0)
var _ atree.Storable = Int16Value(0)
var _ NumberValue = Int16Value(0)
var _ IntegerValue = Int16Value(0)
var _ EquatableValue = Int16Value(0)
var _ HashableValue = Int16Value(0)
var _ MemberAccessibleValue = Int16Value(0)

func (Int16Value) IsValue() {}

func (v Int16Value) Accept(interpreter *Interpreter, visitor Visitor) {
	visitor.VisitInt16Value(interpreter, v)
}

func (Int16Value) Walk(_ func(Value)) {
	// NO-OP
}

var int16DynamicType DynamicType = NumberDynamicType{sema.Int16Type}

func (Int16Value) DynamicType(_ *Interpreter, _ SeenReferences) DynamicType {
	return int16DynamicType
}

func (Int16Value) StaticType() StaticType {
	return PrimitiveStaticTypeInt16
}

func (v Int16Value) String() string {
	return format.Int(int64(v))
}

func (v Int16Value) RecursiveString(_ SeenReferences) string {
	return v.String()
}

func (v Int16Value) ToInt() int {
	return int(v)
}

func (v Int16Value) Negate(interpreter *Interpreter) NumberValue {
	// INT32-C
	if v == math.MinInt16 {
		panic(OverflowError{})
	}

	valueGetter := func() int16 {
		return int16(-v)
	}

	return NewInt16Value(interpreter, valueGetter)
}

func (v Int16Value) Plus(interpreter *Interpreter, other NumberValue) NumberValue {
	o, ok := other.(Int16Value)
	if !ok {
		panic(InvalidOperandsError{
			Operation: ast.OperationPlus,
			LeftType:  v.StaticType(),
			RightType: other.StaticType(),
		})
	}

	// INT32-C
	if (o > 0) && (v > (math.MaxInt16 - o)) {
		panic(OverflowError{})
	} else if (o < 0) && (v < (math.MinInt16 - o)) {
		panic(UnderflowError{})
	}

	valueGetter := func() int16 {
		return int16(v + o)
	}

	return NewInt16Value(interpreter, valueGetter)
}

func (v Int16Value) SaturatingPlus(interpreter *Interpreter, other NumberValue) NumberValue {
	o, ok := other.(Int16Value)
	if !ok {
		panic(InvalidOperandsError{
			FunctionName: sema.NumericTypeSaturatingAddFunctionName,
			LeftType:     v.StaticType(),
			RightType:    other.StaticType(),
		})
	}

	valueGetter := func() int16 {
		// INT32-C
		if (o > 0) && (v > (math.MaxInt16 - o)) {
			return math.MaxInt16
		} else if (o < 0) && (v < (math.MinInt16 - o)) {
			return math.MinInt16
		}
		return int16(v + o)
	}

	return NewInt16Value(interpreter, valueGetter)
}

func (v Int16Value) Minus(interpreter *Interpreter, other NumberValue) NumberValue {
	o, ok := other.(Int16Value)
	if !ok {
		panic(InvalidOperandsError{
			Operation: ast.OperationMinus,
			LeftType:  v.StaticType(),
			RightType: other.StaticType(),
		})
	}

	// INT32-C
	if (o > 0) && (v < (math.MinInt16 + o)) {
		panic(OverflowError{})
	} else if (o < 0) && (v > (math.MaxInt16 + o)) {
		panic(UnderflowError{})
	}

	valueGetter := func() int16 {
		return int16(v - o)
	}

	return NewInt16Value(interpreter, valueGetter)
}

func (v Int16Value) SaturatingMinus(interpreter *Interpreter, other NumberValue) NumberValue {
	o, ok := other.(Int16Value)
	if !ok {
		panic(InvalidOperandsError{
			FunctionName: sema.NumericTypeSaturatingSubtractFunctionName,
			LeftType:     v.StaticType(),
			RightType:    other.StaticType(),
		})
	}

	valueGetter := func() int16 {
		// INT32-C
		if (o > 0) && (v < (math.MinInt16 + o)) {
			return math.MinInt16
		} else if (o < 0) && (v > (math.MaxInt16 + o)) {
			return math.MaxInt16
		}
		return int16(v - o)
	}

	return NewInt16Value(interpreter, valueGetter)
}

func (v Int16Value) Mod(interpreter *Interpreter, other NumberValue) NumberValue {
	o, ok := other.(Int16Value)
	if !ok {
		panic(InvalidOperandsError{
			Operation: ast.OperationMod,
			LeftType:  v.StaticType(),
			RightType: other.StaticType(),
		})
	}

	// INT33-C
	if o == 0 {
		panic(DivisionByZeroError{})
	}

	valueGetter := func() int16 {
		return int16(v % o)
	}

	return NewInt16Value(interpreter, valueGetter)
}

func (v Int16Value) Mul(interpreter *Interpreter, other NumberValue) NumberValue {
	o, ok := other.(Int16Value)
	if !ok {
		panic(InvalidOperandsError{
			Operation: ast.OperationMul,
			LeftType:  v.StaticType(),
			RightType: other.StaticType(),
		})
	}

	// INT32-C
	if v > 0 {
		if o > 0 {
			// positive * positive = positive. overflow?
			if v > (math.MaxInt16 / o) {
				panic(OverflowError{})
			}
		} else {
			// positive * negative = negative. underflow?
			if o < (math.MinInt16 / v) {
				panic(UnderflowError{})
			}
		}
	} else {
		if o > 0 {
			// negative * positive = negative. underflow?
			if v < (math.MinInt16 / o) {
				panic(UnderflowError{})
			}
		} else {
			// negative * negative = positive. overflow?
			if (v != 0) && (o < (math.MaxInt16 / v)) {
				panic(OverflowError{})
			}
		}
	}

	valueGetter := func() int16 {
		return int16(v * o)
	}

	return NewInt16Value(interpreter, valueGetter)
}

func (v Int16Value) SaturatingMul(interpreter *Interpreter, other NumberValue) NumberValue {
	o, ok := other.(Int16Value)
	if !ok {
		panic(InvalidOperandsError{
			FunctionName: sema.NumericTypeSaturatingMultiplyFunctionName,
			LeftType:     v.StaticType(),
			RightType:    other.StaticType(),
		})
	}

	valueGetter := func() int16 {
		// INT32-C
		if v > 0 {
			if o > 0 {
				// positive * positive = positive. overflow?
				if v > (math.MaxInt16 / o) {
					return math.MaxInt16
				}
			} else {
				// positive * negative = negative. underflow?
				if o < (math.MinInt16 / v) {
					return math.MinInt16
				}
			}
		} else {
			if o > 0 {
				// negative * positive = negative. underflow?
				if v < (math.MinInt16 / o) {
					return math.MinInt16
				}
			} else {
				// negative * negative = positive. overflow?
				if (v != 0) && (o < (math.MaxInt16 / v)) {
					return math.MaxInt16
				}
			}
		}
		return int16(v * o)
	}

	return NewInt16Value(interpreter, valueGetter)
}

func (v Int16Value) Div(interpreter *Interpreter, other NumberValue) NumberValue {
	o, ok := other.(Int16Value)
	if !ok {
		panic(InvalidOperandsError{
			Operation: ast.OperationDiv,
			LeftType:  v.StaticType(),
			RightType: other.StaticType(),
		})
	}

	// INT33-C
	// https://golang.org/ref/spec#Integer_operators
	if o == 0 {
		panic(DivisionByZeroError{})
	} else if (v == math.MinInt16) && (o == -1) {
		panic(OverflowError{})
	}

	valueGetter := func() int16 {
		return int16(v / o)
	}

	return NewInt16Value(interpreter, valueGetter)
}

func (v Int16Value) SaturatingDiv(interpreter *Interpreter, other NumberValue) NumberValue {
	o, ok := other.(Int16Value)
	if !ok {
		panic(InvalidOperandsError{
			FunctionName: sema.NumericTypeSaturatingDivideFunctionName,
			LeftType:     v.StaticType(),
			RightType:    other.StaticType(),
		})
	}

	valueGetter := func() int16 {
		// INT33-C
		// https://golang.org/ref/spec#Integer_operators
		if o == 0 {
			panic(DivisionByZeroError{})
		} else if (v == math.MinInt16) && (o == -1) {
			return math.MaxInt16
		}
		return int16(v / o)
	}

	return NewInt16Value(interpreter, valueGetter)
}

func (v Int16Value) Less(other NumberValue) BoolValue {
	o, ok := other.(Int16Value)
	if !ok {
		panic(InvalidOperandsError{
			Operation: ast.OperationLess,
			LeftType:  v.StaticType(),
			RightType: other.StaticType(),
		})
	}

	return v < o
}

func (v Int16Value) LessEqual(other NumberValue) BoolValue {
	o, ok := other.(Int16Value)
	if !ok {
		panic(InvalidOperandsError{
			Operation: ast.OperationLessEqual,
			LeftType:  v.StaticType(),
			RightType: other.StaticType(),
		})
	}

	return v <= o
}

func (v Int16Value) Greater(other NumberValue) BoolValue {
	o, ok := other.(Int16Value)
	if !ok {
		panic(InvalidOperandsError{
			Operation: ast.OperationGreater,
			LeftType:  v.StaticType(),
			RightType: other.StaticType(),
		})
	}

	return v > o
}

func (v Int16Value) GreaterEqual(other NumberValue) BoolValue {
	o, ok := other.(Int16Value)
	if !ok {
		panic(InvalidOperandsError{
			Operation: ast.OperationGreaterEqual,
			LeftType:  v.StaticType(),
			RightType: other.StaticType(),
		})
	}

	return v >= o
}

func (v Int16Value) Equal(_ *Interpreter, _ func() LocationRange, other Value) bool {
	otherInt16, ok := other.(Int16Value)
	if !ok {
		return false
	}
	return v == otherInt16
}

// HashInput returns a byte slice containing:
// - HashInputTypeInt16 (1 byte)
// - int16 value encoded in big-endian (2 bytes)
func (v Int16Value) HashInput(_ *Interpreter, _ func() LocationRange, scratch []byte) []byte {
	scratch[0] = byte(HashInputTypeInt16)
	binary.BigEndian.PutUint16(scratch[1:], uint16(v))
	return scratch[:3]
}

func ConvertInt16(memoryGauge common.MemoryGauge, value Value) Int16Value {
	converter := func() int16 {

		switch value := value.(type) {
		case BigNumberValue:
			v := value.ToBigInt()
			if v.Cmp(sema.Int16TypeMaxInt) > 0 {
				panic(OverflowError{})
			} else if v.Cmp(sema.Int16TypeMinInt) < 0 {
				panic(UnderflowError{})
			}
			return int16(v.Int64())

		case NumberValue:
			v := value.ToInt()
			if v > math.MaxInt16 {
				panic(OverflowError{})
			} else if v < math.MinInt16 {
				panic(UnderflowError{})
			}
			return int16(v)

		default:
			panic(errors.NewUnreachableError())
		}
	}

	return NewInt16Value(memoryGauge, converter)
}

func (v Int16Value) BitwiseOr(interpreter *Interpreter, other IntegerValue) IntegerValue {
	o, ok := other.(Int16Value)
	if !ok {
		panic(InvalidOperandsError{
			Operation: ast.OperationBitwiseOr,
			LeftType:  v.StaticType(),
			RightType: other.StaticType(),
		})
	}

	return v | o
}

func (v Int16Value) BitwiseXor(interpreter *Interpreter, other IntegerValue) IntegerValue {
	o, ok := other.(Int16Value)
	if !ok {
		panic(InvalidOperandsError{
			Operation: ast.OperationBitwiseXor,
			LeftType:  v.StaticType(),
			RightType: other.StaticType(),
		})
	}

	return v ^ o
}

func (v Int16Value) BitwiseAnd(interpreter *Interpreter, other IntegerValue) IntegerValue {
	o, ok := other.(Int16Value)
	if !ok {
		panic(InvalidOperandsError{
			Operation: ast.OperationBitwiseAnd,
			LeftType:  v.StaticType(),
			RightType: other.StaticType(),
		})
	}

	return v & o
}

func (v Int16Value) BitwiseLeftShift(interpreter *Interpreter, other IntegerValue) IntegerValue {
	o, ok := other.(Int16Value)
	if !ok {
		panic(InvalidOperandsError{
			Operation: ast.OperationBitwiseLeftShift,
			LeftType:  v.StaticType(),
			RightType: other.StaticType(),
		})
	}

	return v << o
}

func (v Int16Value) BitwiseRightShift(interpreter *Interpreter, other IntegerValue) IntegerValue {
	o, ok := other.(Int16Value)
	if !ok {
		panic(InvalidOperandsError{
			Operation: ast.OperationBitwiseRightShift,
			LeftType:  v.StaticType(),
			RightType: other.StaticType(),
		})
	}

	return v >> o
}

func (v Int16Value) GetMember(interpreter *Interpreter, _ func() LocationRange, name string) Value {
	return getNumberValueMember(interpreter, v, name, sema.Int16Type)
}

func (Int16Value) RemoveMember(_ *Interpreter, _ func() LocationRange, _ string) Value {
	// Numbers have no removable members (fields / functions)
	panic(errors.NewUnreachableError())
}

func (Int16Value) SetMember(_ *Interpreter, _ func() LocationRange, _ string, _ Value) {
	// Numbers have no settable members (fields / functions)
	panic(errors.NewUnreachableError())
}

func (v Int16Value) ToBigEndianBytes() []byte {
	b := make([]byte, 2)
	binary.BigEndian.PutUint16(b, uint16(v))
	return b
}

func (v Int16Value) ConformsToDynamicType(
	_ *Interpreter,
	_ func() LocationRange,
	dynamicType DynamicType,
	_ TypeConformanceResults,
) bool {
	numberType, ok := dynamicType.(NumberDynamicType)
	return ok && sema.Int16Type.Equal(numberType.StaticType)
}

func (v Int16Value) Storable(_ atree.SlabStorage, _ atree.Address, _ uint64) (atree.Storable, error) {
	return v, nil
}

func (Int16Value) NeedsStoreTo(_ atree.Address) bool {
	return false
}

func (Int16Value) IsResourceKinded(_ *Interpreter) bool {
	return false
}

func (v Int16Value) Transfer(
	interpreter *Interpreter,
	_ func() LocationRange,
	_ atree.Address,
	remove bool,
	storable atree.Storable,
) Value {
	if remove {
		interpreter.RemoveReferencedSlab(storable)
	}
	return v
}

func (v Int16Value) Clone(_ *Interpreter) Value {
	return v
}

func (Int16Value) DeepRemove(_ *Interpreter) {
	// NO-OP
}

func (v Int16Value) ByteSize() uint32 {
	return cborTagSize + getIntCBORSize(int64(v))
}

func (v Int16Value) StoredValue(_ atree.SlabStorage) (atree.Value, error) {
	return v, nil
}

func (Int16Value) ChildStorables() []atree.Storable {
	return nil
}

// Int32Value

type Int32Value int32

const int32Size = int(unsafe.Sizeof(Int32Value(0)))

var int32MemoryUsage = common.NewNumberMemoryUsage(int32Size)

func NewInt32Value(gauge common.MemoryGauge, valueGetter func() int32) Int32Value {
	common.UseMemory(gauge, int32MemoryUsage)

	return NewUnmeteredInt32Value(valueGetter())
}

func NewUnmeteredInt32Value(value int32) Int32Value {
	return Int32Value(value)
}

var _ Value = Int32Value(0)
var _ atree.Storable = Int32Value(0)
var _ NumberValue = Int32Value(0)
var _ IntegerValue = Int32Value(0)
var _ EquatableValue = Int32Value(0)
var _ HashableValue = Int32Value(0)
var _ MemberAccessibleValue = Int32Value(0)

func (Int32Value) IsValue() {}

func (v Int32Value) Accept(interpreter *Interpreter, visitor Visitor) {
	visitor.VisitInt32Value(interpreter, v)
}

func (Int32Value) Walk(_ func(Value)) {
	// NO-OP
}

var int32DynamicType DynamicType = NumberDynamicType{sema.Int32Type}

func (Int32Value) DynamicType(_ *Interpreter, _ SeenReferences) DynamicType {
	return int32DynamicType
}

func (Int32Value) StaticType() StaticType {
	return PrimitiveStaticTypeInt32
}

func (v Int32Value) String() string {
	return format.Int(int64(v))
}

func (v Int32Value) RecursiveString(_ SeenReferences) string {
	return v.String()
}

func (v Int32Value) ToInt() int {
	return int(v)
}

func (v Int32Value) Negate(interpreter *Interpreter) NumberValue {
	// INT32-C
	if v == math.MinInt32 {
		panic(OverflowError{})
	}

	valueGetter := func() int32 {
		return int32(-v)
	}

	return NewInt32Value(interpreter, valueGetter)
}

func (v Int32Value) Plus(interpreter *Interpreter, other NumberValue) NumberValue {
	o, ok := other.(Int32Value)
	if !ok {
		panic(InvalidOperandsError{
			Operation: ast.OperationPlus,
			LeftType:  v.StaticType(),
			RightType: other.StaticType(),
		})
	}

	// INT32-C
	if (o > 0) && (v > (math.MaxInt32 - o)) {
		panic(OverflowError{})
	} else if (o < 0) && (v < (math.MinInt32 - o)) {
		panic(UnderflowError{})
	}

	valueGetter := func() int32 {
		return int32(v + o)
	}

	return NewInt32Value(interpreter, valueGetter)
}

func (v Int32Value) SaturatingPlus(interpreter *Interpreter, other NumberValue) NumberValue {
	o, ok := other.(Int32Value)
	if !ok {
		panic(InvalidOperandsError{
			FunctionName: sema.NumericTypeSaturatingAddFunctionName,
			LeftType:     v.StaticType(),
			RightType:    other.StaticType(),
		})
	}

	valueGetter := func() int32 {
		// INT32-C
		if (o > 0) && (v > (math.MaxInt32 - o)) {
			return math.MaxInt32
		} else if (o < 0) && (v < (math.MinInt32 - o)) {
			return math.MinInt32
		}
		return int32(v + o)
	}

	return NewInt32Value(interpreter, valueGetter)
}

func (v Int32Value) Minus(interpreter *Interpreter, other NumberValue) NumberValue {
	o, ok := other.(Int32Value)
	if !ok {
		panic(InvalidOperandsError{
			Operation: ast.OperationMinus,
			LeftType:  v.StaticType(),
			RightType: other.StaticType(),
		})
	}

	// INT32-C
	if (o > 0) && (v < (math.MinInt32 + o)) {
		panic(OverflowError{})
	} else if (o < 0) && (v > (math.MaxInt32 + o)) {
		panic(UnderflowError{})
	}

	valueGetter := func() int32 {
		return int32(v - o)
	}

	return NewInt32Value(interpreter, valueGetter)
}

func (v Int32Value) SaturatingMinus(interpreter *Interpreter, other NumberValue) NumberValue {
	o, ok := other.(Int32Value)
	if !ok {
		panic(InvalidOperandsError{
			FunctionName: sema.NumericTypeSaturatingSubtractFunctionName,
			LeftType:     v.StaticType(),
			RightType:    other.StaticType(),
		})
	}

	valueGetter := func() int32 {
		// INT32-C
		if (o > 0) && (v < (math.MinInt32 + o)) {
			return math.MinInt32
		} else if (o < 0) && (v > (math.MaxInt32 + o)) {
			return math.MaxInt32
		}
		return int32(v - o)
	}

	return NewInt32Value(interpreter, valueGetter)
}

func (v Int32Value) Mod(interpreter *Interpreter, other NumberValue) NumberValue {
	o, ok := other.(Int32Value)
	if !ok {
		panic(InvalidOperandsError{
			Operation: ast.OperationMod,
			LeftType:  v.StaticType(),
			RightType: other.StaticType(),
		})
	}

	// INT33-C
	if o == 0 {
		panic(DivisionByZeroError{})
	}

	valueGetter := func() int32 {
		return int32(v % o)
	}

	return NewInt32Value(interpreter, valueGetter)
}

func (v Int32Value) Mul(interpreter *Interpreter, other NumberValue) NumberValue {
	o, ok := other.(Int32Value)
	if !ok {
		panic(InvalidOperandsError{
			Operation: ast.OperationMul,
			LeftType:  v.StaticType(),
			RightType: other.StaticType(),
		})
	}

	// INT32-C
	if v > 0 {
		if o > 0 {
			// positive * positive = positive. overflow?
			if v > (math.MaxInt32 / o) {
				panic(OverflowError{})
			}
		} else {
			// positive * negative = negative. underflow?
			if o < (math.MinInt32 / v) {
				panic(UnderflowError{})
			}
		}
	} else {
		if o > 0 {
			// negative * positive = negative. underflow?
			if v < (math.MinInt32 / o) {
				panic(UnderflowError{})
			}
		} else {
			// negative * negative = positive. overflow?
			if (v != 0) && (o < (math.MaxInt32 / v)) {
				panic(OverflowError{})
			}
		}
	}

	valueGetter := func() int32 {
		return int32(v * o)
	}

	return NewInt32Value(interpreter, valueGetter)
}

func (v Int32Value) SaturatingMul(interpreter *Interpreter, other NumberValue) NumberValue {
	o, ok := other.(Int32Value)
	if !ok {
		panic(InvalidOperandsError{
			FunctionName: sema.NumericTypeSaturatingMultiplyFunctionName,
			LeftType:     v.StaticType(),
			RightType:    other.StaticType(),
		})
	}

	valueGetter := func() int32 {
		// INT32-C
		if v > 0 {
			if o > 0 {
				// positive * positive = positive. overflow?
				if v > (math.MaxInt32 / o) {
					return math.MaxInt32
				}
			} else {
				// positive * negative = negative. underflow?
				if o < (math.MinInt32 / v) {
					return math.MinInt32
				}
			}
		} else {
			if o > 0 {
				// negative * positive = negative. underflow?
				if v < (math.MinInt32 / o) {
					return math.MinInt32
				}
			} else {
				// negative * negative = positive. overflow?
				if (v != 0) && (o < (math.MaxInt32 / v)) {
					return math.MaxInt32
				}
			}
		}
		return int32(v * o)
	}

	return NewInt32Value(interpreter, valueGetter)
}

func (v Int32Value) Div(interpreter *Interpreter, other NumberValue) NumberValue {
	o, ok := other.(Int32Value)
	if !ok {
		panic(InvalidOperandsError{
			Operation: ast.OperationDiv,
			LeftType:  v.StaticType(),
			RightType: other.StaticType(),
		})
	}

	// INT33-C
	// https://golang.org/ref/spec#Integer_operators
	if o == 0 {
		panic(DivisionByZeroError{})
	} else if (v == math.MinInt32) && (o == -1) {
		panic(OverflowError{})
	}

	valueGetter := func() int32 {
		return int32(v / o)
	}

	return NewInt32Value(interpreter, valueGetter)
}

func (v Int32Value) SaturatingDiv(interpreter *Interpreter, other NumberValue) NumberValue {
	o, ok := other.(Int32Value)
	if !ok {
		panic(InvalidOperandsError{
			FunctionName: sema.NumericTypeSaturatingDivideFunctionName,
			LeftType:     v.StaticType(),
			RightType:    other.StaticType(),
		})
	}

	valueGetter := func() int32 {
		// INT33-C
		// https://golang.org/ref/spec#Integer_operators
		if o == 0 {
			panic(DivisionByZeroError{})
		} else if (v == math.MinInt32) && (o == -1) {
			return math.MaxInt32
		}

		return int32(v / o)
	}

	return NewInt32Value(interpreter, valueGetter)
}

func (v Int32Value) Less(other NumberValue) BoolValue {
	o, ok := other.(Int32Value)
	if !ok {
		panic(InvalidOperandsError{
			Operation: ast.OperationLess,
			LeftType:  v.StaticType(),
			RightType: other.StaticType(),
		})
	}

	return v < o
}

func (v Int32Value) LessEqual(other NumberValue) BoolValue {
	o, ok := other.(Int32Value)
	if !ok {
		panic(InvalidOperandsError{
			Operation: ast.OperationLessEqual,
			LeftType:  v.StaticType(),
			RightType: other.StaticType(),
		})
	}

	return v <= o
}

func (v Int32Value) Greater(other NumberValue) BoolValue {
	o, ok := other.(Int32Value)
	if !ok {
		panic(InvalidOperandsError{
			Operation: ast.OperationGreater,
			LeftType:  v.StaticType(),
			RightType: other.StaticType(),
		})
	}

	return v > o
}

func (v Int32Value) GreaterEqual(other NumberValue) BoolValue {
	o, ok := other.(Int32Value)
	if !ok {
		panic(InvalidOperandsError{
			Operation: ast.OperationGreaterEqual,
			LeftType:  v.StaticType(),
			RightType: other.StaticType(),
		})
	}

	return v >= o
}

func (v Int32Value) Equal(_ *Interpreter, _ func() LocationRange, other Value) bool {
	otherInt32, ok := other.(Int32Value)
	if !ok {
		return false
	}
	return v == otherInt32
}

// HashInput returns a byte slice containing:
// - HashInputTypeInt32 (1 byte)
// - int32 value encoded in big-endian (4 bytes)
func (v Int32Value) HashInput(_ *Interpreter, _ func() LocationRange, scratch []byte) []byte {
	scratch[0] = byte(HashInputTypeInt32)
	binary.BigEndian.PutUint32(scratch[1:], uint32(v))
	return scratch[:5]
}

func ConvertInt32(memoryGauge common.MemoryGauge, value Value) Int32Value {
	converter := func() int32 {
		switch value := value.(type) {
		case BigNumberValue:
			v := value.ToBigInt()
			if v.Cmp(sema.Int32TypeMaxInt) > 0 {
				panic(OverflowError{})
			} else if v.Cmp(sema.Int32TypeMinInt) < 0 {
				panic(UnderflowError{})
			}
			return int32(v.Int64())

		case NumberValue:
			v := value.ToInt()
			if v > math.MaxInt32 {
				panic(OverflowError{})
			} else if v < math.MinInt32 {
				panic(UnderflowError{})
			}
			return int32(v)

		default:
			panic(errors.NewUnreachableError())
		}
	}

	return NewInt32Value(memoryGauge, converter)
}

func (v Int32Value) BitwiseOr(interpreter *Interpreter, other IntegerValue) IntegerValue {
	o, ok := other.(Int32Value)
	if !ok {
		panic(InvalidOperandsError{
			Operation: ast.OperationBitwiseOr,
			LeftType:  v.StaticType(),
			RightType: other.StaticType(),
		})
	}

	return v | o
}

func (v Int32Value) BitwiseXor(interpreter *Interpreter, other IntegerValue) IntegerValue {
	o, ok := other.(Int32Value)
	if !ok {
		panic(InvalidOperandsError{
			Operation: ast.OperationBitwiseXor,
			LeftType:  v.StaticType(),
			RightType: other.StaticType(),
		})
	}

	return v ^ o
}

func (v Int32Value) BitwiseAnd(interpreter *Interpreter, other IntegerValue) IntegerValue {
	o, ok := other.(Int32Value)
	if !ok {
		panic(InvalidOperandsError{
			Operation: ast.OperationBitwiseAnd,
			LeftType:  v.StaticType(),
			RightType: other.StaticType(),
		})
	}

	return v & o
}

func (v Int32Value) BitwiseLeftShift(interpreter *Interpreter, other IntegerValue) IntegerValue {
	o, ok := other.(Int32Value)
	if !ok {
		panic(InvalidOperandsError{
			Operation: ast.OperationBitwiseLeftShift,
			LeftType:  v.StaticType(),
			RightType: other.StaticType(),
		})
	}

	return v << o
}

func (v Int32Value) BitwiseRightShift(interpreter *Interpreter, other IntegerValue) IntegerValue {
	o, ok := other.(Int32Value)
	if !ok {
		panic(InvalidOperandsError{
			Operation: ast.OperationBitwiseRightShift,
			LeftType:  v.StaticType(),
			RightType: other.StaticType(),
		})
	}

	return v >> o
}

func (v Int32Value) GetMember(interpreter *Interpreter, _ func() LocationRange, name string) Value {
	return getNumberValueMember(interpreter, v, name, sema.Int32Type)
}

func (Int32Value) RemoveMember(_ *Interpreter, _ func() LocationRange, _ string) Value {
	// Numbers have no removable members (fields / functions)
	panic(errors.NewUnreachableError())
}

func (Int32Value) SetMember(_ *Interpreter, _ func() LocationRange, _ string, _ Value) {
	// Numbers have no settable members (fields / functions)
	panic(errors.NewUnreachableError())
}

func (v Int32Value) ToBigEndianBytes() []byte {
	b := make([]byte, 4)
	binary.BigEndian.PutUint32(b, uint32(v))
	return b
}

func (v Int32Value) ConformsToDynamicType(
	_ *Interpreter,
	_ func() LocationRange,
	dynamicType DynamicType,
	_ TypeConformanceResults,
) bool {
	numberType, ok := dynamicType.(NumberDynamicType)
	return ok && sema.Int32Type.Equal(numberType.StaticType)
}

func (v Int32Value) Storable(_ atree.SlabStorage, _ atree.Address, _ uint64) (atree.Storable, error) {
	return v, nil
}

func (Int32Value) NeedsStoreTo(_ atree.Address) bool {
	return false
}

func (Int32Value) IsResourceKinded(_ *Interpreter) bool {
	return false
}

func (v Int32Value) Transfer(
	interpreter *Interpreter,
	_ func() LocationRange,
	_ atree.Address,
	remove bool,
	storable atree.Storable,
) Value {
	if remove {
		interpreter.RemoveReferencedSlab(storable)
	}
	return v
}

func (v Int32Value) Clone(_ *Interpreter) Value {
	return v
}

func (Int32Value) DeepRemove(_ *Interpreter) {
	// NO-OP
}

func (v Int32Value) ByteSize() uint32 {
	return cborTagSize + getIntCBORSize(int64(v))
}

func (v Int32Value) StoredValue(_ atree.SlabStorage) (atree.Value, error) {
	return v, nil
}

func (Int32Value) ChildStorables() []atree.Storable {
	return nil
}

// Int64Value

type Int64Value int64

var int64MemoryUsage = common.NewNumberMemoryUsage(int64Size)

func NewInt64Value(gauge common.MemoryGauge, valueGetter func() int64) Int64Value {
	common.UseMemory(gauge, int64MemoryUsage)

	return NewUnmeteredInt64Value(valueGetter())
}

func NewUnmeteredInt64Value(value int64) Int64Value {
	return Int64Value(value)
}

var _ Value = Int64Value(0)
var _ atree.Storable = Int64Value(0)
var _ NumberValue = Int64Value(0)
var _ IntegerValue = Int64Value(0)
var _ EquatableValue = Int64Value(0)
var _ HashableValue = Int64Value(0)
var _ MemberAccessibleValue = Int64Value(0)

func (Int64Value) IsValue() {}

func (v Int64Value) Accept(interpreter *Interpreter, visitor Visitor) {
	visitor.VisitInt64Value(interpreter, v)
}

func (Int64Value) Walk(_ func(Value)) {
	// NO-OP
}

var int64DynamicType DynamicType = NumberDynamicType{sema.Int64Type}

func (Int64Value) DynamicType(_ *Interpreter, _ SeenReferences) DynamicType {
	return int64DynamicType
}

func (Int64Value) StaticType() StaticType {
	return PrimitiveStaticTypeInt64
}

func (v Int64Value) String() string {
	return format.Int(int64(v))
}

func (v Int64Value) RecursiveString(_ SeenReferences) string {
	return v.String()
}

func (v Int64Value) ToInt() int {
	return int(v)
}

func (v Int64Value) Negate(interpreter *Interpreter) NumberValue {
	// INT32-C
	if v == math.MinInt64 {
		panic(OverflowError{})
	}

	valueGetter := func() int64 {
		return int64(-v)
	}

	return NewInt64Value(interpreter, valueGetter)
}

func safeAddInt64(a, b int64) int64 {
	// INT32-C
	if (b > 0) && (a > (math.MaxInt64 - b)) {
		panic(OverflowError{})
	} else if (b < 0) && (a < (math.MinInt64 - b)) {
		panic(UnderflowError{})
	}
	return a + b
}

func (v Int64Value) Plus(interpreter *Interpreter, other NumberValue) NumberValue {
	o, ok := other.(Int64Value)
	if !ok {
		panic(InvalidOperandsError{
			Operation: ast.OperationPlus,
			LeftType:  v.StaticType(),
			RightType: other.StaticType(),
		})
	}

	valueGetter := func() int64 {
		return safeAddInt64(int64(v), int64(o))
	}

	return NewInt64Value(interpreter, valueGetter)
}

func (v Int64Value) SaturatingPlus(interpreter *Interpreter, other NumberValue) NumberValue {
	o, ok := other.(Int64Value)
	if !ok {
		panic(InvalidOperandsError{
			FunctionName: sema.NumericTypeSaturatingAddFunctionName,
			LeftType:     v.StaticType(),
			RightType:    other.StaticType(),
		})
	}

	valueGetter := func() int64 {
		// INT32-C
		if (o > 0) && (v > (math.MaxInt64 - o)) {
			return math.MaxInt64
		} else if (o < 0) && (v < (math.MinInt64 - o)) {
			return math.MinInt64
		}
		return int64(v + o)
	}

	return NewInt64Value(interpreter, valueGetter)
}

func (v Int64Value) Minus(interpreter *Interpreter, other NumberValue) NumberValue {
	o, ok := other.(Int64Value)
	if !ok {
		panic(InvalidOperandsError{
			Operation: ast.OperationMinus,
			LeftType:  v.StaticType(),
			RightType: other.StaticType(),
		})
	}

	// INT32-C
	if (o > 0) && (v < (math.MinInt64 + o)) {
		panic(OverflowError{})
	} else if (o < 0) && (v > (math.MaxInt64 + o)) {
		panic(UnderflowError{})
	}

	valueGetter := func() int64 {
		return int64(v - o)
	}

	return NewInt64Value(interpreter, valueGetter)
}

func (v Int64Value) SaturatingMinus(interpreter *Interpreter, other NumberValue) NumberValue {
	o, ok := other.(Int64Value)
	if !ok {
		panic(InvalidOperandsError{
			FunctionName: sema.NumericTypeSaturatingSubtractFunctionName,
			LeftType:     v.StaticType(),
			RightType:    other.StaticType(),
		})
	}

	valueGetter := func() int64 {
		// INT32-C
		if (o > 0) && (v < (math.MinInt64 + o)) {
			return math.MinInt64
		} else if (o < 0) && (v > (math.MaxInt64 + o)) {
			return math.MaxInt64
		}
		return int64(v - o)
	}

	return NewInt64Value(interpreter, valueGetter)
}

func (v Int64Value) Mod(interpreter *Interpreter, other NumberValue) NumberValue {
	o, ok := other.(Int64Value)
	if !ok {
		panic(InvalidOperandsError{
			Operation: ast.OperationMod,
			LeftType:  v.StaticType(),
			RightType: other.StaticType(),
		})
	}

	// INT33-C
	if o == 0 {
		panic(DivisionByZeroError{})
	}

	valueGetter := func() int64 {
		return int64(v % o)
	}

	return NewInt64Value(interpreter, valueGetter)
}

func (v Int64Value) Mul(interpreter *Interpreter, other NumberValue) NumberValue {
	o, ok := other.(Int64Value)
	if !ok {
		panic(InvalidOperandsError{
			Operation: ast.OperationMul,
			LeftType:  v.StaticType(),
			RightType: other.StaticType(),
		})
	}

	// INT32-C
	if v > 0 {
		if o > 0 {
			// positive * positive = positive. overflow?
			if v > (math.MaxInt64 / o) {
				panic(OverflowError{})
			}
		} else {
			// positive * negative = negative. underflow?
			if o < (math.MinInt64 / v) {
				panic(UnderflowError{})
			}
		}
	} else {
		if o > 0 {
			// negative * positive = negative. underflow?
			if v < (math.MinInt64 / o) {
				panic(UnderflowError{})
			}
		} else {
			// negative * negative = positive. overflow?
			if (v != 0) && (o < (math.MaxInt64 / v)) {
				panic(OverflowError{})
			}
		}
	}

	valueGetter := func() int64 {
		return int64(v * o)
	}

	return NewInt64Value(interpreter, valueGetter)
}

func (v Int64Value) SaturatingMul(interpreter *Interpreter, other NumberValue) NumberValue {
	o, ok := other.(Int64Value)
	if !ok {
		panic(InvalidOperandsError{
			FunctionName: sema.NumericTypeSaturatingMultiplyFunctionName,
			LeftType:     v.StaticType(),
			RightType:    other.StaticType(),
		})
	}

	valueGetter := func() int64 {
		// INT32-C
		if v > 0 {
			if o > 0 {
				// positive * positive = positive. overflow?
				if v > (math.MaxInt64 / o) {
					return math.MaxInt64
				}
			} else {
				// positive * negative = negative. underflow?
				if o < (math.MinInt64 / v) {
					return math.MinInt64
				}
			}
		} else {
			if o > 0 {
				// negative * positive = negative. underflow?
				if v < (math.MinInt64 / o) {
					return math.MinInt64
				}
			} else {
				// negative * negative = positive. overflow?
				if (v != 0) && (o < (math.MaxInt64 / v)) {
					return math.MaxInt64
				}
			}
		}
		return int64(v * o)
	}

	return NewInt64Value(interpreter, valueGetter)
}

func (v Int64Value) Div(interpreter *Interpreter, other NumberValue) NumberValue {
	o, ok := other.(Int64Value)
	if !ok {
		panic(InvalidOperandsError{
			Operation: ast.OperationDiv,
			LeftType:  v.StaticType(),
			RightType: other.StaticType(),
		})
	}

	// INT33-C
	// https://golang.org/ref/spec#Integer_operators
	if o == 0 {
		panic(DivisionByZeroError{})
	} else if (v == math.MinInt64) && (o == -1) {
		panic(OverflowError{})
	}

	valueGetter := func() int64 {
		return int64(v / o)
	}

	return NewInt64Value(interpreter, valueGetter)
}

func (v Int64Value) SaturatingDiv(interpreter *Interpreter, other NumberValue) NumberValue {
	o, ok := other.(Int64Value)
	if !ok {
		panic(InvalidOperandsError{
			FunctionName: sema.NumericTypeSaturatingDivideFunctionName,
			LeftType:     v.StaticType(),
			RightType:    other.StaticType(),
		})
	}

	valueGetter := func() int64 {
		// INT33-C
		// https://golang.org/ref/spec#Integer_operators
		if o == 0 {
			panic(DivisionByZeroError{})
		} else if (v == math.MinInt64) && (o == -1) {
			return math.MaxInt64
		}
		return int64(v / o)
	}

	return NewInt64Value(interpreter, valueGetter)
}

func (v Int64Value) Less(other NumberValue) BoolValue {
	o, ok := other.(Int64Value)
	if !ok {
		panic(InvalidOperandsError{
			Operation: ast.OperationLess,
			LeftType:  v.StaticType(),
			RightType: other.StaticType(),
		})
	}

	return v < o
}

func (v Int64Value) LessEqual(other NumberValue) BoolValue {
	o, ok := other.(Int64Value)
	if !ok {
		panic(InvalidOperandsError{
			Operation: ast.OperationLessEqual,
			LeftType:  v.StaticType(),
			RightType: other.StaticType(),
		})
	}

	return v <= o
}

func (v Int64Value) Greater(other NumberValue) BoolValue {
	o, ok := other.(Int64Value)
	if !ok {
		panic(InvalidOperandsError{
			Operation: ast.OperationGreater,
			LeftType:  v.StaticType(),
			RightType: other.StaticType(),
		})
	}

	return v > o
}

func (v Int64Value) GreaterEqual(other NumberValue) BoolValue {
	o, ok := other.(Int64Value)
	if !ok {
		panic(InvalidOperandsError{
			Operation: ast.OperationGreaterEqual,
			LeftType:  v.StaticType(),
			RightType: other.StaticType(),
		})
	}

	return v >= o
}

func (v Int64Value) Equal(_ *Interpreter, _ func() LocationRange, other Value) bool {
	otherInt64, ok := other.(Int64Value)
	if !ok {
		return false
	}
	return v == otherInt64
}

// HashInput returns a byte slice containing:
// - HashInputTypeInt64 (1 byte)
// - int64 value encoded in big-endian (8 bytes)
func (v Int64Value) HashInput(_ *Interpreter, _ func() LocationRange, scratch []byte) []byte {
	scratch[0] = byte(HashInputTypeInt64)
	binary.BigEndian.PutUint64(scratch[1:], uint64(v))
	return scratch[:9]
}

func ConvertInt64(memoryGauge common.MemoryGauge, value Value) Int64Value {
	converter := func() int64 {
		switch value := value.(type) {
		case BigNumberValue:
			v := value.ToBigInt()
			if v.Cmp(sema.Int64TypeMaxInt) > 0 {
				panic(OverflowError{})
			} else if v.Cmp(sema.Int64TypeMinInt) < 0 {
				panic(UnderflowError{})
			}
			return v.Int64()

		case NumberValue:
			v := value.ToInt()
			return int64(v)

		default:
			panic(errors.NewUnreachableError())
		}
	}

	return NewInt64Value(memoryGauge, converter)
}

func (v Int64Value) BitwiseOr(interpreter *Interpreter, other IntegerValue) IntegerValue {
	o, ok := other.(Int64Value)
	if !ok {
		panic(InvalidOperandsError{
			Operation: ast.OperationBitwiseOr,
			LeftType:  v.StaticType(),
			RightType: other.StaticType(),
		})
	}

	return v | o
}

func (v Int64Value) BitwiseXor(interpreter *Interpreter, other IntegerValue) IntegerValue {
	o, ok := other.(Int64Value)
	if !ok {
		panic(InvalidOperandsError{
			Operation: ast.OperationBitwiseXor,
			LeftType:  v.StaticType(),
			RightType: other.StaticType(),
		})
	}

	return v ^ o
}

func (v Int64Value) BitwiseAnd(interpreter *Interpreter, other IntegerValue) IntegerValue {
	o, ok := other.(Int64Value)
	if !ok {
		panic(InvalidOperandsError{
			Operation: ast.OperationBitwiseAnd,
			LeftType:  v.StaticType(),
			RightType: other.StaticType(),
		})
	}

	return v & o
}

func (v Int64Value) BitwiseLeftShift(interpreter *Interpreter, other IntegerValue) IntegerValue {
	o, ok := other.(Int64Value)
	if !ok {
		panic(InvalidOperandsError{
			Operation: ast.OperationBitwiseLeftShift,
			LeftType:  v.StaticType(),
			RightType: other.StaticType(),
		})
	}

	return v << o
}

func (v Int64Value) BitwiseRightShift(interpreter *Interpreter, other IntegerValue) IntegerValue {
	o, ok := other.(Int64Value)
	if !ok {
		panic(InvalidOperandsError{
			Operation: ast.OperationBitwiseRightShift,
			LeftType:  v.StaticType(),
			RightType: other.StaticType(),
		})
	}

	return v >> o
}

func (v Int64Value) GetMember(interpreter *Interpreter, _ func() LocationRange, name string) Value {
	return getNumberValueMember(interpreter, v, name, sema.Int64Type)
}

func (Int64Value) RemoveMember(_ *Interpreter, _ func() LocationRange, _ string) Value {
	// Numbers have no removable members (fields / functions)
	panic(errors.NewUnreachableError())
}

func (Int64Value) SetMember(_ *Interpreter, _ func() LocationRange, _ string, _ Value) {
	// Numbers have no settable members (fields / functions)
	panic(errors.NewUnreachableError())
}

func (v Int64Value) ToBigEndianBytes() []byte {
	b := make([]byte, 8)
	binary.BigEndian.PutUint64(b, uint64(v))
	return b
}

func (v Int64Value) ConformsToDynamicType(
	_ *Interpreter,
	_ func() LocationRange,
	dynamicType DynamicType,
	_ TypeConformanceResults,
) bool {
	numberType, ok := dynamicType.(NumberDynamicType)
	return ok && sema.Int64Type.Equal(numberType.StaticType)
}

func (v Int64Value) Storable(_ atree.SlabStorage, _ atree.Address, _ uint64) (atree.Storable, error) {
	return v, nil
}

func (Int64Value) NeedsStoreTo(_ atree.Address) bool {
	return false
}

func (Int64Value) IsResourceKinded(_ *Interpreter) bool {
	return false
}

func (v Int64Value) Transfer(
	interpreter *Interpreter,
	_ func() LocationRange,
	_ atree.Address,
	remove bool,
	storable atree.Storable,
) Value {
	if remove {
		interpreter.RemoveReferencedSlab(storable)
	}
	return v
}

func (v Int64Value) Clone(_ *Interpreter) Value {
	return v
}

func (Int64Value) DeepRemove(_ *Interpreter) {
	// NO-OP
}

func (v Int64Value) ByteSize() uint32 {
	return cborTagSize + getIntCBORSize(int64(v))
}

func (v Int64Value) StoredValue(_ atree.SlabStorage) (atree.Value, error) {
	return v, nil
}

func (Int64Value) ChildStorables() []atree.Storable {
	return nil
}

// Int128Value

type Int128Value struct {
	BigInt *big.Int
}

func NewInt128ValueFromInt64(value int64) Int128Value {
	return NewInt128ValueFromBigInt(big.NewInt(value))
}

func NewInt128ValueFromBigInt(value *big.Int) Int128Value {
	return Int128Value{BigInt: value}
}

var _ Value = Int128Value{}
var _ atree.Storable = Int128Value{}
var _ NumberValue = Int128Value{}
var _ IntegerValue = Int128Value{}
var _ EquatableValue = Int128Value{}
var _ HashableValue = Int128Value{}
var _ MemberAccessibleValue = Int128Value{}

func (Int128Value) IsValue() {}

func (v Int128Value) Accept(interpreter *Interpreter, visitor Visitor) {
	visitor.VisitInt128Value(interpreter, v)
}

func (Int128Value) Walk(_ func(Value)) {
	// NO-OP
}

var int128DynamicType DynamicType = NumberDynamicType{sema.Int128Type}

func (Int128Value) DynamicType(_ *Interpreter, _ SeenReferences) DynamicType {
	return int128DynamicType
}

func (Int128Value) StaticType() StaticType {
	return PrimitiveStaticTypeInt128
}

func (v Int128Value) ToInt() int {
	if !v.BigInt.IsInt64() {
		panic(OverflowError{})
	}
	return int(v.BigInt.Int64())
}

func (v Int128Value) ByteLength() int {
	return common.BigIntByteLength(v.BigInt)
}

func (v Int128Value) ToBigInt() *big.Int {
	return new(big.Int).Set(v.BigInt)
}

func (v Int128Value) String() string {
	return format.BigInt(v.BigInt)
}

func (v Int128Value) RecursiveString(_ SeenReferences) string {
	return v.String()
}

func (v Int128Value) Negate(*Interpreter) NumberValue {
	// INT32-C
	//   if v == Int128TypeMinIntBig {
	//       ...
	//   }
	if v.BigInt.Cmp(sema.Int128TypeMinIntBig) == 0 {
		panic(OverflowError{})
	}
	return Int128Value{new(big.Int).Neg(v.BigInt)}
}

func (v Int128Value) Plus(interpreter *Interpreter, other NumberValue) NumberValue {
	o, ok := other.(Int128Value)
	if !ok {
		panic(InvalidOperandsError{
			Operation: ast.OperationPlus,
			LeftType:  v.StaticType(),
			RightType: other.StaticType(),
		})
	}

	// Given that this value is backed by an arbitrary size integer,
	// we can just add and check the range of the result.
	//
	// If Go gains a native int128 type and we switch this value
	// to be based on it, then we need to follow INT32-C:
	//
	//   if (o > 0) && (v > (Int128TypeMaxIntBig - o)) {
	//       ...
	//   } else if (o < 0) && (v < (Int128TypeMinIntBig - o)) {
	//       ...
	//   }
	//
	res := new(big.Int)
	res.Add(v.BigInt, o.BigInt)
	if res.Cmp(sema.Int128TypeMinIntBig) < 0 {
		panic(UnderflowError{})
	} else if res.Cmp(sema.Int128TypeMaxIntBig) > 0 {
		panic(OverflowError{})
	}
	return Int128Value{res}
}

func (v Int128Value) SaturatingPlus(interpreter *Interpreter, other NumberValue) NumberValue {
	o, ok := other.(Int128Value)
	if !ok {
		panic(InvalidOperandsError{
			FunctionName: sema.NumericTypeSaturatingAddFunctionName,
			LeftType:     v.StaticType(),
			RightType:    other.StaticType(),
		})
	}

	// Given that this value is backed by an arbitrary size integer,
	// we can just add and check the range of the result.
	//
	// If Go gains a native int128 type and we switch this value
	// to be based on it, then we need to follow INT32-C:
	//
	//   if (o > 0) && (v > (Int128TypeMaxIntBig - o)) {
	//       ...
	//   } else if (o < 0) && (v < (Int128TypeMinIntBig - o)) {
	//       ...
	//   }
	//
	res := new(big.Int)
	res.Add(v.BigInt, o.BigInt)
	if res.Cmp(sema.Int128TypeMinIntBig) < 0 {
		return Int128Value{sema.Int128TypeMinIntBig}
	} else if res.Cmp(sema.Int128TypeMaxIntBig) > 0 {
		return Int128Value{sema.Int128TypeMaxIntBig}
	}
	return Int128Value{res}
}

func (v Int128Value) Minus(interpreter *Interpreter, other NumberValue) NumberValue {
	o, ok := other.(Int128Value)
	if !ok {
		panic(InvalidOperandsError{
			Operation: ast.OperationMinus,
			LeftType:  v.StaticType(),
			RightType: other.StaticType(),
		})
	}

	// Given that this value is backed by an arbitrary size integer,
	// we can just subtract and check the range of the result.
	//
	// If Go gains a native int128 type and we switch this value
	// to be based on it, then we need to follow INT32-C:
	//
	//   if (o > 0) && (v < (Int128TypeMinIntBig + o)) {
	// 	     ...
	//   } else if (o < 0) && (v > (Int128TypeMaxIntBig + o)) {
	//       ...
	//   }
	//
	res := new(big.Int)
	res.Sub(v.BigInt, o.BigInt)
	if res.Cmp(sema.Int128TypeMinIntBig) < 0 {
		panic(UnderflowError{})
	} else if res.Cmp(sema.Int128TypeMaxIntBig) > 0 {
		panic(OverflowError{})
	}
	return Int128Value{res}
}

func (v Int128Value) SaturatingMinus(interpreter *Interpreter, other NumberValue) NumberValue {
	o, ok := other.(Int128Value)
	if !ok {
		panic(InvalidOperandsError{
			FunctionName: sema.NumericTypeSaturatingSubtractFunctionName,
			LeftType:     v.StaticType(),
			RightType:    other.StaticType(),
		})
	}

	// Given that this value is backed by an arbitrary size integer,
	// we can just subtract and check the range of the result.
	//
	// If Go gains a native int128 type and we switch this value
	// to be based on it, then we need to follow INT32-C:
	//
	//   if (o > 0) && (v < (Int128TypeMinIntBig + o)) {
	// 	     ...
	//   } else if (o < 0) && (v > (Int128TypeMaxIntBig + o)) {
	//       ...
	//   }
	//
	res := new(big.Int)
	res.Sub(v.BigInt, o.BigInt)
	if res.Cmp(sema.Int128TypeMinIntBig) < 0 {
		return Int128Value{sema.Int128TypeMinIntBig}
	} else if res.Cmp(sema.Int128TypeMaxIntBig) > 0 {
		return Int128Value{sema.Int128TypeMaxIntBig}
	}
	return Int128Value{res}
}

func (v Int128Value) Mod(interpreter *Interpreter, other NumberValue) NumberValue {
	o, ok := other.(Int128Value)
	if !ok {
		panic(InvalidOperandsError{
			Operation: ast.OperationMod,
			LeftType:  v.StaticType(),
			RightType: other.StaticType(),
		})
	}

	res := new(big.Int)
	// INT33-C
	if o.BigInt.Cmp(res) == 0 {
		panic(DivisionByZeroError{})
	}
	res.Rem(v.BigInt, o.BigInt)
	return Int128Value{res}
}

func (v Int128Value) Mul(interpreter *Interpreter, other NumberValue) NumberValue {
	o, ok := other.(Int128Value)
	if !ok {
		panic(InvalidOperandsError{
			Operation: ast.OperationMul,
			LeftType:  v.StaticType(),
			RightType: other.StaticType(),
		})
	}

	res := new(big.Int)
	res.Mul(v.BigInt, o.BigInt)
	if res.Cmp(sema.Int128TypeMinIntBig) < 0 {
		panic(UnderflowError{})
	} else if res.Cmp(sema.Int128TypeMaxIntBig) > 0 {
		panic(OverflowError{})
	}
	return Int128Value{res}
}

func (v Int128Value) SaturatingMul(interpreter *Interpreter, other NumberValue) NumberValue {
	o, ok := other.(Int128Value)
	if !ok {
		panic(InvalidOperandsError{
			FunctionName: sema.NumericTypeSaturatingMultiplyFunctionName,
			LeftType:     v.StaticType(),
			RightType:    other.StaticType(),
		})
	}

	res := new(big.Int)
	res.Mul(v.BigInt, o.BigInt)
	if res.Cmp(sema.Int128TypeMinIntBig) < 0 {
		return Int128Value{sema.Int128TypeMinIntBig}
	} else if res.Cmp(sema.Int128TypeMaxIntBig) > 0 {
		return Int128Value{sema.Int128TypeMaxIntBig}
	}
	return Int128Value{res}
}

func (v Int128Value) Div(interpreter *Interpreter, other NumberValue) NumberValue {
	o, ok := other.(Int128Value)
	if !ok {
		panic(InvalidOperandsError{
			Operation: ast.OperationDiv,
			LeftType:  v.StaticType(),
			RightType: other.StaticType(),
		})
	}

	res := new(big.Int)
	// INT33-C:
	//   if o == 0 {
	//       ...
	//   } else if (v == Int128TypeMinIntBig) && (o == -1) {
	//       ...
	//   }
	if o.BigInt.Cmp(res) == 0 {
		panic(DivisionByZeroError{})
	}
	res.SetInt64(-1)
	if (v.BigInt.Cmp(sema.Int128TypeMinIntBig) == 0) && (o.BigInt.Cmp(res) == 0) {
		panic(OverflowError{})
	}
	res.Div(v.BigInt, o.BigInt)
	return Int128Value{res}
}

func (v Int128Value) SaturatingDiv(interpreter *Interpreter, other NumberValue) NumberValue {
	o, ok := other.(Int128Value)
	if !ok {
		panic(InvalidOperandsError{
			FunctionName: sema.NumericTypeSaturatingDivideFunctionName,
			LeftType:     v.StaticType(),
			RightType:    other.StaticType(),
		})
	}

	res := new(big.Int)
	// INT33-C:
	//   if o == 0 {
	//       ...
	//   } else if (v == Int128TypeMinIntBig) && (o == -1) {
	//       ...
	//   }
	if o.BigInt.Cmp(res) == 0 {
		panic(DivisionByZeroError{})
	}
	res.SetInt64(-1)
	if (v.BigInt.Cmp(sema.Int128TypeMinIntBig) == 0) && (o.BigInt.Cmp(res) == 0) {
		return Int128Value{sema.Int128TypeMaxIntBig}
	}
	res.Div(v.BigInt, o.BigInt)
	return Int128Value{res}
}

func (v Int128Value) Less(other NumberValue) BoolValue {
	o, ok := other.(Int128Value)
	if !ok {
		panic(InvalidOperandsError{
			Operation: ast.OperationLess,
			LeftType:  v.StaticType(),
			RightType: other.StaticType(),
		})
	}

	cmp := v.BigInt.Cmp(o.BigInt)
	return cmp == -1
}

func (v Int128Value) LessEqual(other NumberValue) BoolValue {
	o, ok := other.(Int128Value)
	if !ok {
		panic(InvalidOperandsError{
			Operation: ast.OperationLessEqual,
			LeftType:  v.StaticType(),
			RightType: other.StaticType(),
		})
	}

	cmp := v.BigInt.Cmp(o.BigInt)
	return cmp <= 0
}

func (v Int128Value) Greater(other NumberValue) BoolValue {
	o, ok := other.(Int128Value)
	if !ok {
		panic(InvalidOperandsError{
			Operation: ast.OperationGreater,
			LeftType:  v.StaticType(),
			RightType: other.StaticType(),
		})
	}

	cmp := v.BigInt.Cmp(o.BigInt)
	return cmp == 1
}

func (v Int128Value) GreaterEqual(other NumberValue) BoolValue {
	o, ok := other.(Int128Value)
	if !ok {
		panic(InvalidOperandsError{
			Operation: ast.OperationGreaterEqual,
			LeftType:  v.StaticType(),
			RightType: other.StaticType(),
		})
	}

	cmp := v.BigInt.Cmp(o.BigInt)
	return cmp >= 0
}

func (v Int128Value) Equal(_ *Interpreter, _ func() LocationRange, other Value) bool {
	otherInt, ok := other.(Int128Value)
	if !ok {
		return false
	}
	cmp := v.BigInt.Cmp(otherInt.BigInt)
	return cmp == 0
}

// HashInput returns a byte slice containing:
// - HashInputTypeInt128 (1 byte)
// - big int value encoded in big-endian (n bytes)
func (v Int128Value) HashInput(_ *Interpreter, _ func() LocationRange, scratch []byte) []byte {
	b := SignedBigIntToBigEndianBytes(v.BigInt)

	length := 1 + len(b)
	var buffer []byte
	if length <= len(scratch) {
		buffer = scratch[:length]
	} else {
		buffer = make([]byte, length)
	}

	buffer[0] = byte(HashInputTypeInt128)
	copy(buffer[1:], b)
	return buffer
}

func ConvertInt128(value Value) Int128Value {
	var v *big.Int

	switch value := value.(type) {
	case BigNumberValue:
		v = value.ToBigInt()

	case NumberValue:
		v = big.NewInt(int64(value.ToInt()))

	default:
		panic(errors.NewUnreachableError())
	}

	if v.Cmp(sema.Int128TypeMaxIntBig) > 0 {
		panic(OverflowError{})
	} else if v.Cmp(sema.Int128TypeMinIntBig) < 0 {
		panic(UnderflowError{})
	}

	return NewInt128ValueFromBigInt(v)
}

func (v Int128Value) BitwiseOr(interpreter *Interpreter, other IntegerValue) IntegerValue {
	o, ok := other.(Int128Value)
	if !ok {
		panic(InvalidOperandsError{
			Operation: ast.OperationBitwiseOr,
			LeftType:  v.StaticType(),
			RightType: other.StaticType(),
		})
	}

	res := new(big.Int)
	res.Or(v.BigInt, o.BigInt)
	return Int128Value{res}
}

func (v Int128Value) BitwiseXor(interpreter *Interpreter, other IntegerValue) IntegerValue {
	o, ok := other.(Int128Value)
	if !ok {
		panic(InvalidOperandsError{
			Operation: ast.OperationBitwiseXor,
			LeftType:  v.StaticType(),
			RightType: other.StaticType(),
		})
	}

	res := new(big.Int)
	res.Xor(v.BigInt, o.BigInt)
	return Int128Value{res}
}

func (v Int128Value) BitwiseAnd(interpreter *Interpreter, other IntegerValue) IntegerValue {
	o, ok := other.(Int128Value)
	if !ok {
		panic(InvalidOperandsError{
			Operation: ast.OperationBitwiseAnd,
			LeftType:  v.StaticType(),
			RightType: other.StaticType(),
		})
	}

	res := new(big.Int)
	res.And(v.BigInt, o.BigInt)
	return Int128Value{res}
}

func (v Int128Value) BitwiseLeftShift(interpreter *Interpreter, other IntegerValue) IntegerValue {
	o, ok := other.(Int128Value)
	if !ok {
		panic(InvalidOperandsError{
			Operation: ast.OperationBitwiseLeftShift,
			LeftType:  v.StaticType(),
			RightType: other.StaticType(),
		})
	}

	res := new(big.Int)
	if o.BigInt.Sign() < 0 {
		panic(UnderflowError{})
	}
	if !o.BigInt.IsUint64() {
		panic(OverflowError{})
	}
	res.Lsh(v.BigInt, uint(o.BigInt.Uint64()))
	return Int128Value{res}
}

func (v Int128Value) BitwiseRightShift(interpreter *Interpreter, other IntegerValue) IntegerValue {
	o, ok := other.(Int128Value)
	if !ok {
		panic(InvalidOperandsError{
			Operation: ast.OperationBitwiseRightShift,
			LeftType:  v.StaticType(),
			RightType: other.StaticType(),
		})
	}

	res := new(big.Int)
	if o.BigInt.Sign() < 0 {
		panic(UnderflowError{})
	}
	if !o.BigInt.IsUint64() {
		panic(OverflowError{})
	}
	res.Rsh(v.BigInt, uint(o.BigInt.Uint64()))
	return Int128Value{res}
}

func (v Int128Value) GetMember(interpreter *Interpreter, _ func() LocationRange, name string) Value {
	return getNumberValueMember(interpreter, v, name, sema.Int128Type)
}

func (Int128Value) RemoveMember(_ *Interpreter, _ func() LocationRange, _ string) Value {
	// Numbers have no removable members (fields / functions)
	panic(errors.NewUnreachableError())
}

func (Int128Value) SetMember(_ *Interpreter, _ func() LocationRange, _ string, _ Value) {
	// Numbers have no settable members (fields / functions)
	panic(errors.NewUnreachableError())
}

func (v Int128Value) ToBigEndianBytes() []byte {
	return SignedBigIntToBigEndianBytes(v.BigInt)
}

func (v Int128Value) ConformsToDynamicType(
	_ *Interpreter,
	_ func() LocationRange,
	dynamicType DynamicType,
	_ TypeConformanceResults,
) bool {
	numberType, ok := dynamicType.(NumberDynamicType)
	return ok && sema.Int128Type.Equal(numberType.StaticType)
}

func (v Int128Value) Storable(_ atree.SlabStorage, _ atree.Address, _ uint64) (atree.Storable, error) {
	return v, nil
}

func (Int128Value) NeedsStoreTo(_ atree.Address) bool {
	return false
}

func (Int128Value) IsResourceKinded(_ *Interpreter) bool {
	return false
}

func (v Int128Value) Transfer(
	interpreter *Interpreter,
	_ func() LocationRange,
	_ atree.Address,
	remove bool,
	storable atree.Storable,
) Value {
	if remove {
		interpreter.RemoveReferencedSlab(storable)
	}
	return v
}

func (v Int128Value) Clone(_ *Interpreter) Value {
	return NewInt128ValueFromBigInt(v.BigInt)
}

func (Int128Value) DeepRemove(_ *Interpreter) {
	// NO-OP
}

func (v Int128Value) ByteSize() uint32 {
	return cborTagSize + getBigIntCBORSize(v.BigInt)
}

func (v Int128Value) StoredValue(_ atree.SlabStorage) (atree.Value, error) {
	return v, nil
}

func (Int128Value) ChildStorables() []atree.Storable {
	return nil
}

// Int256Value

type Int256Value struct {
	BigInt *big.Int
}

func NewInt256ValueFromInt64(value int64) Int256Value {
	return NewInt256ValueFromBigInt(big.NewInt(value))
}

func NewInt256ValueFromBigInt(value *big.Int) Int256Value {
	return Int256Value{BigInt: value}
}

var _ Value = Int256Value{}
var _ atree.Storable = Int256Value{}
var _ NumberValue = Int256Value{}
var _ IntegerValue = Int256Value{}
var _ EquatableValue = Int256Value{}
var _ HashableValue = Int256Value{}
var _ MemberAccessibleValue = Int256Value{}

func (Int256Value) IsValue() {}

func (v Int256Value) Accept(interpreter *Interpreter, visitor Visitor) {
	visitor.VisitInt256Value(interpreter, v)
}

func (Int256Value) Walk(_ func(Value)) {
	// NO-OP
}

var int256DynamicType DynamicType = NumberDynamicType{sema.Int256Type}

func (Int256Value) DynamicType(_ *Interpreter, _ SeenReferences) DynamicType {
	return int256DynamicType
}

func (Int256Value) StaticType() StaticType {
	return PrimitiveStaticTypeInt256
}

func (v Int256Value) ToInt() int {
	if !v.BigInt.IsInt64() {
		panic(OverflowError{})
	}
	return int(v.BigInt.Int64())
}

func (v Int256Value) ByteLength() int {
	return common.BigIntByteLength(v.BigInt)
}

func (v Int256Value) ToBigInt() *big.Int {
	return new(big.Int).Set(v.BigInt)
}

func (v Int256Value) String() string {
	return format.BigInt(v.BigInt)
}

func (v Int256Value) RecursiveString(_ SeenReferences) string {
	return v.String()
}

func (v Int256Value) Negate(*Interpreter) NumberValue {
	// INT32-C
	//   if v == Int256TypeMinIntBig {
	//       ...
	//   }
	if v.BigInt.Cmp(sema.Int256TypeMinIntBig) == 0 {
		panic(OverflowError{})
	}
	return Int256Value{BigInt: new(big.Int).Neg(v.BigInt)}
}

func (v Int256Value) Plus(interpreter *Interpreter, other NumberValue) NumberValue {
	o, ok := other.(Int256Value)
	if !ok {
		panic(InvalidOperandsError{
			Operation: ast.OperationPlus,
			LeftType:  v.StaticType(),
			RightType: other.StaticType(),
		})
	}

	// Given that this value is backed by an arbitrary size integer,
	// we can just add and check the range of the result.
	//
	// If Go gains a native int256 type and we switch this value
	// to be based on it, then we need to follow INT32-C:
	//
	//   if (o > 0) && (v > (Int256TypeMaxIntBig - o)) {
	//       ...
	//   } else if (o < 0) && (v < (Int256TypeMinIntBig - o)) {
	//       ...
	//   }
	//
	res := new(big.Int)
	res.Add(v.BigInt, o.BigInt)
	if res.Cmp(sema.Int256TypeMinIntBig) < 0 {
		panic(UnderflowError{})
	} else if res.Cmp(sema.Int256TypeMaxIntBig) > 0 {
		panic(OverflowError{})
	}
	return Int256Value{res}
}

func (v Int256Value) SaturatingPlus(interpreter *Interpreter, other NumberValue) NumberValue {
	o, ok := other.(Int256Value)
	if !ok {
		panic(InvalidOperandsError{
			FunctionName: sema.NumericTypeSaturatingAddFunctionName,
			LeftType:     v.StaticType(),
			RightType:    other.StaticType(),
		})
	}

	// Given that this value is backed by an arbitrary size integer,
	// we can just add and check the range of the result.
	//
	// If Go gains a native int256 type and we switch this value
	// to be based on it, then we need to follow INT32-C:
	//
	//   if (o > 0) && (v > (Int256TypeMaxIntBig - o)) {
	//       ...
	//   } else if (o < 0) && (v < (Int256TypeMinIntBig - o)) {
	//       ...
	//   }
	//
	res := new(big.Int)
	res.Add(v.BigInt, o.BigInt)
	if res.Cmp(sema.Int256TypeMinIntBig) < 0 {
		return Int256Value{sema.Int256TypeMinIntBig}
	} else if res.Cmp(sema.Int256TypeMaxIntBig) > 0 {
		return Int256Value{sema.Int256TypeMaxIntBig}
	}
	return Int256Value{res}
}

func (v Int256Value) Minus(interpreter *Interpreter, other NumberValue) NumberValue {
	o, ok := other.(Int256Value)
	if !ok {
		panic(InvalidOperandsError{
			Operation: ast.OperationMinus,
			LeftType:  v.StaticType(),
			RightType: other.StaticType(),
		})
	}

	// Given that this value is backed by an arbitrary size integer,
	// we can just subtract and check the range of the result.
	//
	// If Go gains a native int256 type and we switch this value
	// to be based on it, then we need to follow INT32-C:
	//
	//   if (o > 0) && (v < (Int256TypeMinIntBig + o)) {
	// 	     ...
	//   } else if (o < 0) && (v > (Int256TypeMaxIntBig + o)) {
	//       ...
	//   }
	//
	res := new(big.Int)
	res.Sub(v.BigInt, o.BigInt)
	if res.Cmp(sema.Int256TypeMinIntBig) < 0 {
		panic(UnderflowError{})
	} else if res.Cmp(sema.Int256TypeMaxIntBig) > 0 {
		panic(OverflowError{})
	}
	return Int256Value{res}
}

func (v Int256Value) SaturatingMinus(interpreter *Interpreter, other NumberValue) NumberValue {
	o, ok := other.(Int256Value)
	if !ok {
		panic(InvalidOperandsError{
			FunctionName: sema.NumericTypeSaturatingSubtractFunctionName,
			LeftType:     v.StaticType(),
			RightType:    other.StaticType(),
		})
	}

	// Given that this value is backed by an arbitrary size integer,
	// we can just subtract and check the range of the result.
	//
	// If Go gains a native int256 type and we switch this value
	// to be based on it, then we need to follow INT32-C:
	//
	//   if (o > 0) && (v < (Int256TypeMinIntBig + o)) {
	// 	     ...
	//   } else if (o < 0) && (v > (Int256TypeMaxIntBig + o)) {
	//       ...
	//   }
	//
	res := new(big.Int)
	res.Sub(v.BigInt, o.BigInt)
	if res.Cmp(sema.Int256TypeMinIntBig) < 0 {
		return Int256Value{sema.Int256TypeMinIntBig}
	} else if res.Cmp(sema.Int256TypeMaxIntBig) > 0 {
		return Int256Value{sema.Int256TypeMaxIntBig}
	}
	return Int256Value{res}
}

func (v Int256Value) Mod(interpreter *Interpreter, other NumberValue) NumberValue {
	o, ok := other.(Int256Value)
	if !ok {
		panic(InvalidOperandsError{
			Operation: ast.OperationMod,
			LeftType:  v.StaticType(),
			RightType: other.StaticType(),
		})
	}

	res := new(big.Int)
	// INT33-C
	if o.BigInt.Cmp(res) == 0 {
		panic(DivisionByZeroError{})
	}
	res.Rem(v.BigInt, o.BigInt)
	return Int256Value{res}
}

func (v Int256Value) Mul(interpreter *Interpreter, other NumberValue) NumberValue {
	o, ok := other.(Int256Value)
	if !ok {
		panic(InvalidOperandsError{
			Operation: ast.OperationMul,
			LeftType:  v.StaticType(),
			RightType: other.StaticType(),
		})
	}

	res := new(big.Int)
	res.Mul(v.BigInt, o.BigInt)
	if res.Cmp(sema.Int256TypeMinIntBig) < 0 {
		panic(UnderflowError{})
	} else if res.Cmp(sema.Int256TypeMaxIntBig) > 0 {
		panic(OverflowError{})
	}
	return Int256Value{res}
}

func (v Int256Value) SaturatingMul(interpreter *Interpreter, other NumberValue) NumberValue {
	o, ok := other.(Int256Value)
	if !ok {
		panic(InvalidOperandsError{
			FunctionName: sema.NumericTypeSaturatingMultiplyFunctionName,
			LeftType:     v.StaticType(),
			RightType:    other.StaticType(),
		})
	}

	res := new(big.Int)
	res.Mul(v.BigInt, o.BigInt)
	if res.Cmp(sema.Int256TypeMinIntBig) < 0 {
		return Int256Value{sema.Int256TypeMinIntBig}
	} else if res.Cmp(sema.Int256TypeMaxIntBig) > 0 {
		return Int256Value{sema.Int256TypeMaxIntBig}
	}
	return Int256Value{res}
}

func (v Int256Value) Div(interpreter *Interpreter, other NumberValue) NumberValue {
	o, ok := other.(Int256Value)
	if !ok {
		panic(InvalidOperandsError{
			Operation: ast.OperationDiv,
			LeftType:  v.StaticType(),
			RightType: other.StaticType(),
		})
	}

	res := new(big.Int)
	// INT33-C:
	//   if o == 0 {
	//       ...
	//   } else if (v == Int256TypeMinIntBig) && (o == -1) {
	//       ...
	//   }
	if o.BigInt.Cmp(res) == 0 {
		panic(DivisionByZeroError{})
	}
	res.SetInt64(-1)
	if (v.BigInt.Cmp(sema.Int256TypeMinIntBig) == 0) && (o.BigInt.Cmp(res) == 0) {
		panic(OverflowError{})
	}
	res.Div(v.BigInt, o.BigInt)
	return Int256Value{res}
}

func (v Int256Value) SaturatingDiv(interpreter *Interpreter, other NumberValue) NumberValue {
	o, ok := other.(Int256Value)
	if !ok {
		panic(InvalidOperandsError{
			FunctionName: sema.NumericTypeSaturatingDivideFunctionName,
			LeftType:     v.StaticType(),
			RightType:    other.StaticType(),
		})
	}

	res := new(big.Int)
	// INT33-C:
	//   if o == 0 {
	//       ...
	//   } else if (v == Int256TypeMinIntBig) && (o == -1) {
	//       ...
	//   }
	if o.BigInt.Cmp(res) == 0 {
		panic(DivisionByZeroError{})
	}
	res.SetInt64(-1)
	if (v.BigInt.Cmp(sema.Int256TypeMinIntBig) == 0) && (o.BigInt.Cmp(res) == 0) {
		return Int256Value{sema.Int256TypeMaxIntBig}
	}
	res.Div(v.BigInt, o.BigInt)
	return Int256Value{res}
}

func (v Int256Value) Less(other NumberValue) BoolValue {
	o, ok := other.(Int256Value)
	if !ok {
		panic(InvalidOperandsError{
			Operation: ast.OperationLess,
			LeftType:  v.StaticType(),
			RightType: other.StaticType(),
		})
	}

	cmp := v.BigInt.Cmp(o.BigInt)
	return cmp == -1
}

func (v Int256Value) LessEqual(other NumberValue) BoolValue {
	o, ok := other.(Int256Value)
	if !ok {
		panic(InvalidOperandsError{
			Operation: ast.OperationLessEqual,
			LeftType:  v.StaticType(),
			RightType: other.StaticType(),
		})
	}

	cmp := v.BigInt.Cmp(o.BigInt)
	return cmp <= 0
}

func (v Int256Value) Greater(other NumberValue) BoolValue {
	o, ok := other.(Int256Value)
	if !ok {
		panic(InvalidOperandsError{
			Operation: ast.OperationGreater,
			LeftType:  v.StaticType(),
			RightType: other.StaticType(),
		})
	}

	cmp := v.BigInt.Cmp(o.BigInt)
	return cmp == 1
}

func (v Int256Value) GreaterEqual(other NumberValue) BoolValue {
	o, ok := other.(Int256Value)
	if !ok {
		panic(InvalidOperandsError{
			Operation: ast.OperationGreaterEqual,
			LeftType:  v.StaticType(),
			RightType: other.StaticType(),
		})
	}

	cmp := v.BigInt.Cmp(o.BigInt)
	return cmp >= 0
}

func (v Int256Value) Equal(_ *Interpreter, _ func() LocationRange, other Value) bool {
	otherInt, ok := other.(Int256Value)
	if !ok {
		return false
	}
	cmp := v.BigInt.Cmp(otherInt.BigInt)
	return cmp == 0
}

// HashInput returns a byte slice containing:
// - HashInputTypeInt256 (1 byte)
// - big int value encoded in big-endian (n bytes)
func (v Int256Value) HashInput(_ *Interpreter, _ func() LocationRange, scratch []byte) []byte {
	b := SignedBigIntToBigEndianBytes(v.BigInt)

	length := 1 + len(b)
	var buffer []byte
	if length <= len(scratch) {
		buffer = scratch[:length]
	} else {
		buffer = make([]byte, length)
	}

	buffer[0] = byte(HashInputTypeInt256)
	copy(buffer[1:], b)
	return buffer
}

func ConvertInt256(value Value) Int256Value {
	var v *big.Int

	switch value := value.(type) {
	case BigNumberValue:
		v = value.ToBigInt()

	case NumberValue:
		v = big.NewInt(int64(value.ToInt()))

	default:
		panic(errors.NewUnreachableError())
	}

	if v.Cmp(sema.Int256TypeMaxIntBig) > 0 {
		panic(OverflowError{})
	} else if v.Cmp(sema.Int256TypeMinIntBig) < 0 {
		panic(UnderflowError{})
	}

	return NewInt256ValueFromBigInt(v)
}

func (v Int256Value) BitwiseOr(interpreter *Interpreter, other IntegerValue) IntegerValue {
	o, ok := other.(Int256Value)
	if !ok {
		panic(InvalidOperandsError{
			Operation: ast.OperationBitwiseOr,
			LeftType:  v.StaticType(),
			RightType: other.StaticType(),
		})
	}

	res := new(big.Int)
	res.Or(v.BigInt, o.BigInt)
	return Int256Value{res}
}

func (v Int256Value) BitwiseXor(interpreter *Interpreter, other IntegerValue) IntegerValue {
	o, ok := other.(Int256Value)
	if !ok {
		panic(InvalidOperandsError{
			Operation: ast.OperationBitwiseXor,
			LeftType:  v.StaticType(),
			RightType: other.StaticType(),
		})
	}

	res := new(big.Int)
	res.Xor(v.BigInt, o.BigInt)
	return Int256Value{res}
}

func (v Int256Value) BitwiseAnd(interpreter *Interpreter, other IntegerValue) IntegerValue {
	o, ok := other.(Int256Value)
	if !ok {
		panic(InvalidOperandsError{
			Operation: ast.OperationBitwiseAnd,
			LeftType:  v.StaticType(),
			RightType: other.StaticType(),
		})
	}

	res := new(big.Int)
	res.And(v.BigInt, o.BigInt)
	return Int256Value{res}
}

func (v Int256Value) BitwiseLeftShift(interpreter *Interpreter, other IntegerValue) IntegerValue {
	o, ok := other.(Int256Value)
	if !ok {
		panic(InvalidOperandsError{
			Operation: ast.OperationBitwiseLeftShift,
			LeftType:  v.StaticType(),
			RightType: other.StaticType(),
		})
	}

	res := new(big.Int)
	if o.BigInt.Sign() < 0 {
		panic(UnderflowError{})
	}
	if !o.BigInt.IsUint64() {
		panic(OverflowError{})
	}
	res.Lsh(v.BigInt, uint(o.BigInt.Uint64()))
	return Int256Value{res}
}

func (v Int256Value) BitwiseRightShift(interpreter *Interpreter, other IntegerValue) IntegerValue {
	o, ok := other.(Int256Value)
	if !ok {
		panic(InvalidOperandsError{
			Operation: ast.OperationBitwiseRightShift,
			LeftType:  v.StaticType(),
			RightType: other.StaticType(),
		})
	}

	res := new(big.Int)
	if o.BigInt.Sign() < 0 {
		panic(UnderflowError{})
	}
	if !o.BigInt.IsUint64() {
		panic(OverflowError{})
	}
	res.Rsh(v.BigInt, uint(o.BigInt.Uint64()))
	return Int256Value{res}
}

func (v Int256Value) GetMember(interpreter *Interpreter, _ func() LocationRange, name string) Value {
	return getNumberValueMember(interpreter, v, name, sema.Int256Type)
}

func (Int256Value) RemoveMember(_ *Interpreter, _ func() LocationRange, _ string) Value {
	// Numbers have no removable members (fields / functions)
	panic(errors.NewUnreachableError())
}

func (Int256Value) SetMember(_ *Interpreter, _ func() LocationRange, _ string, _ Value) {
	// Numbers have no settable members (fields / functions)
	panic(errors.NewUnreachableError())
}

func (v Int256Value) ToBigEndianBytes() []byte {
	return SignedBigIntToBigEndianBytes(v.BigInt)
}

func (v Int256Value) ConformsToDynamicType(
	_ *Interpreter,
	_ func() LocationRange,
	dynamicType DynamicType,
	_ TypeConformanceResults,
) bool {
	numberType, ok := dynamicType.(NumberDynamicType)
	return ok && sema.Int256Type.Equal(numberType.StaticType)
}

func (v Int256Value) Storable(_ atree.SlabStorage, _ atree.Address, _ uint64) (atree.Storable, error) {
	return v, nil
}

func (Int256Value) NeedsStoreTo(_ atree.Address) bool {
	return false
}

func (Int256Value) IsResourceKinded(_ *Interpreter) bool {
	return false
}

func (v Int256Value) Transfer(
	interpreter *Interpreter,
	_ func() LocationRange,
	_ atree.Address,
	remove bool,
	storable atree.Storable,
) Value {
	if remove {
		interpreter.RemoveReferencedSlab(storable)
	}
	return v
}

func (v Int256Value) Clone(_ *Interpreter) Value {
	return NewInt256ValueFromBigInt(v.BigInt)
}

func (Int256Value) DeepRemove(_ *Interpreter) {
	// NO-OP
}

func (v Int256Value) ByteSize() uint32 {
	return cborTagSize + getBigIntCBORSize(v.BigInt)
}

func (v Int256Value) StoredValue(_ atree.SlabStorage) (atree.Value, error) {
	return v, nil
}

func (Int256Value) ChildStorables() []atree.Storable {
	return nil
}

// UIntValue

type UIntValue struct {
	BigInt *big.Int
}

const uint64Size = int(unsafe.Sizeof(uint64(0)))

var uint64BigIntMemoryUsage = common.NewBigIntMemoryUsage(uint64Size)

func NewUIntValueFromUint64(memoryGauge common.MemoryGauge, value uint64) UIntValue {
	return NewUIntValueFromBigInt(
		memoryGauge,
		uint64BigIntMemoryUsage,
		func() *big.Int {
			return new(big.Int).SetUint64(value)
		},
	)
}

func NewUnmeteredUIntValueFromUint64(value uint64) UIntValue {
	return NewUnmeteredUIntValueFromBigInt(new(big.Int).SetUint64(value))
}

func NewUIntValueFromBigInt(
	memoryGauge common.MemoryGauge,
	memoryUsage common.MemoryUsage,
	bigIntConstructor func() *big.Int,
) UIntValue {
	if memoryGauge != nil {
		memoryGauge.UseMemory(memoryUsage)
	}
	value := bigIntConstructor()
	return NewUnmeteredUIntValueFromBigInt(value)
}

func NewUnmeteredUIntValueFromBigInt(value *big.Int) UIntValue {
	return UIntValue{
		BigInt: value,
	}
}

func ConvertUInt(memoryGauge common.MemoryGauge, value Value) UIntValue {
	switch value := value.(type) {
	case BigNumberValue:
		v := value.ToBigInt()
		if v.Sign() < 0 {
			panic(UnderflowError{})
		}
		return NewUIntValueFromBigInt(
			memoryGauge,
			common.NewBigIntMemoryUsage(value.ByteLength()),
			func() *big.Int {
				return value.ToBigInt()
			},
		)

	case NumberValue:
		v := value.ToInt()
		if v < 0 {
			panic(UnderflowError{})
		}
		return NewUIntValueFromUint64(
			memoryGauge,
			uint64(v),
		)

	default:
		panic(errors.NewUnreachableError())
	}
}

var _ Value = UIntValue{}
var _ atree.Storable = UIntValue{}
var _ NumberValue = UIntValue{}
var _ IntegerValue = UIntValue{}
var _ EquatableValue = UIntValue{}
var _ HashableValue = UIntValue{}
var _ MemberAccessibleValue = UIntValue{}

func (UIntValue) IsValue() {}

func (v UIntValue) Accept(interpreter *Interpreter, visitor Visitor) {
	visitor.VisitUIntValue(interpreter, v)
}

func (UIntValue) Walk(_ func(Value)) {
	// NO-OP
}

var uintDynamicType DynamicType = NumberDynamicType{sema.UIntType}

func (UIntValue) DynamicType(_ *Interpreter, _ SeenReferences) DynamicType {
	return uintDynamicType
}

func (UIntValue) StaticType() StaticType {
	return PrimitiveStaticTypeUInt
}

func (v UIntValue) ToInt() int {
	if v.BigInt.IsInt64() {
		panic(OverflowError{})
	}
	return int(v.BigInt.Int64())
}

func (v UIntValue) ByteLength() int {
	return common.BigIntByteLength(v.BigInt)
}

func (v UIntValue) ToBigInt() *big.Int {
	return new(big.Int).Set(v.BigInt)
}

func (v UIntValue) String() string {
	return format.BigInt(v.BigInt)
}

func (v UIntValue) RecursiveString(_ SeenReferences) string {
	return v.String()
}

func (v UIntValue) Negate(*Interpreter) NumberValue {
	panic(errors.NewUnreachableError())
}

func (v UIntValue) Plus(interpreter *Interpreter, other NumberValue) NumberValue {
	o, ok := other.(UIntValue)
	if !ok {
		panic(InvalidOperandsError{
			Operation: ast.OperationPlus,
			LeftType:  v.StaticType(),
			RightType: other.StaticType(),
		})
	}

	return NewUIntValueFromBigInt(
		interpreter,
		common.NewPlusBigIntMemoryUsage(v.BigInt, o.BigInt),
		func() *big.Int {
			res := new(big.Int)
			return res.Add(v.BigInt, o.BigInt)
		},
	)
}

func (v UIntValue) SaturatingPlus(interpreter *Interpreter, other NumberValue) NumberValue {
	defer func() {
		r := recover()
		if _, ok := r.(InvalidOperandsError); ok {
			panic(InvalidOperandsError{
				FunctionName: sema.NumericTypeSaturatingAddFunctionName,
				LeftType:     v.StaticType(),
				RightType:    other.StaticType(),
			})
		}
	}()

	return v.Plus(interpreter, other)
}

func (v UIntValue) Minus(interpreter *Interpreter, other NumberValue) NumberValue {
	o, ok := other.(UIntValue)
	if !ok {
		panic(InvalidOperandsError{
			Operation: ast.OperationMinus,
			LeftType:  v.StaticType(),
			RightType: other.StaticType(),
		})
	}

	return NewUIntValueFromBigInt(
		interpreter,
		common.NewMinusBigIntMemoryUsage(v.BigInt, o.BigInt),
		func() *big.Int {
			res := new(big.Int)
			res.Sub(v.BigInt, o.BigInt)
			// INT30-C
			if res.Sign() < 0 {
				panic(UnderflowError{})
			}
			return res
		},
	)
}

func (v UIntValue) SaturatingMinus(interpreter *Interpreter, other NumberValue) NumberValue {
	o, ok := other.(UIntValue)
	if !ok {
		panic(InvalidOperandsError{
			FunctionName: sema.NumericTypeSaturatingSubtractFunctionName,
			LeftType:     v.StaticType(),
			RightType:    other.StaticType(),
		})
	}

	return NewUIntValueFromBigInt(
		interpreter,
		common.NewMinusBigIntMemoryUsage(v.BigInt, o.BigInt),
		func() *big.Int {
			res := new(big.Int)
			res.Sub(v.BigInt, o.BigInt)
			// INT30-C
			if res.Sign() < 0 {
				return sema.UIntTypeMin
			}
			return res
		},
	)
}

func (v UIntValue) Mod(interpreter *Interpreter, other NumberValue) NumberValue {
	o, ok := other.(UIntValue)
	if !ok {
		panic(InvalidOperandsError{
			Operation: ast.OperationMod,
			LeftType:  v.StaticType(),
			RightType: other.StaticType(),
		})
	}

	return NewUIntValueFromBigInt(
		interpreter,
		common.NewModBigIntMemoryUsage(v.BigInt, o.BigInt),
		func() *big.Int {
			res := new(big.Int)
			// INT33-C
			if o.BigInt.Cmp(res) == 0 {
				panic(DivisionByZeroError{})
			}
			res.Rem(v.BigInt, o.BigInt)
			return res
		},
	)
}

func (v UIntValue) Mul(interpreter *Interpreter, other NumberValue) NumberValue {
	o, ok := other.(UIntValue)
	if !ok {
		panic(InvalidOperandsError{
			Operation: ast.OperationMul,
			LeftType:  v.StaticType(),
			RightType: other.StaticType(),
		})
	}

	return NewUIntValueFromBigInt(
		interpreter,
		common.NewMulBigIntMemoryUsage(v.BigInt, o.BigInt),
		func() *big.Int {
			res := new(big.Int)
			return res.Mul(v.BigInt, o.BigInt)
		},
	)
}

func (v UIntValue) SaturatingMul(interpreter *Interpreter, other NumberValue) NumberValue {
	defer func() {
		r := recover()
		if _, ok := r.(InvalidOperandsError); ok {
			panic(InvalidOperandsError{
				FunctionName: sema.NumericTypeSaturatingMultiplyFunctionName,
				LeftType:     v.StaticType(),
				RightType:    other.StaticType(),
			})
		}
	}()

	return v.Mul(interpreter, other)
}

func (v UIntValue) Div(interpreter *Interpreter, other NumberValue) NumberValue {
	o, ok := other.(UIntValue)
	if !ok {
		panic(InvalidOperandsError{
			FunctionName: sema.NumericTypeSaturatingMultiplyFunctionName,
			LeftType:     v.StaticType(),
			RightType:    other.StaticType(),
		})
	}

	return NewUIntValueFromBigInt(
		interpreter,
		common.NewDivBigIntMemoryUsage(v.BigInt, o.BigInt),
		func() *big.Int {
			res := new(big.Int)
			// INT33-C
			if o.BigInt.Cmp(res) == 0 {
				panic(DivisionByZeroError{})
			}
			return res.Div(v.BigInt, o.BigInt)
		},
	)
}

func (v UIntValue) SaturatingDiv(interpreter *Interpreter, other NumberValue) NumberValue {
	defer func() {
		r := recover()
		if _, ok := r.(InvalidOperandsError); ok {
			panic(InvalidOperandsError{
				FunctionName: sema.NumericTypeSaturatingDivideFunctionName,
				LeftType:     v.StaticType(),
				RightType:    other.StaticType(),
			})
		}
	}()

	return v.Div(interpreter, other)
}

func (v UIntValue) Less(other NumberValue) BoolValue {
	o, ok := other.(UIntValue)
	if !ok {
		panic(InvalidOperandsError{
			Operation: ast.OperationLess,
			LeftType:  v.StaticType(),
			RightType: other.StaticType(),
		})
	}

	cmp := v.BigInt.Cmp(o.BigInt)
	return cmp == -1
}

func (v UIntValue) LessEqual(other NumberValue) BoolValue {
	o, ok := other.(UIntValue)
	if !ok {
		panic(InvalidOperandsError{
			Operation: ast.OperationLessEqual,
			LeftType:  v.StaticType(),
			RightType: other.StaticType(),
		})
	}

	cmp := v.BigInt.Cmp(o.BigInt)
	return cmp <= 0
}

func (v UIntValue) Greater(other NumberValue) BoolValue {
	o, ok := other.(UIntValue)
	if !ok {
		panic(InvalidOperandsError{
			Operation: ast.OperationGreater,
			LeftType:  v.StaticType(),
			RightType: other.StaticType(),
		})
	}

	cmp := v.BigInt.Cmp(o.BigInt)
	return cmp == 1
}

func (v UIntValue) GreaterEqual(other NumberValue) BoolValue {
	o, ok := other.(UIntValue)
	if !ok {
		panic(InvalidOperandsError{
			Operation: ast.OperationGreaterEqual,
			LeftType:  v.StaticType(),
			RightType: other.StaticType(),
		})
	}

	cmp := v.BigInt.Cmp(o.BigInt)
	return cmp >= 0
}

func (v UIntValue) Equal(_ *Interpreter, _ func() LocationRange, other Value) bool {
	otherUInt, ok := other.(UIntValue)
	if !ok {
		return false
	}
	cmp := v.BigInt.Cmp(otherUInt.BigInt)
	return cmp == 0
}

// HashInput returns a byte slice containing:
// - HashInputTypeUInt (1 byte)
// - big int value encoded in big-endian (n bytes)
func (v UIntValue) HashInput(_ *Interpreter, _ func() LocationRange, scratch []byte) []byte {
	b := UnsignedBigIntToBigEndianBytes(v.BigInt)

	length := 1 + len(b)
	var buffer []byte
	if length <= len(scratch) {
		buffer = scratch[:length]
	} else {
		buffer = make([]byte, length)
	}

	buffer[0] = byte(HashInputTypeUInt)
	copy(buffer[1:], b)
	return buffer
}

func (v UIntValue) BitwiseOr(interpreter *Interpreter, other IntegerValue) IntegerValue {
	o, ok := other.(UIntValue)
	if !ok {
		panic(InvalidOperandsError{
			Operation: ast.OperationBitwiseOr,
			LeftType:  v.StaticType(),
			RightType: other.StaticType(),
		})
	}

	return NewUIntValueFromBigInt(
		interpreter,
		common.NewBitwiseOrBigIntMemoryUsage(v.BigInt, o.BigInt),
		func() *big.Int {
			res := new(big.Int)
			return res.Or(v.BigInt, o.BigInt)
		},
	)
}

func (v UIntValue) BitwiseXor(interpreter *Interpreter, other IntegerValue) IntegerValue {
	o, ok := other.(UIntValue)
	if !ok {
		panic(InvalidOperandsError{
			Operation: ast.OperationBitwiseXor,
			LeftType:  v.StaticType(),
			RightType: other.StaticType(),
		})
	}

	return NewUIntValueFromBigInt(
		interpreter,
		common.NewBitwiseXorBigIntMemoryUsage(v.BigInt, o.BigInt),
		func() *big.Int {
			res := new(big.Int)
			return res.Xor(v.BigInt, o.BigInt)
		},
	)
}

func (v UIntValue) BitwiseAnd(interpreter *Interpreter, other IntegerValue) IntegerValue {
	o, ok := other.(UIntValue)
	if !ok {
		panic(InvalidOperandsError{
			Operation: ast.OperationBitwiseAnd,
			LeftType:  v.StaticType(),
			RightType: other.StaticType(),
		})
	}

	return NewUIntValueFromBigInt(
		interpreter,
		common.NewBitwiseAndBigIntMemoryUsage(v.BigInt, o.BigInt),
		func() *big.Int {
			res := new(big.Int)
			return res.And(v.BigInt, o.BigInt)
		},
	)
}

func (v UIntValue) BitwiseLeftShift(interpreter *Interpreter, other IntegerValue) IntegerValue {
	o, ok := other.(UIntValue)
	if !ok {
		panic(InvalidOperandsError{
			Operation: ast.OperationBitwiseLeftShift,
			LeftType:  v.StaticType(),
			RightType: other.StaticType(),
		})
	}

	if o.BigInt.Sign() < 0 {
		panic(UnderflowError{})
	}

	if !o.BigInt.IsUint64() {
		panic(OverflowError{})
	}

	return NewUIntValueFromBigInt(
		interpreter,
		common.NewBitwiseLeftShiftBigIntMemoryUsage(v.BigInt, o.BigInt),
		func() *big.Int {
			res := new(big.Int)
			return res.Lsh(v.BigInt, uint(o.BigInt.Uint64()))

		},
	)
}

func (v UIntValue) BitwiseRightShift(interpreter *Interpreter, other IntegerValue) IntegerValue {
	o, ok := other.(UIntValue)
	if !ok {
		panic(InvalidOperandsError{
			Operation: ast.OperationBitwiseRightShift,
			LeftType:  v.StaticType(),
			RightType: other.StaticType(),
		})
	}

	if o.BigInt.Sign() < 0 {
		panic(UnderflowError{})
	}
	if !o.BigInt.IsUint64() {
		panic(OverflowError{})
	}

	return NewUIntValueFromBigInt(
		interpreter,
		common.NewBitwiseRightShiftBigIntMemoryUsage(v.BigInt, o.BigInt),
		func() *big.Int {
			res := new(big.Int)
			return res.Rsh(v.BigInt, uint(o.BigInt.Uint64()))
		},
	)
}

func (v UIntValue) GetMember(interpreter *Interpreter, _ func() LocationRange, name string) Value {
	return getNumberValueMember(interpreter, v, name, sema.UIntType)
}

func (UIntValue) RemoveMember(_ *Interpreter, _ func() LocationRange, _ string) Value {
	// Numbers have no removable members (fields / functions)
	panic(errors.NewUnreachableError())
}

func (UIntValue) SetMember(_ *Interpreter, _ func() LocationRange, _ string, _ Value) {
	// Numbers have no settable members (fields / functions)
	panic(errors.NewUnreachableError())
}

func (v UIntValue) ToBigEndianBytes() []byte {
	return UnsignedBigIntToBigEndianBytes(v.BigInt)
}

func (v UIntValue) ConformsToDynamicType(
	_ *Interpreter,
	_ func() LocationRange,
	dynamicType DynamicType,
	_ TypeConformanceResults,
) bool {
	numberType, ok := dynamicType.(NumberDynamicType)
	return ok && sema.UIntType.Equal(numberType.StaticType)
}

func (v UIntValue) Storable(storage atree.SlabStorage, address atree.Address, maxInlineSize uint64) (atree.Storable, error) {
	return maybeLargeImmutableStorable(v, storage, address, maxInlineSize)
}

func (UIntValue) NeedsStoreTo(_ atree.Address) bool {
	return false
}

func (UIntValue) IsResourceKinded(_ *Interpreter) bool {
	return false
}

func (v UIntValue) Transfer(
	interpreter *Interpreter,
	_ func() LocationRange,
	_ atree.Address,
	remove bool,
	storable atree.Storable,
) Value {
	if remove {
		interpreter.RemoveReferencedSlab(storable)
	}
	return v
}

func (v UIntValue) Clone(_ *Interpreter) Value {
	return NewUnmeteredUIntValueFromBigInt(v.BigInt)
}

func (UIntValue) DeepRemove(_ *Interpreter) {
	// NO-OP
}

func (v UIntValue) ByteSize() uint32 {
	return cborTagSize + getBigIntCBORSize(v.BigInt)
}

func (v UIntValue) StoredValue(_ atree.SlabStorage) (atree.Value, error) {
	return v, nil
}

func (UIntValue) ChildStorables() []atree.Storable {
	return nil
}

// UInt8Value

type UInt8Value uint8

var _ Value = UInt8Value(0)
var _ atree.Storable = UInt8Value(0)
var _ NumberValue = UInt8Value(0)
var _ IntegerValue = UInt8Value(0)
var _ EquatableValue = UInt8Value(0)
var _ HashableValue = UInt8Value(0)
var _ MemberAccessibleValue = UInt8Value(0)

func (UInt8Value) IsValue() {}

func (v UInt8Value) Accept(interpreter *Interpreter, visitor Visitor) {
	visitor.VisitUInt8Value(interpreter, v)
}

func (UInt8Value) Walk(_ func(Value)) {
	// NO-OP
}

var uint8DynamicType DynamicType = NumberDynamicType{sema.UInt8Type}

func (UInt8Value) DynamicType(_ *Interpreter, _ SeenReferences) DynamicType {
	return uint8DynamicType
}

func (UInt8Value) StaticType() StaticType {
	return PrimitiveStaticTypeUInt8
}

func (v UInt8Value) String() string {
	return format.Uint(uint64(v))
}

func (v UInt8Value) RecursiveString(_ SeenReferences) string {
	return v.String()
}

func (v UInt8Value) ToInt() int {
	return int(v)
}

func (v UInt8Value) Negate(*Interpreter) NumberValue {
	panic(errors.NewUnreachableError())
}

func (v UInt8Value) Plus(interpreter *Interpreter, other NumberValue) NumberValue {
	o, ok := other.(UInt8Value)
	if !ok {
		panic(InvalidOperandsError{
			Operation: ast.OperationPlus,
			LeftType:  v.StaticType(),
			RightType: other.StaticType(),
		})
	}

	sum := v + o
	// INT30-C
	if sum < v {
		panic(OverflowError{})
	}
	return sum
}

func (v UInt8Value) SaturatingPlus(interpreter *Interpreter, other NumberValue) NumberValue {
	o, ok := other.(UInt8Value)
	if !ok {
		panic(InvalidOperandsError{
			FunctionName: sema.NumericTypeSaturatingAddFunctionName,
			LeftType:     v.StaticType(),
			RightType:    other.StaticType(),
		})
	}

	sum := v + o
	// INT30-C
	if sum < v {
		return UInt8Value(math.MaxUint8)
	}
	return sum
}

func (v UInt8Value) Minus(interpreter *Interpreter, other NumberValue) NumberValue {
	o, ok := other.(UInt8Value)
	if !ok {
		panic(InvalidOperandsError{
			Operation: ast.OperationMinus,
			LeftType:  v.StaticType(),
			RightType: other.StaticType(),
		})
	}

	diff := v - o

	// INT30-C
	if diff > v {
		panic(UnderflowError{})
	}
	return diff
}

func (v UInt8Value) SaturatingMinus(interpreter *Interpreter, other NumberValue) NumberValue {
	o, ok := other.(UInt8Value)
	if !ok {
		panic(InvalidOperandsError{
			FunctionName: sema.NumericTypeSaturatingSubtractFunctionName,
			LeftType:     v.StaticType(),
			RightType:    other.StaticType(),
		})
	}

	diff := v - o

	// INT30-C
	if diff > v {
		return UInt8Value(0)
	}
	return diff
}

func (v UInt8Value) Mod(interpreter *Interpreter, other NumberValue) NumberValue {
	o, ok := other.(UInt8Value)
	if !ok {
		panic(InvalidOperandsError{
			Operation: ast.OperationMod,
			LeftType:  v.StaticType(),
			RightType: other.StaticType(),
		})
	}

	if o == 0 {
		panic(DivisionByZeroError{})
	}
	return v % o
}

func (v UInt8Value) Mul(interpreter *Interpreter, other NumberValue) NumberValue {
	o, ok := other.(UInt8Value)
	if !ok {
		panic(InvalidOperandsError{
			Operation: ast.OperationMul,
			LeftType:  v.StaticType(),
			RightType: other.StaticType(),
		})
	}

	// INT30-C
	if (v > 0) && (o > 0) && (v > (math.MaxUint8 / o)) {
		panic(OverflowError{})
	}
	return v * o
}

func (v UInt8Value) SaturatingMul(interpreter *Interpreter, other NumberValue) NumberValue {
	o, ok := other.(UInt8Value)
	if !ok {
		panic(InvalidOperandsError{
			FunctionName: sema.NumericTypeSaturatingMultiplyFunctionName,
			LeftType:     v.StaticType(),
			RightType:    other.StaticType(),
		})
	}

	// INT30-C
	if (v > 0) && (o > 0) && (v > (math.MaxUint8 / o)) {
		return UInt8Value(math.MaxUint8)
	}
	return v * o
}

func (v UInt8Value) Div(interpreter *Interpreter, other NumberValue) NumberValue {
	o, ok := other.(UInt8Value)
	if !ok {
		panic(InvalidOperandsError{
			Operation: ast.OperationDiv,
			LeftType:  v.StaticType(),
			RightType: other.StaticType(),
		})
	}

	if o == 0 {
		panic(DivisionByZeroError{})
	}
	return v / o
}

func (v UInt8Value) SaturatingDiv(interpreter *Interpreter, other NumberValue) NumberValue {
	defer func() {
		r := recover()
		if _, ok := r.(InvalidOperandsError); ok {
			panic(InvalidOperandsError{
				FunctionName: sema.NumericTypeSaturatingDivideFunctionName,
				LeftType:     v.StaticType(),
				RightType:    other.StaticType(),
			})
		}
	}()

	return v.Div(interpreter, other)
}

func (v UInt8Value) Less(other NumberValue) BoolValue {
	o, ok := other.(UInt8Value)
	if !ok {
		panic(InvalidOperandsError{
			Operation: ast.OperationLess,
			LeftType:  v.StaticType(),
			RightType: other.StaticType(),
		})
	}

	return v < o
}

func (v UInt8Value) LessEqual(other NumberValue) BoolValue {
	o, ok := other.(UInt8Value)
	if !ok {
		panic(InvalidOperandsError{
			Operation: ast.OperationLessEqual,
			LeftType:  v.StaticType(),
			RightType: other.StaticType(),
		})
	}

	return v <= o
}

func (v UInt8Value) Greater(other NumberValue) BoolValue {
	o, ok := other.(UInt8Value)
	if !ok {
		panic(InvalidOperandsError{
			Operation: ast.OperationGreater,
			LeftType:  v.StaticType(),
			RightType: other.StaticType(),
		})
	}

	return v > o
}

func (v UInt8Value) GreaterEqual(other NumberValue) BoolValue {
	o, ok := other.(UInt8Value)
	if !ok {
		panic(InvalidOperandsError{
			Operation: ast.OperationGreaterEqual,
			LeftType:  v.StaticType(),
			RightType: other.StaticType(),
		})
	}

	return v >= o
}

func (v UInt8Value) Equal(_ *Interpreter, _ func() LocationRange, other Value) bool {
	otherUInt8, ok := other.(UInt8Value)
	if !ok {
		return false
	}
	return v == otherUInt8
}

// HashInput returns a byte slice containing:
// - HashInputTypeUInt8 (1 byte)
// - uint8 value (1 byte)
func (v UInt8Value) HashInput(_ *Interpreter, _ func() LocationRange, scratch []byte) []byte {
	scratch[0] = byte(HashInputTypeUInt8)
	scratch[1] = byte(v)
	return scratch[:2]
}

func ConvertUInt8(value Value) UInt8Value {
	var res uint8

	switch value := value.(type) {
	case BigNumberValue:
		v := value.ToBigInt()
		if v.Cmp(sema.UInt8TypeMaxInt) > 0 {
			panic(OverflowError{})
		} else if v.Sign() < 0 {
			panic(UnderflowError{})
		}
		res = uint8(v.Int64())

	case NumberValue:
		v := value.ToInt()
		if v > math.MaxUint8 {
			panic(OverflowError{})
		} else if v < 0 {
			panic(UnderflowError{})
		}
		res = uint8(v)

	default:
		panic(errors.NewUnreachableError())
	}

	return UInt8Value(res)
}

func (v UInt8Value) BitwiseOr(interpreter *Interpreter, other IntegerValue) IntegerValue {
	o, ok := other.(UInt8Value)
	if !ok {
		panic(InvalidOperandsError{
			Operation: ast.OperationBitwiseOr,
			LeftType:  v.StaticType(),
			RightType: other.StaticType(),
		})
	}

	return v | o
}

func (v UInt8Value) BitwiseXor(interpreter *Interpreter, other IntegerValue) IntegerValue {
	o, ok := other.(UInt8Value)
	if !ok {
		panic(InvalidOperandsError{
			Operation: ast.OperationBitwiseXor,
			LeftType:  v.StaticType(),
			RightType: other.StaticType(),
		})
	}

	return v ^ o
}

func (v UInt8Value) BitwiseAnd(interpreter *Interpreter, other IntegerValue) IntegerValue {
	o, ok := other.(UInt8Value)
	if !ok {
		panic(InvalidOperandsError{
			Operation: ast.OperationBitwiseAnd,
			LeftType:  v.StaticType(),
			RightType: other.StaticType(),
		})
	}

	return v & o
}

func (v UInt8Value) BitwiseLeftShift(interpreter *Interpreter, other IntegerValue) IntegerValue {
	o, ok := other.(UInt8Value)
	if !ok {
		panic(InvalidOperandsError{
			Operation: ast.OperationBitwiseLeftShift,
			LeftType:  v.StaticType(),
			RightType: other.StaticType(),
		})
	}

	return v << o
}

func (v UInt8Value) BitwiseRightShift(interpreter *Interpreter, other IntegerValue) IntegerValue {
	o, ok := other.(UInt8Value)
	if !ok {
		panic(InvalidOperandsError{
			Operation: ast.OperationBitwiseRightShift,
			LeftType:  v.StaticType(),
			RightType: other.StaticType(),
		})
	}

	return v >> o
}

func (v UInt8Value) GetMember(interpreter *Interpreter, _ func() LocationRange, name string) Value {
	return getNumberValueMember(interpreter, v, name, sema.UInt8Type)
}

func (UInt8Value) RemoveMember(_ *Interpreter, _ func() LocationRange, _ string) Value {
	// Numbers have no removable members (fields / functions)
	panic(errors.NewUnreachableError())
}

func (UInt8Value) SetMember(_ *Interpreter, _ func() LocationRange, _ string, _ Value) {
	// Numbers have no settable members (fields / functions)
	panic(errors.NewUnreachableError())
}

func (v UInt8Value) ToBigEndianBytes() []byte {
	return []byte{byte(v)}
}

func (v UInt8Value) ConformsToDynamicType(
	_ *Interpreter,
	_ func() LocationRange,
	dynamicType DynamicType,
	_ TypeConformanceResults,
) bool {
	numberType, ok := dynamicType.(NumberDynamicType)
	return ok && sema.UInt8Type.Equal(numberType.StaticType)
}

func (v UInt8Value) Storable(_ atree.SlabStorage, _ atree.Address, _ uint64) (atree.Storable, error) {
	return v, nil
}

func (UInt8Value) NeedsStoreTo(_ atree.Address) bool {
	return false
}

func (UInt8Value) IsResourceKinded(_ *Interpreter) bool {
	return false
}

func (v UInt8Value) Transfer(
	interpreter *Interpreter,
	_ func() LocationRange,
	_ atree.Address,
	remove bool,
	storable atree.Storable,
) Value {
	if remove {
		interpreter.RemoveReferencedSlab(storable)
	}
	return v
}

func (v UInt8Value) Clone(_ *Interpreter) Value {
	return v
}

func (UInt8Value) DeepRemove(_ *Interpreter) {
	// NO-OP
}

func (v UInt8Value) ByteSize() uint32 {
	return cborTagSize + getUintCBORSize(uint64(v))
}

func (v UInt8Value) StoredValue(_ atree.SlabStorage) (atree.Value, error) {
	return v, nil
}

func (UInt8Value) ChildStorables() []atree.Storable {
	return nil
}

// UInt16Value

type UInt16Value uint16

var _ Value = UInt16Value(0)
var _ atree.Storable = UInt16Value(0)
var _ NumberValue = UInt16Value(0)
var _ IntegerValue = UInt16Value(0)
var _ EquatableValue = UInt16Value(0)
var _ HashableValue = UInt16Value(0)
var _ MemberAccessibleValue = UInt16Value(0)

func (UInt16Value) IsValue() {}

func (v UInt16Value) Accept(interpreter *Interpreter, visitor Visitor) {
	visitor.VisitUInt16Value(interpreter, v)
}

func (UInt16Value) Walk(_ func(Value)) {
	// NO-OP
}

var uint16DynamicType DynamicType = NumberDynamicType{sema.UInt16Type}

func (UInt16Value) DynamicType(_ *Interpreter, _ SeenReferences) DynamicType {
	return uint16DynamicType
}

func (UInt16Value) StaticType() StaticType {
	return PrimitiveStaticTypeUInt16
}

func (v UInt16Value) String() string {
	return format.Uint(uint64(v))
}

func (v UInt16Value) RecursiveString(_ SeenReferences) string {
	return v.String()
}

func (v UInt16Value) ToInt() int {
	return int(v)
}
func (v UInt16Value) Negate(*Interpreter) NumberValue {
	panic(errors.NewUnreachableError())
}

func (v UInt16Value) Plus(interpreter *Interpreter, other NumberValue) NumberValue {
	o, ok := other.(UInt16Value)
	if !ok {
		panic(InvalidOperandsError{
			Operation: ast.OperationPlus,
			LeftType:  v.StaticType(),
			RightType: other.StaticType(),
		})
	}

	sum := v + o
	// INT30-C
	if sum < v {
		panic(OverflowError{})
	}
	return sum
}

func (v UInt16Value) SaturatingPlus(interpreter *Interpreter, other NumberValue) NumberValue {
	o, ok := other.(UInt16Value)
	if !ok {
		panic(InvalidOperandsError{
			FunctionName: sema.NumericTypeSaturatingAddFunctionName,
			LeftType:     v.StaticType(),
			RightType:    other.StaticType(),
		})
	}

	sum := v + o
	// INT30-C
	if sum < v {
		return UInt16Value(math.MaxUint16)
	}
	return sum
}

func (v UInt16Value) Minus(interpreter *Interpreter, other NumberValue) NumberValue {
	o, ok := other.(UInt16Value)
	if !ok {
		panic(InvalidOperandsError{
			Operation: ast.OperationMinus,
			LeftType:  v.StaticType(),
			RightType: other.StaticType(),
		})
	}

	diff := v - o

	// INT30-C
	if diff > v {
		panic(UnderflowError{})
	}
	return diff
}

func (v UInt16Value) SaturatingMinus(interpreter *Interpreter, other NumberValue) NumberValue {
	o, ok := other.(UInt16Value)
	if !ok {
		panic(InvalidOperandsError{
			FunctionName: sema.NumericTypeSaturatingSubtractFunctionName,
			LeftType:     v.StaticType(),
			RightType:    other.StaticType(),
		})
	}

	diff := v - o

	// INT30-C
	if diff > v {
		return UInt16Value(0)
	}
	return diff
}

func (v UInt16Value) Mod(interpreter *Interpreter, other NumberValue) NumberValue {
	o, ok := other.(UInt16Value)
	if !ok {
		panic(InvalidOperandsError{
			Operation: ast.OperationMod,
			LeftType:  v.StaticType(),
			RightType: other.StaticType(),
		})
	}

	if o == 0 {
		panic(DivisionByZeroError{})
	}
	return v % o
}

func (v UInt16Value) Mul(interpreter *Interpreter, other NumberValue) NumberValue {
	o, ok := other.(UInt16Value)
	if !ok {
		panic(InvalidOperandsError{
			Operation: ast.OperationMul,
			LeftType:  v.StaticType(),
			RightType: other.StaticType(),
		})
	}

	// INT30-C
	if (v > 0) && (o > 0) && (v > (math.MaxUint16 / o)) {
		panic(OverflowError{})
	}
	return v * o
}

func (v UInt16Value) SaturatingMul(interpreter *Interpreter, other NumberValue) NumberValue {
	o, ok := other.(UInt16Value)
	if !ok {
		panic(InvalidOperandsError{
			FunctionName: sema.NumericTypeSaturatingMultiplyFunctionName,
			LeftType:     v.StaticType(),
			RightType:    other.StaticType(),
		})
	}

	// INT30-C
	if (v > 0) && (o > 0) && (v > (math.MaxUint16 / o)) {
		return UInt16Value(math.MaxUint16)
	}
	return v * o
}

func (v UInt16Value) Div(interpreter *Interpreter, other NumberValue) NumberValue {
	o, ok := other.(UInt16Value)
	if !ok {
		panic(InvalidOperandsError{
			Operation: ast.OperationDiv,
			LeftType:  v.StaticType(),
			RightType: other.StaticType(),
		})
	}

	if o == 0 {
		panic(DivisionByZeroError{})
	}
	return v / o
}

func (v UInt16Value) SaturatingDiv(interpreter *Interpreter, other NumberValue) NumberValue {
	defer func() {
		r := recover()
		if _, ok := r.(InvalidOperandsError); ok {
			panic(InvalidOperandsError{
				FunctionName: sema.NumericTypeSaturatingDivideFunctionName,
				LeftType:     v.StaticType(),
				RightType:    other.StaticType(),
			})
		}
	}()

	return v.Div(interpreter, other)
}

func (v UInt16Value) Less(other NumberValue) BoolValue {
	o, ok := other.(UInt16Value)
	if !ok {
		panic(InvalidOperandsError{
			Operation: ast.OperationLess,
			LeftType:  v.StaticType(),
			RightType: other.StaticType(),
		})
	}

	return v < o
}

func (v UInt16Value) LessEqual(other NumberValue) BoolValue {
	o, ok := other.(UInt16Value)
	if !ok {
		panic(InvalidOperandsError{
			Operation: ast.OperationLessEqual,
			LeftType:  v.StaticType(),
			RightType: other.StaticType(),
		})
	}

	return v <= o
}

func (v UInt16Value) Greater(other NumberValue) BoolValue {
	o, ok := other.(UInt16Value)
	if !ok {
		panic(InvalidOperandsError{
			Operation: ast.OperationGreater,
			LeftType:  v.StaticType(),
			RightType: other.StaticType(),
		})
	}

	return v > o
}

func (v UInt16Value) GreaterEqual(other NumberValue) BoolValue {
	o, ok := other.(UInt16Value)
	if !ok {
		panic(InvalidOperandsError{
			Operation: ast.OperationGreaterEqual,
			LeftType:  v.StaticType(),
			RightType: other.StaticType(),
		})
	}

	return v >= o
}

func (v UInt16Value) Equal(_ *Interpreter, _ func() LocationRange, other Value) bool {
	otherUInt16, ok := other.(UInt16Value)
	if !ok {
		return false
	}
	return v == otherUInt16
}

// HashInput returns a byte slice containing:
// - HashInputTypeUInt16 (1 byte)
// - uint16 value encoded in big-endian (2 bytes)
func (v UInt16Value) HashInput(_ *Interpreter, _ func() LocationRange, scratch []byte) []byte {
	scratch[0] = byte(HashInputTypeUInt16)
	binary.BigEndian.PutUint16(scratch[1:], uint16(v))
	return scratch[:3]
}

func ConvertUInt16(value Value) UInt16Value {
	var res uint16

	switch value := value.(type) {
	case BigNumberValue:
		v := value.ToBigInt()
		if v.Cmp(sema.UInt16TypeMaxInt) > 0 {
			panic(OverflowError{})
		} else if v.Sign() < 0 {
			panic(UnderflowError{})
		}
		res = uint16(v.Int64())

	case NumberValue:
		v := value.ToInt()
		if v > math.MaxUint16 {
			panic(OverflowError{})
		} else if v < 0 {
			panic(UnderflowError{})
		}
		res = uint16(v)

	default:
		panic(errors.NewUnreachableError())
	}

	return UInt16Value(res)
}

func (v UInt16Value) BitwiseOr(interpreter *Interpreter, other IntegerValue) IntegerValue {
	o, ok := other.(UInt16Value)
	if !ok {
		panic(InvalidOperandsError{
			Operation: ast.OperationBitwiseOr,
			LeftType:  v.StaticType(),
			RightType: other.StaticType(),
		})
	}

	return v | o
}

func (v UInt16Value) BitwiseXor(interpreter *Interpreter, other IntegerValue) IntegerValue {
	o, ok := other.(UInt16Value)
	if !ok {
		panic(InvalidOperandsError{
			Operation: ast.OperationBitwiseXor,
			LeftType:  v.StaticType(),
			RightType: other.StaticType(),
		})
	}
	return v ^ o
}

func (v UInt16Value) BitwiseAnd(interpreter *Interpreter, other IntegerValue) IntegerValue {
	o, ok := other.(UInt16Value)
	if !ok {
		panic(InvalidOperandsError{
			Operation: ast.OperationBitwiseAnd,
			LeftType:  v.StaticType(),
			RightType: other.StaticType(),
		})
	}

	return v & o
}

func (v UInt16Value) BitwiseLeftShift(interpreter *Interpreter, other IntegerValue) IntegerValue {
	o, ok := other.(UInt16Value)
	if !ok {
		panic(InvalidOperandsError{
			Operation: ast.OperationBitwiseLeftShift,
			LeftType:  v.StaticType(),
			RightType: other.StaticType(),
		})
	}

	return v << o
}

func (v UInt16Value) BitwiseRightShift(interpreter *Interpreter, other IntegerValue) IntegerValue {
	o, ok := other.(UInt16Value)
	if !ok {
		panic(InvalidOperandsError{
			Operation: ast.OperationBitwiseRightShift,
			LeftType:  v.StaticType(),
			RightType: other.StaticType(),
		})
	}

	return v >> o
}

func (v UInt16Value) GetMember(interpreter *Interpreter, _ func() LocationRange, name string) Value {
	return getNumberValueMember(interpreter, v, name, sema.UInt16Type)
}

func (UInt16Value) RemoveMember(_ *Interpreter, _ func() LocationRange, _ string) Value {
	// Numbers have no removable members (fields / functions)
	panic(errors.NewUnreachableError())
}

func (UInt16Value) SetMember(_ *Interpreter, _ func() LocationRange, _ string, _ Value) {
	// Numbers have no settable members (fields / functions)
	panic(errors.NewUnreachableError())
}

func (v UInt16Value) ToBigEndianBytes() []byte {
	b := make([]byte, 2)
	binary.BigEndian.PutUint16(b, uint16(v))
	return b
}

func (v UInt16Value) ConformsToDynamicType(
	_ *Interpreter,
	_ func() LocationRange,
	dynamicType DynamicType,
	_ TypeConformanceResults,
) bool {
	numberType, ok := dynamicType.(NumberDynamicType)
	return ok && sema.UInt16Type.Equal(numberType.StaticType)
}

func (UInt16Value) IsStorable() bool {
	return true
}

func (v UInt16Value) Storable(_ atree.SlabStorage, _ atree.Address, _ uint64) (atree.Storable, error) {
	return v, nil
}

func (UInt16Value) NeedsStoreTo(_ atree.Address) bool {
	return false
}

func (UInt16Value) IsResourceKinded(_ *Interpreter) bool {
	return false
}

func (v UInt16Value) Transfer(
	interpreter *Interpreter,
	_ func() LocationRange,
	_ atree.Address,
	remove bool,
	storable atree.Storable,
) Value {
	if remove {
		interpreter.RemoveReferencedSlab(storable)
	}
	return v
}

func (v UInt16Value) Clone(_ *Interpreter) Value {
	return v
}

func (UInt16Value) DeepRemove(_ *Interpreter) {
	// NO-OP
}

func (v UInt16Value) ByteSize() uint32 {
	return cborTagSize + getUintCBORSize(uint64(v))
}

func (v UInt16Value) StoredValue(_ atree.SlabStorage) (atree.Value, error) {
	return v, nil
}

func (UInt16Value) ChildStorables() []atree.Storable {
	return nil
}

// UInt32Value

type UInt32Value uint32

var _ Value = UInt32Value(0)
var _ atree.Storable = UInt32Value(0)
var _ NumberValue = UInt32Value(0)
var _ IntegerValue = UInt32Value(0)
var _ EquatableValue = UInt32Value(0)
var _ HashableValue = UInt32Value(0)
var _ MemberAccessibleValue = UInt32Value(0)

func (UInt32Value) IsValue() {}

func (v UInt32Value) Accept(interpreter *Interpreter, visitor Visitor) {
	visitor.VisitUInt32Value(interpreter, v)
}

func (UInt32Value) Walk(_ func(Value)) {
	// NO-OP
}

var uint32DynamicType DynamicType = NumberDynamicType{sema.UInt32Type}

func (UInt32Value) DynamicType(_ *Interpreter, _ SeenReferences) DynamicType {
	return uint32DynamicType
}

func (UInt32Value) StaticType() StaticType {
	return PrimitiveStaticTypeUInt32
}

func (v UInt32Value) String() string {
	return format.Uint(uint64(v))
}

func (v UInt32Value) RecursiveString(_ SeenReferences) string {
	return v.String()
}

func (v UInt32Value) ToInt() int {
	return int(v)
}

func (v UInt32Value) Negate(*Interpreter) NumberValue {
	panic(errors.NewUnreachableError())
}

func (v UInt32Value) Plus(interpreter *Interpreter, other NumberValue) NumberValue {
	o, ok := other.(UInt32Value)
	if !ok {
		panic(InvalidOperandsError{
			Operation: ast.OperationPlus,
			LeftType:  v.StaticType(),
			RightType: other.StaticType(),
		})
	}

	sum := v + o

	// INT30-C
	if sum < v {
		panic(OverflowError{})
	}
	return sum
}

func (v UInt32Value) SaturatingPlus(interpreter *Interpreter, other NumberValue) NumberValue {
	o, ok := other.(UInt32Value)
	if !ok {
		panic(InvalidOperandsError{
			FunctionName: sema.NumericTypeSaturatingAddFunctionName,
			LeftType:     v.StaticType(),
			RightType:    other.StaticType(),
		})
	}

	sum := v + o
	// INT30-C
	if sum < v {
		return UInt32Value(math.MaxUint32)
	}
	return sum
}

func (v UInt32Value) Minus(interpreter *Interpreter, other NumberValue) NumberValue {
	o, ok := other.(UInt32Value)
	if !ok {
		panic(InvalidOperandsError{
			Operation: ast.OperationMinus,
			LeftType:  v.StaticType(),
			RightType: other.StaticType(),
		})
	}

	diff := v - o

	// INT30-C
	if diff > v {
		panic(UnderflowError{})
	}
	return diff
}

func (v UInt32Value) SaturatingMinus(interpreter *Interpreter, other NumberValue) NumberValue {
	o, ok := other.(UInt32Value)
	if !ok {
		panic(InvalidOperandsError{
			FunctionName: sema.NumericTypeSaturatingSubtractFunctionName,
			LeftType:     v.StaticType(),
			RightType:    other.StaticType(),
		})
	}

	diff := v - o

	// INT30-C
	if diff > v {
		return UInt32Value(0)
	}
	return diff
}

func (v UInt32Value) Mod(interpreter *Interpreter, other NumberValue) NumberValue {
	o, ok := other.(UInt32Value)
	if !ok {
		panic(InvalidOperandsError{
			Operation: ast.OperationMod,
			LeftType:  v.StaticType(),
			RightType: other.StaticType(),
		})
	}

	if o == 0 {
		panic(DivisionByZeroError{})
	}
	return v % o
}

func (v UInt32Value) Mul(interpreter *Interpreter, other NumberValue) NumberValue {
	o, ok := other.(UInt32Value)
	if !ok {
		panic(InvalidOperandsError{
			Operation: ast.OperationMul,
			LeftType:  v.StaticType(),
			RightType: other.StaticType(),
		})
	}

	if (v > 0) && (o > 0) && (v > (math.MaxUint32 / o)) {
		panic(OverflowError{})
	}
	return v * o
}

func (v UInt32Value) SaturatingMul(interpreter *Interpreter, other NumberValue) NumberValue {
	o, ok := other.(UInt32Value)
	if !ok {
		panic(InvalidOperandsError{
			FunctionName: sema.NumericTypeSaturatingMultiplyFunctionName,
			LeftType:     v.StaticType(),
			RightType:    other.StaticType(),
		})
	}

	// INT30-C
	if (v > 0) && (o > 0) && (v > (math.MaxUint32 / o)) {
		return UInt32Value(math.MaxUint32)
	}
	return v * o
}

func (v UInt32Value) Div(interpreter *Interpreter, other NumberValue) NumberValue {
	o, ok := other.(UInt32Value)
	if !ok {
		panic(InvalidOperandsError{
			Operation: ast.OperationDiv,
			LeftType:  v.StaticType(),
			RightType: other.StaticType(),
		})
	}

	if o == 0 {
		panic(DivisionByZeroError{})
	}
	return v / o
}

func (v UInt32Value) SaturatingDiv(interpreter *Interpreter, other NumberValue) NumberValue {
	defer func() {
		r := recover()
		if _, ok := r.(InvalidOperandsError); ok {
			panic(InvalidOperandsError{
				FunctionName: sema.NumericTypeSaturatingDivideFunctionName,
				LeftType:     v.StaticType(),
				RightType:    other.StaticType(),
			})
		}
	}()

	return v.Div(interpreter, other)
}

func (v UInt32Value) Less(other NumberValue) BoolValue {
	o, ok := other.(UInt32Value)
	if !ok {
		panic(InvalidOperandsError{
			Operation: ast.OperationLess,
			LeftType:  v.StaticType(),
			RightType: other.StaticType(),
		})
	}

	return v < o
}

func (v UInt32Value) LessEqual(other NumberValue) BoolValue {
	o, ok := other.(UInt32Value)
	if !ok {
		panic(InvalidOperandsError{
			Operation: ast.OperationLessEqual,
			LeftType:  v.StaticType(),
			RightType: other.StaticType(),
		})
	}

	return v <= o
}

func (v UInt32Value) Greater(other NumberValue) BoolValue {
	o, ok := other.(UInt32Value)
	if !ok {
		panic(InvalidOperandsError{
			Operation: ast.OperationGreater,
			LeftType:  v.StaticType(),
			RightType: other.StaticType(),
		})
	}

	return v > o
}

func (v UInt32Value) GreaterEqual(other NumberValue) BoolValue {
	o, ok := other.(UInt32Value)
	if !ok {
		panic(InvalidOperandsError{
			Operation: ast.OperationGreaterEqual,
			LeftType:  v.StaticType(),
			RightType: other.StaticType(),
		})
	}

	return v >= o
}

func (v UInt32Value) Equal(_ *Interpreter, _ func() LocationRange, other Value) bool {
	otherUInt32, ok := other.(UInt32Value)
	if !ok {
		return false
	}
	return v == otherUInt32
}

// HashInput returns a byte slice containing:
// - HashInputTypeUInt32 (1 byte)
// - uint32 value encoded in big-endian (4 bytes)
func (v UInt32Value) HashInput(_ *Interpreter, _ func() LocationRange, scratch []byte) []byte {
	scratch[0] = byte(HashInputTypeUInt32)
	binary.BigEndian.PutUint32(scratch[1:], uint32(v))
	return scratch[:5]
}

func ConvertUInt32(value Value) UInt32Value {
	var res uint32

	switch value := value.(type) {
	case BigNumberValue:
		v := value.ToBigInt()
		if v.Cmp(sema.UInt32TypeMaxInt) > 0 {
			panic(OverflowError{})
		} else if v.Sign() < 0 {
			panic(UnderflowError{})
		}
		res = uint32(v.Int64())

	case NumberValue:
		v := value.ToInt()
		if v > math.MaxUint32 {
			panic(OverflowError{})
		} else if v < 0 {
			panic(UnderflowError{})
		}
		res = uint32(v)

	default:
		panic(errors.NewUnreachableError())
	}

	return UInt32Value(res)
}

func (v UInt32Value) BitwiseOr(interpreter *Interpreter, other IntegerValue) IntegerValue {
	o, ok := other.(UInt32Value)
	if !ok {
		panic(InvalidOperandsError{
			Operation: ast.OperationBitwiseOr,
			LeftType:  v.StaticType(),
			RightType: other.StaticType(),
		})
	}

	return v | o
}

func (v UInt32Value) BitwiseXor(interpreter *Interpreter, other IntegerValue) IntegerValue {
	o, ok := other.(UInt32Value)
	if !ok {
		panic(InvalidOperandsError{
			Operation: ast.OperationBitwiseXor,
			LeftType:  v.StaticType(),
			RightType: other.StaticType(),
		})
	}
	return v ^ o
}

func (v UInt32Value) BitwiseAnd(interpreter *Interpreter, other IntegerValue) IntegerValue {
	o, ok := other.(UInt32Value)
	if !ok {
		panic(InvalidOperandsError{
			Operation: ast.OperationBitwiseAnd,
			LeftType:  v.StaticType(),
			RightType: other.StaticType(),
		})
	}

	return v & o
}

func (v UInt32Value) BitwiseLeftShift(interpreter *Interpreter, other IntegerValue) IntegerValue {
	o, ok := other.(UInt32Value)
	if !ok {
		panic(InvalidOperandsError{
			Operation: ast.OperationBitwiseLeftShift,
			LeftType:  v.StaticType(),
			RightType: other.StaticType(),
		})
	}

	return v << o
}

func (v UInt32Value) BitwiseRightShift(interpreter *Interpreter, other IntegerValue) IntegerValue {
	o, ok := other.(UInt32Value)
	if !ok {
		panic(InvalidOperandsError{
			Operation: ast.OperationBitwiseRightShift,
			LeftType:  v.StaticType(),
			RightType: other.StaticType(),
		})
	}

	return v >> o
}

func (v UInt32Value) GetMember(interpreter *Interpreter, _ func() LocationRange, name string) Value {
	return getNumberValueMember(interpreter, v, name, sema.UInt32Type)
}

func (UInt32Value) RemoveMember(_ *Interpreter, _ func() LocationRange, _ string) Value {
	// Numbers have no removable members (fields / functions)
	panic(errors.NewUnreachableError())
}

func (UInt32Value) SetMember(_ *Interpreter, _ func() LocationRange, _ string, _ Value) {
	// Numbers have no settable members (fields / functions)
	panic(errors.NewUnreachableError())
}

func (v UInt32Value) ToBigEndianBytes() []byte {
	b := make([]byte, 4)
	binary.BigEndian.PutUint32(b, uint32(v))
	return b
}

func (v UInt32Value) ConformsToDynamicType(
	_ *Interpreter,
	_ func() LocationRange,
	dynamicType DynamicType,
	_ TypeConformanceResults,
) bool {
	numberType, ok := dynamicType.(NumberDynamicType)
	return ok && sema.UInt32Type.Equal(numberType.StaticType)
}

func (UInt32Value) IsStorable() bool {
	return true
}

func (v UInt32Value) Storable(_ atree.SlabStorage, _ atree.Address, _ uint64) (atree.Storable, error) {
	return v, nil
}

func (UInt32Value) NeedsStoreTo(_ atree.Address) bool {
	return false
}

func (UInt32Value) IsResourceKinded(_ *Interpreter) bool {
	return false
}

func (v UInt32Value) Transfer(
	interpreter *Interpreter,
	_ func() LocationRange,
	_ atree.Address,
	remove bool,
	storable atree.Storable,
) Value {
	if remove {
		interpreter.RemoveReferencedSlab(storable)
	}
	return v
}

func (v UInt32Value) Clone(_ *Interpreter) Value {
	return v
}

func (UInt32Value) DeepRemove(_ *Interpreter) {
	// NO-OP
}

func (v UInt32Value) ByteSize() uint32 {
	return cborTagSize + getUintCBORSize(uint64(v))
}

func (v UInt32Value) StoredValue(_ atree.SlabStorage) (atree.Value, error) {
	return v, nil
}

func (UInt32Value) ChildStorables() []atree.Storable {
	return nil
}

// UInt64Value

type UInt64Value uint64

var _ Value = UInt64Value(0)
var _ atree.Storable = UInt64Value(0)
var _ NumberValue = UInt64Value(0)
var _ IntegerValue = UInt64Value(0)
var _ EquatableValue = UInt64Value(0)
var _ HashableValue = UInt64Value(0)
var _ MemberAccessibleValue = UInt64Value(0)

// NOTE: important, do *NOT* remove:
// UInt64 values > math.MaxInt64 overflow int.
// Implementing BigNumberValue ensures conversion functions
// call ToBigInt instead of ToInt.
//
var _ BigNumberValue = UInt64Value(0)

func (UInt64Value) IsValue() {}

func (v UInt64Value) Accept(interpreter *Interpreter, visitor Visitor) {
	visitor.VisitUInt64Value(interpreter, v)
}

func (UInt64Value) Walk(_ func(Value)) {
	// NO-OP
}

var uint64DynamicType DynamicType = NumberDynamicType{sema.UInt64Type}

func (UInt64Value) DynamicType(_ *Interpreter, _ SeenReferences) DynamicType {
	return uint64DynamicType
}

func (UInt64Value) StaticType() StaticType {
	return PrimitiveStaticTypeUInt64
}

func (v UInt64Value) String() string {
	return format.Uint(uint64(v))
}

func (v UInt64Value) RecursiveString(_ SeenReferences) string {
	return v.String()
}

func (v UInt64Value) ToInt() int {
	if v > math.MaxInt64 {
		panic(OverflowError{})
	}
	return int(v)
}

func (v UInt64Value) ByteLength() int {
	return 8
}

// ToBigInt
//
// NOTE: important, do *NOT* remove:
// UInt64 values > math.MaxInt64 overflow int.
// Implementing BigNumberValue ensures conversion functions
// call ToBigInt instead of ToInt.
//
func (v UInt64Value) ToBigInt() *big.Int {
	return new(big.Int).SetUint64(uint64(v))
}

func (v UInt64Value) Negate(*Interpreter) NumberValue {
	panic(errors.NewUnreachableError())
}

func safeAddUint64(a, b uint64) uint64 {
	sum := a + b
	// INT30-C
	if sum < a {
		panic(OverflowError{})
	}
	return sum
}

func (v UInt64Value) Plus(interpreter *Interpreter, other NumberValue) NumberValue {
	o, ok := other.(UInt64Value)
	if !ok {
		panic(InvalidOperandsError{
			Operation: ast.OperationPlus,
			LeftType:  v.StaticType(),
			RightType: other.StaticType(),
		})
	}

	return UInt64Value(safeAddUint64(uint64(v), uint64(o)))
}

func (v UInt64Value) SaturatingPlus(interpreter *Interpreter, other NumberValue) NumberValue {
	o, ok := other.(UInt64Value)
	if !ok {
		panic(InvalidOperandsError{
			FunctionName: sema.NumericTypeSaturatingAddFunctionName,
			LeftType:     v.StaticType(),
			RightType:    other.StaticType(),
		})
	}

	sum := v + o

	// INT30-C
	if sum < v {
		return UInt64Value(math.MaxUint64)
	}
	return sum
}

func (v UInt64Value) Minus(interpreter *Interpreter, other NumberValue) NumberValue {
	o, ok := other.(UInt64Value)
	if !ok {
		panic(InvalidOperandsError{
			Operation: ast.OperationMinus,
			LeftType:  v.StaticType(),
			RightType: other.StaticType(),
		})
	}

	diff := v - o

	// INT30-C
	if diff > v {
		panic(UnderflowError{})
	}
	return diff
}

func (v UInt64Value) SaturatingMinus(interpreter *Interpreter, other NumberValue) NumberValue {
	o, ok := other.(UInt64Value)
	if !ok {
		panic(InvalidOperandsError{
			FunctionName: sema.NumericTypeSaturatingSubtractFunctionName,
			LeftType:     v.StaticType(),
			RightType:    other.StaticType(),
		})
	}

	diff := v - o

	// INT30-C
	if diff > v {
		return UInt64Value(0)
	}
	return diff
}

func (v UInt64Value) Mod(interpreter *Interpreter, other NumberValue) NumberValue {
	o, ok := other.(UInt64Value)
	if !ok {
		panic(InvalidOperandsError{
			Operation: ast.OperationMod,
			LeftType:  v.StaticType(),
			RightType: other.StaticType(),
		})
	}

	if o == 0 {
		panic(DivisionByZeroError{})
	}
	return v % o
}

func (v UInt64Value) Mul(interpreter *Interpreter, other NumberValue) NumberValue {
	o, ok := other.(UInt64Value)
	if !ok {
		panic(InvalidOperandsError{
			Operation: ast.OperationMul,
			LeftType:  v.StaticType(),
			RightType: other.StaticType(),
		})
	}

	if (v > 0) && (o > 0) && (v > (math.MaxUint64 / o)) {
		panic(OverflowError{})
	}
	return v * o
}

func (v UInt64Value) SaturatingMul(interpreter *Interpreter, other NumberValue) NumberValue {
	o, ok := other.(UInt64Value)
	if !ok {
		panic(InvalidOperandsError{
			FunctionName: sema.NumericTypeSaturatingMultiplyFunctionName,
			LeftType:     v.StaticType(),
			RightType:    other.StaticType(),
		})
	}

	// INT30-C
	if (v > 0) && (o > 0) && (v > (math.MaxUint64 / o)) {
		return UInt64Value(math.MaxUint64)
	}
	return v * o
}

func (v UInt64Value) Div(interpreter *Interpreter, other NumberValue) NumberValue {
	o, ok := other.(UInt64Value)
	if !ok {
		panic(InvalidOperandsError{
			Operation: ast.OperationDiv,
			LeftType:  v.StaticType(),
			RightType: other.StaticType(),
		})
	}

	if o == 0 {
		panic(DivisionByZeroError{})
	}
	return v / o
}

func (v UInt64Value) SaturatingDiv(interpreter *Interpreter, other NumberValue) NumberValue {
	defer func() {
		r := recover()
		if _, ok := r.(InvalidOperandsError); ok {
			panic(InvalidOperandsError{
				FunctionName: sema.NumericTypeSaturatingDivideFunctionName,
				LeftType:     v.StaticType(),
				RightType:    other.StaticType(),
			})
		}
	}()

	return v.Div(interpreter, other)
}

func (v UInt64Value) Less(other NumberValue) BoolValue {
	o, ok := other.(UInt64Value)
	if !ok {
		panic(InvalidOperandsError{
			Operation: ast.OperationLess,
			LeftType:  v.StaticType(),
			RightType: other.StaticType(),
		})
	}

	return v < o
}

func (v UInt64Value) LessEqual(other NumberValue) BoolValue {
	o, ok := other.(UInt64Value)
	if !ok {
		panic(InvalidOperandsError{
			Operation: ast.OperationLessEqual,
			LeftType:  v.StaticType(),
			RightType: other.StaticType(),
		})
	}

	return v <= o
}

func (v UInt64Value) Greater(other NumberValue) BoolValue {
	o, ok := other.(UInt64Value)
	if !ok {
		panic(InvalidOperandsError{
			Operation: ast.OperationGreater,
			LeftType:  v.StaticType(),
			RightType: other.StaticType(),
		})
	}

	return v > o
}

func (v UInt64Value) GreaterEqual(other NumberValue) BoolValue {
	o, ok := other.(UInt64Value)
	if !ok {
		panic(InvalidOperandsError{
			Operation: ast.OperationGreaterEqual,
			LeftType:  v.StaticType(),
			RightType: other.StaticType(),
		})
	}

	return v >= o
}

func (v UInt64Value) Equal(_ *Interpreter, _ func() LocationRange, other Value) bool {
	otherUInt64, ok := other.(UInt64Value)
	if !ok {
		return false
	}
	return v == otherUInt64
}

// HashInput returns a byte slice containing:
// - HashInputTypeUInt64 (1 byte)
// - uint64 value encoded in big-endian (8 bytes)
func (v UInt64Value) HashInput(_ *Interpreter, _ func() LocationRange, scratch []byte) []byte {
	scratch[0] = byte(HashInputTypeUInt64)
	binary.BigEndian.PutUint64(scratch[1:], uint64(v))
	return scratch[:9]
}

func ConvertUInt64(value Value) UInt64Value {
	var res uint64

	switch value := value.(type) {
	case BigNumberValue:
		v := value.ToBigInt()
		if v.Cmp(sema.UInt64TypeMaxInt) > 0 {
			panic(OverflowError{})
		} else if v.Sign() < 0 {
			panic(UnderflowError{})
		}
		res = uint64(v.Int64())

	case NumberValue:
		v := value.ToInt()
		if v < 0 {
			panic(UnderflowError{})
		}
		res = uint64(v)

	default:
		panic(errors.NewUnreachableError())
	}

	return UInt64Value(res)
}

func (v UInt64Value) BitwiseOr(interpreter *Interpreter, other IntegerValue) IntegerValue {
	o, ok := other.(UInt64Value)
	if !ok {
		panic(InvalidOperandsError{
			Operation: ast.OperationBitwiseOr,
			LeftType:  v.StaticType(),
			RightType: other.StaticType(),
		})
	}

	return v | o
}

func (v UInt64Value) BitwiseXor(interpreter *Interpreter, other IntegerValue) IntegerValue {
	o, ok := other.(UInt64Value)
	if !ok {
		panic(InvalidOperandsError{
			Operation: ast.OperationBitwiseXor,
			LeftType:  v.StaticType(),
			RightType: other.StaticType(),
		})
	}
	return v ^ o
}

func (v UInt64Value) BitwiseAnd(interpreter *Interpreter, other IntegerValue) IntegerValue {
	o, ok := other.(UInt64Value)
	if !ok {
		panic(InvalidOperandsError{
			Operation: ast.OperationBitwiseAnd,
			LeftType:  v.StaticType(),
			RightType: other.StaticType(),
		})
	}

	return v & o
}

func (v UInt64Value) BitwiseLeftShift(interpreter *Interpreter, other IntegerValue) IntegerValue {
	o, ok := other.(UInt64Value)
	if !ok {
		panic(InvalidOperandsError{
			Operation: ast.OperationBitwiseLeftShift,
			LeftType:  v.StaticType(),
			RightType: other.StaticType(),
		})
	}

	return v << o
}

func (v UInt64Value) BitwiseRightShift(interpreter *Interpreter, other IntegerValue) IntegerValue {
	o, ok := other.(UInt64Value)
	if !ok {
		panic(InvalidOperandsError{
			Operation: ast.OperationBitwiseRightShift,
			LeftType:  v.StaticType(),
			RightType: other.StaticType(),
		})
	}

	return v >> o
}

func (v UInt64Value) GetMember(interpreter *Interpreter, _ func() LocationRange, name string) Value {
	return getNumberValueMember(interpreter, v, name, sema.UInt64Type)
}

func (UInt64Value) RemoveMember(_ *Interpreter, _ func() LocationRange, _ string) Value {
	// Numbers have no removable members (fields / functions)
	panic(errors.NewUnreachableError())
}

func (UInt64Value) SetMember(_ *Interpreter, _ func() LocationRange, _ string, _ Value) {
	// Numbers have no settable members (fields / functions)
	panic(errors.NewUnreachableError())
}

func (v UInt64Value) ToBigEndianBytes() []byte {
	b := make([]byte, 8)
	binary.BigEndian.PutUint64(b, uint64(v))
	return b
}

func (v UInt64Value) ConformsToDynamicType(
	_ *Interpreter,
	_ func() LocationRange,
	dynamicType DynamicType,
	_ TypeConformanceResults,
) bool {
	numberType, ok := dynamicType.(NumberDynamicType)
	return ok && sema.UInt64Type.Equal(numberType.StaticType)
}

func (UInt64Value) IsStorable() bool {
	return true
}

func (v UInt64Value) Storable(_ atree.SlabStorage, _ atree.Address, _ uint64) (atree.Storable, error) {
	return v, nil
}

func (UInt64Value) NeedsStoreTo(_ atree.Address) bool {
	return false
}

func (UInt64Value) IsResourceKinded(_ *Interpreter) bool {
	return false
}

func (v UInt64Value) Transfer(
	interpreter *Interpreter,
	_ func() LocationRange,
	_ atree.Address,
	remove bool,
	storable atree.Storable,
) Value {
	if remove {
		interpreter.RemoveReferencedSlab(storable)
	}
	return v
}

func (v UInt64Value) Clone(_ *Interpreter) Value {
	return v
}

func (UInt64Value) DeepRemove(_ *Interpreter) {
	// NO-OP
}

func (v UInt64Value) ByteSize() uint32 {
	return cborTagSize + getUintCBORSize(uint64(v))
}

func (v UInt64Value) StoredValue(_ atree.SlabStorage) (atree.Value, error) {
	return v, nil
}

func (UInt64Value) ChildStorables() []atree.Storable {
	return nil
}

// UInt128Value

type UInt128Value struct {
	BigInt *big.Int
}

func NewUInt128ValueFromUint64(value uint64) UInt128Value {
	return NewUInt128ValueFromBigInt(new(big.Int).SetUint64(value))
}

func NewUInt128ValueFromBigInt(value *big.Int) UInt128Value {
	return UInt128Value{BigInt: value}
}

var _ Value = UInt128Value{}
var _ atree.Storable = UInt128Value{}
var _ NumberValue = UInt128Value{}
var _ IntegerValue = UInt128Value{}
var _ EquatableValue = UInt128Value{}
var _ HashableValue = UInt128Value{}
var _ MemberAccessibleValue = UInt128Value{}

func (UInt128Value) IsValue() {}

func (v UInt128Value) Accept(interpreter *Interpreter, visitor Visitor) {
	visitor.VisitUInt128Value(interpreter, v)
}

func (UInt128Value) Walk(_ func(Value)) {
	// NO-OP
}

var uint128DynamicType DynamicType = NumberDynamicType{sema.UInt128Type}

func (UInt128Value) DynamicType(_ *Interpreter, _ SeenReferences) DynamicType {
	return uint128DynamicType
}

func (UInt128Value) StaticType() StaticType {
	return PrimitiveStaticTypeUInt128
}

func (v UInt128Value) ToInt() int {
	if !v.BigInt.IsInt64() {
		panic(OverflowError{})
	}
	return int(v.BigInt.Int64())
}

func (v UInt128Value) ByteLength() int {
	return common.BigIntByteLength(v.BigInt)
}

func (v UInt128Value) ToBigInt() *big.Int {
	return new(big.Int).Set(v.BigInt)
}

func (v UInt128Value) String() string {
	return format.BigInt(v.BigInt)
}

func (v UInt128Value) RecursiveString(_ SeenReferences) string {
	return v.String()
}

func (v UInt128Value) Negate(*Interpreter) NumberValue {
	panic(errors.NewUnreachableError())
}

func (v UInt128Value) Plus(interpreter *Interpreter, other NumberValue) NumberValue {
	o, ok := other.(UInt128Value)
	if !ok {
		panic(InvalidOperandsError{
			Operation: ast.OperationPlus,
			LeftType:  v.StaticType(),
			RightType: other.StaticType(),
		})
	}

	sum := new(big.Int)
	sum.Add(v.BigInt, o.BigInt)
	// Given that this value is backed by an arbitrary size integer,
	// we can just add and check the range of the result.
	//
	// If Go gains a native uint128 type and we switch this value
	// to be based on it, then we need to follow INT30-C:
	//
	//  if sum < v {
	//      ...
	//  }
	//
	if sum.Cmp(sema.UInt128TypeMaxIntBig) > 0 {
		panic(OverflowError{})
	}
	return UInt128Value{sum}
}

func (v UInt128Value) SaturatingPlus(interpreter *Interpreter, other NumberValue) NumberValue {
	o, ok := other.(UInt128Value)
	if !ok {
		panic(InvalidOperandsError{
			FunctionName: sema.NumericTypeSaturatingAddFunctionName,
			LeftType:     v.StaticType(),
			RightType:    other.StaticType(),
		})
	}

	sum := new(big.Int)
	sum.Add(v.BigInt, o.BigInt)
	// Given that this value is backed by an arbitrary size integer,
	// we can just add and check the range of the result.
	//
	// If Go gains a native uint128 type and we switch this value
	// to be based on it, then we need to follow INT30-C:
	//
	//  if sum < v {
	//      ...
	//  }
	//
	if sum.Cmp(sema.UInt128TypeMaxIntBig) > 0 {
		return UInt128Value{sema.UInt128TypeMaxIntBig}
	}
	return UInt128Value{sum}
}

func (v UInt128Value) Minus(interpreter *Interpreter, other NumberValue) NumberValue {
	o, ok := other.(UInt128Value)
	if !ok {
		panic(InvalidOperandsError{
			Operation: ast.OperationMinus,
			LeftType:  v.StaticType(),
			RightType: other.StaticType(),
		})
	}

	diff := new(big.Int)
	diff.Sub(v.BigInt, o.BigInt)
	// Given that this value is backed by an arbitrary size integer,
	// we can just subtract and check the range of the result.
	//
	// If Go gains a native uint128 type and we switch this value
	// to be based on it, then we need to follow INT30-C:
	//
	//   if diff > v {
	// 	     ...
	//   }
	//
	if diff.Cmp(sema.UInt128TypeMinIntBig) < 0 {
		panic(UnderflowError{})
	}
	return UInt128Value{diff}
}

func (v UInt128Value) SaturatingMinus(interpreter *Interpreter, other NumberValue) NumberValue {
	o, ok := other.(UInt128Value)
	if !ok {
		panic(InvalidOperandsError{
			FunctionName: sema.NumericTypeSaturatingSubtractFunctionName,
			LeftType:     v.StaticType(),
			RightType:    other.StaticType(),
		})
	}

	diff := new(big.Int)
	diff.Sub(v.BigInt, o.BigInt)
	// Given that this value is backed by an arbitrary size integer,
	// we can just subtract and check the range of the result.
	//
	// If Go gains a native uint128 type and we switch this value
	// to be based on it, then we need to follow INT30-C:
	//
	//   if diff > v {
	// 	     ...
	//   }
	//
	if diff.Cmp(sema.UInt128TypeMinIntBig) < 0 {
		return UInt128Value{sema.UInt128TypeMinIntBig}
	}
	return UInt128Value{diff}
}

func (v UInt128Value) Mod(interpreter *Interpreter, other NumberValue) NumberValue {
	o, ok := other.(UInt128Value)
	if !ok {
		panic(InvalidOperandsError{
			Operation: ast.OperationMod,
			LeftType:  v.StaticType(),
			RightType: other.StaticType(),
		})
	}

	res := new(big.Int)
	if o.BigInt.Cmp(res) == 0 {
		panic(DivisionByZeroError{})
	}
	res.Rem(v.BigInt, o.BigInt)
	return UInt128Value{res}
}

func (v UInt128Value) Mul(interpreter *Interpreter, other NumberValue) NumberValue {
	o, ok := other.(UInt128Value)
	if !ok {
		panic(InvalidOperandsError{
			Operation: ast.OperationMul,
			LeftType:  v.StaticType(),
			RightType: other.StaticType(),
		})
	}

	res := new(big.Int)
	res.Mul(v.BigInt, o.BigInt)
	if res.Cmp(sema.UInt128TypeMaxIntBig) > 0 {
		panic(OverflowError{})
	}
	return UInt128Value{res}
}

func (v UInt128Value) SaturatingMul(interpreter *Interpreter, other NumberValue) NumberValue {
	o, ok := other.(UInt128Value)
	if !ok {
		panic(InvalidOperandsError{
			FunctionName: sema.NumericTypeSaturatingMultiplyFunctionName,
			LeftType:     v.StaticType(),
			RightType:    other.StaticType(),
		})
	}

	res := new(big.Int)
	res.Mul(v.BigInt, o.BigInt)
	if res.Cmp(sema.UInt128TypeMaxIntBig) > 0 {
		return UInt128Value{sema.UInt128TypeMaxIntBig}
	}
	return UInt128Value{res}
}

func (v UInt128Value) Div(interpreter *Interpreter, other NumberValue) NumberValue {
	o, ok := other.(UInt128Value)
	if !ok {
		panic(InvalidOperandsError{
			Operation: ast.OperationDiv,
			LeftType:  v.StaticType(),
			RightType: other.StaticType(),
		})
	}

	res := new(big.Int)
	if o.BigInt.Cmp(res) == 0 {
		panic(DivisionByZeroError{})
	}
	res.Div(v.BigInt, o.BigInt)
	return UInt128Value{res}
}

func (v UInt128Value) SaturatingDiv(interpreter *Interpreter, other NumberValue) NumberValue {
	defer func() {
		r := recover()
		if _, ok := r.(InvalidOperandsError); ok {
			panic(InvalidOperandsError{
				FunctionName: sema.NumericTypeSaturatingDivideFunctionName,
				LeftType:     v.StaticType(),
				RightType:    other.StaticType(),
			})
		}
	}()

	return v.Div(interpreter, other)
}

func (v UInt128Value) Less(other NumberValue) BoolValue {
	o, ok := other.(UInt128Value)
	if !ok {
		panic(InvalidOperandsError{
			Operation: ast.OperationLess,
			LeftType:  v.StaticType(),
			RightType: other.StaticType(),
		})
	}

	cmp := v.BigInt.Cmp(o.BigInt)
	return cmp == -1
}

func (v UInt128Value) LessEqual(other NumberValue) BoolValue {
	o, ok := other.(UInt128Value)
	if !ok {
		panic(InvalidOperandsError{
			Operation: ast.OperationLessEqual,
			LeftType:  v.StaticType(),
			RightType: other.StaticType(),
		})
	}

	cmp := v.BigInt.Cmp(o.BigInt)
	return cmp <= 0
}

func (v UInt128Value) Greater(other NumberValue) BoolValue {
	o, ok := other.(UInt128Value)
	if !ok {
		panic(InvalidOperandsError{
			Operation: ast.OperationGreater,
			LeftType:  v.StaticType(),
			RightType: other.StaticType(),
		})
	}

	cmp := v.BigInt.Cmp(o.BigInt)
	return cmp == 1
}

func (v UInt128Value) GreaterEqual(other NumberValue) BoolValue {
	o, ok := other.(UInt128Value)
	if !ok {
		panic(InvalidOperandsError{
			Operation: ast.OperationGreaterEqual,
			LeftType:  v.StaticType(),
			RightType: other.StaticType(),
		})
	}

	cmp := v.BigInt.Cmp(o.BigInt)
	return cmp >= 0
}

func (v UInt128Value) Equal(_ *Interpreter, _ func() LocationRange, other Value) bool {
	otherInt, ok := other.(UInt128Value)
	if !ok {
		return false
	}
	cmp := v.BigInt.Cmp(otherInt.BigInt)
	return cmp == 0
}

// HashInput returns a byte slice containing:
// - HashInputTypeUInt128 (1 byte)
// - big int encoded in big endian (n bytes)
func (v UInt128Value) HashInput(_ *Interpreter, _ func() LocationRange, scratch []byte) []byte {
	b := UnsignedBigIntToBigEndianBytes(v.BigInt)

	length := 1 + len(b)
	var buffer []byte
	if length <= len(scratch) {
		buffer = scratch[:length]
	} else {
		buffer = make([]byte, length)
	}

	buffer[0] = byte(HashInputTypeUInt128)
	copy(buffer[1:], b)
	return buffer
}

func ConvertUInt128(value Value) UInt128Value {
	var v *big.Int

	switch value := value.(type) {
	case BigNumberValue:
		v = value.ToBigInt()

	case NumberValue:
		v = big.NewInt(int64(value.ToInt()))

	default:
		panic(errors.NewUnreachableError())
	}

	if v.Cmp(sema.UInt128TypeMaxIntBig) > 0 {
		panic(OverflowError{})
	} else if v.Sign() < 0 {
		panic(UnderflowError{})
	}

	return NewUInt128ValueFromBigInt(v)
}

func (v UInt128Value) BitwiseOr(interpreter *Interpreter, other IntegerValue) IntegerValue {
	o, ok := other.(UInt128Value)
	if !ok {
		panic(InvalidOperandsError{
			Operation: ast.OperationBitwiseOr,
			LeftType:  v.StaticType(),
			RightType: other.StaticType(),
		})
	}

	res := new(big.Int)
	res.Or(v.BigInt, o.BigInt)
	return UInt128Value{res}
}

func (v UInt128Value) BitwiseXor(interpreter *Interpreter, other IntegerValue) IntegerValue {
	o, ok := other.(UInt128Value)
	if !ok {
		panic(InvalidOperandsError{
			Operation: ast.OperationBitwiseXor,
			LeftType:  v.StaticType(),
			RightType: other.StaticType(),
		})
	}

	res := new(big.Int)
	res.Xor(v.BigInt, o.BigInt)
	return UInt128Value{res}
}

func (v UInt128Value) BitwiseAnd(interpreter *Interpreter, other IntegerValue) IntegerValue {
	o, ok := other.(UInt128Value)
	if !ok {
		panic(InvalidOperandsError{
			Operation: ast.OperationBitwiseAnd,
			LeftType:  v.StaticType(),
			RightType: other.StaticType(),
		})
	}

	res := new(big.Int)
	res.And(v.BigInt, o.BigInt)
	return UInt128Value{res}
}

func (v UInt128Value) BitwiseLeftShift(interpreter *Interpreter, other IntegerValue) IntegerValue {
	o, ok := other.(UInt128Value)
	if !ok {
		panic(InvalidOperandsError{
			Operation: ast.OperationBitwiseLeftShift,
			LeftType:  v.StaticType(),
			RightType: other.StaticType(),
		})
	}

	res := new(big.Int)
	if o.BigInt.Sign() < 0 {
		panic(UnderflowError{})
	}
	if !o.BigInt.IsUint64() {
		panic(OverflowError{})
	}
	res.Lsh(v.BigInt, uint(o.BigInt.Uint64()))
	return UInt128Value{res}
}

func (v UInt128Value) BitwiseRightShift(interpreter *Interpreter, other IntegerValue) IntegerValue {
	o, ok := other.(UInt128Value)
	if !ok {
		panic(InvalidOperandsError{
			Operation: ast.OperationBitwiseRightShift,
			LeftType:  v.StaticType(),
			RightType: other.StaticType(),
		})
	}

	res := new(big.Int)
	if o.BigInt.Sign() < 0 {
		panic(UnderflowError{})
	}
	if !o.BigInt.IsUint64() {
		panic(OverflowError{})
	}
	res.Rsh(v.BigInt, uint(o.BigInt.Uint64()))
	return UInt128Value{res}
}

func (v UInt128Value) GetMember(interpreter *Interpreter, _ func() LocationRange, name string) Value {
	return getNumberValueMember(interpreter, v, name, sema.UInt128Type)
}

func (UInt128Value) RemoveMember(_ *Interpreter, _ func() LocationRange, _ string) Value {
	// Numbers have no removable members (fields / functions)
	panic(errors.NewUnreachableError())
}

func (UInt128Value) SetMember(_ *Interpreter, _ func() LocationRange, _ string, _ Value) {
	// Numbers have no settable members (fields / functions)
	panic(errors.NewUnreachableError())
}

func (v UInt128Value) ToBigEndianBytes() []byte {
	return UnsignedBigIntToBigEndianBytes(v.BigInt)
}

func (v UInt128Value) ConformsToDynamicType(
	_ *Interpreter,
	_ func() LocationRange,
	dynamicType DynamicType,
	_ TypeConformanceResults,
) bool {
	numberType, ok := dynamicType.(NumberDynamicType)
	return ok && sema.UInt128Type.Equal(numberType.StaticType)
}

func (UInt128Value) IsStorable() bool {
	return true
}

func (v UInt128Value) Storable(_ atree.SlabStorage, _ atree.Address, _ uint64) (atree.Storable, error) {
	return v, nil
}

func (UInt128Value) NeedsStoreTo(_ atree.Address) bool {
	return false
}

func (UInt128Value) IsResourceKinded(_ *Interpreter) bool {
	return false
}

func (v UInt128Value) Transfer(
	interpreter *Interpreter,
	_ func() LocationRange,
	_ atree.Address,
	remove bool,
	storable atree.Storable,
) Value {
	if remove {
		interpreter.RemoveReferencedSlab(storable)
	}
	return v
}

func (v UInt128Value) Clone(_ *Interpreter) Value {
	return NewUInt128ValueFromBigInt(v.BigInt)
}

func (UInt128Value) DeepRemove(_ *Interpreter) {
	// NO-OP
}

func (v UInt128Value) ByteSize() uint32 {
	return cborTagSize + getBigIntCBORSize(v.BigInt)
}

func (v UInt128Value) StoredValue(_ atree.SlabStorage) (atree.Value, error) {
	return v, nil
}

func (UInt128Value) ChildStorables() []atree.Storable {
	return nil
}

// UInt256Value

type UInt256Value struct {
	BigInt *big.Int
}

func NewUInt256ValueFromUint64(value uint64) UInt256Value {
	return NewUInt256ValueFromBigInt(new(big.Int).SetUint64(value))
}

func NewUInt256ValueFromBigInt(value *big.Int) UInt256Value {
	return UInt256Value{BigInt: value}
}

var _ Value = UInt256Value{}
var _ atree.Storable = UInt256Value{}
var _ NumberValue = UInt256Value{}
var _ IntegerValue = UInt256Value{}
var _ EquatableValue = UInt256Value{}
var _ HashableValue = UInt256Value{}
var _ MemberAccessibleValue = UInt256Value{}

func (UInt256Value) IsValue() {}

func (v UInt256Value) Accept(interpreter *Interpreter, visitor Visitor) {
	visitor.VisitUInt256Value(interpreter, v)
}

func (UInt256Value) Walk(_ func(Value)) {
	// NO-OP
}

var uint256DynamicType DynamicType = NumberDynamicType{sema.UInt256Type}

func (UInt256Value) DynamicType(_ *Interpreter, _ SeenReferences) DynamicType {
	return uint256DynamicType
}

func (UInt256Value) StaticType() StaticType {
	return PrimitiveStaticTypeUInt256
}

func (v UInt256Value) ToInt() int {
	if !v.BigInt.IsInt64() {
		panic(OverflowError{})
	}

	return int(v.BigInt.Int64())
}

func (v UInt256Value) ByteLength() int {
	return common.BigIntByteLength(v.BigInt)
}

func (v UInt256Value) ToBigInt() *big.Int {
	return new(big.Int).Set(v.BigInt)
}

func (v UInt256Value) String() string {
	return format.BigInt(v.BigInt)
}

func (v UInt256Value) RecursiveString(_ SeenReferences) string {
	return v.String()
}

func (v UInt256Value) Negate(*Interpreter) NumberValue {
	panic(errors.NewUnreachableError())
}

func (v UInt256Value) Plus(interpreter *Interpreter, other NumberValue) NumberValue {
	o, ok := other.(UInt256Value)
	if !ok {
		panic(InvalidOperandsError{
			Operation: ast.OperationPlus,
			LeftType:  v.StaticType(),
			RightType: other.StaticType(),
		})
	}

	sum := new(big.Int)
	sum.Add(v.BigInt, o.BigInt)
	// Given that this value is backed by an arbitrary size integer,
	// we can just add and check the range of the result.
	//
	// If Go gains a native uint256 type and we switch this value
	// to be based on it, then we need to follow INT30-C:
	//
	//  if sum < v {
	//      ...
	//  }
	//
	if sum.Cmp(sema.UInt256TypeMaxIntBig) > 0 {
		panic(OverflowError{})
	}
	return UInt256Value{sum}
}

func (v UInt256Value) SaturatingPlus(interpreter *Interpreter, other NumberValue) NumberValue {
	o, ok := other.(UInt256Value)
	if !ok {
		panic(InvalidOperandsError{
			FunctionName: sema.NumericTypeSaturatingAddFunctionName,
			LeftType:     v.StaticType(),
			RightType:    other.StaticType(),
		})
	}

	sum := new(big.Int)
	sum.Add(v.BigInt, o.BigInt)
	// Given that this value is backed by an arbitrary size integer,
	// we can just add and check the range of the result.
	//
	// If Go gains a native uint256 type and we switch this value
	// to be based on it, then we need to follow INT30-C:
	//
	//  if sum < v {
	//      ...
	//  }
	//
	if sum.Cmp(sema.UInt256TypeMaxIntBig) > 0 {
		return UInt256Value{sema.UInt256TypeMaxIntBig}
	}
	return UInt256Value{sum}
}

func (v UInt256Value) Minus(interpreter *Interpreter, other NumberValue) NumberValue {
	o, ok := other.(UInt256Value)
	if !ok {
		panic(InvalidOperandsError{
			Operation: ast.OperationMinus,
			LeftType:  v.StaticType(),
			RightType: other.StaticType(),
		})
	}

	diff := new(big.Int)
	diff.Sub(v.BigInt, o.BigInt)
	// Given that this value is backed by an arbitrary size integer,
	// we can just subtract and check the range of the result.
	//
	// If Go gains a native uint256 type and we switch this value
	// to be based on it, then we need to follow INT30-C:
	//
	//   if diff > v {
	// 	     ...
	//   }
	//
	if diff.Cmp(sema.UInt256TypeMinIntBig) < 0 {
		panic(UnderflowError{})
	}
	return UInt256Value{diff}
}

func (v UInt256Value) SaturatingMinus(interpreter *Interpreter, other NumberValue) NumberValue {
	o, ok := other.(UInt256Value)
	if !ok {
		panic(InvalidOperandsError{
			FunctionName: sema.NumericTypeSaturatingSubtractFunctionName,
			LeftType:     v.StaticType(),
			RightType:    other.StaticType(),
		})
	}

	diff := new(big.Int)
	diff.Sub(v.BigInt, o.BigInt)
	// Given that this value is backed by an arbitrary size integer,
	// we can just subtract and check the range of the result.
	//
	// If Go gains a native uint256 type and we switch this value
	// to be based on it, then we need to follow INT30-C:
	//
	//   if diff > v {
	// 	     ...
	//   }
	//
	if diff.Cmp(sema.UInt256TypeMinIntBig) < 0 {
		return UInt256Value{sema.UInt256TypeMinIntBig}
	}
	return UInt256Value{diff}
}

func (v UInt256Value) Mod(interpreter *Interpreter, other NumberValue) NumberValue {
	o, ok := other.(UInt256Value)
	if !ok {
		panic(InvalidOperandsError{
			Operation: ast.OperationMod,
			LeftType:  v.StaticType(),
			RightType: other.StaticType(),
		})
	}

	res := new(big.Int)
	if o.BigInt.Cmp(res) == 0 {
		panic(DivisionByZeroError{})
	}
	res.Rem(v.BigInt, o.BigInt)
	return UInt256Value{res}
}

func (v UInt256Value) Mul(interpreter *Interpreter, other NumberValue) NumberValue {
	o, ok := other.(UInt256Value)
	if !ok {
		panic(InvalidOperandsError{
			Operation: ast.OperationMul,
			LeftType:  v.StaticType(),
			RightType: other.StaticType(),
		})
	}

	res := new(big.Int)
	res.Mul(v.BigInt, o.BigInt)
	if res.Cmp(sema.UInt256TypeMaxIntBig) > 0 {
		panic(OverflowError{})
	}
	return UInt256Value{res}
}

func (v UInt256Value) SaturatingMul(interpreter *Interpreter, other NumberValue) NumberValue {
	o, ok := other.(UInt256Value)
	if !ok {
		panic(InvalidOperandsError{
			FunctionName: sema.NumericTypeSaturatingMultiplyFunctionName,
			LeftType:     v.StaticType(),
			RightType:    other.StaticType(),
		})
	}

	res := new(big.Int)
	res.Mul(v.BigInt, o.BigInt)
	if res.Cmp(sema.UInt256TypeMaxIntBig) > 0 {
		return UInt256Value{sema.UInt256TypeMaxIntBig}
	}
	return UInt256Value{res}
}

func (v UInt256Value) Div(interpreter *Interpreter, other NumberValue) NumberValue {
	o, ok := other.(UInt256Value)
	if !ok {
		panic(InvalidOperandsError{
			Operation: ast.OperationDiv,
			LeftType:  v.StaticType(),
			RightType: other.StaticType(),
		})
	}

	res := new(big.Int)
	if o.BigInt.Cmp(res) == 0 {
		panic(DivisionByZeroError{})
	}
	res.Div(v.BigInt, o.BigInt)
	return UInt256Value{res}
}

func (v UInt256Value) SaturatingDiv(interpreter *Interpreter, other NumberValue) NumberValue {
	defer func() {
		r := recover()
		if _, ok := r.(InvalidOperandsError); ok {
			panic(InvalidOperandsError{
				FunctionName: sema.NumericTypeSaturatingDivideFunctionName,
				LeftType:     v.StaticType(),
				RightType:    other.StaticType(),
			})
		}
	}()

	return v.Div(interpreter, other)
}

func (v UInt256Value) Less(other NumberValue) BoolValue {
	o, ok := other.(UInt256Value)
	if !ok {
		panic(InvalidOperandsError{
			Operation: ast.OperationLess,
			LeftType:  v.StaticType(),
			RightType: other.StaticType(),
		})
	}

	cmp := v.BigInt.Cmp(o.BigInt)
	return cmp == -1
}

func (v UInt256Value) LessEqual(other NumberValue) BoolValue {
	o, ok := other.(UInt256Value)
	if !ok {
		panic(InvalidOperandsError{
			Operation: ast.OperationLessEqual,
			LeftType:  v.StaticType(),
			RightType: other.StaticType(),
		})
	}

	cmp := v.BigInt.Cmp(o.BigInt)
	return cmp <= 0
}

func (v UInt256Value) Greater(other NumberValue) BoolValue {
	o, ok := other.(UInt256Value)
	if !ok {
		panic(InvalidOperandsError{
			Operation: ast.OperationGreater,
			LeftType:  v.StaticType(),
			RightType: other.StaticType(),
		})
	}

	cmp := v.BigInt.Cmp(o.BigInt)
	return cmp == 1
}

func (v UInt256Value) GreaterEqual(other NumberValue) BoolValue {
	o, ok := other.(UInt256Value)
	if !ok {
		panic(InvalidOperandsError{
			Operation: ast.OperationGreaterEqual,
			LeftType:  v.StaticType(),
			RightType: other.StaticType(),
		})
	}

	cmp := v.BigInt.Cmp(o.BigInt)
	return cmp >= 0
}

func (v UInt256Value) Equal(_ *Interpreter, _ func() LocationRange, other Value) bool {
	otherInt, ok := other.(UInt256Value)
	if !ok {
		return false
	}
	cmp := v.BigInt.Cmp(otherInt.BigInt)
	return cmp == 0
}

// HashInput returns a byte slice containing:
// - HashInputTypeUInt256 (1 byte)
// - big int encoded in big endian (n bytes)
func (v UInt256Value) HashInput(_ *Interpreter, _ func() LocationRange, scratch []byte) []byte {
	b := UnsignedBigIntToBigEndianBytes(v.BigInt)

	length := 1 + len(b)
	var buffer []byte
	if length <= len(scratch) {
		buffer = scratch[:length]
	} else {
		buffer = make([]byte, length)
	}

	buffer[0] = byte(HashInputTypeUInt256)
	copy(buffer[1:], b)
	return buffer
}

func ConvertUInt256(value Value) UInt256Value {
	var v *big.Int

	switch value := value.(type) {
	case BigNumberValue:
		v = value.ToBigInt()

	case NumberValue:
		v = big.NewInt(int64(value.ToInt()))

	default:
		panic(errors.NewUnreachableError())
	}

	if v.Cmp(sema.UInt256TypeMaxIntBig) > 0 {
		panic(OverflowError{})
	} else if v.Sign() < 0 {
		panic(UnderflowError{})
	}

	return NewUInt256ValueFromBigInt(v)
}

func (v UInt256Value) BitwiseOr(interpreter *Interpreter, other IntegerValue) IntegerValue {
	o, ok := other.(UInt256Value)
	if !ok {
		panic(InvalidOperandsError{
			Operation: ast.OperationBitwiseOr,
			LeftType:  v.StaticType(),
			RightType: other.StaticType(),
		})
	}

	res := new(big.Int)
	res.Or(v.BigInt, o.BigInt)
	return UInt256Value{res}
}

func (v UInt256Value) BitwiseXor(interpreter *Interpreter, other IntegerValue) IntegerValue {
	o, ok := other.(UInt256Value)
	if !ok {
		panic(InvalidOperandsError{
			Operation: ast.OperationBitwiseXor,
			LeftType:  v.StaticType(),
			RightType: other.StaticType(),
		})
	}

	res := new(big.Int)
	res.Xor(v.BigInt, o.BigInt)
	return UInt256Value{res}
}

func (v UInt256Value) BitwiseAnd(interpreter *Interpreter, other IntegerValue) IntegerValue {
	o, ok := other.(UInt256Value)
	if !ok {
		panic(InvalidOperandsError{
			Operation: ast.OperationBitwiseAnd,
			LeftType:  v.StaticType(),
			RightType: other.StaticType(),
		})
	}

	res := new(big.Int)
	res.And(v.BigInt, o.BigInt)
	return UInt256Value{res}
}

func (v UInt256Value) BitwiseLeftShift(interpreter *Interpreter, other IntegerValue) IntegerValue {
	o, ok := other.(UInt256Value)
	if !ok {
		panic(InvalidOperandsError{
			Operation: ast.OperationBitwiseLeftShift,
			LeftType:  v.StaticType(),
			RightType: other.StaticType(),
		})
	}

	res := new(big.Int)
	if o.BigInt.Sign() < 0 {
		panic(UnderflowError{})
	}
	if !o.BigInt.IsUint64() {
		panic(OverflowError{})
	}
	res.Lsh(v.BigInt, uint(o.BigInt.Uint64()))
	return UInt256Value{res}
}

func (v UInt256Value) BitwiseRightShift(interpreter *Interpreter, other IntegerValue) IntegerValue {
	o, ok := other.(UInt256Value)
	if !ok {
		panic(InvalidOperandsError{
			Operation: ast.OperationBitwiseRightShift,
			LeftType:  v.StaticType(),
			RightType: other.StaticType(),
		})
	}

	res := new(big.Int)
	if o.BigInt.Sign() < 0 {
		panic(UnderflowError{})
	}
	if !o.BigInt.IsUint64() {
		panic(OverflowError{})
	}
	res.Rsh(v.BigInt, uint(o.BigInt.Uint64()))
	return UInt256Value{res}
}

func (v UInt256Value) GetMember(interpreter *Interpreter, _ func() LocationRange, name string) Value {
	return getNumberValueMember(interpreter, v, name, sema.UInt256Type)
}

func (UInt256Value) RemoveMember(_ *Interpreter, _ func() LocationRange, _ string) Value {
	// Numbers have no removable members (fields / functions)
	panic(errors.NewUnreachableError())
}

func (UInt256Value) SetMember(_ *Interpreter, _ func() LocationRange, _ string, _ Value) {
	// Numbers have no settable members (fields / functions)
	panic(errors.NewUnreachableError())
}

func (v UInt256Value) ToBigEndianBytes() []byte {
	return UnsignedBigIntToBigEndianBytes(v.BigInt)
}

func (v UInt256Value) ConformsToDynamicType(
	_ *Interpreter,
	_ func() LocationRange,
	dynamicType DynamicType,
	_ TypeConformanceResults,
) bool {
	numberType, ok := dynamicType.(NumberDynamicType)
	return ok && sema.UInt256Type.Equal(numberType.StaticType)
}

func (UInt256Value) IsStorable() bool {
	return true
}

func (v UInt256Value) Storable(_ atree.SlabStorage, _ atree.Address, _ uint64) (atree.Storable, error) {
	return v, nil
}

func (UInt256Value) NeedsStoreTo(_ atree.Address) bool {
	return false
}

func (UInt256Value) IsResourceKinded(_ *Interpreter) bool {
	return false
}
func (v UInt256Value) Transfer(
	interpreter *Interpreter,
	_ func() LocationRange,
	_ atree.Address,
	remove bool,
	storable atree.Storable,
) Value {
	if remove {
		interpreter.RemoveReferencedSlab(storable)
	}
	return v
}

func (v UInt256Value) Clone(_ *Interpreter) Value {
	return NewUInt256ValueFromBigInt(v.BigInt)
}

func (UInt256Value) DeepRemove(_ *Interpreter) {
	// NO-OP
}

func (v UInt256Value) ByteSize() uint32 {
	return cborTagSize + getBigIntCBORSize(v.BigInt)
}

func (v UInt256Value) StoredValue(_ atree.SlabStorage) (atree.Value, error) {
	return v, nil
}

func (UInt256Value) ChildStorables() []atree.Storable {
	return nil
}

// Word8Value

type Word8Value uint8

var _ Value = Word8Value(0)
var _ atree.Storable = Word8Value(0)
var _ NumberValue = Word8Value(0)
var _ IntegerValue = Word8Value(0)
var _ EquatableValue = Word8Value(0)
var _ HashableValue = Word8Value(0)
var _ MemberAccessibleValue = Word8Value(0)

func (Word8Value) IsValue() {}

func (v Word8Value) Accept(interpreter *Interpreter, visitor Visitor) {
	visitor.VisitWord8Value(interpreter, v)
}

func (Word8Value) Walk(_ func(Value)) {
	// NO-OP
}

var word8DynamicType DynamicType = NumberDynamicType{sema.Word8Type}

func (Word8Value) DynamicType(_ *Interpreter, _ SeenReferences) DynamicType {
	return word8DynamicType
}

func (Word8Value) StaticType() StaticType {
	return PrimitiveStaticTypeWord8
}

func (v Word8Value) String() string {
	return format.Uint(uint64(v))
}

func (v Word8Value) RecursiveString(_ SeenReferences) string {
	return v.String()
}

func (v Word8Value) ToInt() int {
	return int(v)
}

func (v Word8Value) Negate(*Interpreter) NumberValue {
	panic(errors.NewUnreachableError())
}

func (v Word8Value) Plus(interpreter *Interpreter, other NumberValue) NumberValue {
	o, ok := other.(Word8Value)
	if !ok {
		panic(InvalidOperandsError{
			Operation: ast.OperationPlus,
			LeftType:  v.StaticType(),
			RightType: other.StaticType(),
		})
	}

	return v + o
}

func (v Word8Value) SaturatingPlus(interpreter *Interpreter, other NumberValue) NumberValue {
	panic(errors.UnreachableError{})
}

func (v Word8Value) Minus(interpreter *Interpreter, other NumberValue) NumberValue {
	o, ok := other.(Word8Value)
	if !ok {
		panic(InvalidOperandsError{
			Operation: ast.OperationMinus,
			LeftType:  v.StaticType(),
			RightType: other.StaticType(),
		})
	}

	return v - o
}

<<<<<<< HEAD
func (v Word8Value) SaturatingMinus(interpreter *Interpreter, _ NumberValue) NumberValue {
=======
func (v Word8Value) SaturatingMinus(interpreter *Interpreter, other NumberValue) NumberValue {
>>>>>>> 4955d33a
	panic(errors.UnreachableError{})
}

func (v Word8Value) Mod(interpreter *Interpreter, other NumberValue) NumberValue {
	o, ok := other.(Word8Value)
	if !ok {
		panic(InvalidOperandsError{
			Operation: ast.OperationMod,
			LeftType:  v.StaticType(),
			RightType: other.StaticType(),
		})
	}

	if o == 0 {
		panic(DivisionByZeroError{})
	}
	return v % o
}

func (v Word8Value) Mul(interpreter *Interpreter, other NumberValue) NumberValue {
	o, ok := other.(Word8Value)
	if !ok {
		panic(InvalidOperandsError{
			Operation: ast.OperationMul,
			LeftType:  v.StaticType(),
			RightType: other.StaticType(),
		})
	}

	return v * o
}

func (v Word8Value) SaturatingMul(interpreter *Interpreter, other NumberValue) NumberValue {
	panic(errors.UnreachableError{})
}

func (v Word8Value) Div(interpreter *Interpreter, other NumberValue) NumberValue {
	o, ok := other.(Word8Value)
	if !ok {
		panic(InvalidOperandsError{
			Operation: ast.OperationDiv,
			LeftType:  v.StaticType(),
			RightType: other.StaticType(),
		})
	}

	if o == 0 {
		panic(DivisionByZeroError{})
	}
	return v / o
}

<<<<<<< HEAD
func (v Word8Value) SaturatingDiv(interpreter *Interpreter, _ NumberValue) NumberValue {
=======
func (v Word8Value) SaturatingDiv(interpreter *Interpreter, other NumberValue) NumberValue {
>>>>>>> 4955d33a
	panic(errors.UnreachableError{})
}

func (v Word8Value) Less(other NumberValue) BoolValue {
	o, ok := other.(Word8Value)
	if !ok {
		panic(InvalidOperandsError{
			Operation: ast.OperationLess,
			LeftType:  v.StaticType(),
			RightType: other.StaticType(),
		})
	}

	return v < o
}

func (v Word8Value) LessEqual(other NumberValue) BoolValue {
	o, ok := other.(Word8Value)
	if !ok {
		panic(InvalidOperandsError{
			Operation: ast.OperationLessEqual,
			LeftType:  v.StaticType(),
			RightType: other.StaticType(),
		})
	}

	return v <= o
}

func (v Word8Value) Greater(other NumberValue) BoolValue {
	o, ok := other.(Word8Value)
	if !ok {
		panic(InvalidOperandsError{
			Operation: ast.OperationGreater,
			LeftType:  v.StaticType(),
			RightType: other.StaticType(),
		})
	}

	return v > o
}

func (v Word8Value) GreaterEqual(other NumberValue) BoolValue {
	o, ok := other.(Word8Value)
	if !ok {
		panic(InvalidOperandsError{
			Operation: ast.OperationGreaterEqual,
			LeftType:  v.StaticType(),
			RightType: other.StaticType(),
		})
	}

	return v >= o
}

func (v Word8Value) Equal(_ *Interpreter, _ func() LocationRange, other Value) bool {
	otherWord8, ok := other.(Word8Value)
	if !ok {
		return false
	}
	return v == otherWord8
}

// HashInput returns a byte slice containing:
// - HashInputTypeWord8 (1 byte)
// - uint8 value (1 byte)
func (v Word8Value) HashInput(_ *Interpreter, _ func() LocationRange, scratch []byte) []byte {
	scratch[0] = byte(HashInputTypeWord8)
	scratch[1] = byte(v)
	return scratch[:2]
}

func ConvertWord8(value Value) Word8Value {
	return Word8Value(ConvertUInt8(value))
}

func (v Word8Value) BitwiseOr(interpreter *Interpreter, other IntegerValue) IntegerValue {
	o, ok := other.(Word8Value)
	if !ok {
		panic(InvalidOperandsError{
			Operation: ast.OperationBitwiseOr,
			LeftType:  v.StaticType(),
			RightType: other.StaticType(),
		})
	}

	return v | o
}

func (v Word8Value) BitwiseXor(interpreter *Interpreter, other IntegerValue) IntegerValue {
	o, ok := other.(Word8Value)
	if !ok {
		panic(InvalidOperandsError{
			Operation: ast.OperationBitwiseXor,
			LeftType:  v.StaticType(),
			RightType: other.StaticType(),
		})
	}
	return v ^ o
}

func (v Word8Value) BitwiseAnd(interpreter *Interpreter, other IntegerValue) IntegerValue {
	o, ok := other.(Word8Value)
	if !ok {
		panic(InvalidOperandsError{
			Operation: ast.OperationBitwiseAnd,
			LeftType:  v.StaticType(),
			RightType: other.StaticType(),
		})
	}

	return v & o
}

func (v Word8Value) BitwiseLeftShift(interpreter *Interpreter, other IntegerValue) IntegerValue {
	o, ok := other.(Word8Value)
	if !ok {
		panic(InvalidOperandsError{
			Operation: ast.OperationBitwiseLeftShift,
			LeftType:  v.StaticType(),
			RightType: other.StaticType(),
		})
	}

	return v << o
}

func (v Word8Value) BitwiseRightShift(interpreter *Interpreter, other IntegerValue) IntegerValue {
	o, ok := other.(Word8Value)
	if !ok {
		panic(InvalidOperandsError{
			Operation: ast.OperationBitwiseRightShift,
			LeftType:  v.StaticType(),
			RightType: other.StaticType(),
		})
	}

	return v >> o
}

func (v Word8Value) GetMember(interpreter *Interpreter, _ func() LocationRange, name string) Value {
	return getNumberValueMember(interpreter, v, name, sema.Word8Type)
}

func (Word8Value) RemoveMember(_ *Interpreter, _ func() LocationRange, _ string) Value {
	// Numbers have no removable members (fields / functions)
	panic(errors.NewUnreachableError())
}

func (Word8Value) SetMember(_ *Interpreter, _ func() LocationRange, _ string, _ Value) {
	// Numbers have no settable members (fields / functions)
	panic(errors.NewUnreachableError())
}

func (v Word8Value) ToBigEndianBytes() []byte {
	return []byte{byte(v)}
}

func (v Word8Value) ConformsToDynamicType(
	_ *Interpreter,
	_ func() LocationRange,
	dynamicType DynamicType,
	_ TypeConformanceResults,
) bool {
	numberType, ok := dynamicType.(NumberDynamicType)
	return ok && sema.Word8Type.Equal(numberType.StaticType)
}

func (Word8Value) IsStorable() bool {
	return true
}

func (v Word8Value) Storable(_ atree.SlabStorage, _ atree.Address, _ uint64) (atree.Storable, error) {
	return v, nil
}

func (Word8Value) NeedsStoreTo(_ atree.Address) bool {
	return false
}

func (Word8Value) IsResourceKinded(_ *Interpreter) bool {
	return false
}

func (v Word8Value) Transfer(
	interpreter *Interpreter,
	_ func() LocationRange,
	_ atree.Address,
	remove bool,
	storable atree.Storable,
) Value {
	if remove {
		interpreter.RemoveReferencedSlab(storable)
	}
	return v
}

func (v Word8Value) Clone(_ *Interpreter) Value {
	return v
}

func (Word8Value) DeepRemove(_ *Interpreter) {
	// NO-OP
}

func (v Word8Value) ByteSize() uint32 {
	return cborTagSize + getUintCBORSize(uint64(v))
}

func (v Word8Value) StoredValue(_ atree.SlabStorage) (atree.Value, error) {
	return v, nil
}

func (Word8Value) ChildStorables() []atree.Storable {
	return nil
}

// Word16Value

type Word16Value uint16

var _ Value = Word16Value(0)
var _ atree.Storable = Word16Value(0)
var _ NumberValue = Word16Value(0)
var _ IntegerValue = Word16Value(0)
var _ EquatableValue = Word16Value(0)
var _ HashableValue = Word16Value(0)
var _ MemberAccessibleValue = Word16Value(0)

func (Word16Value) IsValue() {}

func (v Word16Value) Accept(interpreter *Interpreter, visitor Visitor) {
	visitor.VisitWord16Value(interpreter, v)
}

func (Word16Value) Walk(_ func(Value)) {
	// NO-OP
}

var word16DynamicType DynamicType = NumberDynamicType{sema.Word16Type}

func (Word16Value) DynamicType(_ *Interpreter, _ SeenReferences) DynamicType {
	return word16DynamicType
}

func (Word16Value) StaticType() StaticType {
	return PrimitiveStaticTypeWord16
}

func (v Word16Value) String() string {
	return format.Uint(uint64(v))
}

func (v Word16Value) RecursiveString(_ SeenReferences) string {
	return v.String()
}

func (v Word16Value) ToInt() int {
	return int(v)
}
func (v Word16Value) Negate(*Interpreter) NumberValue {
	panic(errors.NewUnreachableError())
}

func (v Word16Value) Plus(interpreter *Interpreter, other NumberValue) NumberValue {
	o, ok := other.(Word16Value)
	if !ok {
		panic(InvalidOperandsError{
			Operation: ast.OperationPlus,
			LeftType:  v.StaticType(),
			RightType: other.StaticType(),
		})
	}

	return v + o
}

func (v Word16Value) SaturatingPlus(interpreter *Interpreter, other NumberValue) NumberValue {
	panic(errors.UnreachableError{})
}

func (v Word16Value) Minus(interpreter *Interpreter, other NumberValue) NumberValue {
	o, ok := other.(Word16Value)
	if !ok {
		panic(InvalidOperandsError{
			Operation: ast.OperationMinus,
			LeftType:  v.StaticType(),
			RightType: other.StaticType(),
		})
	}

	return v - o
}

<<<<<<< HEAD
func (v Word16Value) SaturatingMinus(interpreter *Interpreter, _ NumberValue) NumberValue {
=======
func (v Word16Value) SaturatingMinus(interpreter *Interpreter, other NumberValue) NumberValue {
>>>>>>> 4955d33a
	panic(errors.UnreachableError{})
}

func (v Word16Value) Mod(interpreter *Interpreter, other NumberValue) NumberValue {
	o, ok := other.(Word16Value)
	if !ok {
		panic(InvalidOperandsError{
			Operation: ast.OperationMod,
			LeftType:  v.StaticType(),
			RightType: other.StaticType(),
		})
	}

	if o == 0 {
		panic(DivisionByZeroError{})
	}
	return v % o
}

func (v Word16Value) Mul(interpreter *Interpreter, other NumberValue) NumberValue {
	o, ok := other.(Word16Value)
	if !ok {
		panic(InvalidOperandsError{
			Operation: ast.OperationMul,
			LeftType:  v.StaticType(),
			RightType: other.StaticType(),
		})
	}

	return v * o
}

func (v Word16Value) SaturatingMul(interpreter *Interpreter, other NumberValue) NumberValue {
	panic(errors.UnreachableError{})
}

func (v Word16Value) Div(interpreter *Interpreter, other NumberValue) NumberValue {
	o, ok := other.(Word16Value)
	if !ok {
		panic(InvalidOperandsError{
			Operation: ast.OperationDiv,
			LeftType:  v.StaticType(),
			RightType: other.StaticType(),
		})
	}

	if o == 0 {
		panic(DivisionByZeroError{})
	}
	return v / o
}

<<<<<<< HEAD
func (v Word16Value) SaturatingDiv(interpreter *Interpreter, _ NumberValue) NumberValue {
=======
func (v Word16Value) SaturatingDiv(interpreter *Interpreter, other NumberValue) NumberValue {
>>>>>>> 4955d33a
	panic(errors.UnreachableError{})
}

func (v Word16Value) Less(other NumberValue) BoolValue {
	o, ok := other.(Word16Value)
	if !ok {
		panic(InvalidOperandsError{
			Operation: ast.OperationLess,
			LeftType:  v.StaticType(),
			RightType: other.StaticType(),
		})
	}

	return v < o
}

func (v Word16Value) LessEqual(other NumberValue) BoolValue {
	o, ok := other.(Word16Value)
	if !ok {
		panic(InvalidOperandsError{
			Operation: ast.OperationLessEqual,
			LeftType:  v.StaticType(),
			RightType: other.StaticType(),
		})
	}

	return v <= o
}

func (v Word16Value) Greater(other NumberValue) BoolValue {
	o, ok := other.(Word16Value)
	if !ok {
		panic(InvalidOperandsError{
			Operation: ast.OperationGreater,
			LeftType:  v.StaticType(),
			RightType: other.StaticType(),
		})
	}

	return v > o
}

func (v Word16Value) GreaterEqual(other NumberValue) BoolValue {
	o, ok := other.(Word16Value)
	if !ok {
		panic(InvalidOperandsError{
			Operation: ast.OperationGreaterEqual,
			LeftType:  v.StaticType(),
			RightType: other.StaticType(),
		})
	}

	return v >= o
}

func (v Word16Value) Equal(_ *Interpreter, _ func() LocationRange, other Value) bool {
	otherWord16, ok := other.(Word16Value)
	if !ok {
		return false
	}
	return v == otherWord16
}

// HashInput returns a byte slice containing:
// - HashInputTypeWord16 (1 byte)
// - uint16 value encoded in big-endian (2 bytes)
func (v Word16Value) HashInput(_ *Interpreter, _ func() LocationRange, scratch []byte) []byte {
	scratch[0] = byte(HashInputTypeWord16)
	binary.BigEndian.PutUint16(scratch[1:], uint16(v))
	return scratch[:3]
}

func ConvertWord16(value Value) Word16Value {
	return Word16Value(ConvertUInt16(value))
}

func (v Word16Value) BitwiseOr(interpreter *Interpreter, other IntegerValue) IntegerValue {
	o, ok := other.(Word16Value)
	if !ok {
		panic(InvalidOperandsError{
			Operation: ast.OperationBitwiseOr,
			LeftType:  v.StaticType(),
			RightType: other.StaticType(),
		})
	}

	return v | o
}

func (v Word16Value) BitwiseXor(interpreter *Interpreter, other IntegerValue) IntegerValue {
	o, ok := other.(Word16Value)
	if !ok {
		panic(InvalidOperandsError{
			Operation: ast.OperationBitwiseXor,
			LeftType:  v.StaticType(),
			RightType: other.StaticType(),
		})
	}
	return v ^ o
}

func (v Word16Value) BitwiseAnd(interpreter *Interpreter, other IntegerValue) IntegerValue {
	o, ok := other.(Word16Value)
	if !ok {
		panic(InvalidOperandsError{
			Operation: ast.OperationBitwiseAnd,
			LeftType:  v.StaticType(),
			RightType: other.StaticType(),
		})
	}

	return v & o
}

func (v Word16Value) BitwiseLeftShift(interpreter *Interpreter, other IntegerValue) IntegerValue {
	o, ok := other.(Word16Value)
	if !ok {
		panic(InvalidOperandsError{
			Operation: ast.OperationBitwiseLeftShift,
			LeftType:  v.StaticType(),
			RightType: other.StaticType(),
		})
	}

	return v << o
}

func (v Word16Value) BitwiseRightShift(interpreter *Interpreter, other IntegerValue) IntegerValue {
	o, ok := other.(Word16Value)
	if !ok {
		panic(InvalidOperandsError{
			Operation: ast.OperationBitwiseRightShift,
			LeftType:  v.StaticType(),
			RightType: other.StaticType(),
		})
	}

	return v >> o
}

func (v Word16Value) GetMember(interpreter *Interpreter, _ func() LocationRange, name string) Value {
	return getNumberValueMember(interpreter, v, name, sema.Word16Type)
}

func (Word16Value) RemoveMember(_ *Interpreter, _ func() LocationRange, _ string) Value {
	// Numbers have no removable members (fields / functions)
	panic(errors.NewUnreachableError())
}

func (Word16Value) SetMember(_ *Interpreter, _ func() LocationRange, _ string, _ Value) {
	// Numbers have no settable members (fields / functions)
	panic(errors.NewUnreachableError())
}

func (v Word16Value) ToBigEndianBytes() []byte {
	b := make([]byte, 2)
	binary.BigEndian.PutUint16(b, uint16(v))
	return b
}

func (v Word16Value) ConformsToDynamicType(
	_ *Interpreter,
	_ func() LocationRange,
	dynamicType DynamicType,
	_ TypeConformanceResults,
) bool {
	numberType, ok := dynamicType.(NumberDynamicType)
	return ok && sema.Word16Type.Equal(numberType.StaticType)
}

func (Word16Value) IsStorable() bool {
	return true
}

func (v Word16Value) Storable(_ atree.SlabStorage, _ atree.Address, _ uint64) (atree.Storable, error) {
	return v, nil
}

func (Word16Value) NeedsStoreTo(_ atree.Address) bool {
	return false
}

func (Word16Value) IsResourceKinded(_ *Interpreter) bool {
	return false
}

func (v Word16Value) Transfer(
	interpreter *Interpreter,
	_ func() LocationRange,
	_ atree.Address,
	remove bool,
	storable atree.Storable,
) Value {
	if remove {
		interpreter.RemoveReferencedSlab(storable)
	}
	return v
}

func (v Word16Value) Clone(_ *Interpreter) Value {
	return v
}

func (Word16Value) DeepRemove(_ *Interpreter) {
	// NO-OP
}

func (v Word16Value) ByteSize() uint32 {
	return cborTagSize + getUintCBORSize(uint64(v))
}

func (v Word16Value) StoredValue(_ atree.SlabStorage) (atree.Value, error) {
	return v, nil
}

func (Word16Value) ChildStorables() []atree.Storable {
	return nil
}

// Word32Value

type Word32Value uint32

var _ Value = Word32Value(0)
var _ atree.Storable = Word32Value(0)
var _ NumberValue = Word32Value(0)
var _ IntegerValue = Word32Value(0)
var _ EquatableValue = Word32Value(0)
var _ HashableValue = Word32Value(0)
var _ MemberAccessibleValue = Word32Value(0)

func (Word32Value) IsValue() {}

func (v Word32Value) Accept(interpreter *Interpreter, visitor Visitor) {
	visitor.VisitWord32Value(interpreter, v)
}

func (Word32Value) Walk(_ func(Value)) {
	// NO-OP
}

var word32DynamicType DynamicType = NumberDynamicType{sema.Word32Type}

func (Word32Value) DynamicType(_ *Interpreter, _ SeenReferences) DynamicType {
	return word32DynamicType
}

func (Word32Value) StaticType() StaticType {
	return PrimitiveStaticTypeWord32
}

func (v Word32Value) String() string {
	return format.Uint(uint64(v))
}

func (v Word32Value) RecursiveString(_ SeenReferences) string {
	return v.String()
}

func (v Word32Value) ToInt() int {
	return int(v)
}

func (v Word32Value) Negate(*Interpreter) NumberValue {
	panic(errors.NewUnreachableError())
}

func (v Word32Value) Plus(interpreter *Interpreter, other NumberValue) NumberValue {
	o, ok := other.(Word32Value)
	if !ok {
		panic(InvalidOperandsError{
			Operation: ast.OperationPlus,
			LeftType:  v.StaticType(),
			RightType: other.StaticType(),
		})
	}

	return v + o
}

func (v Word32Value) SaturatingPlus(interpreter *Interpreter, other NumberValue) NumberValue {
	panic(errors.UnreachableError{})
}

func (v Word32Value) Minus(interpreter *Interpreter, other NumberValue) NumberValue {
	o, ok := other.(Word32Value)
	if !ok {
		panic(InvalidOperandsError{
			Operation: ast.OperationMinus,
			LeftType:  v.StaticType(),
			RightType: other.StaticType(),
		})
	}

	return v - o
}

<<<<<<< HEAD
func (v Word32Value) SaturatingMinus(interpreter *Interpreter, _ NumberValue) NumberValue {
=======
func (v Word32Value) SaturatingMinus(interpreter *Interpreter, other NumberValue) NumberValue {
>>>>>>> 4955d33a
	panic(errors.UnreachableError{})
}

func (v Word32Value) Mod(interpreter *Interpreter, other NumberValue) NumberValue {
	o, ok := other.(Word32Value)
	if !ok {
		panic(InvalidOperandsError{
			Operation: ast.OperationMod,
			LeftType:  v.StaticType(),
			RightType: other.StaticType(),
		})
	}

	if o == 0 {
		panic(DivisionByZeroError{})
	}
	return v % o
}

func (v Word32Value) Mul(interpreter *Interpreter, other NumberValue) NumberValue {
	o, ok := other.(Word32Value)
	if !ok {
		panic(InvalidOperandsError{
			Operation: ast.OperationMul,
			LeftType:  v.StaticType(),
			RightType: other.StaticType(),
		})
	}

	return v * o
}

func (v Word32Value) SaturatingMul(interpreter *Interpreter, other NumberValue) NumberValue {
	panic(errors.UnreachableError{})
}

func (v Word32Value) Div(interpreter *Interpreter, other NumberValue) NumberValue {
	o, ok := other.(Word32Value)
	if !ok {
		panic(InvalidOperandsError{
			Operation: ast.OperationDiv,
			LeftType:  v.StaticType(),
			RightType: other.StaticType(),
		})
	}

	if o == 0 {
		panic(DivisionByZeroError{})
	}
	return v / o
}

<<<<<<< HEAD
func (v Word32Value) SaturatingDiv(interpreter *Interpreter, _ NumberValue) NumberValue {
=======
func (v Word32Value) SaturatingDiv(interpreter *Interpreter, other NumberValue) NumberValue {
>>>>>>> 4955d33a
	panic(errors.UnreachableError{})
}

func (v Word32Value) Less(other NumberValue) BoolValue {
	o, ok := other.(Word32Value)
	if !ok {
		panic(InvalidOperandsError{
			Operation: ast.OperationLess,
			LeftType:  v.StaticType(),
			RightType: other.StaticType(),
		})
	}

	return v < o
}

func (v Word32Value) LessEqual(other NumberValue) BoolValue {
	o, ok := other.(Word32Value)
	if !ok {
		panic(InvalidOperandsError{
			Operation: ast.OperationLessEqual,
			LeftType:  v.StaticType(),
			RightType: other.StaticType(),
		})
	}

	return v <= o
}

func (v Word32Value) Greater(other NumberValue) BoolValue {
	o, ok := other.(Word32Value)
	if !ok {
		panic(InvalidOperandsError{
			Operation: ast.OperationGreater,
			LeftType:  v.StaticType(),
			RightType: other.StaticType(),
		})
	}

	return v > o
}

func (v Word32Value) GreaterEqual(other NumberValue) BoolValue {
	o, ok := other.(Word32Value)
	if !ok {
		panic(InvalidOperandsError{
			Operation: ast.OperationGreaterEqual,
			LeftType:  v.StaticType(),
			RightType: other.StaticType(),
		})
	}

	return v >= o
}

func (v Word32Value) Equal(_ *Interpreter, _ func() LocationRange, other Value) bool {
	otherWord32, ok := other.(Word32Value)
	if !ok {
		return false
	}
	return v == otherWord32
}

// HashInput returns a byte slice containing:
// - HashInputTypeWord32 (1 byte)
// - uint32 value encoded in big-endian (4 bytes)
func (v Word32Value) HashInput(_ *Interpreter, _ func() LocationRange, scratch []byte) []byte {
	scratch[0] = byte(HashInputTypeWord32)
	binary.BigEndian.PutUint32(scratch[1:], uint32(v))
	return scratch[:5]
}

func ConvertWord32(value Value) Word32Value {
	return Word32Value(ConvertUInt32(value))
}

func (v Word32Value) BitwiseOr(interpreter *Interpreter, other IntegerValue) IntegerValue {
	o, ok := other.(Word32Value)
	if !ok {
		panic(InvalidOperandsError{
			Operation: ast.OperationBitwiseOr,
			LeftType:  v.StaticType(),
			RightType: other.StaticType(),
		})
	}

	return v | o
}

func (v Word32Value) BitwiseXor(interpreter *Interpreter, other IntegerValue) IntegerValue {
	o, ok := other.(Word32Value)
	if !ok {
		panic(InvalidOperandsError{
			Operation: ast.OperationBitwiseXor,
			LeftType:  v.StaticType(),
			RightType: other.StaticType(),
		})
	}
	return v ^ o
}

func (v Word32Value) BitwiseAnd(interpreter *Interpreter, other IntegerValue) IntegerValue {
	o, ok := other.(Word32Value)
	if !ok {
		panic(InvalidOperandsError{
			Operation: ast.OperationBitwiseAnd,
			LeftType:  v.StaticType(),
			RightType: other.StaticType(),
		})
	}

	return v & o
}

func (v Word32Value) BitwiseLeftShift(interpreter *Interpreter, other IntegerValue) IntegerValue {
	o, ok := other.(Word32Value)
	if !ok {
		panic(InvalidOperandsError{
			Operation: ast.OperationBitwiseLeftShift,
			LeftType:  v.StaticType(),
			RightType: other.StaticType(),
		})
	}

	return v << o
}

func (v Word32Value) BitwiseRightShift(interpreter *Interpreter, other IntegerValue) IntegerValue {
	o, ok := other.(Word32Value)
	if !ok {
		panic(InvalidOperandsError{
			Operation: ast.OperationBitwiseRightShift,
			LeftType:  v.StaticType(),
			RightType: other.StaticType(),
		})
	}

	return v >> o
}

func (v Word32Value) GetMember(interpreter *Interpreter, _ func() LocationRange, name string) Value {
	return getNumberValueMember(interpreter, v, name, sema.Word32Type)
}

func (Word32Value) RemoveMember(_ *Interpreter, _ func() LocationRange, _ string) Value {
	// Numbers have no removable members (fields / functions)
	panic(errors.NewUnreachableError())
}

func (Word32Value) SetMember(_ *Interpreter, _ func() LocationRange, _ string, _ Value) {
	// Numbers have no settable members (fields / functions)
	panic(errors.NewUnreachableError())
}

func (v Word32Value) ToBigEndianBytes() []byte {
	b := make([]byte, 4)
	binary.BigEndian.PutUint32(b, uint32(v))
	return b
}

func (v Word32Value) ConformsToDynamicType(
	_ *Interpreter,
	_ func() LocationRange,
	dynamicType DynamicType,
	_ TypeConformanceResults,
) bool {
	numberType, ok := dynamicType.(NumberDynamicType)
	return ok && sema.Word32Type.Equal(numberType.StaticType)
}

func (Word32Value) IsStorable() bool {
	return true
}

func (v Word32Value) Storable(_ atree.SlabStorage, _ atree.Address, _ uint64) (atree.Storable, error) {
	return v, nil
}

func (Word32Value) NeedsStoreTo(_ atree.Address) bool {
	return false
}

func (Word32Value) IsResourceKinded(_ *Interpreter) bool {
	return false
}

func (v Word32Value) Transfer(
	interpreter *Interpreter,
	_ func() LocationRange,
	_ atree.Address,
	remove bool,
	storable atree.Storable,
) Value {
	if remove {
		interpreter.RemoveReferencedSlab(storable)
	}
	return v
}

func (v Word32Value) Clone(_ *Interpreter) Value {
	return v
}

func (Word32Value) DeepRemove(_ *Interpreter) {
	// NO-OP
}

func (v Word32Value) ByteSize() uint32 {
	return cborTagSize + getUintCBORSize(uint64(v))
}

func (v Word32Value) StoredValue(_ atree.SlabStorage) (atree.Value, error) {
	return v, nil
}

func (Word32Value) ChildStorables() []atree.Storable {
	return nil
}

// Word64Value

type Word64Value uint64

var _ Value = Word64Value(0)
var _ atree.Storable = Word64Value(0)
var _ NumberValue = Word64Value(0)
var _ IntegerValue = Word64Value(0)
var _ EquatableValue = Word64Value(0)
var _ HashableValue = Word64Value(0)
var _ MemberAccessibleValue = Word64Value(0)

// NOTE: important, do *NOT* remove:
// Word64 values > math.MaxInt64 overflow int.
// Implementing BigNumberValue ensures conversion functions
// call ToBigInt instead of ToInt.
//
var _ BigNumberValue = Word64Value(0)

func (Word64Value) IsValue() {}

func (v Word64Value) Accept(interpreter *Interpreter, visitor Visitor) {
	visitor.VisitWord64Value(interpreter, v)
}

func (Word64Value) Walk(_ func(Value)) {
	// NO-OP
}

var word64DynamicType DynamicType = NumberDynamicType{sema.Word64Type}

func (Word64Value) DynamicType(_ *Interpreter, _ SeenReferences) DynamicType {
	return word64DynamicType
}

func (Word64Value) StaticType() StaticType {
	return PrimitiveStaticTypeWord64
}

func (v Word64Value) String() string {
	return format.Uint(uint64(v))
}

func (v Word64Value) RecursiveString(_ SeenReferences) string {
	return v.String()
}

func (v Word64Value) ToInt() int {
	if v > math.MaxInt64 {
		panic(OverflowError{})
	}
	return int(v)
}

func (v Word64Value) ByteLength() int {
	return 8
}

// ToBigInt
//
// NOTE: important, do *NOT* remove:
// Word64 values > math.MaxInt64 overflow int.
// Implementing BigNumberValue ensures conversion functions
// call ToBigInt instead of ToInt.
//
func (v Word64Value) ToBigInt() *big.Int {
	return new(big.Int).SetUint64(uint64(v))
}

func (v Word64Value) Negate(*Interpreter) NumberValue {
	panic(errors.NewUnreachableError())
}

func (v Word64Value) Plus(interpreter *Interpreter, other NumberValue) NumberValue {
	o, ok := other.(Word64Value)
	if !ok {
		panic(InvalidOperandsError{
			Operation: ast.OperationPlus,
			LeftType:  v.StaticType(),
			RightType: other.StaticType(),
		})
	}

	return v + o
}

func (v Word64Value) SaturatingPlus(interpreter *Interpreter, other NumberValue) NumberValue {
	panic(errors.UnreachableError{})
}

func (v Word64Value) Minus(interpreter *Interpreter, other NumberValue) NumberValue {
	o, ok := other.(Word64Value)
	if !ok {
		panic(InvalidOperandsError{
			Operation: ast.OperationMinus,
			LeftType:  v.StaticType(),
			RightType: other.StaticType(),
		})
	}

	return v - o
}

<<<<<<< HEAD
func (v Word64Value) SaturatingMinus(interpreter *Interpreter, _ NumberValue) NumberValue {
=======
func (v Word64Value) SaturatingMinus(interpreter *Interpreter, other NumberValue) NumberValue {
>>>>>>> 4955d33a
	panic(errors.UnreachableError{})
}

func (v Word64Value) Mod(interpreter *Interpreter, other NumberValue) NumberValue {
	o, ok := other.(Word64Value)
	if !ok {
		panic(InvalidOperandsError{
			Operation: ast.OperationMod,
			LeftType:  v.StaticType(),
			RightType: other.StaticType(),
		})
	}

	if o == 0 {
		panic(DivisionByZeroError{})
	}
	return v % o
}

func (v Word64Value) Mul(interpreter *Interpreter, other NumberValue) NumberValue {
	o, ok := other.(Word64Value)
	if !ok {
		panic(InvalidOperandsError{
			Operation: ast.OperationMul,
			LeftType:  v.StaticType(),
			RightType: other.StaticType(),
		})
	}

	return v * o
}

func (v Word64Value) SaturatingMul(interpreter *Interpreter, other NumberValue) NumberValue {
	panic(errors.UnreachableError{})
}

func (v Word64Value) Div(interpreter *Interpreter, other NumberValue) NumberValue {
	o, ok := other.(Word64Value)
	if !ok {
		panic(InvalidOperandsError{
			Operation: ast.OperationDiv,
			LeftType:  v.StaticType(),
			RightType: other.StaticType(),
		})
	}

	if o == 0 {
		panic(DivisionByZeroError{})
	}
	return v / o
}

<<<<<<< HEAD
func (v Word64Value) SaturatingDiv(interpreter *Interpreter, _ NumberValue) NumberValue {
=======
func (v Word64Value) SaturatingDiv(interpreter *Interpreter, other NumberValue) NumberValue {
>>>>>>> 4955d33a
	panic(errors.UnreachableError{})
}

func (v Word64Value) Less(other NumberValue) BoolValue {
	o, ok := other.(Word64Value)
	if !ok {
		panic(InvalidOperandsError{
			Operation: ast.OperationLess,
			LeftType:  v.StaticType(),
			RightType: other.StaticType(),
		})
	}

	return v < o
}

func (v Word64Value) LessEqual(other NumberValue) BoolValue {
	o, ok := other.(Word64Value)
	if !ok {
		panic(InvalidOperandsError{
			Operation: ast.OperationLessEqual,
			LeftType:  v.StaticType(),
			RightType: other.StaticType(),
		})
	}

	return v <= o
}

func (v Word64Value) Greater(other NumberValue) BoolValue {
	o, ok := other.(Word64Value)
	if !ok {
		panic(InvalidOperandsError{
			Operation: ast.OperationGreater,
			LeftType:  v.StaticType(),
			RightType: other.StaticType(),
		})
	}

	return v > o
}

func (v Word64Value) GreaterEqual(other NumberValue) BoolValue {
	o, ok := other.(Word64Value)
	if !ok {
		panic(InvalidOperandsError{
			Operation: ast.OperationGreaterEqual,
			LeftType:  v.StaticType(),
			RightType: other.StaticType(),
		})
	}

	return v >= o
}

func (v Word64Value) Equal(_ *Interpreter, _ func() LocationRange, other Value) bool {
	otherWord64, ok := other.(Word64Value)
	if !ok {
		return false
	}
	return v == otherWord64
}

// HashInput returns a byte slice containing:
// - HashInputTypeWord64 (1 byte)
// - uint64 value encoded in big-endian (8 bytes)
func (v Word64Value) HashInput(_ *Interpreter, _ func() LocationRange, scratch []byte) []byte {
	scratch[0] = byte(HashInputTypeWord64)
	binary.BigEndian.PutUint64(scratch[1:], uint64(v))
	return scratch[:9]
}

func ConvertWord64(value Value) Word64Value {
	return Word64Value(ConvertUInt64(value))
}

func (v Word64Value) BitwiseOr(interpreter *Interpreter, other IntegerValue) IntegerValue {
	o, ok := other.(Word64Value)
	if !ok {
		panic(InvalidOperandsError{
			Operation: ast.OperationBitwiseOr,
			LeftType:  v.StaticType(),
			RightType: other.StaticType(),
		})
	}

	return v | o
}

func (v Word64Value) BitwiseXor(interpreter *Interpreter, other IntegerValue) IntegerValue {
	o, ok := other.(Word64Value)
	if !ok {
		panic(InvalidOperandsError{
			Operation: ast.OperationBitwiseXor,
			LeftType:  v.StaticType(),
			RightType: other.StaticType(),
		})
	}
	return v ^ o
}

func (v Word64Value) BitwiseAnd(interpreter *Interpreter, other IntegerValue) IntegerValue {
	o, ok := other.(Word64Value)
	if !ok {
		panic(InvalidOperandsError{
			Operation: ast.OperationBitwiseAnd,
			LeftType:  v.StaticType(),
			RightType: other.StaticType(),
		})
	}

	return v & o
}

func (v Word64Value) BitwiseLeftShift(interpreter *Interpreter, other IntegerValue) IntegerValue {
	o, ok := other.(Word64Value)
	if !ok {
		panic(InvalidOperandsError{
			Operation: ast.OperationBitwiseLeftShift,
			LeftType:  v.StaticType(),
			RightType: other.StaticType(),
		})
	}

	return v << o
}

func (v Word64Value) BitwiseRightShift(interpreter *Interpreter, other IntegerValue) IntegerValue {
	o, ok := other.(Word64Value)
	if !ok {
		panic(InvalidOperandsError{
			Operation: ast.OperationBitwiseRightShift,
			LeftType:  v.StaticType(),
			RightType: other.StaticType(),
		})
	}

	return v >> o
}

func (v Word64Value) GetMember(interpreter *Interpreter, _ func() LocationRange, name string) Value {
	return getNumberValueMember(interpreter, v, name, sema.Word64Type)
}

func (Word64Value) RemoveMember(_ *Interpreter, _ func() LocationRange, _ string) Value {
	// Numbers have no removable members (fields / functions)
	panic(errors.NewUnreachableError())
}

func (Word64Value) SetMember(_ *Interpreter, _ func() LocationRange, _ string, _ Value) {
	// Numbers have no settable members (fields / functions)
	panic(errors.NewUnreachableError())
}

func (v Word64Value) ToBigEndianBytes() []byte {
	b := make([]byte, 8)
	binary.BigEndian.PutUint64(b, uint64(v))
	return b
}

func (v Word64Value) ConformsToDynamicType(
	_ *Interpreter,
	_ func() LocationRange,
	dynamicType DynamicType,
	_ TypeConformanceResults,
) bool {
	numberType, ok := dynamicType.(NumberDynamicType)
	return ok && sema.Word64Type.Equal(numberType.StaticType)
}

func (Word64Value) IsStorable() bool {
	return true
}

func (v Word64Value) Storable(_ atree.SlabStorage, _ atree.Address, _ uint64) (atree.Storable, error) {
	return v, nil
}

func (Word64Value) NeedsStoreTo(_ atree.Address) bool {
	return false
}

func (Word64Value) IsResourceKinded(_ *Interpreter) bool {
	return false
}

func (v Word64Value) Transfer(
	interpreter *Interpreter,
	_ func() LocationRange,
	_ atree.Address,
	remove bool,
	storable atree.Storable,
) Value {
	if remove {
		interpreter.RemoveReferencedSlab(storable)
	}
	return v
}

func (v Word64Value) Clone(_ *Interpreter) Value {
	return v
}

func (v Word64Value) ByteSize() uint32 {
	return cborTagSize + getUintCBORSize(uint64(v))
}

func (Word64Value) DeepRemove(_ *Interpreter) {
	// NO-OP
}

func (v Word64Value) StoredValue(_ atree.SlabStorage) (atree.Value, error) {
	return v, nil
}

func (Word64Value) ChildStorables() []atree.Storable {
	return nil
}

// FixedPointValue is a fixed-point number value
//
type FixedPointValue interface {
	NumberValue
	IntegerPart() NumberValue
	Scale() int
}

// Fix64Value
//
type Fix64Value int64

const Fix64MaxValue = math.MaxInt64

func NewFix64ValueWithInteger(integer int64) Fix64Value {

	if integer < sema.Fix64TypeMinInt {
		panic(UnderflowError{})
	}

	if integer > sema.Fix64TypeMaxInt {
		panic(OverflowError{})
	}

	return Fix64Value(integer * sema.Fix64Factor)
}

var _ Value = Fix64Value(0)
var _ atree.Storable = Fix64Value(0)
var _ NumberValue = Fix64Value(0)
var _ FixedPointValue = Fix64Value(0)
var _ EquatableValue = Fix64Value(0)
var _ HashableValue = Fix64Value(0)
var _ MemberAccessibleValue = Fix64Value(0)

func (Fix64Value) IsValue() {}

func (v Fix64Value) Accept(interpreter *Interpreter, visitor Visitor) {
	visitor.VisitFix64Value(interpreter, v)
}

func (Fix64Value) Walk(_ func(Value)) {
	// NO-OP
}

var fix64DynamicType DynamicType = NumberDynamicType{sema.Fix64Type}

func (Fix64Value) DynamicType(_ *Interpreter, _ SeenReferences) DynamicType {
	return fix64DynamicType
}

func (Fix64Value) StaticType() StaticType {
	return PrimitiveStaticTypeFix64
}

func (v Fix64Value) String() string {
	return format.Fix64(int64(v))
}

func (v Fix64Value) RecursiveString(_ SeenReferences) string {
	return v.String()
}

func (v Fix64Value) ToInt() int {
	return int(v / sema.Fix64Factor)
}

func (v Fix64Value) Negate(*Interpreter) NumberValue {
	// INT32-C
	if v == math.MinInt64 {
		panic(OverflowError{})
	}
	return -v
}

func (v Fix64Value) Plus(interpreter *Interpreter, other NumberValue) NumberValue {
	o, ok := other.(Fix64Value)
	if !ok {
		panic(InvalidOperandsError{
			Operation: ast.OperationPlus,
			LeftType:  v.StaticType(),
			RightType: other.StaticType(),
		})
	}

	return Fix64Value(safeAddInt64(int64(v), int64(o)))
}

func (v Fix64Value) SaturatingPlus(interpreter *Interpreter, other NumberValue) NumberValue {
	o, ok := other.(Fix64Value)
	if !ok {
		panic(InvalidOperandsError{
			FunctionName: sema.NumericTypeSaturatingAddFunctionName,
			LeftType:     v.StaticType(),
			RightType:    other.StaticType(),
		})
	}

	// INT32-C
	if (o > 0) && (v > (math.MaxInt64 - o)) {
		return Fix64Value(math.MaxInt64)
	} else if (o < 0) && (v < (math.MinInt64 - o)) {
		return Fix64Value(math.MinInt64)
	}
	return v + o
}

func (v Fix64Value) Minus(interpreter *Interpreter, other NumberValue) NumberValue {
	o, ok := other.(Fix64Value)
	if !ok {
		panic(InvalidOperandsError{
			Operation: ast.OperationMinus,
			LeftType:  v.StaticType(),
			RightType: other.StaticType(),
		})
	}

	// INT32-C
	if (o > 0) && (v < (math.MinInt64 + o)) {
		panic(OverflowError{})
	} else if (o < 0) && (v > (math.MaxInt64 + o)) {
		panic(UnderflowError{})
	}
	return v - o
}

func (v Fix64Value) SaturatingMinus(interpreter *Interpreter, other NumberValue) NumberValue {
	o, ok := other.(Fix64Value)
	if !ok {
		panic(InvalidOperandsError{
			FunctionName: sema.NumericTypeSaturatingSubtractFunctionName,
			LeftType:     v.StaticType(),
			RightType:    other.StaticType(),
		})
	}

	// INT32-C
	if (o > 0) && (v < (math.MinInt64 + o)) {
		return Fix64Value(math.MinInt64)
	} else if (o < 0) && (v > (math.MaxInt64 + o)) {
		return Fix64Value(math.MaxInt64)
	}
	return v - o
}

var minInt64Big = big.NewInt(math.MinInt64)
var maxInt64Big = big.NewInt(math.MaxInt64)

func (v Fix64Value) Mul(interpreter *Interpreter, other NumberValue) NumberValue {
	o, ok := other.(Fix64Value)
	if !ok {
		panic(InvalidOperandsError{
			Operation: ast.OperationMul,
			LeftType:  v.StaticType(),
			RightType: other.StaticType(),
		})
	}

	a := new(big.Int).SetInt64(int64(v))
	b := new(big.Int).SetInt64(int64(o))

	result := new(big.Int).Mul(a, b)
	result.Div(result, sema.Fix64FactorBig)

	if result.Cmp(minInt64Big) < 0 {
		panic(UnderflowError{})
	} else if result.Cmp(maxInt64Big) > 0 {
		panic(OverflowError{})
	}

	return Fix64Value(result.Int64())
}

func (v Fix64Value) SaturatingMul(interpreter *Interpreter, other NumberValue) NumberValue {
	o, ok := other.(Fix64Value)
	if !ok {
		panic(InvalidOperandsError{
			FunctionName: sema.NumericTypeSaturatingMultiplyFunctionName,
			LeftType:     v.StaticType(),
			RightType:    other.StaticType(),
		})
	}

	a := new(big.Int).SetInt64(int64(v))
	b := new(big.Int).SetInt64(int64(o))

	result := new(big.Int).Mul(a, b)
	result.Div(result, sema.Fix64FactorBig)

	if result.Cmp(minInt64Big) < 0 {
		return Fix64Value(math.MinInt64)
	} else if result.Cmp(maxInt64Big) > 0 {
		return Fix64Value(math.MaxInt64)
	}

	return Fix64Value(result.Int64())
}

func (v Fix64Value) Div(interpreter *Interpreter, other NumberValue) NumberValue {
	o, ok := other.(Fix64Value)
	if !ok {
		panic(InvalidOperandsError{
			Operation: ast.OperationDiv,
			LeftType:  v.StaticType(),
			RightType: other.StaticType(),
		})
	}

	a := new(big.Int).SetInt64(int64(v))
	b := new(big.Int).SetInt64(int64(o))

	result := new(big.Int).Mul(a, sema.Fix64FactorBig)
	result.Div(result, b)

	if result.Cmp(minInt64Big) < 0 {
		panic(UnderflowError{})
	} else if result.Cmp(maxInt64Big) > 0 {
		panic(OverflowError{})
	}

	return Fix64Value(result.Int64())
}

func (v Fix64Value) SaturatingDiv(interpreter *Interpreter, other NumberValue) NumberValue {
	o, ok := other.(Fix64Value)
	if !ok {
		panic(InvalidOperandsError{
			FunctionName: sema.NumericTypeSaturatingDivideFunctionName,
			LeftType:     v.StaticType(),
			RightType:    other.StaticType(),
		})
	}

	a := new(big.Int).SetInt64(int64(v))
	b := new(big.Int).SetInt64(int64(o))

	result := new(big.Int).Mul(a, sema.Fix64FactorBig)
	result.Div(result, b)

	if result.Cmp(minInt64Big) < 0 {
		return Fix64Value(math.MinInt64)
	} else if result.Cmp(maxInt64Big) > 0 {
		return Fix64Value(math.MaxInt64)
	}

	return Fix64Value(result.Int64())
}

func (v Fix64Value) Mod(interpreter *Interpreter, other NumberValue) NumberValue {
	o, ok := other.(Fix64Value)
	if !ok {
		panic(InvalidOperandsError{
			Operation: ast.OperationMod,
			LeftType:  v.StaticType(),
			RightType: other.StaticType(),
		})
	}

	// v - int(v/o) * o
	quotient, ok := v.Div(interpreter, o).(Fix64Value)
	if !ok {
		panic(InvalidOperandsError{
			Operation: ast.OperationMod,
			LeftType:  v.StaticType(),
			RightType: other.StaticType(),
		})
	}
	truncatedQuotient := (int64(quotient) / sema.Fix64Factor) * sema.Fix64Factor
	return v.Minus(
		interpreter,
		Fix64Value(truncatedQuotient).Mul(interpreter, o),
	)
}

func (v Fix64Value) Less(other NumberValue) BoolValue {
	o, ok := other.(Fix64Value)
	if !ok {
		panic(InvalidOperandsError{
			Operation: ast.OperationLess,
			LeftType:  v.StaticType(),
			RightType: other.StaticType(),
		})
	}

	return v < o
}

func (v Fix64Value) LessEqual(other NumberValue) BoolValue {
	o, ok := other.(Fix64Value)
	if !ok {
		panic(InvalidOperandsError{
			Operation: ast.OperationLessEqual,
			LeftType:  v.StaticType(),
			RightType: other.StaticType(),
		})
	}

	return v <= o
}

func (v Fix64Value) Greater(other NumberValue) BoolValue {
	o, ok := other.(Fix64Value)
	if !ok {
		panic(InvalidOperandsError{
			Operation: ast.OperationGreater,
			LeftType:  v.StaticType(),
			RightType: other.StaticType(),
		})
	}

	return v > o
}

func (v Fix64Value) GreaterEqual(other NumberValue) BoolValue {
	o, ok := other.(Fix64Value)
	if !ok {
		panic(InvalidOperandsError{
			Operation: ast.OperationGreaterEqual,
			LeftType:  v.StaticType(),
			RightType: other.StaticType(),
		})
	}

	return v >= o
}

func (v Fix64Value) Equal(_ *Interpreter, _ func() LocationRange, other Value) bool {
	otherFix64, ok := other.(Fix64Value)
	if !ok {
		return false
	}
	return v == otherFix64
}

// HashInput returns a byte slice containing:
// - HashInputTypeFix64 (1 byte)
// - int64 value encoded in big-endian (8 bytes)
func (v Fix64Value) HashInput(_ *Interpreter, _ func() LocationRange, scratch []byte) []byte {
	scratch[0] = byte(HashInputTypeFix64)
	binary.BigEndian.PutUint64(scratch[1:], uint64(v))
	return scratch[:9]
}

func ConvertFix64(value Value) Fix64Value {
	switch value := value.(type) {
	case Fix64Value:
		return value

	case UFix64Value:
		if value > Fix64MaxValue {
			panic(OverflowError{})
		}
		return Fix64Value(value)

	case BigNumberValue:
		v := value.ToBigInt()

		// First, check if the value is at least in the int64 range.
		// The integer range for Fix64 is smaller, but this test at least
		// allows us to call `v.Int64()` safely.

		if !v.IsInt64() {
			panic(OverflowError{})
		}

		// Now check that the integer value fits the range of Fix64
		return NewFix64ValueWithInteger(v.Int64())

	case NumberValue:
		v := value.ToInt()
		// Check that the integer value fits the range of Fix64
		return NewFix64ValueWithInteger(int64(v))

	default:
		panic(fmt.Sprintf("can't convert Fix64: %s", value))
	}
}

func (v Fix64Value) GetMember(interpreter *Interpreter, _ func() LocationRange, name string) Value {
	return getNumberValueMember(interpreter, v, name, sema.Fix64Type)
}

func (Fix64Value) RemoveMember(_ *Interpreter, _ func() LocationRange, _ string) Value {
	// Numbers have no removable members (fields / functions)
	panic(errors.NewUnreachableError())
}

func (Fix64Value) SetMember(_ *Interpreter, _ func() LocationRange, _ string, _ Value) {
	// Numbers have no settable members (fields / functions)
	panic(errors.NewUnreachableError())
}

func (v Fix64Value) ToBigEndianBytes() []byte {
	b := make([]byte, 8)
	binary.BigEndian.PutUint64(b, uint64(v))
	return b
}

func (v Fix64Value) ConformsToDynamicType(
	_ *Interpreter,
	_ func() LocationRange,
	dynamicType DynamicType,
	_ TypeConformanceResults,
) bool {
	numberType, ok := dynamicType.(NumberDynamicType)
	return ok && sema.Fix64Type.Equal(numberType.StaticType)
}

func (Fix64Value) IsStorable() bool {
	return true
}

func (v Fix64Value) Storable(_ atree.SlabStorage, _ atree.Address, _ uint64) (atree.Storable, error) {
	return v, nil
}

func (Fix64Value) NeedsStoreTo(_ atree.Address) bool {
	return false
}

func (Fix64Value) IsResourceKinded(_ *Interpreter) bool {
	return false
}

func (v Fix64Value) Transfer(
	interpreter *Interpreter,
	_ func() LocationRange,
	_ atree.Address,
	remove bool,
	storable atree.Storable,
) Value {
	if remove {
		interpreter.RemoveReferencedSlab(storable)
	}
	return v
}

func (v Fix64Value) Clone(_ *Interpreter) Value {
	return v
}

func (Fix64Value) DeepRemove(_ *Interpreter) {
	// NO-OP
}

func (v Fix64Value) ByteSize() uint32 {
	return cborTagSize + getIntCBORSize(int64(v))
}

func (v Fix64Value) StoredValue(_ atree.SlabStorage) (atree.Value, error) {
	return v, nil
}

func (Fix64Value) ChildStorables() []atree.Storable {
	return nil
}

func (v Fix64Value) IntegerPart() NumberValue {
	return UInt64Value(v / sema.Fix64Factor)
}

func (Fix64Value) Scale() int {
	return sema.Fix64Scale
}

// UFix64Value
//
type UFix64Value uint64

const UFix64MaxValue = math.MaxUint64

func NewUFix64ValueWithInteger(integer uint64) UFix64Value {
	if integer > sema.UFix64TypeMaxInt {
		panic(OverflowError{})
	}

	return UFix64Value(integer * sema.Fix64Factor)
}

var _ Value = UFix64Value(0)
var _ atree.Storable = UFix64Value(0)
var _ NumberValue = UFix64Value(0)
var _ FixedPointValue = Fix64Value(0)
var _ EquatableValue = UFix64Value(0)
var _ HashableValue = UFix64Value(0)
var _ MemberAccessibleValue = UFix64Value(0)

func (UFix64Value) IsValue() {}

func (v UFix64Value) Accept(interpreter *Interpreter, visitor Visitor) {
	visitor.VisitUFix64Value(interpreter, v)
}

func (UFix64Value) Walk(_ func(Value)) {
	// NO-OP
}

var ufix64DynamicType DynamicType = NumberDynamicType{sema.UFix64Type}

func (UFix64Value) DynamicType(_ *Interpreter, _ SeenReferences) DynamicType {
	return ufix64DynamicType
}

func (UFix64Value) StaticType() StaticType {
	return PrimitiveStaticTypeUFix64
}

func (v UFix64Value) String() string {
	return format.UFix64(uint64(v))
}

func (v UFix64Value) RecursiveString(_ SeenReferences) string {
	return v.String()
}

func (v UFix64Value) ToInt() int {
	return int(v / sema.Fix64Factor)
}

func (v UFix64Value) Negate(*Interpreter) NumberValue {
	panic(errors.NewUnreachableError())
}

func (v UFix64Value) Plus(interpreter *Interpreter, other NumberValue) NumberValue {
	o, ok := other.(UFix64Value)
	if !ok {
		panic(InvalidOperandsError{
			Operation: ast.OperationPlus,
			LeftType:  v.StaticType(),
			RightType: other.StaticType(),
		})
	}

	return UFix64Value(safeAddUint64(uint64(v), uint64(o)))
}

func (v UFix64Value) SaturatingPlus(interpreter *Interpreter, other NumberValue) NumberValue {
	o, ok := other.(UFix64Value)
	if !ok {
		panic(InvalidOperandsError{
			FunctionName: sema.NumericTypeSaturatingAddFunctionName,
			LeftType:     v.StaticType(),
			RightType:    other.StaticType(),
		})
	}

	sum := v + o
	// INT30-C
	if sum < v {
		return UFix64Value(math.MaxUint64)
	}
	return sum
}

func (v UFix64Value) Minus(interpreter *Interpreter, other NumberValue) NumberValue {
	o, ok := other.(UFix64Value)
	if !ok {
		panic(InvalidOperandsError{
			Operation: ast.OperationMinus,
			LeftType:  v.StaticType(),
			RightType: other.StaticType(),
		})
	}

	diff := v - o

	// INT30-C
	if diff > v {
		panic(UnderflowError{})
	}
	return diff
}

func (v UFix64Value) SaturatingMinus(interpreter *Interpreter, other NumberValue) NumberValue {
	o, ok := other.(UFix64Value)
	if !ok {
		panic(InvalidOperandsError{
			FunctionName: sema.NumericTypeSaturatingSubtractFunctionName,
			LeftType:     v.StaticType(),
			RightType:    other.StaticType(),
		})
	}

	diff := v - o

	// INT30-C
	if diff > v {
		return UFix64Value(0)
	}
	return diff
}

func (v UFix64Value) Mul(interpreter *Interpreter, other NumberValue) NumberValue {
	o, ok := other.(UFix64Value)
	if !ok {
		panic(InvalidOperandsError{
			Operation: ast.OperationMul,
			LeftType:  v.StaticType(),
			RightType: other.StaticType(),
		})
	}

	a := new(big.Int).SetUint64(uint64(v))
	b := new(big.Int).SetUint64(uint64(o))

	result := new(big.Int).Mul(a, b)
	result.Div(result, sema.Fix64FactorBig)

	if !result.IsUint64() {
		panic(OverflowError{})
	}

	return UFix64Value(result.Uint64())
}

func (v UFix64Value) SaturatingMul(interpreter *Interpreter, other NumberValue) NumberValue {
	o, ok := other.(UFix64Value)
	if !ok {
		panic(InvalidOperandsError{
			FunctionName: sema.NumericTypeSaturatingMultiplyFunctionName,
			LeftType:     v.StaticType(),
			RightType:    other.StaticType(),
		})
	}

	a := new(big.Int).SetUint64(uint64(v))
	b := new(big.Int).SetUint64(uint64(o))

	result := new(big.Int).Mul(a, b)
	result.Div(result, sema.Fix64FactorBig)

	if !result.IsUint64() {
		return UFix64Value(math.MaxUint64)
	}

	return UFix64Value(result.Uint64())
}

func (v UFix64Value) Div(interpreter *Interpreter, other NumberValue) NumberValue {
	o, ok := other.(UFix64Value)
	if !ok {
		panic(InvalidOperandsError{
			Operation: ast.OperationDiv,
			LeftType:  v.StaticType(),
			RightType: other.StaticType(),
		})
	}

	a := new(big.Int).SetUint64(uint64(v))
	b := new(big.Int).SetUint64(uint64(o))

	result := new(big.Int).Mul(a, sema.Fix64FactorBig)
	result.Div(result, b)

	return UFix64Value(result.Uint64())
}

func (v UFix64Value) SaturatingDiv(interpreter *Interpreter, other NumberValue) NumberValue {
	defer func() {
		r := recover()
		if _, ok := r.(InvalidOperandsError); ok {
			panic(InvalidOperandsError{
				FunctionName: sema.NumericTypeSaturatingDivideFunctionName,
				LeftType:     v.StaticType(),
				RightType:    other.StaticType(),
			})
		}
	}()

	return v.Div(interpreter, other)
}

func (v UFix64Value) Mod(interpreter *Interpreter, other NumberValue) NumberValue {
	o, ok := other.(UFix64Value)
	if !ok {
		panic(InvalidOperandsError{
			Operation: ast.OperationMod,
			LeftType:  v.StaticType(),
			RightType: other.StaticType(),
		})
	}

	// v - int(v/o) * o
	quotient, ok := v.Div(interpreter, o).(UFix64Value)
	if !ok {
		panic(InvalidOperandsError{
			Operation: ast.OperationMod,
			LeftType:  v.StaticType(),
			RightType: other.StaticType(),
		})
	}
	truncatedQuotient := (uint64(quotient) / sema.Fix64Factor) * sema.Fix64Factor
	return v.Minus(
		interpreter,
		UFix64Value(truncatedQuotient).Mul(interpreter, o),
	)
}

func (v UFix64Value) Less(other NumberValue) BoolValue {
	o, ok := other.(UFix64Value)
	if !ok {
		panic(InvalidOperandsError{
			Operation: ast.OperationLess,
			LeftType:  v.StaticType(),
			RightType: other.StaticType(),
		})
	}

	return v < o
}

func (v UFix64Value) LessEqual(other NumberValue) BoolValue {
	o, ok := other.(UFix64Value)
	if !ok {
		panic(InvalidOperandsError{
			Operation: ast.OperationLessEqual,
			LeftType:  v.StaticType(),
			RightType: other.StaticType(),
		})
	}

	return v <= o
}

func (v UFix64Value) Greater(other NumberValue) BoolValue {
	o, ok := other.(UFix64Value)
	if !ok {
		panic(InvalidOperandsError{
			Operation: ast.OperationGreater,
			LeftType:  v.StaticType(),
			RightType: other.StaticType(),
		})
	}

	return v > o
}

func (v UFix64Value) GreaterEqual(other NumberValue) BoolValue {
	o, ok := other.(UFix64Value)
	if !ok {
		panic(InvalidOperandsError{
			Operation: ast.OperationGreaterEqual,
			LeftType:  v.StaticType(),
			RightType: other.StaticType(),
		})
	}

	return v >= o
}

func (v UFix64Value) Equal(_ *Interpreter, _ func() LocationRange, other Value) bool {
	otherUFix64, ok := other.(UFix64Value)
	if !ok {
		return false
	}
	return v == otherUFix64
}

// HashInput returns a byte slice containing:
// - HashInputTypeUFix64 (1 byte)
// - uint64 value encoded in big-endian (8 bytes)
func (v UFix64Value) HashInput(_ *Interpreter, _ func() LocationRange, scratch []byte) []byte {
	scratch[0] = byte(HashInputTypeUFix64)
	binary.BigEndian.PutUint64(scratch[1:], uint64(v))
	return scratch[:9]
}

func ConvertUFix64(value Value) UFix64Value {
	switch value := value.(type) {
	case UFix64Value:
		return value

	case Fix64Value:
		if value < 0 {
			panic(UnderflowError{})
		}
		return UFix64Value(value)

	case BigNumberValue:
		v := value.ToBigInt()

		if v.Sign() < 0 {
			panic(UnderflowError{})
		}

		// First, check if the value is at least in the uint64 range.
		// The integer range for UFix64 is smaller, but this test at least
		// allows us to call `v.UInt64()` safely.

		if !v.IsUint64() {
			panic(OverflowError{})
		}

		// Now check that the integer value fits the range of UFix64
		return NewUFix64ValueWithInteger(v.Uint64())

	case NumberValue:
		v := value.ToInt()
		if v < 0 {
			panic(UnderflowError{})
		}
		// Check that the integer value fits the range of UFix64
		return NewUFix64ValueWithInteger(uint64(v))

	default:
		panic(fmt.Sprintf("can't convert to UFix64: %s", value))
	}
}

func (v UFix64Value) GetMember(interpreter *Interpreter, _ func() LocationRange, name string) Value {
	return getNumberValueMember(interpreter, v, name, sema.UFix64Type)
}

func (UFix64Value) RemoveMember(_ *Interpreter, _ func() LocationRange, _ string) Value {
	// Numbers have no removable members (fields / functions)
	panic(errors.NewUnreachableError())
}

func (UFix64Value) SetMember(_ *Interpreter, _ func() LocationRange, _ string, _ Value) {
	// Numbers have no settable members (fields / functions)
	panic(errors.NewUnreachableError())
}

func (v UFix64Value) ToBigEndianBytes() []byte {
	b := make([]byte, 8)
	binary.BigEndian.PutUint64(b, uint64(v))
	return b
}

func (v UFix64Value) ConformsToDynamicType(
	_ *Interpreter,
	_ func() LocationRange,
	dynamicType DynamicType,
	_ TypeConformanceResults,
) bool {
	numberType, ok := dynamicType.(NumberDynamicType)
	return ok && sema.UFix64Type.Equal(numberType.StaticType)
}

func (UFix64Value) IsStorable() bool {
	return true
}

func (v UFix64Value) Storable(_ atree.SlabStorage, _ atree.Address, _ uint64) (atree.Storable, error) {
	return v, nil
}

func (UFix64Value) NeedsStoreTo(_ atree.Address) bool {
	return false
}

func (UFix64Value) IsResourceKinded(_ *Interpreter) bool {
	return false
}

func (v UFix64Value) Transfer(
	interpreter *Interpreter,
	_ func() LocationRange,
	_ atree.Address,
	remove bool,
	storable atree.Storable,
) Value {
	if remove {
		interpreter.RemoveReferencedSlab(storable)
	}
	return v
}

func (v UFix64Value) Clone(_ *Interpreter) Value {
	return v
}

func (UFix64Value) DeepRemove(_ *Interpreter) {
	// NO-OP
}

func (v UFix64Value) ByteSize() uint32 {
	return cborTagSize + getUintCBORSize(uint64(v))
}

func (v UFix64Value) StoredValue(_ atree.SlabStorage) (atree.Value, error) {
	return v, nil
}

func (UFix64Value) ChildStorables() []atree.Storable {
	return nil
}

func (v UFix64Value) IntegerPart() NumberValue {
	return UInt64Value(v / sema.Fix64Factor)
}

func (UFix64Value) Scale() int {
	return sema.Fix64Scale
}

// CompositeValue

type CompositeValue struct {
	dictionary          *atree.OrderedMap
	Location            common.Location
	QualifiedIdentifier string
	Kind                common.CompositeKind
	InjectedFields      map[string]Value
	ComputedFields      map[string]ComputedField
	NestedVariables     map[string]*Variable
	Functions           map[string]FunctionValue
	Destructor          FunctionValue
	Stringer            func(value *CompositeValue, seenReferences SeenReferences) string
	isDestroyed         bool
	typeID              common.TypeID
	staticType          StaticType
	dynamicType         DynamicType
}

type ComputedField func(*Interpreter, func() LocationRange) Value

type CompositeField struct {
	Name  string
	Value Value
}

func NewCompositeValue(
	interpreter *Interpreter,
	location common.Location,
	qualifiedIdentifier string,
	kind common.CompositeKind,
	fields []CompositeField,
	address common.Address,
) *CompositeValue {

	var v *CompositeValue

	if interpreter.tracingEnabled {
		startTime := time.Now()

		defer func() {
			// NOTE: in defer, as v is only initialized at the end of the function
			// if there was no error during construction
			if v == nil {
				return
			}

			owner := v.GetOwner().String()
			typeID := string(v.TypeID())
			kind := v.Kind.String()

			interpreter.reportCompositeValueConstructTrace(
				owner,
				typeID,
				kind,
				time.Since(startTime),
			)
		}()
	}

	interpreter.UseConstantMemory(common.MemoryKindComposite)

	dictionary, err := atree.NewMap(
		interpreter.Storage,
		atree.Address(address),
		atree.NewDefaultDigesterBuilder(),
		compositeTypeInfo{
			location:            location,
			qualifiedIdentifier: qualifiedIdentifier,
			kind:                kind,
		},
	)
	if err != nil {
		panic(ExternalError{err})
	}

	v = &CompositeValue{
		dictionary:          dictionary,
		Location:            location,
		QualifiedIdentifier: qualifiedIdentifier,
		Kind:                kind,
	}

	for _, field := range fields {
		v.SetMember(
			interpreter,
			// TODO: provide proper location range
			ReturnEmptyLocationRange,
			field.Name,
			field.Value,
		)
	}

	return v
}

var _ Value = &CompositeValue{}
var _ EquatableValue = &CompositeValue{}
var _ HashableValue = &CompositeValue{}
var _ MemberAccessibleValue = &CompositeValue{}
var _ ReferenceTrackedResourceKindedValue = &CompositeValue{}

func (*CompositeValue) IsValue() {}

func (v *CompositeValue) Accept(interpreter *Interpreter, visitor Visitor) {
	descend := visitor.VisitCompositeValue(interpreter, v)
	if !descend {
		return
	}

	v.ForEachField(func(_ string, value Value) {
		value.Accept(interpreter, visitor)
	})
}

// Walk iterates over all field values of the composite value.
// It does NOT walk the computed fields and functions!
//
func (v *CompositeValue) Walk(walkChild func(Value)) {
	v.ForEachField(func(_ string, value Value) {
		walkChild(value)
	})
}

func (v *CompositeValue) DynamicType(interpreter *Interpreter, _ SeenReferences) DynamicType {
	if v.dynamicType == nil {
		var staticType sema.Type
		var err error
		if v.Location == nil {
			staticType, err = interpreter.getNativeCompositeType(v.QualifiedIdentifier)
		} else {
			staticType, err = interpreter.getUserCompositeType(v.Location, v.TypeID())
		}
		if err != nil {
			panic(err)
		}
		v.dynamicType = CompositeDynamicType{
			StaticType: staticType,
		}
	}
	return v.dynamicType
}

func (v *CompositeValue) StaticType() StaticType {
	if v.staticType == nil {
		// NOTE: Instead of using NewCompositeStaticType, which always generates the type ID,
		// use the TypeID accessor, which may return an already computed type ID
		v.staticType = CompositeStaticType{
			Location:            v.Location,
			QualifiedIdentifier: v.QualifiedIdentifier,
			TypeID:              v.TypeID(),
		}
	}
	return v.staticType
}

func (v *CompositeValue) IsDestroyed() bool {
	return v.isDestroyed
}

func (v *CompositeValue) Destroy(interpreter *Interpreter, getLocationRange func() LocationRange) {

	if interpreter.invalidatedResourceValidationEnabled {
		v.checkInvalidatedResourceUse(getLocationRange)
	}

	if interpreter.tracingEnabled {
		startTime := time.Now()

		owner := v.GetOwner().String()
		typeID := string(v.TypeID())
		kind := v.Kind.String()

		defer func() {

			interpreter.reportCompositeValueDestroyTrace(
				owner,
				typeID,
				kind,
				time.Since(startTime),
			)
		}()
	}

	interpreter = v.getInterpreter(interpreter)

	// if composite was deserialized, dynamically link in the destructor
	if v.Destructor == nil {
		v.Destructor = interpreter.typeCodes.CompositeCodes[v.TypeID()].DestructorFunction
	}

	destructor := v.Destructor

	if destructor != nil {
		invocation := Invocation{
			Self:             v,
			Arguments:        nil,
			ArgumentTypes:    nil,
			GetLocationRange: getLocationRange,
			Interpreter:      interpreter,
		}

		destructor.invoke(invocation)
	}

	v.isDestroyed = true
	if interpreter.invalidatedResourceValidationEnabled {
		v.dictionary = nil
	}
}

func (v *CompositeValue) GetMember(interpreter *Interpreter, getLocationRange func() LocationRange, name string) Value {

	if interpreter.invalidatedResourceValidationEnabled {
		v.checkInvalidatedResourceUse(getLocationRange)
	}

	if interpreter.tracingEnabled {
		startTime := time.Now()

		owner := v.GetOwner().String()
		typeID := string(v.TypeID())
		kind := v.Kind.String()

		defer func() {
			interpreter.reportCompositeValueGetMemberTrace(
				owner,
				typeID,
				kind,
				name,
				time.Since(startTime),
			)
		}()
	}

	if v.Kind == common.CompositeKindResource &&
		name == sema.ResourceOwnerFieldName {

		return v.OwnerValue(interpreter, getLocationRange)
	}

	storable, err := v.dictionary.Get(
		StringAtreeComparator,
		StringAtreeHashInput,
		StringAtreeValue(name),
	)
	if err != nil {
		if _, ok := err.(*atree.KeyNotFoundError); !ok {
			panic(ExternalError{err})
		}
	}
	if storable != nil {
		return StoredValue(storable, interpreter.Storage)
	}

	if v.NestedVariables != nil {
		variable, ok := v.NestedVariables[name]
		if ok {
			return variable.GetValue()
		}
	}

	interpreter = v.getInterpreter(interpreter)

	if v.ComputedFields != nil {
		if computedField, ok := v.ComputedFields[name]; ok {
			return computedField(interpreter, getLocationRange)
		}
	}

	// If the composite value was deserialized, dynamically link in the functions
	// and get injected fields

	v.InitializeFunctions(interpreter)

	if v.InjectedFields == nil && interpreter.injectedCompositeFieldsHandler != nil {
		v.InjectedFields = interpreter.injectedCompositeFieldsHandler(
			interpreter,
			v.Location,
			v.QualifiedIdentifier,
			v.Kind,
		)
	}

	if v.InjectedFields != nil {
		value, ok := v.InjectedFields[name]
		if ok {
			return value
		}
	}

	function, ok := v.Functions[name]
	if ok {
		return NewBoundFunctionValue(interpreter, function, v)
	}

	return nil
}

func (v *CompositeValue) checkInvalidatedResourceUse(getLocationRange func() LocationRange) {
	if v.isDestroyed || (v.dictionary == nil && v.Kind == common.CompositeKindResource) {
		panic(InvalidatedResourceError{
			LocationRange: getLocationRange(),
		})
	}
}

func (v *CompositeValue) getInterpreter(interpreter *Interpreter) *Interpreter {

	// Get the correct interpreter. The program code might need to be loaded.
	// NOTE: standard library values have no location

	location := v.Location

	if location == nil || common.LocationsMatch(interpreter.Location, location) {
		return interpreter
	}

	return interpreter.EnsureLoaded(v.Location)
}

func (v *CompositeValue) InitializeFunctions(interpreter *Interpreter) {
	if v.Functions != nil {
		return
	}

	v.Functions = interpreter.typeCodes.CompositeCodes[v.TypeID()].CompositeFunctions
}

func (v *CompositeValue) OwnerValue(interpreter *Interpreter, getLocationRange func() LocationRange) OptionalValue {
	address := v.StorageID().Address

	if address == (atree.Address{}) {
		return NilValue{}
	}

	ownerAccount := interpreter.publicAccountHandler(interpreter, AddressValue(address))

	// Owner must be of `PublicAccount` type.
	interpreter.ExpectType(ownerAccount, sema.PublicAccountType, getLocationRange)

	return NewSomeValueNonCopying(interpreter, ownerAccount)
}

func (v *CompositeValue) RemoveMember(
	interpreter *Interpreter,
	getLocationRange func() LocationRange,
	name string,
) Value {

	if interpreter.invalidatedResourceValidationEnabled {
		v.checkInvalidatedResourceUse(getLocationRange)
	}

	if interpreter.tracingEnabled {
		startTime := time.Now()

		owner := v.GetOwner().String()
		typeID := string(v.TypeID())
		kind := v.Kind.String()

		defer func() {
			interpreter.reportCompositeValueRemoveMemberTrace(
				owner,
				typeID,
				kind,
				name,
				time.Since(startTime),
			)
		}()
	}

	// No need to clean up storable for passed-in key value,
	// as atree never calls Storable()
	existingKeyStorable, existingValueStorable, err := v.dictionary.Remove(
		StringAtreeComparator,
		StringAtreeHashInput,
		StringAtreeValue(name),
	)
	if err != nil {
		if _, ok := err.(*atree.KeyNotFoundError); ok {
			return nil
		}
		panic(ExternalError{err})
	}
	interpreter.maybeValidateAtreeValue(v.dictionary)

	storage := interpreter.Storage

	// Key
	interpreter.RemoveReferencedSlab(existingKeyStorable)

	// Value

	storedValue := StoredValue(existingValueStorable, storage)
	return storedValue.
		Transfer(
			interpreter,
			getLocationRange,
			atree.Address{},
			true,
			existingValueStorable,
		)
}

func (v *CompositeValue) SetMember(
	interpreter *Interpreter,
	getLocationRange func() LocationRange,
	name string,
	value Value,
) {
	if interpreter.invalidatedResourceValidationEnabled {
		v.checkInvalidatedResourceUse(getLocationRange)
	}

	if interpreter.tracingEnabled {
		startTime := time.Now()

		owner := v.GetOwner().String()
		typeID := string(v.TypeID())
		kind := v.Kind.String()

		defer func() {
			interpreter.reportCompositeValueSetMemberTrace(
				owner,
				typeID,
				kind,
				name,
				time.Since(startTime),
			)
		}()
	}

	address := v.StorageID().Address

	value = value.Transfer(
		interpreter,
		getLocationRange,
		address,
		true,
		nil,
	)

	existingStorable, err := v.dictionary.Set(
		StringAtreeComparator,
		StringAtreeHashInput,
		StringAtreeValue(name),
		value,
	)
	if err != nil {
		panic(ExternalError{err})
	}
	interpreter.maybeValidateAtreeValue(v.dictionary)

	if existingStorable != nil {
		existingValue := StoredValue(existingStorable, interpreter.Storage)

		existingValue.DeepRemove(interpreter)

		interpreter.RemoveReferencedSlab(existingStorable)
	}
}

func (v *CompositeValue) String() string {
	return v.RecursiveString(SeenReferences{})
}

func (v *CompositeValue) RecursiveString(seenReferences SeenReferences) string {
	if v.Stringer != nil {
		return v.Stringer(v, seenReferences)
	}

	var fields []CompositeField

	v.ForEachField(func(name string, value Value) {
		fields = append(
			fields,
			CompositeField{
				Name:  name,
				Value: value,
			},
		)
	})

	return formatComposite(string(v.TypeID()), fields, seenReferences)
}

func formatComposite(typeId string, fields []CompositeField, seenReferences SeenReferences) string {
	preparedFields := make(
		[]struct {
			Name  string
			Value string
		},
		0,
		len(fields),
	)

	for _, field := range fields {
		preparedFields = append(
			preparedFields,
			struct {
				Name  string
				Value string
			}{
				Name:  field.Name,
				Value: field.Value.RecursiveString(seenReferences),
			},
		)
	}

	return format.Composite(typeId, preparedFields)
}

func (v *CompositeValue) GetField(interpreter *Interpreter, getLocationRange func() LocationRange, name string) Value {

	if interpreter.invalidatedResourceValidationEnabled {
		v.checkInvalidatedResourceUse(getLocationRange)
	}

	storable, err := v.dictionary.Get(
		StringAtreeComparator,
		StringAtreeHashInput,
		StringAtreeValue(name),
	)
	if err != nil {
		if _, ok := err.(*atree.KeyNotFoundError); ok {
			return nil
		}
		panic(ExternalError{err})
	}

	return StoredValue(storable, v.dictionary.Storage)
}

func (v *CompositeValue) Equal(interpreter *Interpreter, getLocationRange func() LocationRange, other Value) bool {
	otherComposite, ok := other.(*CompositeValue)
	if !ok {
		return false
	}

	if !v.StaticType().Equal(otherComposite.StaticType()) ||
		v.Kind != otherComposite.Kind ||
		v.dictionary.Count() != otherComposite.dictionary.Count() {

		return false
	}

	iterator, err := v.dictionary.Iterator()
	if err != nil {
		panic(ExternalError{err})
	}

	for {
		key, value, err := iterator.Next()
		if err != nil {
			panic(ExternalError{err})
		}
		if key == nil {
			return true
		}

		fieldName := string(key.(StringAtreeValue))

		// NOTE: Do NOT use an iterator, iteration order of fields may be different
		// (if stored in different account, as storage ID is used as hash seed)
		otherValue := otherComposite.GetField(interpreter, getLocationRange, fieldName)

		equatableValue, ok := MustConvertStoredValue(value).(EquatableValue)
		if !ok || !equatableValue.Equal(interpreter, getLocationRange, otherValue) {
			return false
		}
	}
}

// HashInput returns a byte slice containing:
// - HashInputTypeEnum (1 byte)
// - type id (n bytes)
// - hash input of raw value field name (n bytes)
func (v *CompositeValue) HashInput(interpreter *Interpreter, getLocationRange func() LocationRange, scratch []byte) []byte {
	if v.Kind == common.CompositeKindEnum {
		typeID := v.TypeID()

		rawValue := v.GetField(interpreter, getLocationRange, sema.EnumRawValueFieldName)
		rawValueHashInput := rawValue.(HashableValue).
			HashInput(interpreter, getLocationRange, scratch)

		length := 1 + len(typeID) + len(rawValueHashInput)
		if length <= len(scratch) {
			// Copy rawValueHashInput first because
			// rawValueHashInput and scratch can point to the same underlying scratch buffer
			copy(scratch[1+len(typeID):], rawValueHashInput)

			scratch[0] = byte(HashInputTypeEnum)
			copy(scratch[1:], typeID)
			return scratch[:length]
		}

		buffer := make([]byte, length)
		buffer[0] = byte(HashInputTypeEnum)
		copy(buffer[1:], typeID)
		copy(buffer[1+len(typeID):], rawValueHashInput)
		return buffer
	}

	panic(errors.NewUnreachableError())
}

func (v *CompositeValue) TypeID() common.TypeID {
	if v.typeID == "" {
		location := v.Location
		qualifiedIdentifier := v.QualifiedIdentifier
		if location == nil {
			return common.TypeID(qualifiedIdentifier)
		}
		v.typeID = location.TypeID(qualifiedIdentifier)
	}
	return v.typeID
}

func (v *CompositeValue) ConformsToDynamicType(
	interpreter *Interpreter,
	getLocationRange func() LocationRange,
	dynamicType DynamicType,
	results TypeConformanceResults,
) bool {

	if interpreter.tracingEnabled {
		startTime := time.Now()

		owner := v.GetOwner().String()
		typeID := string(v.TypeID())
		kind := v.Kind.String()

		defer func() {
			interpreter.reportCompositeValueConformsToDynamicTypeTrace(
				owner,
				typeID,
				kind,
				time.Since(startTime),
			)
		}()
	}

	compositeDynamicType, ok := dynamicType.(CompositeDynamicType)
	if !ok {
		return false
	}

	compositeType, ok := compositeDynamicType.StaticType.(*sema.CompositeType)
	if !ok ||
		v.Kind != compositeType.Kind ||
		v.TypeID() != compositeType.ID() {

		return false
	}

	fieldsLen := int(v.dictionary.Count())
	if v.ComputedFields != nil {
		fieldsLen += len(v.ComputedFields)
	}

	if fieldsLen != len(compositeType.Fields) {
		return false
	}

	for _, fieldName := range compositeType.Fields {
		value := v.GetField(interpreter, getLocationRange, fieldName)
		if value == nil {
			if v.ComputedFields == nil {
				return false
			}

			fieldGetter, ok := v.ComputedFields[fieldName]
			if !ok {
				return false
			}

			value = fieldGetter(interpreter, getLocationRange)
		}

		member, ok := compositeType.Members.Get(fieldName)
		if !ok {
			return false
		}

		fieldDynamicType := value.DynamicType(interpreter, SeenReferences{})

		if !interpreter.IsSubType(fieldDynamicType, member.TypeAnnotation.Type) {
			return false
		}

		if !value.ConformsToDynamicType(
			interpreter,
			getLocationRange,
			fieldDynamicType,
			results,
		) {
			return false
		}
	}

	return true
}

func (v *CompositeValue) IsStorable() bool {

	// Only structures, resources, enums, and contracts can be stored.
	// Contracts are not directly storable by programs,
	// but they are still stored in storage by the interpreter

	switch v.Kind {
	case common.CompositeKindStructure,
		common.CompositeKindResource,
		common.CompositeKindEnum,
		common.CompositeKindContract:
		break
	default:
		return false
	}

	// Composite value's of native/built-in types are not storable for now
	return v.Location != nil
}

func (v *CompositeValue) Storable(_ atree.SlabStorage, _ atree.Address, _ uint64) (atree.Storable, error) {
	if !v.IsStorable() {
		return NonStorable{Value: v}, nil
	}

	return atree.StorageIDStorable(v.StorageID()), nil
}

func (v *CompositeValue) NeedsStoreTo(address atree.Address) bool {
	return address != v.StorageID().Address
}

func (v *CompositeValue) IsResourceKinded(_ *Interpreter) bool {
	return v.Kind == common.CompositeKindResource
}

func (v *CompositeValue) IsReferenceTrackedResourceKindedValue() {}

func (v *CompositeValue) Transfer(
	interpreter *Interpreter,
	getLocationRange func() LocationRange,
	address atree.Address,
	remove bool,
	storable atree.Storable,
) Value {

	if interpreter.invalidatedResourceValidationEnabled {
		v.checkInvalidatedResourceUse(getLocationRange)
	}

	if interpreter.tracingEnabled {
		startTime := time.Now()

		owner := v.GetOwner().String()
		typeID := string(v.TypeID())
		kind := v.Kind.String()

		defer func() {
			interpreter.reportCompositeValueTransferTrace(
				owner,
				typeID,
				kind,
				time.Since(startTime),
			)
		}()
	}

	currentStorageID := v.StorageID()
	currentAddress := currentStorageID.Address

	dictionary := v.dictionary

	needsStoreTo := address != currentAddress
	isResourceKinded := v.IsResourceKinded(interpreter)

	if needsStoreTo || !isResourceKinded {
		iterator, err := v.dictionary.Iterator()
		if err != nil {
			panic(ExternalError{err})
		}

		dictionary, err = atree.NewMapFromBatchData(
			interpreter.Storage,
			address,
			atree.NewDefaultDigesterBuilder(),
			v.dictionary.Type(),
			StringAtreeComparator,
			StringAtreeHashInput,
			v.dictionary.Seed(),
			func() (atree.Value, atree.Value, error) {

				atreeKey, atreeValue, err := iterator.Next()
				if err != nil {
					return nil, nil, err
				}
				if atreeKey == nil || atreeValue == nil {
					return nil, nil, nil
				}

				// NOTE: key is stringAtreeValue
				// and does not need to be converted or copied

				value := MustConvertStoredValue(atreeValue).
					Transfer(interpreter, getLocationRange, address, remove, nil)

				return atreeKey, value, nil
			},
		)
		if err != nil {
			panic(ExternalError{err})
		}

		if remove {
			err = v.dictionary.PopIterate(func(nameStorable atree.Storable, valueStorable atree.Storable) {
				interpreter.RemoveReferencedSlab(nameStorable)
				interpreter.RemoveReferencedSlab(valueStorable)
			})
			if err != nil {
				panic(ExternalError{err})
			}
			interpreter.maybeValidateAtreeValue(v.dictionary)

			interpreter.RemoveReferencedSlab(storable)
		}
	}

	var res *CompositeValue

	if isResourceKinded {
		// Update the resource in-place,
		// and also update all values that are referencing the same value
		// (but currently point to an outdated Go instance of the value)

		// If checking of transfers of invalidated resource is enabled,
		// then mark the resource as invalidated, by unsetting the backing dictionary.
		// This allows raising an error when the resource is attempted
		// to be transferred/moved again (see beginning of this function)

		if interpreter.invalidatedResourceValidationEnabled {
			v.dictionary = nil
		} else {
			v.dictionary = dictionary
			res = v
		}

		newStorageID := dictionary.StorageID()

		interpreter.updateReferencedResource(
			currentStorageID,
			newStorageID,
			func(value ReferenceTrackedResourceKindedValue) {
				compositeValue, ok := value.(*CompositeValue)
				if !ok {
					panic(errors.NewUnreachableError())
				}
				compositeValue.dictionary = dictionary
			},
		)
	}

	if res == nil {
		res = &CompositeValue{
			dictionary:          dictionary,
			Location:            v.Location,
			QualifiedIdentifier: v.QualifiedIdentifier,
			Kind:                v.Kind,
			InjectedFields:      v.InjectedFields,
			ComputedFields:      v.ComputedFields,
			NestedVariables:     v.NestedVariables,
			Functions:           v.Functions,
			Destructor:          v.Destructor,
			Stringer:            v.Stringer,
			isDestroyed:         v.isDestroyed,
			typeID:              v.typeID,
			staticType:          v.staticType,
			dynamicType:         v.dynamicType,
		}
	}

	if needsStoreTo &&
		res.Kind == common.CompositeKindResource &&
		interpreter.onResourceOwnerChange != nil {

		interpreter.onResourceOwnerChange(
			interpreter,
			res,
			common.Address(currentAddress),
			common.Address(address),
		)
	}

	return res
}

func (v *CompositeValue) ResourceUUID(interpreter *Interpreter, getLocationRange func() LocationRange) *UInt64Value {
	fieldValue := v.GetField(interpreter, getLocationRange, sema.ResourceUUIDFieldName)
	uuid, ok := fieldValue.(UInt64Value)
	if !ok {
		return nil
	}
	return &uuid
}

func (v *CompositeValue) Clone(interpreter *Interpreter) Value {

	iterator, err := v.dictionary.Iterator()
	if err != nil {
		panic(ExternalError{err})
	}

	dictionary, err := atree.NewMapFromBatchData(
		interpreter.Storage,
		v.StorageID().Address,
		atree.NewDefaultDigesterBuilder(),
		v.dictionary.Type(),
		StringAtreeComparator,
		StringAtreeHashInput,
		v.dictionary.Seed(),
		func() (atree.Value, atree.Value, error) {

			atreeKey, atreeValue, err := iterator.Next()
			if err != nil {
				return nil, nil, err
			}
			if atreeKey == nil || atreeValue == nil {
				return nil, nil, nil
			}

			key := MustConvertStoredValue(atreeKey).Clone(interpreter)
			value := MustConvertStoredValue(atreeValue).Clone(interpreter)

			return key, value, nil
		},
	)
	if err != nil {
		panic(ExternalError{err})
	}

	return &CompositeValue{
		dictionary:          dictionary,
		Location:            v.Location,
		QualifiedIdentifier: v.QualifiedIdentifier,
		Kind:                v.Kind,
		InjectedFields:      v.InjectedFields,
		ComputedFields:      v.ComputedFields,
		NestedVariables:     v.NestedVariables,
		Functions:           v.Functions,
		Destructor:          v.Destructor,
		Stringer:            v.Stringer,
		isDestroyed:         v.isDestroyed,
		typeID:              v.typeID,
		staticType:          v.staticType,
		dynamicType:         v.dynamicType,
	}
}

func (v *CompositeValue) DeepRemove(interpreter *Interpreter) {

	if interpreter.tracingEnabled {
		startTime := time.Now()

		owner := v.GetOwner().String()
		typeID := string(v.TypeID())
		kind := v.Kind.String()

		defer func() {
			interpreter.reportCompositeValueDeepRemoveTrace(
				owner,
				typeID,
				kind,
				time.Since(startTime),
			)
		}()
	}

	// Remove nested values and storables

	storage := v.dictionary.Storage

	err := v.dictionary.PopIterate(func(nameStorable atree.Storable, valueStorable atree.Storable) {
		// NOTE: key / field name is stringAtreeValue,
		// and not a Value, so no need to deep remove
		interpreter.RemoveReferencedSlab(nameStorable)

		value := StoredValue(valueStorable, storage)
		value.DeepRemove(interpreter)
		interpreter.RemoveReferencedSlab(valueStorable)
	})
	if err != nil {
		panic(ExternalError{err})
	}
	interpreter.maybeValidateAtreeValue(v.dictionary)
}

func (v *CompositeValue) GetOwner() common.Address {
	return common.Address(v.StorageID().Address)
}

// ForEachField iterates over all field-name field-value pairs of the composite value.
// It does NOT iterate over computed fields and functions!
//
func (v *CompositeValue) ForEachField(f func(fieldName string, fieldValue Value)) {

	err := v.dictionary.Iterate(func(key atree.Value, value atree.Value) (resume bool, err error) {
		f(
			string(key.(StringAtreeValue)),
			MustConvertStoredValue(value),
		)
		return true, nil
	})
	if err != nil {
		panic(ExternalError{err})
	}
}

func (v *CompositeValue) StorageID() atree.StorageID {
	return v.dictionary.StorageID()
}

func (v *CompositeValue) RemoveField(
	interpreter *Interpreter,
	_ func() LocationRange,
	name string,
) {

	existingKeyStorable, existingValueStorable, err := v.dictionary.Remove(
		StringAtreeComparator,
		StringAtreeHashInput,
		StringAtreeValue(name),
	)
	if err != nil {
		if _, ok := err.(*atree.KeyNotFoundError); ok {
			return
		}
		panic(ExternalError{err})
	}
	interpreter.maybeValidateAtreeValue(v.dictionary)

	storage := interpreter.Storage

	// Key

	// NOTE: key / field name is stringAtreeValue,
	// and not a Value, so no need to deep remove
	interpreter.RemoveReferencedSlab(existingKeyStorable)

	// Value

	existingValue := StoredValue(existingValueStorable, storage)
	existingValue.DeepRemove(interpreter)
	interpreter.RemoveReferencedSlab(existingValueStorable)
}

func NewEnumCaseValue(
	interpreter *Interpreter,
	enumType *sema.CompositeType,
	rawValue NumberValue,
	functions map[string]FunctionValue,
) *CompositeValue {

	fields := []CompositeField{
		{
			Name:  sema.EnumRawValueFieldName,
			Value: rawValue,
		},
	}

	v := NewCompositeValue(
		interpreter,
		enumType.Location,
		enumType.QualifiedIdentifier(),
		enumType.Kind,
		fields,
		common.Address{},
	)

	v.Functions = functions

	return v
}

// DictionaryValue

type DictionaryValue struct {
	Type             DictionaryStaticType
	semaType         *sema.DictionaryType
	isResourceKinded *bool
	dictionary       *atree.OrderedMap
	isDestroyed      bool
}

func NewDictionaryValue(
	interpreter *Interpreter,
	dictionaryType DictionaryStaticType,
	keysAndValues ...Value,
) *DictionaryValue {
	return NewDictionaryValueWithAddress(
		interpreter,
		dictionaryType,
		common.Address{},
		keysAndValues...,
	)
}

func NewDictionaryValueWithAddress(
	interpreter *Interpreter,
	dictionaryType DictionaryStaticType,
	address common.Address,
	keysAndValues ...Value,
) *DictionaryValue {
	interpreter.UseConstantMemory(common.MemoryKindDictionary)

	var v *DictionaryValue

	if interpreter.tracingEnabled {
		startTime := time.Now()

		defer func() {
			// NOTE: in defer, as v is only initialized at the end of the function
			// if there was no error during construction
			if v == nil {
				return
			}

			typeInfo := v.Type.String()
			count := v.Count()

			interpreter.reportDictionaryValueConstructTrace(
				typeInfo,
				count,
				time.Since(startTime),
			)
		}()
	}

	keysAndValuesCount := len(keysAndValues)
	if keysAndValuesCount%2 != 0 {
		panic("uneven number of keys and values")
	}

	dictionary, err := atree.NewMap(
		interpreter.Storage,
		atree.Address(address),
		atree.NewDefaultDigesterBuilder(),
		dictionaryType,
	)
	if err != nil {
		panic(ExternalError{err})
	}

	v = &DictionaryValue{
		Type:       dictionaryType,
		dictionary: dictionary,
	}

	for i := 0; i < keysAndValuesCount; i += 2 {
		key := keysAndValues[i]
		value := keysAndValues[i+1]
		// TODO: handle existing value
		// TODO: provide proper location range
		_ = v.Insert(interpreter, ReturnEmptyLocationRange, key, value)
	}

	return v
}

var _ Value = &DictionaryValue{}
var _ atree.Value = &DictionaryValue{}
var _ EquatableValue = &DictionaryValue{}
var _ ValueIndexableValue = &DictionaryValue{}
var _ MemberAccessibleValue = &DictionaryValue{}
var _ ReferenceTrackedResourceKindedValue = &DictionaryValue{}

func (*DictionaryValue) IsValue() {}

func (v *DictionaryValue) Accept(interpreter *Interpreter, visitor Visitor) {
	descend := visitor.VisitDictionaryValue(interpreter, v)
	if !descend {
		return
	}

	v.Walk(func(value Value) {
		value.Accept(interpreter, visitor)
	})
}

func (v *DictionaryValue) Iterate(f func(key, value Value) (resume bool)) {
	err := v.dictionary.Iterate(func(key, value atree.Value) (resume bool, err error) {
		// atree.OrderedMap iteration provides low-level atree.Value,
		// convert to high-level interpreter.Value

		resume = f(
			MustConvertStoredValue(key),
			MustConvertStoredValue(value),
		)

		return resume, nil
	})
	if err != nil {
		panic(ExternalError{err})
	}
}

func (v *DictionaryValue) Walk(walkChild func(Value)) {
	v.Iterate(func(key, value Value) (resume bool) {
		walkChild(key)
		walkChild(value)
		return true
	})
}

func (v *DictionaryValue) DynamicType(interpreter *Interpreter, seenReferences SeenReferences) DynamicType {
	entryTypes := make([]DictionaryStaticTypeEntry, v.Count())

	index := 0
	v.Iterate(func(key, value Value) (resume bool) {
		entryTypes[index] =
			DictionaryStaticTypeEntry{
				KeyType:   key.DynamicType(interpreter, seenReferences),
				ValueType: value.DynamicType(interpreter, seenReferences),
			}
		index++
		return true
	})

	return &DictionaryDynamicType{
		EntryTypes: entryTypes,
		StaticType: v.Type,
	}
}

func (v *DictionaryValue) StaticType() StaticType {
	return v.Type
}

func (v *DictionaryValue) IsDestroyed() bool {
	return v.isDestroyed
}

func (v *DictionaryValue) checkInvalidatedResourceUse(interpreter *Interpreter, getLocationRange func() LocationRange) {
	if v.isDestroyed || (v.dictionary == nil && v.IsResourceKinded(interpreter)) {
		panic(InvalidatedResourceError{
			LocationRange: getLocationRange(),
		})
	}
}

func (v *DictionaryValue) Destroy(interpreter *Interpreter, getLocationRange func() LocationRange) {

	if interpreter.invalidatedResourceValidationEnabled {
		v.checkInvalidatedResourceUse(interpreter, getLocationRange)
	}

	if interpreter.tracingEnabled {
		startTime := time.Now()

		typeInfo := v.Type.String()
		count := v.Count()

		defer func() {
			interpreter.reportDictionaryValueDestroyTrace(
				typeInfo,
				count,
				time.Since(startTime),
			)
		}()
	}

	v.Iterate(func(key, value Value) (resume bool) {
		// Resources cannot be keys at the moment, so should theoretically not be needed
		maybeDestroy(interpreter, getLocationRange, key)
		maybeDestroy(interpreter, getLocationRange, value)
		return true
	})

	v.isDestroyed = true
	if interpreter.invalidatedResourceValidationEnabled {
		v.dictionary = nil
	}
}

func (v *DictionaryValue) ContainsKey(
	interpreter *Interpreter,
	getLocationRange func() LocationRange,
	keyValue Value,
) BoolValue {

	valueComparator := newValueComparator(interpreter, getLocationRange)
	hashInputProvider := newHashInputProvider(interpreter, getLocationRange)

	_, err := v.dictionary.Get(
		valueComparator,
		hashInputProvider,
		keyValue,
	)
	if err != nil {
		if _, ok := err.(*atree.KeyNotFoundError); ok {
			return false
		}
		panic(ExternalError{err})
	}
	return true
}

func (v *DictionaryValue) Get(
	interpreter *Interpreter,
	getLocationRange func() LocationRange,
	keyValue Value,
) (Value, bool) {

	valueComparator := newValueComparator(interpreter, getLocationRange)
	hashInputProvider := newHashInputProvider(interpreter, getLocationRange)

	storable, err := v.dictionary.Get(
		valueComparator,
		hashInputProvider,
		keyValue,
	)
	if err != nil {
		if _, ok := err.(*atree.KeyNotFoundError); ok {
			return nil, false
		}
		panic(ExternalError{err})
	}

	storage := v.dictionary.Storage
	value := StoredValue(storable, storage)
	return value, true
}

func (v *DictionaryValue) GetKey(interpreter *Interpreter, getLocationRange func() LocationRange, keyValue Value) Value {

	if interpreter.invalidatedResourceValidationEnabled {
		v.checkInvalidatedResourceUse(interpreter, getLocationRange)
	}

	value, ok := v.Get(interpreter, getLocationRange, keyValue)
	if ok {
		return NewSomeValueNonCopying(interpreter, value)
	}

	return NilValue{}
}

func (v *DictionaryValue) SetKey(
	interpreter *Interpreter,
	getLocationRange func() LocationRange,
	keyValue Value,
	value Value,
) {

	if interpreter.invalidatedResourceValidationEnabled {
		v.checkInvalidatedResourceUse(interpreter, getLocationRange)
	}

	interpreter.checkContainerMutation(v.Type.KeyType, keyValue, getLocationRange)
	interpreter.checkContainerMutation(
		OptionalStaticType{
			Type: v.Type.ValueType,
		},
		value,
		getLocationRange,
	)

	switch value := value.(type) {
	case *SomeValue:
		innerValue := value.InnerValue(interpreter, getLocationRange)
		_ = v.Insert(interpreter, getLocationRange, keyValue, innerValue)

	case NilValue:
		_ = v.Remove(interpreter, getLocationRange, keyValue)

	default:
		panic(errors.NewUnreachableError())
	}
}

func (v *DictionaryValue) String() string {
	return v.RecursiveString(SeenReferences{})
}

func (v *DictionaryValue) RecursiveString(seenReferences SeenReferences) string {

	pairs := make([]struct {
		Key   string
		Value string
	}, v.Count())

	index := 0
	v.Iterate(func(key, value Value) (resume bool) {
		pairs[index] = struct {
			Key   string
			Value string
		}{
			Key:   key.RecursiveString(seenReferences),
			Value: value.RecursiveString(seenReferences),
		}

		index++

		return true
	})

	return format.Dictionary(pairs)
}

func (v *DictionaryValue) GetMember(
	interpreter *Interpreter,
	getLocationRange func() LocationRange,
	name string,
) Value {

	if interpreter.invalidatedResourceValidationEnabled {
		v.checkInvalidatedResourceUse(interpreter, getLocationRange)
	}

	if interpreter.tracingEnabled {
		startTime := time.Now()

		typeInfo := v.Type.String()
		count := v.Count()

		defer func() {
			interpreter.reportDictionaryValueGetMemberTrace(
				typeInfo,
				count,
				name,
				time.Since(startTime),
			)
		}()
	}

	switch name {
	case "length":
		return NewIntValueFromInt64(interpreter, int64(v.Count()))

	case "keys":

		iterator, err := v.dictionary.Iterator()
		if err != nil {
			panic(ExternalError{err})
		}

		return NewArrayValueWithIterator(
			interpreter,
			VariableSizedStaticType{
				Type: v.Type.KeyType,
			},
			common.Address{},
			func() Value {

				key, err := iterator.NextKey()
				if err != nil {
					panic(ExternalError{err})
				}
				if key == nil {
					return nil
				}

				return MustConvertStoredValue(key).
					Transfer(interpreter, getLocationRange, atree.Address{}, false, nil)
			},
		)

	case "values":

		iterator, err := v.dictionary.Iterator()
		if err != nil {
			panic(ExternalError{err})
		}

		return NewArrayValueWithIterator(
			interpreter,
			VariableSizedStaticType{
				Type: v.Type.ValueType,
			},
			common.Address{},
			func() Value {

				value, err := iterator.NextValue()
				if err != nil {
					panic(ExternalError{err})
				}
				if value == nil {
					return nil
				}

				return MustConvertStoredValue(value).
					Transfer(interpreter, getLocationRange, atree.Address{}, false, nil)
			})

	case "remove":
		return NewHostFunctionValue(
			interpreter,
			func(invocation Invocation) Value {
				keyValue := invocation.Arguments[0]

				return v.Remove(
					invocation.Interpreter,
					invocation.GetLocationRange,
					keyValue,
				)
			},
			sema.DictionaryRemoveFunctionType(
				v.SemaType(interpreter),
			),
		)

	case "insert":
		return NewHostFunctionValue(
			interpreter,
			func(invocation Invocation) Value {
				keyValue := invocation.Arguments[0]
				newValue := invocation.Arguments[1]

				return v.Insert(
					invocation.Interpreter,
					invocation.GetLocationRange,
					keyValue,
					newValue,
				)
			},
			sema.DictionaryInsertFunctionType(
				v.SemaType(interpreter),
			),
		)

	case "containsKey":
		return NewHostFunctionValue(
			interpreter,
			func(invocation Invocation) Value {
				return v.ContainsKey(
					invocation.Interpreter,
					invocation.GetLocationRange,
					invocation.Arguments[0],
				)
			},
			sema.DictionaryContainsKeyFunctionType(
				v.SemaType(interpreter),
			),
		)

	}

	return nil
}

func (v *DictionaryValue) RemoveMember(interpreter *Interpreter, getLocationRange func() LocationRange, _ string) Value {

	if interpreter.invalidatedResourceValidationEnabled {
		v.checkInvalidatedResourceUse(interpreter, getLocationRange)
	}

	// Dictionaries have no removable members (fields / functions)
	panic(errors.NewUnreachableError())
}

func (v *DictionaryValue) SetMember(interpreter *Interpreter, getLocationRange func() LocationRange, _ string, _ Value) {

	if interpreter.invalidatedResourceValidationEnabled {
		v.checkInvalidatedResourceUse(interpreter, getLocationRange)
	}

	// Dictionaries have no settable members (fields / functions)
	panic(errors.NewUnreachableError())
}

func (v *DictionaryValue) Count() int {
	return int(v.dictionary.Count())
}

func (v *DictionaryValue) RemoveKey(
	interpreter *Interpreter,
	getLocationRange func() LocationRange,
	key Value,
) Value {

	if interpreter.invalidatedResourceValidationEnabled {
		v.checkInvalidatedResourceUse(interpreter, getLocationRange)
	}

	return v.Remove(interpreter, getLocationRange, key)
}

func (v *DictionaryValue) Remove(
	interpreter *Interpreter,
	getLocationRange func() LocationRange,
	keyValue Value,
) OptionalValue {

	valueComparator := newValueComparator(interpreter, getLocationRange)
	hashInputProvider := newHashInputProvider(interpreter, getLocationRange)

	// No need to clean up storable for passed-in key value,
	// as atree never calls Storable()
	existingKeyStorable, existingValueStorable, err := v.dictionary.Remove(
		valueComparator,
		hashInputProvider,
		keyValue,
	)
	if err != nil {
		if _, ok := err.(*atree.KeyNotFoundError); ok {
			return NilValue{}
		}
		panic(ExternalError{err})
	}
	interpreter.maybeValidateAtreeValue(v.dictionary)

	storage := interpreter.Storage

	// Key

	existingKeyValue := StoredValue(existingKeyStorable, storage)
	existingKeyValue.DeepRemove(interpreter)
	interpreter.RemoveReferencedSlab(existingKeyStorable)

	// Value

	existingValue := StoredValue(existingValueStorable, storage).
		Transfer(
			interpreter,
			getLocationRange,
			atree.Address{},
			true,
			existingValueStorable,
		)

	return NewSomeValueNonCopying(interpreter, existingValue)
}

func (v *DictionaryValue) InsertKey(
	interpreter *Interpreter,
	getLocationRange func() LocationRange,
	key, value Value,
) {
	v.SetKey(interpreter, getLocationRange, key, value)
}

func (v *DictionaryValue) Insert(
	interpreter *Interpreter,
	getLocationRange func() LocationRange,
	keyValue, value Value,
) OptionalValue {

	interpreter.checkContainerMutation(v.Type.KeyType, keyValue, getLocationRange)
	interpreter.checkContainerMutation(v.Type.ValueType, value, getLocationRange)

	address := v.dictionary.Address()

	keyValue = keyValue.Transfer(
		interpreter,
		getLocationRange,
		address,
		true,
		nil,
	)

	value = value.Transfer(
		interpreter,
		getLocationRange,
		address,
		true,
		nil,
	)

	valueComparator := newValueComparator(interpreter, getLocationRange)
	hashInputProvider := newHashInputProvider(interpreter, getLocationRange)

	// atree only calls Storable() on keyValue if needed,
	// i.e., if the key is a new key
	existingValueStorable, err := v.dictionary.Set(
		valueComparator,
		hashInputProvider,
		keyValue,
		value,
	)
	if err != nil {
		panic(ExternalError{err})
	}
	interpreter.maybeValidateAtreeValue(v.dictionary)

	if existingValueStorable == nil {
		return NilValue{}
	}

	existingValue := StoredValue(existingValueStorable, interpreter.Storage).
		Transfer(
			interpreter,
			getLocationRange,
			atree.Address{},
			true,
			existingValueStorable,
		)

	return NewSomeValueNonCopying(interpreter, existingValue)
}

type DictionaryEntryValues struct {
	Key   Value
	Value Value
}

func (v *DictionaryValue) ConformsToDynamicType(
	interpreter *Interpreter,
	getLocationRange func() LocationRange,
	dynamicType DynamicType,
	results TypeConformanceResults,
) bool {

	count := v.Count()

	if interpreter.tracingEnabled {
		startTime := time.Now()

		typeInfo := v.Type.String()

		defer func() {
			interpreter.reportDictionaryValueConformsToDynamicTypeTrace(
				typeInfo,
				count,
				time.Since(startTime),
			)
		}()
	}

	dictionaryType, ok := dynamicType.(*DictionaryDynamicType)
	if !ok || count != len(dictionaryType.EntryTypes) {
		return false
	}

	iterator, err := v.dictionary.Iterator()
	if err != nil {
		panic(ExternalError{err})
	}

	index := 0
	for {
		key, value, err := iterator.Next()
		if err != nil {
			panic(ExternalError{err})
		}
		if key == nil {
			return true
		}

		entryType := dictionaryType.EntryTypes[index]

		// Check the key

		// atree.OrderedMap iteration provides low-level atree.Value,
		// convert to high-level interpreter.Value
		entryKey := MustConvertStoredValue(key)
		if !entryKey.ConformsToDynamicType(
			interpreter,
			getLocationRange,
			entryType.KeyType,
			results,
		) {
			return false
		}

		// Check the value

		// atree.OrderedMap iteration provides low-level atree.Value,
		// convert to high-level interpreter.Value
		entryValue := MustConvertStoredValue(value)
		if !entryValue.ConformsToDynamicType(
			interpreter,
			getLocationRange,
			entryType.ValueType,
			results,
		) {
			return false
		}

		index++
	}
}

func (v *DictionaryValue) Equal(interpreter *Interpreter, getLocationRange func() LocationRange, other Value) bool {

	otherDictionary, ok := other.(*DictionaryValue)
	if !ok {
		return false
	}

	if v.Count() != otherDictionary.Count() {
		return false
	}

	if !v.Type.Equal(otherDictionary.Type) {
		return false
	}

	iterator, err := v.dictionary.Iterator()
	if err != nil {
		panic(ExternalError{err})
	}

	for {
		key, value, err := iterator.Next()
		if err != nil {
			panic(ExternalError{err})
		}
		if key == nil {
			return true
		}

		// Do NOT use an iterator, as other value may be stored in another account,
		// leading to a different iteration order, as the storage ID is used in the seed
		otherValue, otherValueExists :=
			otherDictionary.Get(
				interpreter,
				getLocationRange,
				MustConvertStoredValue(key),
			)

		if !otherValueExists {
			return false
		}

		equatableValue, ok := MustConvertStoredValue(value).(EquatableValue)
		if !ok || !equatableValue.Equal(interpreter, getLocationRange, otherValue) {
			return false
		}
	}
}

func (v *DictionaryValue) Storable(_ atree.SlabStorage, _ atree.Address, _ uint64) (atree.Storable, error) {
	return atree.StorageIDStorable(v.StorageID()), nil
}

func (v *DictionaryValue) IsReferenceTrackedResourceKindedValue() {}

func (v *DictionaryValue) Transfer(
	interpreter *Interpreter,
	getLocationRange func() LocationRange,
	address atree.Address,
	remove bool,
	storable atree.Storable,
) Value {

	if interpreter.invalidatedResourceValidationEnabled {
		v.checkInvalidatedResourceUse(interpreter, getLocationRange)
	}

	if interpreter.tracingEnabled {
		startTime := time.Now()

		typeInfo := v.Type.String()
		count := v.Count()

		defer func() {
			interpreter.reportDictionaryValueTransferTrace(
				typeInfo,
				count,
				time.Since(startTime),
			)
		}()
	}

	currentStorageID := v.StorageID()
	currentAddress := currentStorageID.Address

	dictionary := v.dictionary

	needsStoreTo := address != currentAddress
	isResourceKinded := v.IsResourceKinded(interpreter)

	if needsStoreTo || !isResourceKinded {

		valueComparator := newValueComparator(interpreter, getLocationRange)
		hashInputProvider := newHashInputProvider(interpreter, getLocationRange)

		iterator, err := v.dictionary.Iterator()
		if err != nil {
			panic(ExternalError{err})
		}

		dictionary, err = atree.NewMapFromBatchData(
			interpreter.Storage,
			address,
			atree.NewDefaultDigesterBuilder(),
			v.dictionary.Type(),
			valueComparator,
			hashInputProvider,
			v.dictionary.Seed(),
			func() (atree.Value, atree.Value, error) {

				atreeKey, atreeValue, err := iterator.Next()
				if err != nil {
					return nil, nil, err
				}
				if atreeKey == nil || atreeValue == nil {
					return nil, nil, nil
				}

				key := MustConvertStoredValue(atreeKey).
					Transfer(interpreter, getLocationRange, address, remove, nil)

				value := MustConvertStoredValue(atreeValue).
					Transfer(interpreter, getLocationRange, address, remove, nil)

				return key, value, nil
			},
		)
		if err != nil {
			panic(ExternalError{err})
		}

		if remove {
			err = v.dictionary.PopIterate(func(keyStorable atree.Storable, valueStorable atree.Storable) {
				interpreter.RemoveReferencedSlab(keyStorable)
				interpreter.RemoveReferencedSlab(valueStorable)
			})
			if err != nil {
				panic(ExternalError{err})
			}
			interpreter.maybeValidateAtreeValue(v.dictionary)

			interpreter.RemoveReferencedSlab(storable)
		}
	}

	var res *DictionaryValue

	if isResourceKinded {
		// Update the resource in-place,
		// and also update all values that are referencing the same value
		// (but currently point to an outdated Go instance of the value)

		// If checking of transfers of invalidated resource is enabled,
		// then mark the resource array as invalidated, by unsetting the backing array.
		// This allows raising an error when the resource array is attempted
		// to be transferred/moved again (see beginning of this function)

		if interpreter.invalidatedResourceValidationEnabled {
			v.dictionary = nil
		} else {
			v.dictionary = dictionary
			res = v
		}

		newStorageID := dictionary.StorageID()

		interpreter.updateReferencedResource(
			currentStorageID,
			newStorageID,
			func(value ReferenceTrackedResourceKindedValue) {
				dictionaryValue, ok := value.(*DictionaryValue)
				if !ok {
					panic(errors.NewUnreachableError())
				}
				dictionaryValue.dictionary = dictionary
			},
		)
	}

	if res == nil {
		res = &DictionaryValue{
			Type:             v.Type,
			semaType:         v.semaType,
			isResourceKinded: v.isResourceKinded,
			dictionary:       dictionary,
			isDestroyed:      v.isDestroyed,
		}
	}

	return res
}

func (v *DictionaryValue) Clone(interpreter *Interpreter) Value {

	valueComparator := newValueComparator(interpreter, ReturnEmptyLocationRange)
	hashInputProvider := newHashInputProvider(interpreter, ReturnEmptyLocationRange)

	iterator, err := v.dictionary.Iterator()
	if err != nil {
		panic(ExternalError{err})
	}

	dictionary, err := atree.NewMapFromBatchData(
		interpreter.Storage,
		v.StorageID().Address,
		atree.NewDefaultDigesterBuilder(),
		v.dictionary.Type(),
		valueComparator,
		hashInputProvider,
		v.dictionary.Seed(),
		func() (atree.Value, atree.Value, error) {

			atreeKey, atreeValue, err := iterator.Next()
			if err != nil {
				return nil, nil, err
			}
			if atreeKey == nil || atreeValue == nil {
				return nil, nil, nil
			}

			key := MustConvertStoredValue(atreeKey).
				Clone(interpreter)

			value := MustConvertStoredValue(atreeValue).
				Clone(interpreter)

			return key, value, nil
		},
	)
	if err != nil {
		panic(ExternalError{err})
	}

	return &DictionaryValue{
		Type:             v.Type,
		semaType:         v.semaType,
		isResourceKinded: v.isResourceKinded,
		dictionary:       dictionary,
		isDestroyed:      v.isDestroyed,
	}
}

func (v *DictionaryValue) DeepRemove(interpreter *Interpreter) {

	if interpreter.tracingEnabled {
		startTime := time.Now()

		typeInfo := v.Type.String()
		count := v.Count()

		defer func() {
			interpreter.reportDictionaryValueDeepRemoveTrace(
				typeInfo,
				count,
				time.Since(startTime),
			)
		}()
	}

	// Remove nested values and storables

	storage := v.dictionary.Storage

	err := v.dictionary.PopIterate(func(keyStorable atree.Storable, valueStorable atree.Storable) {

		key := StoredValue(keyStorable, storage)
		key.DeepRemove(interpreter)
		interpreter.RemoveReferencedSlab(keyStorable)

		value := StoredValue(valueStorable, storage)
		value.DeepRemove(interpreter)
		interpreter.RemoveReferencedSlab(valueStorable)
	})
	if err != nil {
		panic(ExternalError{err})
	}
	interpreter.maybeValidateAtreeValue(v.dictionary)
}

func (v *DictionaryValue) GetOwner() common.Address {
	return common.Address(v.StorageID().Address)
}

func (v *DictionaryValue) StorageID() atree.StorageID {
	return v.dictionary.StorageID()
}

func (v *DictionaryValue) SemaType(interpreter *Interpreter) *sema.DictionaryType {
	if v.semaType == nil {
		// this function will panic already if this conversion fails
		v.semaType, _ = interpreter.MustConvertStaticToSemaType(v.Type).(*sema.DictionaryType)
	}
	return v.semaType
}

func (v *DictionaryValue) NeedsStoreTo(address atree.Address) bool {
	return address != v.StorageID().Address
}

func (v *DictionaryValue) IsResourceKinded(interpreter *Interpreter) bool {
	if v.isResourceKinded == nil {
		isResourceKinded := v.SemaType(interpreter).IsResourceType()
		v.isResourceKinded = &isResourceKinded
	}
	return *v.isResourceKinded
}

// OptionalValue

type OptionalValue interface {
	Value
	isOptionalValue()
}

// NilValue

type NilValue struct{}

var _ Value = NilValue{}
var _ atree.Storable = NilValue{}
var _ EquatableValue = NilValue{}
var _ MemberAccessibleValue = NilValue{}

func (NilValue) IsValue() {}

func (v NilValue) Accept(interpreter *Interpreter, visitor Visitor) {
	visitor.VisitNilValue(interpreter, v)
}

func (NilValue) Walk(_ func(Value)) {
	// NO-OP
}

var nilDynamicType DynamicType = NilDynamicType{}

func (NilValue) DynamicType(_ *Interpreter, _ SeenReferences) DynamicType {
	return nilDynamicType
}

func (NilValue) StaticType() StaticType {
	return OptionalStaticType{
		Type: PrimitiveStaticTypeNever,
	}
}

func (NilValue) isOptionalValue() {}

func (NilValue) IsDestroyed() bool {
	return false
}

func (v NilValue) Destroy(_ *Interpreter, _ func() LocationRange) {
	// NO-OP
}

func (NilValue) String() string {
	return format.Nil
}

func (v NilValue) RecursiveString(_ SeenReferences) string {
	return v.String()
}

// nilValueMapFunction is created only once per interpreter.
// Hence, no need to meter, as it's a constant.
var nilValueMapFunction = NewUnmeteredHostFunctionValue(
	func(invocation Invocation) Value {
		return NilValue{}
	},
	&sema.FunctionType{
		ReturnTypeAnnotation: sema.NewTypeAnnotation(
			sema.NeverType,
		),
	},
)

func (v NilValue) GetMember(inter *Interpreter, _ func() LocationRange, name string) Value {
	switch name {
	case "map":
		return nilValueMapFunction
	}

	return nil
}

func (NilValue) RemoveMember(_ *Interpreter, _ func() LocationRange, _ string) Value {
	// Nil has no removable members (fields / functions)
	panic(errors.NewUnreachableError())
}

func (NilValue) SetMember(_ *Interpreter, _ func() LocationRange, _ string, _ Value) {
	// Nil has no settable members (fields / functions)
	panic(errors.NewUnreachableError())
}

func (v NilValue) ConformsToDynamicType(
	_ *Interpreter,
	_ func() LocationRange,
	dynamicType DynamicType,
	_ TypeConformanceResults,
) bool {
	_, ok := dynamicType.(NilDynamicType)
	return ok
}

func (v NilValue) Equal(_ *Interpreter, _ func() LocationRange, other Value) bool {
	_, ok := other.(NilValue)
	return ok
}

func (NilValue) IsStorable() bool {
	return true
}

func (v NilValue) Storable(_ atree.SlabStorage, _ atree.Address, _ uint64) (atree.Storable, error) {
	return v, nil
}

func (NilValue) NeedsStoreTo(_ atree.Address) bool {
	return false
}

func (NilValue) IsResourceKinded(_ *Interpreter) bool {
	return false
}

func (v NilValue) Transfer(
	interpreter *Interpreter,
	_ func() LocationRange,
	_ atree.Address,
	remove bool,
	storable atree.Storable,
) Value {
	if remove {
		interpreter.RemoveReferencedSlab(storable)
	}
	return v
}

func (v NilValue) Clone(_ *Interpreter) Value {
	return v
}

func (NilValue) DeepRemove(_ *Interpreter) {
	// NO-OP
}

func (v NilValue) ByteSize() uint32 {
	return 1
}

func (v NilValue) StoredValue(_ atree.SlabStorage) (atree.Value, error) {
	return v, nil
}

func (NilValue) ChildStorables() []atree.Storable {
	return nil
}

// SomeValue

type SomeValue struct {
	value         Value
	valueStorable atree.Storable
	// TODO: Store isDestroyed in SomeStorable?
	isDestroyed bool
}

func NewSomeValueNonCopying(interpreter *Interpreter, value Value) *SomeValue {
	interpreter.UseConstantMemory(common.MemoryKindOptional)

	return NewUnmeteredSomeValueNonCopying(value)
}

func NewUnmeteredSomeValueNonCopying(value Value) *SomeValue {
	return &SomeValue{
		value: value,
	}
}

var _ Value = &SomeValue{}
var _ EquatableValue = &SomeValue{}
var _ MemberAccessibleValue = &SomeValue{}

func (*SomeValue) IsValue() {}

func (v *SomeValue) Accept(interpreter *Interpreter, visitor Visitor) {
	descend := visitor.VisitSomeValue(interpreter, v)
	if !descend {
		return
	}
	v.value.Accept(interpreter, visitor)
}

func (v *SomeValue) Walk(walkChild func(Value)) {
	walkChild(v.value)
}

func (v *SomeValue) DynamicType(interpreter *Interpreter, seenReferences SeenReferences) DynamicType {
	// TODO: provide proper location range
	innerValue := v.InnerValue(interpreter, ReturnEmptyLocationRange)

	innerType := innerValue.DynamicType(interpreter, seenReferences)
	return SomeDynamicType{InnerType: innerType}
}

func (v *SomeValue) StaticType() StaticType {
	innerType := v.value.StaticType()
	if innerType == nil {
		return nil
	}
	return OptionalStaticType{
		Type: innerType,
	}
}

func (*SomeValue) isOptionalValue() {}

func (v *SomeValue) IsDestroyed() bool {
	return v.isDestroyed
}

func (v *SomeValue) Destroy(interpreter *Interpreter, getLocationRange func() LocationRange) {

	if interpreter.invalidatedResourceValidationEnabled {
		v.checkInvalidatedResourceUse(getLocationRange)
	}

	innerValue := v.InnerValue(interpreter, getLocationRange)

	maybeDestroy(interpreter, getLocationRange, innerValue)
	v.isDestroyed = true

	if interpreter.invalidatedResourceValidationEnabled {
		v.value = nil
	}
}

func (v *SomeValue) String() string {
	return v.RecursiveString(SeenReferences{})
}

func (v *SomeValue) RecursiveString(seenReferences SeenReferences) string {
	return v.value.RecursiveString(seenReferences)
}

func (v *SomeValue) GetMember(interpreter *Interpreter, getLocationRange func() LocationRange, name string) Value {

	if interpreter.invalidatedResourceValidationEnabled {
		v.checkInvalidatedResourceUse(getLocationRange)
	}

	switch name {
	case "map":
		return NewHostFunctionValue(
			interpreter,
			func(invocation Invocation) Value {

				transformFunction, ok := invocation.Arguments[0].(FunctionValue)
				if !ok {
					panic(errors.NewUnreachableError())
				}

				transformFunctionType, ok := invocation.ArgumentTypes[0].(*sema.FunctionType)
				if !ok {
					panic(errors.NewUnreachableError())
				}

				valueType := transformFunctionType.Parameters[0].TypeAnnotation.Type

				transformInvocation := Invocation{
					Arguments:        []Value{v.value},
					ArgumentTypes:    []sema.Type{valueType},
					GetLocationRange: invocation.GetLocationRange,
					Interpreter:      invocation.Interpreter,
				}

				newValue := transformFunction.invoke(transformInvocation)

				return NewSomeValueNonCopying(invocation.Interpreter, newValue)
			},
			sema.OptionalTypeMapFunctionType(interpreter.MustConvertStaticToSemaType(v.value.StaticType())),
		)
	}

	return nil
}

func (v *SomeValue) RemoveMember(interpreter *Interpreter, getLocationRange func() LocationRange, _ string) Value {

	if interpreter.invalidatedResourceValidationEnabled {
		v.checkInvalidatedResourceUse(getLocationRange)
	}

	panic(errors.NewUnreachableError())
}

func (v *SomeValue) SetMember(interpreter *Interpreter, getLocationRange func() LocationRange, _ string, _ Value) {

	if interpreter.invalidatedResourceValidationEnabled {
		v.checkInvalidatedResourceUse(getLocationRange)
	}

	panic(errors.NewUnreachableError())
}

func (v SomeValue) ConformsToDynamicType(
	interpreter *Interpreter,
	getLocationRange func() LocationRange,
	dynamicType DynamicType,
	results TypeConformanceResults,
) bool {
	someType, ok := dynamicType.(SomeDynamicType)
	if !ok {
		return false
	}
	innerValue := v.InnerValue(interpreter, getLocationRange)

	return innerValue.ConformsToDynamicType(
		interpreter,
		getLocationRange,
		someType.InnerType,
		results,
	)
}

func (v *SomeValue) Equal(interpreter *Interpreter, getLocationRange func() LocationRange, other Value) bool {
	otherSome, ok := other.(*SomeValue)
	if !ok {
		return false
	}

	innerValue := v.InnerValue(interpreter, getLocationRange)

	equatableValue, ok := innerValue.(EquatableValue)
	if !ok {
		return false
	}

	return equatableValue.Equal(interpreter, getLocationRange, otherSome.value)
}

func (v *SomeValue) Storable(
	storage atree.SlabStorage,
	address atree.Address,
	maxInlineSize uint64,
) (atree.Storable, error) {

	if v.valueStorable == nil {
		var err error
		v.valueStorable, err = v.value.Storable(
			storage,
			address,
			maxInlineSize,
		)
		if err != nil {
			return nil, err
		}
	}

	return maybeLargeImmutableStorable(
		SomeStorable{
			Storable: v.valueStorable,
		},
		storage,
		address,
		maxInlineSize,
	)
}

func (v *SomeValue) NeedsStoreTo(address atree.Address) bool {
	return v.value.NeedsStoreTo(address)
}

func (v *SomeValue) IsResourceKinded(interpreter *Interpreter) bool {
	return v.value.IsResourceKinded(interpreter)
}

func (v *SomeValue) checkInvalidatedResourceUse(getLocationRange func() LocationRange) {
	if v.isDestroyed || v.value == nil {
		panic(InvalidatedResourceError{
			LocationRange: getLocationRange(),
		})
	}
}

func (v *SomeValue) Transfer(
	interpreter *Interpreter,
	getLocationRange func() LocationRange,
	address atree.Address,
	remove bool,
	storable atree.Storable,
) Value {

	if interpreter.invalidatedResourceValidationEnabled {
		v.checkInvalidatedResourceUse(getLocationRange)
	}

	innerValue := v.value

	needsStoreTo := v.NeedsStoreTo(address)
	isResourceKinded := v.IsResourceKinded(interpreter)

	if needsStoreTo || !isResourceKinded {

		innerValue = v.value.Transfer(interpreter, getLocationRange, address, remove, nil)

		if remove {
			interpreter.RemoveReferencedSlab(v.valueStorable)
			interpreter.RemoveReferencedSlab(storable)
		}
	}

	var res *SomeValue

	if isResourceKinded {
		// Update the resource in-place,
		// and also update all values that are referencing the same value
		// (but currently point to an outdated Go instance of the value)

		// If checking of transfers of invalidated resource is enabled,
		// then mark the resource array as invalidated, by unsetting the backing array.
		// This allows raising an error when the resource array is attempted
		// to be transferred/moved again (see beginning of this function)

		if interpreter.invalidatedResourceValidationEnabled {
			v.value = nil
		} else {
			v.value = innerValue
			v.valueStorable = nil
			res = v
		}

	}

	if res == nil {
		res = NewSomeValueNonCopying(interpreter, innerValue)
		res.valueStorable = nil
		res.isDestroyed = v.isDestroyed
	}

	return res
}

func (v *SomeValue) Clone(interpreter *Interpreter) Value {
	innerValue := v.value.Clone(interpreter)
	return NewUnmeteredSomeValueNonCopying(innerValue)
}

func (v *SomeValue) DeepRemove(interpreter *Interpreter) {
	v.value.DeepRemove(interpreter)
	if v.valueStorable != nil {
		interpreter.RemoveReferencedSlab(v.valueStorable)
	}
}

func (v *SomeValue) InnerValue(interpreter *Interpreter, getLocationRange func() LocationRange) Value {

	if interpreter.invalidatedResourceValidationEnabled {
		v.checkInvalidatedResourceUse(getLocationRange)
	}

	return v.value
}

type SomeStorable struct {
	Storable atree.Storable
}

var _ atree.Storable = SomeStorable{}

func (s SomeStorable) ByteSize() uint32 {
	return cborTagSize + s.Storable.ByteSize()
}

func (s SomeStorable) StoredValue(storage atree.SlabStorage) (atree.Value, error) {
	value := StoredValue(s.Storable, storage)

	return &SomeValue{
		value:         value,
		valueStorable: s.Storable,
	}, nil
}

func (s SomeStorable) ChildStorables() []atree.Storable {
	return []atree.Storable{
		s.Storable,
	}
}

// StorageReferenceValue

type StorageReferenceValue struct {
	Authorized           bool
	TargetStorageAddress common.Address
	TargetPath           PathValue
	BorrowedType         sema.Type
}

var _ Value = &StorageReferenceValue{}
var _ EquatableValue = &StorageReferenceValue{}
var _ ValueIndexableValue = &StorageReferenceValue{}
var _ MemberAccessibleValue = &StorageReferenceValue{}

func (*StorageReferenceValue) IsValue() {}

func (v *StorageReferenceValue) Accept(interpreter *Interpreter, visitor Visitor) {
	visitor.VisitStorageReferenceValue(interpreter, v)
}

func (*StorageReferenceValue) Walk(_ func(Value)) {
	// NO-OP
	// NOTE: *not* walking referenced value!
}

func (*StorageReferenceValue) String() string {
	return "StorageReference()"
}

func (v *StorageReferenceValue) RecursiveString(_ SeenReferences) string {
	return v.String()
}

func (v *StorageReferenceValue) DynamicType(interpreter *Interpreter, seenReferences SeenReferences) DynamicType {
	referencedValue := v.ReferencedValue(interpreter)
	if referencedValue == nil {
		panic(DereferenceError{})
	}

	innerType := (*referencedValue).DynamicType(interpreter, seenReferences)

	return StorageReferenceDynamicType{
		authorized:   v.Authorized,
		innerType:    innerType,
		borrowedType: v.BorrowedType,
	}
}

func (v *StorageReferenceValue) StaticType() StaticType {
	var borrowedType StaticType
	if v.BorrowedType != nil {
		borrowedType = ConvertSemaToStaticType(v.BorrowedType)
	}
	return ReferenceStaticType{
		Authorized: v.Authorized,
		Type:       borrowedType,
	}
}

func (v *StorageReferenceValue) dereference(interpreter *Interpreter, getLocationRange func() LocationRange) (*Value, error) {
	address := v.TargetStorageAddress
	domain := v.TargetPath.Domain.Identifier()
	identifier := v.TargetPath.Identifier

	referenced := interpreter.ReadStored(address, domain, identifier)
	if referenced == nil {
		return nil, nil
	}

	if v.BorrowedType != nil {
		dynamicType := referenced.DynamicType(interpreter, SeenReferences{})
		if !interpreter.IsSubType(dynamicType, v.BorrowedType) {
			return nil, ForceCastTypeMismatchError{
				ExpectedType:  v.BorrowedType,
				LocationRange: getLocationRange(),
			}
		}
	}

	return &referenced, nil
}

func (v *StorageReferenceValue) ReferencedValue(interpreter *Interpreter) *Value {
	value, err := v.dereference(interpreter, ReturnEmptyLocationRange)
	if err != nil {
		return nil
	}
	return value
}

func (v *StorageReferenceValue) GetMember(
	interpreter *Interpreter,
	getLocationRange func() LocationRange,
	name string,
) Value {
	referencedValue := v.ReferencedValue(interpreter)
	if referencedValue == nil {
		panic(DereferenceError{
			LocationRange: getLocationRange(),
		})
	}

	self := *referencedValue

	interpreter.checkResourceNotDestroyed(self, getLocationRange)

	return interpreter.getMember(self, getLocationRange, name)
}

func (v *StorageReferenceValue) RemoveMember(
	interpreter *Interpreter,
	getLocationRange func() LocationRange,
	name string,
) Value {
	referencedValue := v.ReferencedValue(interpreter)
	if referencedValue == nil {
		panic(DereferenceError{
			LocationRange: getLocationRange(),
		})
	}

	self := *referencedValue

	interpreter.checkResourceNotDestroyed(self, getLocationRange)

	return self.(MemberAccessibleValue).RemoveMember(interpreter, getLocationRange, name)
}

func (v *StorageReferenceValue) SetMember(
	interpreter *Interpreter,
	getLocationRange func() LocationRange,
	name string,
	value Value,
) {
	referencedValue := v.ReferencedValue(interpreter)
	if referencedValue == nil {
		panic(DereferenceError{
			LocationRange: getLocationRange(),
		})
	}

	self := *referencedValue

	interpreter.checkResourceNotDestroyed(self, getLocationRange)

	interpreter.setMember(self, getLocationRange, name, value)
}

func (v *StorageReferenceValue) GetKey(
	interpreter *Interpreter,
	getLocationRange func() LocationRange,
	key Value,
) Value {
	referencedValue := v.ReferencedValue(interpreter)
	if referencedValue == nil {
		panic(DereferenceError{
			LocationRange: getLocationRange(),
		})
	}

	self := *referencedValue

	interpreter.checkResourceNotDestroyed(self, getLocationRange)

	return self.(ValueIndexableValue).
		GetKey(interpreter, getLocationRange, key)
}

func (v *StorageReferenceValue) SetKey(
	interpreter *Interpreter,
	getLocationRange func() LocationRange,
	key Value,
	value Value,
) {
	referencedValue := v.ReferencedValue(interpreter)
	if referencedValue == nil {
		panic(DereferenceError{
			LocationRange: getLocationRange(),
		})
	}

	self := *referencedValue

	interpreter.checkResourceNotDestroyed(self, getLocationRange)

	self.(ValueIndexableValue).
		SetKey(interpreter, getLocationRange, key, value)
}

func (v *StorageReferenceValue) InsertKey(
	interpreter *Interpreter,
	getLocationRange func() LocationRange,
	key Value,
	value Value,
) {
	referencedValue := v.ReferencedValue(interpreter)
	if referencedValue == nil {
		panic(DereferenceError{
			LocationRange: getLocationRange(),
		})
	}

	self := *referencedValue

	interpreter.checkResourceNotDestroyed(self, getLocationRange)

	self.(ValueIndexableValue).
		InsertKey(interpreter, getLocationRange, key, value)
}

func (v *StorageReferenceValue) RemoveKey(
	interpreter *Interpreter,
	getLocationRange func() LocationRange,
	key Value,
) Value {
	referencedValue := v.ReferencedValue(interpreter)
	if referencedValue == nil {
		panic(DereferenceError{
			LocationRange: getLocationRange(),
		})
	}

	self := *referencedValue

	interpreter.checkResourceNotDestroyed(self, getLocationRange)

	return self.(ValueIndexableValue).
		RemoveKey(interpreter, getLocationRange, key)
}

func (v *StorageReferenceValue) Equal(_ *Interpreter, _ func() LocationRange, other Value) bool {
	otherReference, ok := other.(*StorageReferenceValue)
	if !ok ||
		v.TargetStorageAddress != otherReference.TargetStorageAddress ||
		v.TargetPath != otherReference.TargetPath ||
		v.Authorized != otherReference.Authorized {

		return false
	}

	if v.BorrowedType == nil {
		return otherReference.BorrowedType == nil
	} else {
		return v.BorrowedType.Equal(otherReference.BorrowedType)
	}
}

func (v *StorageReferenceValue) ConformsToDynamicType(
	interpreter *Interpreter,
	getLocationRange func() LocationRange,
	dynamicType DynamicType,
	results TypeConformanceResults,
) bool {

	refType, ok := dynamicType.(StorageReferenceDynamicType)
	if !ok ||
		refType.authorized != v.Authorized {

		return false
	}

	if refType.borrowedType == nil {
		if v.BorrowedType != nil {
			return false
		}
	} else if !refType.borrowedType.Equal(v.BorrowedType) {
		return false
	}

	referencedValue := v.ReferencedValue(interpreter)
	if referencedValue == nil {
		return false
	}

	return (*referencedValue).ConformsToDynamicType(
		interpreter,
		getLocationRange,
		refType.InnerType(),
		results,
	)
}

func (*StorageReferenceValue) IsStorable() bool {
	return false
}

func (v *StorageReferenceValue) Storable(_ atree.SlabStorage, _ atree.Address, _ uint64) (atree.Storable, error) {
	return NonStorable{Value: v}, nil
}

func (*StorageReferenceValue) NeedsStoreTo(_ atree.Address) bool {
	return false
}

func (*StorageReferenceValue) IsResourceKinded(_ *Interpreter) bool {
	return false
}

func (v *StorageReferenceValue) Transfer(
	interpreter *Interpreter,
	_ func() LocationRange,
	_ atree.Address,
	remove bool,
	storable atree.Storable,
) Value {
	if remove {
		interpreter.RemoveReferencedSlab(storable)
	}
	return v
}

func (v *StorageReferenceValue) Clone(_ *Interpreter) Value {
	return &StorageReferenceValue{
		Authorized:           v.Authorized,
		TargetStorageAddress: v.TargetStorageAddress,
		TargetPath:           v.TargetPath,
		BorrowedType:         v.BorrowedType,
	}
}

func (*StorageReferenceValue) DeepRemove(_ *Interpreter) {
	// NO-OP
}

// EphemeralReferenceValue

type EphemeralReferenceValue struct {
	Authorized   bool
	Value        Value
	BorrowedType sema.Type
}

var _ Value = &EphemeralReferenceValue{}
var _ EquatableValue = &EphemeralReferenceValue{}
var _ ValueIndexableValue = &EphemeralReferenceValue{}
var _ MemberAccessibleValue = &EphemeralReferenceValue{}

func (*EphemeralReferenceValue) IsValue() {}

func (v *EphemeralReferenceValue) Accept(interpreter *Interpreter, visitor Visitor) {
	visitor.VisitEphemeralReferenceValue(interpreter, v)
}

func (*EphemeralReferenceValue) Walk(_ func(Value)) {
	// NO-OP
	// NOTE: *not* walking referenced value!
}

func (v *EphemeralReferenceValue) String() string {
	return v.RecursiveString(SeenReferences{})
}

func (v *EphemeralReferenceValue) RecursiveString(seenReferences SeenReferences) string {
	if _, ok := seenReferences[v]; ok {
		return "..."
	}
	seenReferences[v] = struct{}{}
	defer delete(seenReferences, v)

	return v.Value.RecursiveString(seenReferences)
}

func (v *EphemeralReferenceValue) DynamicType(interpreter *Interpreter, seenReferences SeenReferences) DynamicType {
	// TODO: provide proper location range
	referencedValue := v.ReferencedValue(interpreter, ReturnEmptyLocationRange)
	if referencedValue == nil {
		panic(DereferenceError{})
	}

	if _, ok := seenReferences[v]; ok {
		return nil
	}

	seenReferences[v] = struct{}{}
	defer delete(seenReferences, v)

	innerType := (*referencedValue).DynamicType(interpreter, seenReferences)

	return EphemeralReferenceDynamicType{
		authorized:   v.Authorized,
		innerType:    innerType,
		borrowedType: v.BorrowedType,
	}
}

func (v *EphemeralReferenceValue) StaticType() StaticType {
	var borrowedType StaticType
	if v.BorrowedType != nil {
		borrowedType = ConvertSemaToStaticType(v.BorrowedType)
	}
	return ReferenceStaticType{
		Authorized: v.Authorized,
		Type:       borrowedType,
	}
}

func (v *EphemeralReferenceValue) ReferencedValue(
	interpreter *Interpreter,
	getLocationRange func() LocationRange,
) *Value {
	// Just like for storage references, references to optionals are unwrapped,
	// i.e. a reference to `nil` aborts when dereferenced.

	switch referenced := v.Value.(type) {
	case *SomeValue:
		innerValue := referenced.InnerValue(interpreter, getLocationRange)
		return &innerValue
	case NilValue:
		return nil
	default:
		return &v.Value
	}
}

func (v *EphemeralReferenceValue) GetMember(
	interpreter *Interpreter,
	getLocationRange func() LocationRange,
	name string,
) Value {
	referencedValue := v.ReferencedValue(interpreter, getLocationRange)
	if referencedValue == nil {
		panic(DereferenceError{
			LocationRange: getLocationRange(),
		})
	}

	self := *referencedValue

	interpreter.checkResourceNotDestroyed(self, getLocationRange)

	return interpreter.getMember(self, getLocationRange, name)
}

func (v *EphemeralReferenceValue) RemoveMember(
	interpreter *Interpreter,
	getLocationRange func() LocationRange,
	identifier string,
) Value {
	referencedValue := v.ReferencedValue(interpreter, getLocationRange)
	if referencedValue == nil {
		panic(DereferenceError{
			LocationRange: getLocationRange(),
		})
	}

	self := *referencedValue

	interpreter.checkResourceNotDestroyed(self, getLocationRange)

	if memberAccessibleValue, ok := self.(MemberAccessibleValue); ok {
		return memberAccessibleValue.RemoveMember(interpreter, getLocationRange, identifier)
	}

	return nil
}

func (v *EphemeralReferenceValue) SetMember(
	interpreter *Interpreter,
	getLocationRange func() LocationRange,
	name string,
	value Value,
) {
	referencedValue := v.ReferencedValue(interpreter, getLocationRange)
	if referencedValue == nil {
		panic(DereferenceError{
			LocationRange: getLocationRange(),
		})
	}

	self := *referencedValue

	interpreter.checkResourceNotDestroyed(self, getLocationRange)

	interpreter.setMember(self, getLocationRange, name, value)
}

func (v *EphemeralReferenceValue) GetKey(
	interpreter *Interpreter,
	getLocationRange func() LocationRange,
	key Value,
) Value {
	referencedValue := v.ReferencedValue(interpreter, getLocationRange)
	if referencedValue == nil {
		panic(DereferenceError{
			LocationRange: getLocationRange(),
		})
	}

	self := *referencedValue

	interpreter.checkResourceNotDestroyed(self, getLocationRange)

	return self.(ValueIndexableValue).
		GetKey(interpreter, getLocationRange, key)
}

func (v *EphemeralReferenceValue) SetKey(
	interpreter *Interpreter,
	getLocationRange func() LocationRange,
	key Value,
	value Value,
) {
	referencedValue := v.ReferencedValue(interpreter, getLocationRange)
	if referencedValue == nil {
		panic(DereferenceError{
			LocationRange: getLocationRange(),
		})
	}

	self := *referencedValue

	interpreter.checkResourceNotDestroyed(self, getLocationRange)

	self.(ValueIndexableValue).
		SetKey(interpreter, getLocationRange, key, value)
}

func (v *EphemeralReferenceValue) InsertKey(
	interpreter *Interpreter,
	getLocationRange func() LocationRange,
	key Value,
	value Value,
) {
	referencedValue := v.ReferencedValue(interpreter, getLocationRange)
	if referencedValue == nil {
		panic(DereferenceError{
			LocationRange: getLocationRange(),
		})
	}

	self := *referencedValue

	interpreter.checkResourceNotDestroyed(self, getLocationRange)

	self.(ValueIndexableValue).
		InsertKey(interpreter, getLocationRange, key, value)
}

func (v *EphemeralReferenceValue) RemoveKey(
	interpreter *Interpreter,
	getLocationRange func() LocationRange,
	key Value,
) Value {
	referencedValue := v.ReferencedValue(interpreter, getLocationRange)
	if referencedValue == nil {
		panic(DereferenceError{
			LocationRange: getLocationRange(),
		})
	}

	self := *referencedValue

	interpreter.checkResourceNotDestroyed(self, getLocationRange)

	return self.(ValueIndexableValue).
		RemoveKey(interpreter, getLocationRange, key)
}

func (v *EphemeralReferenceValue) Equal(_ *Interpreter, _ func() LocationRange, other Value) bool {
	otherReference, ok := other.(*EphemeralReferenceValue)
	if !ok ||
		v.Value != otherReference.Value ||
		v.Authorized != otherReference.Authorized {

		return false
	}

	if v.BorrowedType == nil {
		return otherReference.BorrowedType == nil
	} else {
		return v.BorrowedType.Equal(otherReference.BorrowedType)
	}
}

func (v *EphemeralReferenceValue) ConformsToDynamicType(
	interpreter *Interpreter,
	getLocationRange func() LocationRange,
	dynamicType DynamicType,
	results TypeConformanceResults,
) bool {

	refType, ok := dynamicType.(EphemeralReferenceDynamicType)
	if !ok ||
		refType.authorized != v.Authorized {

		return false
	}

	if refType.borrowedType == nil {
		if v.BorrowedType != nil {
			return false
		}
	} else if !refType.borrowedType.Equal(v.BorrowedType) {
		return false
	}

	referencedValue := v.ReferencedValue(interpreter, getLocationRange)
	if referencedValue == nil {
		return false
	}

	entry := typeConformanceResultEntry{
		EphemeralReferenceValue:       v,
		EphemeralReferenceDynamicType: refType,
	}

	if result, contains := results[entry]; contains {
		return result
	}

	// It is safe to set 'true' here even this is not checked yet, because the final result
	// doesn't depend on this. It depends on the rest of values of the object tree.
	results[entry] = true

	result := (*referencedValue).ConformsToDynamicType(
		interpreter,
		getLocationRange,
		refType.InnerType(),
		results,
	)

	results[entry] = result

	return result
}

func (*EphemeralReferenceValue) IsStorable() bool {
	return false
}

func (v *EphemeralReferenceValue) Storable(_ atree.SlabStorage, _ atree.Address, _ uint64) (atree.Storable, error) {
	return NonStorable{Value: v}, nil
}

func (*EphemeralReferenceValue) NeedsStoreTo(_ atree.Address) bool {
	return false
}

func (*EphemeralReferenceValue) IsResourceKinded(_ *Interpreter) bool {
	return false
}

func (v *EphemeralReferenceValue) Transfer(
	interpreter *Interpreter,
	_ func() LocationRange,
	_ atree.Address,
	remove bool,
	storable atree.Storable,
) Value {
	if remove {
		interpreter.RemoveReferencedSlab(storable)
	}
	return v
}

func (v *EphemeralReferenceValue) Clone(_ *Interpreter) Value {
	return &EphemeralReferenceValue{
		Authorized:   v.Authorized,
		BorrowedType: v.BorrowedType,
		Value:        v.Value,
	}
}

func (*EphemeralReferenceValue) DeepRemove(_ *Interpreter) {
	// NO-OP
}

// AddressValue
//
type AddressValue common.Address

func NewAddressValue(a common.Address) AddressValue {
	return NewAddressValueFromBytes(a[:])
}

func NewAddressValueFromBytes(b []byte) AddressValue {
	result := AddressValue{}
	copy(result[common.AddressLength-len(b):], b)
	return result
}

func ConvertAddress(value Value) AddressValue {
	var result AddressValue

	uint64Value := ConvertUInt64(value)

	binary.BigEndian.PutUint64(
		result[:common.AddressLength],
		uint64(uint64Value),
	)

	return result
}

var _ Value = AddressValue{}
var _ atree.Storable = AddressValue{}
var _ EquatableValue = AddressValue{}
var _ HashableValue = AddressValue{}
var _ MemberAccessibleValue = AddressValue{}

func (AddressValue) IsValue() {}

func (v AddressValue) Accept(interpreter *Interpreter, visitor Visitor) {
	visitor.VisitAddressValue(interpreter, v)
}

func (AddressValue) Walk(_ func(Value)) {
	// NO-OP
}

var addressDynamicType DynamicType = AddressDynamicType{}

func (AddressValue) DynamicType(_ *Interpreter, _ SeenReferences) DynamicType {
	return addressDynamicType
}

func (AddressValue) StaticType() StaticType {
	return PrimitiveStaticTypeAddress
}

func (v AddressValue) String() string {
	return format.Address(common.Address(v))
}

func (v AddressValue) RecursiveString(_ SeenReferences) string {
	return v.String()
}

func (v AddressValue) Equal(_ *Interpreter, _ func() LocationRange, other Value) bool {
	otherAddress, ok := other.(AddressValue)
	if !ok {
		return false
	}
	return v == otherAddress
}

// HashInput returns a byte slice containing:
// - HashInputTypeAddress (1 byte)
// - address (8 bytes)
func (v AddressValue) HashInput(_ *Interpreter, _ func() LocationRange, scratch []byte) []byte {
	length := 1 + len(v)
	var buffer []byte
	if length <= len(scratch) {
		buffer = scratch[:length]
	} else {
		buffer = make([]byte, length)
	}

	buffer[0] = byte(HashInputTypeAddress)
	copy(buffer[1:], v[:])
	return buffer
}

func (v AddressValue) Hex() string {
	return v.ToAddress().Hex()
}

func (v AddressValue) ToAddress() common.Address {
	return common.Address(v)
}

func (v AddressValue) GetMember(interpreter *Interpreter, _ func() LocationRange, name string) Value {
	switch name {

	case sema.ToStringFunctionName:
		return NewHostFunctionValue(
			interpreter,
			func(invocation Invocation) Value {
				interpreter := invocation.Interpreter
				memoryUsage := common.NewStringMemoryUsage(
					safeMul(common.AddressLength, 2),
				)
				return NewStringValue(
					interpreter,
					memoryUsage,
					func() string {
						return v.String()
					},
				)
			},
			sema.ToStringFunctionType,
		)

	case sema.AddressTypeToBytesFunctionName:
		return NewHostFunctionValue(
			interpreter,
			func(invocation Invocation) Value {
				address := common.Address(v)
				return ByteSliceToByteArrayValue(interpreter, address[:])
			},
			sema.AddressTypeToBytesFunctionType,
		)
	}

	return nil
}

func (AddressValue) RemoveMember(_ *Interpreter, _ func() LocationRange, _ string) Value {
	// Addresses have no removable members (fields / functions)
	panic(errors.NewUnreachableError())
}

func (AddressValue) SetMember(_ *Interpreter, _ func() LocationRange, _ string, _ Value) {
	// Addresses have no settable members (fields / functions)
	panic(errors.NewUnreachableError())
}

func (v AddressValue) ConformsToDynamicType(
	_ *Interpreter,
	_ func() LocationRange,
	dynamicType DynamicType,
	_ TypeConformanceResults,
) bool {
	_, ok := dynamicType.(AddressDynamicType)
	return ok
}

func (AddressValue) IsStorable() bool {
	return true
}

func (v AddressValue) Storable(_ atree.SlabStorage, _ atree.Address, _ uint64) (atree.Storable, error) {
	return v, nil
}

func (AddressValue) NeedsStoreTo(_ atree.Address) bool {
	return false
}

func (AddressValue) IsResourceKinded(_ *Interpreter) bool {
	return false
}

func (v AddressValue) Transfer(
	interpreter *Interpreter,
	_ func() LocationRange,
	_ atree.Address,
	remove bool,
	storable atree.Storable,
) Value {
	if remove {
		interpreter.RemoveReferencedSlab(storable)
	}
	return v
}

func (v AddressValue) Clone(_ *Interpreter) Value {
	return v
}

func (AddressValue) DeepRemove(_ *Interpreter) {
	// NO-OP
}

func (v AddressValue) ByteSize() uint32 {
	return cborTagSize + getBytesCBORSize(v.ToAddress().Bytes())
}

func (v AddressValue) StoredValue(_ atree.SlabStorage) (atree.Value, error) {
	return v, nil
}

func (AddressValue) ChildStorables() []atree.Storable {
	return nil
}

func accountGetCapabilityFunction(
	inter *Interpreter,
	addressValue AddressValue,
	pathType sema.Type,
	funcType *sema.FunctionType,
) *HostFunctionValue {

	return NewHostFunctionValue(
		inter,
		func(invocation Invocation) Value {

			path, ok := invocation.Arguments[0].(PathValue)
			if !ok {
				panic(errors.NewUnreachableError())
			}

			pathDynamicType := path.DynamicType(invocation.Interpreter, SeenReferences{})
			if !invocation.Interpreter.IsSubType(pathDynamicType, pathType) {
				panic(TypeMismatchError{
					ExpectedType:  pathType,
					LocationRange: invocation.GetLocationRange(),
				})
			}

			// NOTE: the type parameter is optional, for backwards compatibility

			var borrowType *sema.ReferenceType
			typeParameterPair := invocation.TypeParameterTypes.Oldest()
			if typeParameterPair != nil {
				ty := typeParameterPair.Value
				// we handle the nil case for this below
				borrowType, _ = ty.(*sema.ReferenceType)
			}

			var borrowStaticType StaticType
			if borrowType != nil {
				borrowStaticType = ConvertSemaToStaticType(borrowType)
			}

			return &CapabilityValue{
				Address:    addressValue,
				Path:       path,
				BorrowType: borrowStaticType,
			}
		},
		funcType,
	)
}

// PathValue

type PathValue struct {
	Domain     common.PathDomain
	Identifier string
}

var EmptyPathValue = PathValue{}

var _ Value = PathValue{}
var _ atree.Storable = PathValue{}
var _ EquatableValue = PathValue{}
var _ HashableValue = PathValue{}
var _ MemberAccessibleValue = PathValue{}

func (PathValue) IsValue() {}

func (v PathValue) Accept(interpreter *Interpreter, visitor Visitor) {
	visitor.VisitPathValue(interpreter, v)
}

func (PathValue) Walk(_ func(Value)) {
	// NO-OP
}

var storagePathDynamicType DynamicType = StoragePathDynamicType{}
var publicPathDynamicType DynamicType = PublicPathDynamicType{}
var privatePathDynamicType DynamicType = PrivatePathDynamicType{}

func (v PathValue) DynamicType(_ *Interpreter, _ SeenReferences) DynamicType {
	switch v.Domain {
	case common.PathDomainStorage:
		return storagePathDynamicType
	case common.PathDomainPublic:
		return publicPathDynamicType
	case common.PathDomainPrivate:
		return privatePathDynamicType
	default:
		panic(errors.NewUnreachableError())
	}
}

func (v PathValue) StaticType() StaticType {
	switch v.Domain {
	case common.PathDomainStorage:
		return PrimitiveStaticTypeStoragePath
	case common.PathDomainPublic:
		return PrimitiveStaticTypePublicPath
	case common.PathDomainPrivate:
		return PrimitiveStaticTypePrivatePath
	default:
		panic(errors.NewUnreachableError())
	}
}

func (v PathValue) String() string {
	return format.Path(
		v.Domain.Identifier(),
		v.Identifier,
	)
}

func (v PathValue) RecursiveString(_ SeenReferences) string {
	return v.String()
}

func (v PathValue) GetMember(inter *Interpreter, _ func() LocationRange, name string) Value {
	switch name {

	case sema.ToStringFunctionName:
		return NewHostFunctionValue(
			inter,
			func(invocation Invocation) Value {
				interpreter := invocation.Interpreter

				domainLength := len(v.Domain.Identifier())
				identifierLength := len(v.Identifier)

				memoryUsage := common.NewStringMemoryUsage(
					safeAdd(domainLength, identifierLength),
				)

				return NewStringValue(
					interpreter,
					memoryUsage,
					v.String,
				)
			},
			sema.ToStringFunctionType,
		)
	}

	return nil
}

func (PathValue) RemoveMember(_ *Interpreter, _ func() LocationRange, _ string) Value {
	// Paths have no removable members (fields / functions)
	panic(errors.NewUnreachableError())
}

func (PathValue) SetMember(_ *Interpreter, _ func() LocationRange, _ string, _ Value) {
	// Paths have no settable members (fields / functions)
	panic(errors.NewUnreachableError())
}

func (v PathValue) ConformsToDynamicType(
	_ *Interpreter,
	_ func() LocationRange,
	dynamicType DynamicType,
	_ TypeConformanceResults,
) bool {
	switch dynamicType.(type) {
	case PublicPathDynamicType:
		return v.Domain == common.PathDomainPublic
	case PrivatePathDynamicType:
		return v.Domain == common.PathDomainPrivate
	case StoragePathDynamicType:
		return v.Domain == common.PathDomainStorage
	default:
		return false
	}
}

func (v PathValue) Equal(_ *Interpreter, _ func() LocationRange, other Value) bool {
	otherPath, ok := other.(PathValue)
	if !ok {
		return false
	}

	return otherPath.Identifier == v.Identifier &&
		otherPath.Domain == v.Domain
}

// HashInput returns a byte slice containing:
// - HashInputTypePath (1 byte)
// - domain (1 byte)
// - identifier (n bytes)
func (v PathValue) HashInput(_ *Interpreter, _ func() LocationRange, scratch []byte) []byte {
	length := 1 + 1 + len(v.Identifier)
	var buffer []byte
	if length <= len(scratch) {
		buffer = scratch[:length]
	} else {
		buffer = make([]byte, length)
	}

	buffer[0] = byte(HashInputTypePath)
	buffer[1] = byte(v.Domain)
	copy(buffer[2:], v.Identifier)
	return buffer
}

func (PathValue) IsStorable() bool {
	return true
}

func convertPath(interpreter *Interpreter, domain common.PathDomain, value Value) Value {
	stringValue, ok := value.(*StringValue)
	if !ok {
		return NilValue{}
	}

	_, err := sema.CheckPathLiteral(
		domain.Identifier(),
		stringValue.Str,
		ReturnEmptyRange,
		ReturnEmptyRange,
	)
	if err != nil {
		return NilValue{}
	}

	return NewSomeValueNonCopying(interpreter, PathValue{
		Domain:     domain,
		Identifier: stringValue.Str,
	})
}

func ConvertPublicPath(interpreter *Interpreter, value Value) Value {
	return convertPath(interpreter, common.PathDomainPublic, value)
}

func ConvertPrivatePath(interpreter *Interpreter, value Value) Value {
	return convertPath(interpreter, common.PathDomainPrivate, value)
}

func ConvertStoragePath(interpreter *Interpreter, value Value) Value {
	return convertPath(interpreter, common.PathDomainStorage, value)
}

func (v PathValue) Storable(
	storage atree.SlabStorage,
	address atree.Address,
	maxInlineSize uint64,
) (atree.Storable, error) {
	return maybeLargeImmutableStorable(
		v,
		storage,
		address,
		maxInlineSize,
	)
}

func (PathValue) NeedsStoreTo(_ atree.Address) bool {
	return false
}

func (PathValue) IsResourceKinded(_ *Interpreter) bool {
	return false
}

func (v PathValue) Transfer(
	interpreter *Interpreter,
	_ func() LocationRange,
	_ atree.Address,
	remove bool,
	storable atree.Storable,
) Value {
	if remove {
		interpreter.RemoveReferencedSlab(storable)
	}
	return v
}

func (v PathValue) Clone(_ *Interpreter) Value {
	return v
}

func (PathValue) DeepRemove(_ *Interpreter) {
	// NO-OP
}

func (v PathValue) ByteSize() uint32 {
	// tag number (2 bytes) + array head (1 byte) + domain (CBOR uint) + identifier (CBOR string)
	return cborTagSize + 1 + getUintCBORSize(uint64(v.Domain)) + getBytesCBORSize([]byte(v.Identifier))
}

func (v PathValue) StoredValue(_ atree.SlabStorage) (atree.Value, error) {
	return v, nil
}

func (PathValue) ChildStorables() []atree.Storable {
	return nil
}

// CapabilityValue

type CapabilityValue struct {
	Address    AddressValue
	Path       PathValue
	BorrowType StaticType
}

var _ Value = &CapabilityValue{}
var _ atree.Storable = &CapabilityValue{}
var _ EquatableValue = &CapabilityValue{}
var _ MemberAccessibleValue = &CapabilityValue{}

func (*CapabilityValue) IsValue() {}

func (v *CapabilityValue) Accept(interpreter *Interpreter, visitor Visitor) {
	visitor.VisitCapabilityValue(interpreter, v)
}

func (v *CapabilityValue) Walk(walkChild func(Value)) {
	walkChild(v.Address)
	walkChild(v.Path)
}

func (v *CapabilityValue) DynamicType(interpreter *Interpreter, _ SeenReferences) DynamicType {
	var borrowType *sema.ReferenceType
	if v.BorrowType != nil {
		// this function will panic already if this conversion fails
		borrowType, _ = interpreter.MustConvertStaticToSemaType(v.BorrowType).(*sema.ReferenceType)
	}

	return CapabilityDynamicType{
		BorrowType: borrowType,
		Domain:     v.Path.Domain,
	}
}

func (v *CapabilityValue) StaticType() StaticType {
	return CapabilityStaticType{
		BorrowType: v.BorrowType,
	}
}

func (v *CapabilityValue) String() string {
	return v.RecursiveString(SeenReferences{})
}

func (v *CapabilityValue) RecursiveString(seenReferences SeenReferences) string {
	var borrowType string
	if v.BorrowType != nil {
		borrowType = v.BorrowType.String()
	}
	return format.Capability(
		borrowType,
		v.Address.RecursiveString(seenReferences),
		v.Path.RecursiveString(seenReferences),
	)
}

func (v *CapabilityValue) GetMember(interpreter *Interpreter, _ func() LocationRange, name string) Value {
	switch name {
	case "borrow":
		var borrowType *sema.ReferenceType
		if v.BorrowType != nil {
			// this function will panic already if this conversion fails
			borrowType, _ = interpreter.MustConvertStaticToSemaType(v.BorrowType).(*sema.ReferenceType)
		}
		return interpreter.capabilityBorrowFunction(v.Address, v.Path, borrowType)

	case "check":
		var borrowType *sema.ReferenceType
		if v.BorrowType != nil {
			// this function will panic already if this conversion fails
			borrowType, _ = interpreter.MustConvertStaticToSemaType(v.BorrowType).(*sema.ReferenceType)
		}
		return interpreter.capabilityCheckFunction(v.Address, v.Path, borrowType)

	case "address":
		return v.Address
	}

	return nil
}

func (*CapabilityValue) RemoveMember(_ *Interpreter, _ func() LocationRange, _ string) Value {
	// Capabilities have no removable members (fields / functions)
	panic(errors.NewUnreachableError())
}

func (*CapabilityValue) SetMember(_ *Interpreter, _ func() LocationRange, _ string, _ Value) {
	// Capabilities have no settable members (fields / functions)
	panic(errors.NewUnreachableError())
}

func (v *CapabilityValue) ConformsToDynamicType(
	_ *Interpreter,
	_ func() LocationRange,
	dynamicType DynamicType,
	_ TypeConformanceResults,
) bool {
	capabilityType, ok := dynamicType.(CapabilityDynamicType)
	return ok && v.Path.Domain == capabilityType.Domain
}

func (v *CapabilityValue) Equal(interpreter *Interpreter, getLocationRange func() LocationRange, other Value) bool {
	otherCapability, ok := other.(*CapabilityValue)
	if !ok {
		return false
	}

	// BorrowType is optional

	if v.BorrowType == nil {
		if otherCapability.BorrowType != nil {
			return false
		}
	} else if !v.BorrowType.Equal(otherCapability.BorrowType) {
		return false
	}

	return otherCapability.Address.Equal(interpreter, getLocationRange, v.Address) &&
		otherCapability.Path.Equal(interpreter, getLocationRange, v.Path)
}

func (*CapabilityValue) IsStorable() bool {
	return true
}

func (v *CapabilityValue) Storable(
	storage atree.SlabStorage,
	address atree.Address,
	maxInlineSize uint64,
) (atree.Storable, error) {
	return maybeLargeImmutableStorable(
		v,
		storage,
		address,
		maxInlineSize,
	)
}

func (*CapabilityValue) NeedsStoreTo(_ atree.Address) bool {
	return false
}

func (*CapabilityValue) IsResourceKinded(_ *Interpreter) bool {
	return false
}

func (v *CapabilityValue) Transfer(
	interpreter *Interpreter,
	_ func() LocationRange,
	_ atree.Address,
	remove bool,
	storable atree.Storable,
) Value {
	if remove {
		v.DeepRemove(interpreter)
		interpreter.RemoveReferencedSlab(storable)
	}
	return v
}

func (v *CapabilityValue) Clone(interpreter *Interpreter) Value {
	return &CapabilityValue{
		Address:    v.Address.Clone(interpreter).(AddressValue),
		Path:       v.Path.Clone(interpreter).(PathValue),
		BorrowType: v.BorrowType,
	}
}

func (v *CapabilityValue) DeepRemove(interpreter *Interpreter) {
	v.Address.DeepRemove(interpreter)
	v.Path.DeepRemove(interpreter)
}

func (v *CapabilityValue) ByteSize() uint32 {
	return mustStorableSize(v)
}

func (v *CapabilityValue) StoredValue(_ atree.SlabStorage) (atree.Value, error) {
	return v, nil
}

func (v *CapabilityValue) ChildStorables() []atree.Storable {
	return []atree.Storable{
		v.Address,
		v.Path,
	}
}

// LinkValue

type LinkValue struct {
	TargetPath PathValue
	Type       StaticType
}

var _ Value = LinkValue{}
var _ atree.Value = LinkValue{}
var _ EquatableValue = LinkValue{}

func (LinkValue) IsValue() {}

func (v LinkValue) Accept(interpreter *Interpreter, visitor Visitor) {
	visitor.VisitLinkValue(interpreter, v)
}

func (v LinkValue) Walk(walkChild func(Value)) {
	walkChild(v.TargetPath)
}

func (LinkValue) DynamicType(_ *Interpreter, _ SeenReferences) DynamicType {
	return nil
}

func (LinkValue) StaticType() StaticType {
	return nil
}

func (v LinkValue) String() string {
	return v.RecursiveString(SeenReferences{})
}

func (v LinkValue) RecursiveString(seenReferences SeenReferences) string {
	return format.Link(
		v.Type.String(),
		v.TargetPath.RecursiveString(seenReferences),
	)
}

func (v LinkValue) ConformsToDynamicType(
	_ *Interpreter,
	_ func() LocationRange,
	_ DynamicType,
	_ TypeConformanceResults,
) bool {
	// There is no dynamic type for links,
	// as they are not first-class values in programs,
	// but only stored
	return false
}

func (v LinkValue) Equal(interpreter *Interpreter, getLocationRange func() LocationRange, other Value) bool {
	otherLink, ok := other.(LinkValue)
	if !ok {
		return false
	}

	return otherLink.TargetPath.Equal(interpreter, getLocationRange, v.TargetPath) &&
		otherLink.Type.Equal(v.Type)
}

func (LinkValue) IsStorable() bool {
	return true
}

func (v LinkValue) Storable(storage atree.SlabStorage, address atree.Address, maxInlineSize uint64) (atree.Storable, error) {
	return maybeLargeImmutableStorable(v, storage, address, maxInlineSize)
}

func (LinkValue) NeedsStoreTo(_ atree.Address) bool {
	return false
}

func (LinkValue) IsResourceKinded(_ *Interpreter) bool {
	return false
}

func (v LinkValue) Transfer(
	interpreter *Interpreter,
	_ func() LocationRange,
	_ atree.Address,
	remove bool,
	storable atree.Storable,
) Value {
	if remove {
		interpreter.RemoveReferencedSlab(storable)
	}
	return v
}

func (v LinkValue) Clone(interpreter *Interpreter) Value {
	return LinkValue{
		TargetPath: v.TargetPath.Clone(interpreter).(PathValue),
		Type:       v.Type,
	}
}

func (LinkValue) DeepRemove(_ *Interpreter) {
	// NO-OP
}

func (v LinkValue) ByteSize() uint32 {
	return mustStorableSize(v)
}

func (v LinkValue) StoredValue(_ atree.SlabStorage) (atree.Value, error) {
	return v, nil
}

func (v LinkValue) ChildStorables() []atree.Storable {
	return []atree.Storable{
		v.TargetPath,
	}
}

// NewPublicKeyValue constructs a PublicKey value.
func NewPublicKeyValue(
	interpreter *Interpreter,
	getLocationRange func() LocationRange,
	publicKey *ArrayValue,
	signAlgo *CompositeValue,
	validatePublicKey PublicKeyValidationHandlerFunc,
) *CompositeValue {

	fields := []CompositeField{
		{
			Name:  sema.PublicKeySignAlgoField,
			Value: signAlgo,
		},
	}

	publicKeyValue := NewCompositeValue(
		interpreter,
		sema.PublicKeyType.Location,
		sema.PublicKeyType.QualifiedIdentifier(),
		sema.PublicKeyType.Kind,
		fields,
		common.Address{},
	)

	publicKeyValue.ComputedFields = map[string]ComputedField{
		sema.PublicKeyPublicKeyField: func(interpreter *Interpreter, getLocationRange func() LocationRange) Value {
			return publicKey.Transfer(interpreter, getLocationRange, atree.Address{}, false, nil)
		},
	}
	publicKeyValue.Functions = map[string]FunctionValue{
		sema.PublicKeyVerifyFunction:    publicKeyVerifyFunction,
		sema.PublicKeyVerifyPoPFunction: publicKeyVerifyPoPFunction,
	}

	err := validatePublicKey(interpreter, getLocationRange, publicKeyValue)
	if err != nil {
		panic(InvalidPublicKeyError{
			PublicKey:     publicKey,
			Err:           err,
			LocationRange: getLocationRange(),
		})
	}

	// Public key value to string should include the key even though it is a computed field
	publicKeyValue.Stringer = func(publicKeyValue *CompositeValue, seenReferences SeenReferences) string {
		stringerFields := []CompositeField{
			{
				Name:  sema.PublicKeyPublicKeyField,
				Value: publicKey,
			},
			{
				Name: sema.PublicKeySignAlgoField,
				// TODO: provide proper location range
				Value: publicKeyValue.GetField(interpreter, ReturnEmptyLocationRange, sema.PublicKeySignAlgoField),
			},
		}

		return formatComposite(
			string(publicKeyValue.TypeID()),
			stringerFields,
			seenReferences,
		)
	}

	return publicKeyValue
}

// publicKeyVerifyFunction is only created once for the interpreter.
// Hence, no need to meter.
var publicKeyVerifyFunction = NewUnmeteredHostFunctionValue(
	func(invocation Invocation) Value {
		signatureValue, ok := invocation.Arguments[0].(*ArrayValue)
		if !ok {
			panic(errors.NewUnreachableError())
		}

		signedDataValue, ok := invocation.Arguments[1].(*ArrayValue)
		if !ok {
			panic(errors.NewUnreachableError())
		}

		domainSeparationTag, ok := invocation.Arguments[2].(*StringValue)
		if !ok {
			panic(errors.NewUnreachableError())
		}

		hashAlgo, ok := invocation.Arguments[3].(*CompositeValue)
		if !ok {
			panic(errors.NewUnreachableError())
		}

		publicKey := invocation.Self

		interpreter := invocation.Interpreter

		getLocationRange := invocation.GetLocationRange

		interpreter.ExpectType(
			publicKey,
			sema.PublicKeyType,
			getLocationRange,
		)

		return interpreter.SignatureVerificationHandler(
			interpreter,
			getLocationRange,
			signatureValue,
			signedDataValue,
			domainSeparationTag,
			hashAlgo,
			publicKey,
		)
	},
	sema.PublicKeyVerifyFunctionType,
)

// publicKeyVerifyPoPFunction is only created once for the interpreter.
// Hence, no need to meter.
var publicKeyVerifyPoPFunction = NewUnmeteredHostFunctionValue(
	func(invocation Invocation) (v Value) {
		signatureValue, ok := invocation.Arguments[0].(*ArrayValue)
		if !ok {
			panic(errors.NewUnreachableError())
		}

		publicKey := invocation.Self

		interpreter := invocation.Interpreter

		getLocationRange := invocation.GetLocationRange

		interpreter.ExpectType(
			publicKey,
			sema.PublicKeyType,
			getLocationRange,
		)

		return interpreter.BLSVerifyPoPHandler(
			interpreter,
			getLocationRange,
			publicKey,
			signatureValue,
		)
	},
	sema.PublicKeyVerifyPoPFunctionType,
)<|MERGE_RESOLUTION|>--- conflicted
+++ resolved
@@ -2427,14 +2427,10 @@
 				if !ok {
 					panic(errors.NewUnreachableError())
 				}
-<<<<<<< HEAD
-				return v.SaturatingMinus(invocation.Interpreter, other)
-=======
 				return v.SaturatingMinus(
 					invocation.Interpreter,
 					other,
 				)
->>>>>>> 4955d33a
 			},
 			&sema.FunctionType{
 				ReturnTypeAnnotation: sema.NewTypeAnnotation(
@@ -2471,14 +2467,10 @@
 				if !ok {
 					panic(errors.NewUnreachableError())
 				}
-<<<<<<< HEAD
-				return v.SaturatingDiv(invocation.Interpreter, other)
-=======
 				return v.SaturatingDiv(
 					invocation.Interpreter,
 					other,
 				)
->>>>>>> 4955d33a
 			},
 			&sema.FunctionType{
 				ReturnTypeAnnotation: sema.NewTypeAnnotation(
@@ -2764,11 +2756,7 @@
 	return v.Mul(interpreter, other)
 }
 
-<<<<<<< HEAD
-func (v IntValue) Div(_ *Interpreter, other NumberValue) NumberValue {
-=======
 func (v IntValue) Div(interpreter *Interpreter, other NumberValue) NumberValue {
->>>>>>> 4955d33a
 	o, ok := other.(IntValue)
 	if !ok {
 		panic(InvalidOperandsError{
@@ -10030,11 +10018,7 @@
 	return v - o
 }
 
-<<<<<<< HEAD
-func (v Word8Value) SaturatingMinus(interpreter *Interpreter, _ NumberValue) NumberValue {
-=======
-func (v Word8Value) SaturatingMinus(interpreter *Interpreter, other NumberValue) NumberValue {
->>>>>>> 4955d33a
+func (v Word8Value) SaturatingMinus(_ *Interpreter, _ NumberValue) NumberValue {
 	panic(errors.UnreachableError{})
 }
 
@@ -10087,11 +10071,7 @@
 	return v / o
 }
 
-<<<<<<< HEAD
-func (v Word8Value) SaturatingDiv(interpreter *Interpreter, _ NumberValue) NumberValue {
-=======
-func (v Word8Value) SaturatingDiv(interpreter *Interpreter, other NumberValue) NumberValue {
->>>>>>> 4955d33a
+func (v Word8Value) SaturatingDiv(_ *Interpreter, _ NumberValue) NumberValue {
 	panic(errors.UnreachableError{})
 }
 
@@ -10386,11 +10366,7 @@
 	return v - o
 }
 
-<<<<<<< HEAD
-func (v Word16Value) SaturatingMinus(interpreter *Interpreter, _ NumberValue) NumberValue {
-=======
-func (v Word16Value) SaturatingMinus(interpreter *Interpreter, other NumberValue) NumberValue {
->>>>>>> 4955d33a
+func (v Word16Value) SaturatingMinus(_ *Interpreter, _ NumberValue) NumberValue {
 	panic(errors.UnreachableError{})
 }
 
@@ -10443,11 +10419,7 @@
 	return v / o
 }
 
-<<<<<<< HEAD
-func (v Word16Value) SaturatingDiv(interpreter *Interpreter, _ NumberValue) NumberValue {
-=======
-func (v Word16Value) SaturatingDiv(interpreter *Interpreter, other NumberValue) NumberValue {
->>>>>>> 4955d33a
+func (v Word16Value) SaturatingDiv(_ *Interpreter, _ NumberValue) NumberValue {
 	panic(errors.UnreachableError{})
 }
 
@@ -10745,11 +10717,7 @@
 	return v - o
 }
 
-<<<<<<< HEAD
-func (v Word32Value) SaturatingMinus(interpreter *Interpreter, _ NumberValue) NumberValue {
-=======
-func (v Word32Value) SaturatingMinus(interpreter *Interpreter, other NumberValue) NumberValue {
->>>>>>> 4955d33a
+func (v Word32Value) SaturatingMinus(_ *Interpreter, _ NumberValue) NumberValue {
 	panic(errors.UnreachableError{})
 }
 
@@ -10802,11 +10770,7 @@
 	return v / o
 }
 
-<<<<<<< HEAD
-func (v Word32Value) SaturatingDiv(interpreter *Interpreter, _ NumberValue) NumberValue {
-=======
-func (v Word32Value) SaturatingDiv(interpreter *Interpreter, other NumberValue) NumberValue {
->>>>>>> 4955d33a
+func (v Word32Value) SaturatingDiv(_ *Interpreter, _ NumberValue) NumberValue {
 	panic(errors.UnreachableError{})
 }
 
@@ -11129,11 +11093,7 @@
 	return v - o
 }
 
-<<<<<<< HEAD
-func (v Word64Value) SaturatingMinus(interpreter *Interpreter, _ NumberValue) NumberValue {
-=======
-func (v Word64Value) SaturatingMinus(interpreter *Interpreter, other NumberValue) NumberValue {
->>>>>>> 4955d33a
+func (v Word64Value) SaturatingMinus(_ *Interpreter, _ NumberValue) NumberValue {
 	panic(errors.UnreachableError{})
 }
 
@@ -11186,11 +11146,7 @@
 	return v / o
 }
 
-<<<<<<< HEAD
-func (v Word64Value) SaturatingDiv(interpreter *Interpreter, _ NumberValue) NumberValue {
-=======
-func (v Word64Value) SaturatingDiv(interpreter *Interpreter, other NumberValue) NumberValue {
->>>>>>> 4955d33a
+func (v Word64Value) SaturatingDiv(_ *Interpreter, _ NumberValue) NumberValue {
 	panic(errors.UnreachableError{})
 }
 
