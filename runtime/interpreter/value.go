--- conflicted
+++ resolved
@@ -175,7 +175,6 @@
 
 func (*StringValue) SetOwner(owner string) {
 	// NO-OP: value cannot be owned
-<<<<<<< HEAD
 }
 
 func (v *StringValue) Export() values.Value {
@@ -187,32 +186,15 @@
 	return strconv.Quote(v.Str)
 }
 
-=======
-}
-
-func (v *StringValue) Export() values.Value {
-	return values.String(v.Str)
-}
-
-func (v *StringValue) String() string {
-	// TODO: quote like in string literal
-	return strconv.Quote(v.Str)
-}
-
->>>>>>> d1000614
 func (v *StringValue) KeyString() string {
 	return v.Str
 }
 
 func (v *StringValue) Equal(other Value) BoolValue {
-<<<<<<< HEAD
 	otherString, ok := other.(*StringValue)
 	if !ok {
 		return false
 	}
-=======
-	otherString := other.(*StringValue)
->>>>>>> d1000614
 	return norm.NFC.String(v.Str) == norm.NFC.String(otherString.Str)
 }
 
@@ -346,7 +328,6 @@
 
 func (v *ArrayValue) GetOwner() string {
 	return v.Owner
-<<<<<<< HEAD
 }
 
 func (v *ArrayValue) SetOwner(owner string) {
@@ -361,22 +342,6 @@
 	}
 }
 
-=======
-}
-
-func (v *ArrayValue) SetOwner(owner string) {
-	if v.Owner == owner {
-		return
-	}
-
-	v.Owner = owner
-
-	for _, value := range v.Values {
-		value.SetOwner(owner)
-	}
-}
-
->>>>>>> d1000614
 func (v *ArrayValue) Destroy(interpreter *Interpreter, location LocationPosition) trampoline.Trampoline {
 	var result trampoline.Trampoline = trampoline.Done{}
 	for _, value := range v.Values {
@@ -1470,7 +1435,6 @@
 }
 
 func (*CompositeValue) isValue() {}
-<<<<<<< HEAD
 
 func (v *CompositeValue) Copy() Value {
 	// Resources are moved and not copied
@@ -1478,15 +1442,6 @@
 		return v
 	}
 
-=======
-
-func (v *CompositeValue) Copy() Value {
-	// Resources are moved and not copied
-	if v.Kind == common.CompositeKindResource {
-		return v
-	}
-
->>>>>>> d1000614
 	newFields := make(map[string]Value, len(v.Fields))
 	for field, value := range v.Fields {
 		newFields[field] = value.Copy()
@@ -1509,7 +1464,6 @@
 func (v *CompositeValue) GetOwner() string {
 	return v.Owner
 }
-<<<<<<< HEAD
 
 func (v *CompositeValue) SetOwner(owner string) {
 	if v.Owner == owner {
@@ -1523,21 +1477,6 @@
 	}
 }
 
-=======
-
-func (v *CompositeValue) SetOwner(owner string) {
-	if v.Owner == owner {
-		return
-	}
-
-	v.Owner = owner
-
-	for _, value := range v.Fields {
-		value.SetOwner(owner)
-	}
-}
-
->>>>>>> d1000614
 func (v *CompositeValue) Export() values.Value {
 	fields := make([]values.Value, 0, len(v.Fields))
 
@@ -2128,7 +2067,6 @@
 		Value: v.Value.Copy(),
 		// NOTE: new value has no owner
 		Owner: "",
-<<<<<<< HEAD
 	}
 }
 
@@ -2139,8 +2077,6 @@
 func (v *SomeValue) SetOwner(owner string) {
 	if v.Owner == owner {
 		return
-=======
->>>>>>> d1000614
 	}
 
 	v.Owner = owner
@@ -2148,23 +2084,6 @@
 	v.Value.SetOwner(owner)
 }
 
-<<<<<<< HEAD
-=======
-func (v *SomeValue) GetOwner() string {
-	return v.Owner
-}
-
-func (v *SomeValue) SetOwner(owner string) {
-	if v.Owner == owner {
-		return
-	}
-
-	v.Owner = owner
-
-	v.Value.SetOwner(owner)
-}
-
->>>>>>> d1000614
 func (v *SomeValue) Destroy(interpreter *Interpreter, location LocationPosition) trampoline.Trampoline {
 	return v.Value.(DestroyableValue).Destroy(interpreter, location)
 }
@@ -2357,6 +2276,10 @@
 	return v
 }
 
+func (v AddressValue) String() string {
+	return fmt.Sprintf("%x", [AddressLength]byte(v))
+}
+
 func (AddressValue) GetOwner() string {
 	// value is never owned
 	return ""
@@ -2366,11 +2289,6 @@
 	// NO-OP: value cannot be owned
 }
 
-func (v AddressValue) String() string {
-	return fmt.Sprintf("%x", [AddressLength]byte(v))
-}
-
-<<<<<<< HEAD
 func (v AddressValue) Equal(other Value) BoolValue {
 	otherAddress, ok := other.(AddressValue)
 	if !ok {
@@ -2380,30 +2298,11 @@
 }
 
 // AccountValue
-=======
-func (AddressValue) GetOwner() string {
-	// value is never owned
-	return ""
-}
-
-func (AddressValue) SetOwner(owner string) {
-	// NO-OP: value cannot be owned
-}
->>>>>>> d1000614
-
-// AccountValue
-
-<<<<<<< HEAD
-func NewAccountValue(address AddressValue) *AccountValue {
-	addressHex := fmt.Sprintf("%x", address)
-
-	return &AccountValue{
-=======
+
 func NewAccountValue(address AddressValue) *CompositeValue {
 	addressHex := fmt.Sprintf("%x", address)
 
 	return &CompositeValue{
->>>>>>> d1000614
 		Identifier: (&sema.AccountType{}).ID(),
 		Fields: map[string]Value{
 			"address": address,
