/*
 * Cadence - The resource-oriented smart contract programming language
 *
 * Copyright Dapper Labs, Inc.
 *
 * Licensed under the Apache License, Version 2.0 (the "License");
 * you may not use this file except in compliance with the License.
 * You may obtain a copy of the License at
 *
 *   http://www.apache.org/licenses/LICENSE-2.0
 *
 * Unless required by applicable law or agreed to in writing, software
 * distributed under the License is distributed on an "AS IS" BASIS,
 * WITHOUT WARRANTIES OR CONDITIONS OF ANY KIND, either express or implied.
 * See the License for the specific language governing permissions and
 * limitations under the License.
 */

package interpreter

import (
	"encoding/binary"
	"encoding/hex"
	goerrors "errors"
	"fmt"
	"math"
	"math/big"
	"strings"
	"time"
	"unicode"
	"unicode/utf8"
	"unsafe"

	"github.com/onflow/atree"
	"github.com/rivo/uniseg"
	"golang.org/x/text/unicode/norm"

	"github.com/onflow/cadence/runtime/ast"
	"github.com/onflow/cadence/runtime/common"
	"github.com/onflow/cadence/runtime/errors"
	"github.com/onflow/cadence/runtime/format"
	"github.com/onflow/cadence/runtime/sema"
)

type Unsigned interface {
	~uint8 | ~uint16 | ~uint32 | ~uint64
}

type TypeConformanceResults map[typeConformanceResultEntry]bool

type typeConformanceResultEntry struct {
	EphemeralReferenceValue *EphemeralReferenceValue
	EphemeralReferenceType  StaticType
}

// SeenReferences is a set of seen references.
//
// NOTE: Do not generalize to map[interpreter.Value],
// as not all values are Go hashable, i.e. this might lead to run-time panics
type SeenReferences map[*EphemeralReferenceValue]struct{}

// NonStorable represents a value that cannot be stored
type NonStorable struct {
	Value Value
}

var _ atree.Storable = NonStorable{}

func (s NonStorable) Encode(_ *atree.Encoder) error {
	//nolint:gosimple
	return NonStorableValueError{
		Value: s.Value,
	}
}

func (s NonStorable) ByteSize() uint32 {
	// Return 1 so that atree split and merge operations don't have to handle special cases.
	// Any value larger than 0 and smaller than half of the max slab size works,
	// but 1 results in fewer number of slabs which is ideal for non-storable values.
	return 1
}

func (s NonStorable) StoredValue(_ atree.SlabStorage) (atree.Value, error) {
	return s.Value, nil
}

func (NonStorable) ChildStorables() []atree.Storable {
	return nil
}

// Value is the Cadence value hierarchy which is heavily tied to the interpreter and persistent storage,
// and has lots of implementation details.
//
// We do not want to expose those details to users
// (for example, Cadence is used as a library in flow-go (FVM), in the Flow Go SDK, etc.),
// because we want to be able to change the API and implementation details;
// nor do we want to require users to Cadence (the library) to write lots of low-level/boilerplate code (e.g. setting up storage).
//
// To accomplish this, cadence.Value is the "user-facing" hierarchy that is easy to work with:
// simple Go types that can be used without an interpreter or storage.
//
// cadence.Value can be converted to an interpreter.Value by "importing" it with importValue,
// and interpreter.Value can be "exported" to a cadence.Value with ExportValue.
type Value interface {
	atree.Value
	// Stringer provides `func String() string`
	// NOTE: important, error messages rely on values to implement String
	fmt.Stringer
	IsValue()
	Accept(interpreter *Interpreter, visitor Visitor)
	Walk(interpreter *Interpreter, walkChild func(Value))
	StaticType(interpreter *Interpreter) StaticType
	// ConformsToStaticType returns true if the value (i.e. its dynamic type)
	// conforms to its own static type.
	// Non-container values trivially always conform to their own static type.
	// Container values conform to their own static type,
	// and this function recursively checks conformance for nested values.
	// If the container contains static type information about nested values,
	// e.g. the element type of an array, it also ensures the nested values'
	// static types are subtypes.
	ConformsToStaticType(
		interpreter *Interpreter,
		locationRange LocationRange,
		results TypeConformanceResults,
	) bool
	RecursiveString(seenReferences SeenReferences) string
	MeteredString(memoryGauge common.MemoryGauge, seenReferences SeenReferences) string
	IsResourceKinded(interpreter *Interpreter) bool
	NeedsStoreTo(address atree.Address) bool
	Transfer(
		interpreter *Interpreter,
		locationRange LocationRange,
		address atree.Address,
		remove bool,
		storable atree.Storable,
	) Value
	DeepRemove(interpreter *Interpreter)
	// Clone returns a new value that is equal to this value.
	// NOTE: not used by interpreter, but used externally (e.g. state migration)
	// NOTE: memory metering is unnecessary for Clone methods
	Clone(interpreter *Interpreter) Value
	IsImportable(interpreter *Interpreter) bool
}

// ValueIndexableValue

type ValueIndexableValue interface {
	Value
	GetKey(interpreter *Interpreter, locationRange LocationRange, key Value) Value
	SetKey(interpreter *Interpreter, locationRange LocationRange, key Value, value Value)
	RemoveKey(interpreter *Interpreter, locationRange LocationRange, key Value) Value
	InsertKey(interpreter *Interpreter, locationRange LocationRange, key Value, value Value)
}

type TypeIndexableValue interface {
	Value
	GetTypeKey(interpreter *Interpreter, locationRange LocationRange, ty sema.Type) Value
	SetTypeKey(interpreter *Interpreter, locationRange LocationRange, ty sema.Type, value Value)
	RemoveTypeKey(interpreter *Interpreter, locationRange LocationRange, ty sema.Type) Value
}

// MemberAccessibleValue

type MemberAccessibleValue interface {
	Value
	GetMember(interpreter *Interpreter, locationRange LocationRange, name string) Value
	RemoveMember(interpreter *Interpreter, locationRange LocationRange, name string) Value
	// returns whether a value previously existed with this name
	SetMember(interpreter *Interpreter, locationRange LocationRange, name string, value Value) bool
}

// EquatableValue

type EquatableValue interface {
	Value
	// Equal returns true if the given value is equal to this value.
	// If no location range is available, pass e.g. EmptyLocationRange
	Equal(interpreter *Interpreter, locationRange LocationRange, other Value) bool
}

func newValueComparator(interpreter *Interpreter, locationRange LocationRange) atree.ValueComparator {
	return func(storage atree.SlabStorage, atreeValue atree.Value, otherStorable atree.Storable) (bool, error) {
		value := MustConvertStoredValue(interpreter, atreeValue)
		otherValue := StoredValue(interpreter, otherStorable, storage)
		return value.(EquatableValue).Equal(interpreter, locationRange, otherValue), nil
	}
}

// ResourceKindedValue

type ResourceKindedValue interface {
	Value
	Destroy(interpreter *Interpreter, locationRange LocationRange)
	IsDestroyed() bool
}

func maybeDestroy(interpreter *Interpreter, locationRange LocationRange, value Value) {
	resourceKindedValue, ok := value.(ResourceKindedValue)
	if !ok {
		return
	}

	resourceKindedValue.Destroy(interpreter, locationRange)
}

// ReferenceTrackedResourceKindedValue is a resource-kinded value
// that must be tracked when a reference of it is taken.
type ReferenceTrackedResourceKindedValue interface {
	ResourceKindedValue
	IsReferenceTrackedResourceKindedValue()
	StorageID() atree.StorageID
	IsStaleResource(*Interpreter) bool
}

// IterableValue is a value which can be iterated over, e.g. with a for-loop
type IterableValue interface {
	Value
	Iterator(interpreter *Interpreter) ValueIterator
}

// ValueIterator is an iterator which returns values.
// When Next returns nil, it signals the end of the iterator.
type ValueIterator interface {
	Next(interpreter *Interpreter) Value
}

func safeAdd(a, b int, locationRange LocationRange) int {
	// INT32-C
	if (b > 0) && (a > (goMaxInt - b)) {
		panic(OverflowError{LocationRange: locationRange})
	} else if (b < 0) && (a < (goMinInt - b)) {
		panic(UnderflowError{LocationRange: locationRange})
	}
	return a + b
}

func safeMul(a, b int, locationRange LocationRange) int {
	// INT32-C
	if a > 0 {
		if b > 0 {
			// positive * positive = positive. overflow?
			if a > (goMaxInt / b) {
				panic(OverflowError{LocationRange: locationRange})
			}
		} else {
			// positive * negative = negative. underflow?
			if b < (goMinInt / a) {
				panic(UnderflowError{LocationRange: locationRange})
			}
		}
	} else {
		if b > 0 {
			// negative * positive = negative. underflow?
			if a < (goMinInt / b) {
				panic(UnderflowError{LocationRange: locationRange})
			}
		} else {
			// negative * negative = positive. overflow?
			if (a != 0) && (b < (goMaxInt / a)) {
				panic(OverflowError{LocationRange: locationRange})
			}
		}
	}
	return a * b
}

// TypeValue

type TypeValue struct {
	Type StaticType
}

var EmptyTypeValue = TypeValue{}

var _ Value = TypeValue{}
var _ atree.Storable = TypeValue{}
var _ EquatableValue = TypeValue{}
var _ MemberAccessibleValue = TypeValue{}

func NewUnmeteredTypeValue(t StaticType) TypeValue {
	return TypeValue{Type: t}
}

func NewTypeValue(
	memoryGauge common.MemoryGauge,
	staticType StaticType,
) TypeValue {
	common.UseMemory(memoryGauge, common.TypeValueMemoryUsage)
	return NewUnmeteredTypeValue(staticType)
}

func (TypeValue) IsValue() {}

func (v TypeValue) Accept(interpreter *Interpreter, visitor Visitor) {
	visitor.VisitTypeValue(interpreter, v)
}

func (TypeValue) Walk(_ *Interpreter, _ func(Value)) {
	// NO-OP
}

func (TypeValue) StaticType(interpreter *Interpreter) StaticType {
	return NewPrimitiveStaticType(interpreter, PrimitiveStaticTypeMetaType)
}

func (TypeValue) IsImportable(_ *Interpreter) bool {
	return sema.MetaType.Importable
}

func (v TypeValue) String() string {
	var typeString string
	staticType := v.Type
	if staticType != nil {
		typeString = staticType.String()
	}

	return format.TypeValue(typeString)
}

func (v TypeValue) RecursiveString(_ SeenReferences) string {
	return v.String()
}

func (v TypeValue) MeteredString(memoryGauge common.MemoryGauge, _ SeenReferences) string {
	common.UseMemory(memoryGauge, common.TypeValueStringMemoryUsage)

	var typeString string
	if v.Type != nil {
		typeString = v.Type.MeteredString(memoryGauge)
	}

	return format.TypeValue(typeString)
}

func (v TypeValue) Equal(_ *Interpreter, _ LocationRange, other Value) bool {
	otherTypeValue, ok := other.(TypeValue)
	if !ok {
		return false
	}

	// Unknown types are never equal to another type

	staticType := v.Type
	otherStaticType := otherTypeValue.Type

	if staticType == nil || otherStaticType == nil {
		return false
	}

	return staticType.Equal(otherStaticType)
}

func (v TypeValue) GetMember(interpreter *Interpreter, _ LocationRange, name string) Value {
	switch name {
	case sema.MetaTypeIdentifierFieldName:
		var typeID string
		staticType := v.Type
		if staticType != nil {
			typeID = string(interpreter.MustConvertStaticToSemaType(staticType).ID())
		}
		memoryUsage := common.MemoryUsage{
			Kind:   common.MemoryKindStringValue,
			Amount: uint64(len(typeID)),
		}
		return NewStringValue(interpreter, memoryUsage, func() string {
			return typeID
		})

	case sema.MetaTypeIsSubtypeFunctionName:
		return NewHostFunctionValue(
			interpreter,
			sema.MetaTypeIsSubtypeFunctionType,
			func(invocation Invocation) Value {
				interpreter := invocation.Interpreter

				staticType := v.Type
				otherTypeValue, ok := invocation.Arguments[0].(TypeValue)
				if !ok {
					panic(errors.NewUnreachableError())
				}
				otherStaticType := otherTypeValue.Type

				// if either type is unknown, the subtype relation is false, as it doesn't make sense to even ask this question
				if staticType == nil || otherStaticType == nil {
					return FalseValue
				}

				result := sema.IsSubType(
					interpreter.MustConvertStaticToSemaType(staticType),
					interpreter.MustConvertStaticToSemaType(otherStaticType),
				)
				return AsBoolValue(result)
			},
		)
	}

	return nil
}

func (TypeValue) RemoveMember(_ *Interpreter, _ LocationRange, _ string) Value {
	// Types have no removable members (fields / functions)
	panic(errors.NewUnreachableError())
}

func (TypeValue) SetMember(_ *Interpreter, _ LocationRange, _ string, _ Value) bool {
	// Types have no settable members (fields / functions)
	panic(errors.NewUnreachableError())
}

func (v TypeValue) ConformsToStaticType(
	_ *Interpreter,
	_ LocationRange,
	_ TypeConformanceResults,
) bool {
	return true
}

func (v TypeValue) Storable(
	storage atree.SlabStorage,
	address atree.Address,
	maxInlineSize uint64,
) (atree.Storable, error) {
	return maybeLargeImmutableStorable(
		v,
		storage,
		address,
		maxInlineSize,
	)
}

func (TypeValue) NeedsStoreTo(_ atree.Address) bool {
	return false
}

func (TypeValue) IsResourceKinded(_ *Interpreter) bool {
	return false
}

func (v TypeValue) Transfer(
	interpreter *Interpreter,
	_ LocationRange,
	_ atree.Address,
	remove bool,
	storable atree.Storable,
) Value {
	if remove {
		interpreter.RemoveReferencedSlab(storable)
	}
	return v
}

func (v TypeValue) Clone(_ *Interpreter) Value {
	return v
}

func (TypeValue) DeepRemove(_ *Interpreter) {
	// NO-OP
}

func (v TypeValue) ByteSize() uint32 {
	return mustStorableSize(v)
}

func (v TypeValue) StoredValue(_ atree.SlabStorage) (atree.Value, error) {
	return v, nil
}

func (TypeValue) ChildStorables() []atree.Storable {
	return nil
}

// HashInput returns a byte slice containing:
// - HashInputTypeType (1 byte)
// - type id (n bytes)
func (v TypeValue) HashInput(interpreter *Interpreter, _ LocationRange, scratch []byte) []byte {
	typeID := interpreter.MustConvertStaticToSemaType(v.Type).ID()

	length := 1 + len(typeID)
	var buf []byte
	if length <= len(scratch) {
		buf = scratch[:length]
	} else {
		buf = make([]byte, length)
	}

	buf[0] = byte(HashInputTypeType)
	copy(buf[1:], typeID)
	return buf
}

// VoidValue

type VoidValue struct{}

var Void Value = VoidValue{}
var VoidStorable atree.Storable = VoidValue{}

var _ Value = VoidValue{}
var _ atree.Storable = VoidValue{}
var _ EquatableValue = VoidValue{}

func (VoidValue) IsValue() {}

func (v VoidValue) Accept(interpreter *Interpreter, visitor Visitor) {
	visitor.VisitVoidValue(interpreter, v)
}

func (VoidValue) Walk(_ *Interpreter, _ func(Value)) {
	// NO-OP
}

func (VoidValue) StaticType(interpreter *Interpreter) StaticType {
	return NewPrimitiveStaticType(interpreter, PrimitiveStaticTypeVoid)
}

func (VoidValue) IsImportable(_ *Interpreter) bool {
	return sema.VoidType.Importable
}

func (VoidValue) String() string {
	return format.Void
}

func (v VoidValue) RecursiveString(_ SeenReferences) string {
	return v.String()
}

func (v VoidValue) MeteredString(memoryGauge common.MemoryGauge, _ SeenReferences) string {
	common.UseMemory(memoryGauge, common.VoidStringMemoryUsage)
	return v.String()
}

func (v VoidValue) ConformsToStaticType(
	_ *Interpreter,
	_ LocationRange,
	_ TypeConformanceResults,
) bool {
	return true
}

func (v VoidValue) Equal(_ *Interpreter, _ LocationRange, other Value) bool {
	_, ok := other.(VoidValue)
	return ok
}

func (v VoidValue) Storable(_ atree.SlabStorage, _ atree.Address, _ uint64) (atree.Storable, error) {
	return v, nil
}

func (VoidValue) NeedsStoreTo(_ atree.Address) bool {
	return false
}

func (VoidValue) IsResourceKinded(_ *Interpreter) bool {
	return false
}

func (v VoidValue) Transfer(
	interpreter *Interpreter,
	_ LocationRange,
	_ atree.Address,
	remove bool,
	storable atree.Storable,
) Value {
	if remove {
		interpreter.RemoveReferencedSlab(storable)
	}
	return v
}

func (v VoidValue) Clone(_ *Interpreter) Value {
	return v
}

func (VoidValue) DeepRemove(_ *Interpreter) {
	// NO-OP
}

func (VoidValue) ByteSize() uint32 {
	return uint32(len(cborVoidValue))
}

func (v VoidValue) StoredValue(_ atree.SlabStorage) (atree.Value, error) {
	return v, nil
}

func (VoidValue) ChildStorables() []atree.Storable {
	return nil
}

// BoolValue

type BoolValue bool

var _ Value = BoolValue(false)
var _ atree.Storable = BoolValue(false)
var _ EquatableValue = BoolValue(false)
var _ HashableValue = BoolValue(false)

const TrueValue = BoolValue(true)
const FalseValue = BoolValue(false)

func AsBoolValue(v bool) BoolValue {
	if v {
		return TrueValue
	}
	return FalseValue
}

func (BoolValue) IsValue() {}

func (v BoolValue) Accept(interpreter *Interpreter, visitor Visitor) {
	visitor.VisitBoolValue(interpreter, v)
}

func (BoolValue) Walk(_ *Interpreter, _ func(Value)) {
	// NO-OP
}

func (BoolValue) StaticType(interpreter *Interpreter) StaticType {
	return NewPrimitiveStaticType(interpreter, PrimitiveStaticTypeBool)
}

func (BoolValue) IsImportable(_ *Interpreter) bool {
	return sema.BoolType.Importable
}

func (v BoolValue) Negate(_ *Interpreter) BoolValue {
	if v == TrueValue {
		return FalseValue
	}
	return TrueValue
}

func (v BoolValue) Equal(_ *Interpreter, _ LocationRange, other Value) bool {
	otherBool, ok := other.(BoolValue)
	if !ok {
		return false
	}
	return bool(v) == bool(otherBool)
}

// HashInput returns a byte slice containing:
// - HashInputTypeBool (1 byte)
// - 1/0 (1 byte)
func (v BoolValue) HashInput(_ *Interpreter, _ LocationRange, scratch []byte) []byte {
	scratch[0] = byte(HashInputTypeBool)
	if v {
		scratch[1] = 1
	} else {
		scratch[1] = 0
	}
	return scratch[:2]
}

func (v BoolValue) String() string {
	return format.Bool(bool(v))
}

func (v BoolValue) RecursiveString(_ SeenReferences) string {
	return v.String()
}

func (v BoolValue) MeteredString(memoryGauge common.MemoryGauge, _ SeenReferences) string {
	if v {
		common.UseMemory(memoryGauge, common.TrueStringMemoryUsage)
	} else {
		common.UseMemory(memoryGauge, common.FalseStringMemoryUsage)
	}

	return v.String()
}

func (v BoolValue) ConformsToStaticType(
	_ *Interpreter,
	_ LocationRange,
	_ TypeConformanceResults,
) bool {
	return true
}

func (v BoolValue) Storable(_ atree.SlabStorage, _ atree.Address, _ uint64) (atree.Storable, error) {
	return v, nil
}

func (BoolValue) NeedsStoreTo(_ atree.Address) bool {
	return false
}

func (BoolValue) IsResourceKinded(_ *Interpreter) bool {
	return false
}

func (v BoolValue) Transfer(
	interpreter *Interpreter,
	_ LocationRange,
	_ atree.Address,
	remove bool,
	storable atree.Storable,
) Value {
	if remove {
		interpreter.RemoveReferencedSlab(storable)
	}
	return v
}

func (v BoolValue) Clone(_ *Interpreter) Value {
	return v
}

func (BoolValue) DeepRemove(_ *Interpreter) {
	// NO-OP
}

func (v BoolValue) ByteSize() uint32 {
	return 1
}

func (v BoolValue) StoredValue(_ atree.SlabStorage) (atree.Value, error) {
	return v, nil
}

func (BoolValue) ChildStorables() []atree.Storable {
	return nil
}

// CharacterValue

// CharacterValue represents a Cadence character, which is a Unicode extended grapheme cluster.
// Hence, use a Go string to be able to hold multiple Unicode code points (Go runes).
// It should consist of exactly one grapheme cluster
type CharacterValue string

func NewUnmeteredCharacterValue(r string) CharacterValue {
	return CharacterValue(r)
}

func NewCharacterValue(
	memoryGauge common.MemoryGauge,
	memoryUsage common.MemoryUsage,
	characterConstructor func() string,
) CharacterValue {
	common.UseMemory(memoryGauge, memoryUsage)

	character := characterConstructor()
	return NewUnmeteredCharacterValue(character)
}

var _ Value = CharacterValue("a")
var _ atree.Storable = CharacterValue("a")
var _ EquatableValue = CharacterValue("a")
var _ HashableValue = CharacterValue("a")
var _ MemberAccessibleValue = CharacterValue("a")

func (CharacterValue) IsValue() {}

func (v CharacterValue) Accept(interpreter *Interpreter, visitor Visitor) {
	visitor.VisitCharacterValue(interpreter, v)
}

func (CharacterValue) Walk(_ *Interpreter, _ func(Value)) {
	// NO-OP
}

func (CharacterValue) StaticType(interpreter *Interpreter) StaticType {
	return NewPrimitiveStaticType(interpreter, PrimitiveStaticTypeCharacter)
}

func (CharacterValue) IsImportable(_ *Interpreter) bool {
	return sema.CharacterType.Importable
}

func (v CharacterValue) String() string {
	return format.String(string(v))
}

func (v CharacterValue) RecursiveString(_ SeenReferences) string {
	return v.String()
}

func (v CharacterValue) MeteredString(memoryGauge common.MemoryGauge, _ SeenReferences) string {
	l := format.FormattedStringLength(string(v))
	common.UseMemory(memoryGauge, common.NewRawStringMemoryUsage(l))
	return v.String()
}

func (v CharacterValue) NormalForm() string {
	return norm.NFC.String(string(v))
}

func (v CharacterValue) Equal(_ *Interpreter, _ LocationRange, other Value) bool {
	otherChar, ok := other.(CharacterValue)
	if !ok {
		return false
	}
	return v.NormalForm() == otherChar.NormalForm()
}

func (v CharacterValue) HashInput(_ *Interpreter, _ LocationRange, scratch []byte) []byte {
	s := []byte(string(v))
	length := 1 + len(s)
	var buffer []byte
	if length <= len(scratch) {
		buffer = scratch[:length]
	} else {
		buffer = make([]byte, length)
	}

	buffer[0] = byte(HashInputTypeCharacter)
	copy(buffer[1:], s)
	return buffer
}

func (v CharacterValue) ConformsToStaticType(
	_ *Interpreter,
	_ LocationRange,
	_ TypeConformanceResults,
) bool {
	return true
}

func (v CharacterValue) Storable(_ atree.SlabStorage, _ atree.Address, _ uint64) (atree.Storable, error) {
	return v, nil
}

func (CharacterValue) NeedsStoreTo(_ atree.Address) bool {
	return false
}

func (CharacterValue) IsResourceKinded(_ *Interpreter) bool {
	return false
}

func (v CharacterValue) Transfer(
	interpreter *Interpreter,
	_ LocationRange,
	_ atree.Address,
	remove bool,
	storable atree.Storable,
) Value {
	if remove {
		interpreter.RemoveReferencedSlab(storable)
	}
	return v
}

func (v CharacterValue) Clone(_ *Interpreter) Value {
	return v
}

func (CharacterValue) DeepRemove(_ *Interpreter) {
	// NO-OP
}

func (v CharacterValue) ByteSize() uint32 {
	return cborTagSize + getBytesCBORSize([]byte(v))
}

func (v CharacterValue) StoredValue(_ atree.SlabStorage) (atree.Value, error) {
	return v, nil
}

func (CharacterValue) ChildStorables() []atree.Storable {
	return nil
}

func (v CharacterValue) GetMember(interpreter *Interpreter, _ LocationRange, name string) Value {
	switch name {
	case sema.ToStringFunctionName:
		return NewHostFunctionValue(
			interpreter,
			sema.ToStringFunctionType,
			func(invocation Invocation) Value {
				interpreter := invocation.Interpreter

				memoryUsage := common.NewStringMemoryUsage(len(v))

				return NewStringValue(
					interpreter,
					memoryUsage,
					func() string {
						return string(v)
					},
				)
			},
		)
	}
	return nil
}

func (CharacterValue) RemoveMember(_ *Interpreter, _ LocationRange, _ string) Value {
	// Characters have no removable members (fields / functions)
	panic(errors.NewUnreachableError())
}

func (CharacterValue) SetMember(_ *Interpreter, _ LocationRange, _ string, _ Value) bool {
	// Characters have no settable members (fields / functions)
	panic(errors.NewUnreachableError())
}

// StringValue

type StringValue struct {
	// graphemes is a grapheme cluster segmentation iterator,
	// which is initialized lazily and reused/reset in functions
	// that are based on grapheme clusters
	graphemes *uniseg.Graphemes
	Str       string
	// length is the cached length of the string, based on grapheme clusters.
	// a negative value indicates the length has not been initialized, see Length()
	length int
}

func NewUnmeteredStringValue(str string) *StringValue {
	return &StringValue{
		Str: str,
		// a negative value indicates the length has not been initialized, see Length()
		length: -1,
	}
}

func NewStringValue(
	memoryGauge common.MemoryGauge,
	memoryUsage common.MemoryUsage,
	stringConstructor func() string,
) *StringValue {
	common.UseMemory(memoryGauge, memoryUsage)
	str := stringConstructor()
	return NewUnmeteredStringValue(str)
}

var _ Value = &StringValue{}
var _ atree.Storable = &StringValue{}
var _ EquatableValue = &StringValue{}
var _ HashableValue = &StringValue{}
var _ ValueIndexableValue = &StringValue{}
var _ MemberAccessibleValue = &StringValue{}
var _ IterableValue = &StringValue{}

func (v *StringValue) prepareGraphemes() {
	if v.graphemes == nil {
		v.graphemes = uniseg.NewGraphemes(v.Str)
	} else {
		v.graphemes.Reset()
	}
}

func (*StringValue) IsValue() {}

func (v *StringValue) Accept(interpreter *Interpreter, visitor Visitor) {
	visitor.VisitStringValue(interpreter, v)
}

func (*StringValue) Walk(_ *Interpreter, _ func(Value)) {
	// NO-OP
}

func (*StringValue) StaticType(interpreter *Interpreter) StaticType {
	return NewPrimitiveStaticType(interpreter, PrimitiveStaticTypeString)
}

func (*StringValue) IsImportable(_ *Interpreter) bool {
	return sema.StringType.Importable
}

func (v *StringValue) String() string {
	return format.String(v.Str)
}

func (v *StringValue) RecursiveString(_ SeenReferences) string {
	return v.String()
}

func (v *StringValue) MeteredString(memoryGauge common.MemoryGauge, _ SeenReferences) string {
	l := format.FormattedStringLength(v.Str)
	common.UseMemory(memoryGauge, common.NewRawStringMemoryUsage(l))
	return v.String()
}

func (v *StringValue) Equal(_ *Interpreter, _ LocationRange, other Value) bool {
	otherString, ok := other.(*StringValue)
	if !ok {
		return false
	}
	return v.NormalForm() == otherString.NormalForm()
}

// HashInput returns a byte slice containing:
// - HashInputTypeString (1 byte)
// - string value (n bytes)
func (v *StringValue) HashInput(_ *Interpreter, _ LocationRange, scratch []byte) []byte {
	length := 1 + len(v.Str)
	var buffer []byte
	if length <= len(scratch) {
		buffer = scratch[:length]
	} else {
		buffer = make([]byte, length)
	}

	buffer[0] = byte(HashInputTypeString)
	copy(buffer[1:], v.Str)
	return buffer
}

func (v *StringValue) NormalForm() string {
	return norm.NFC.String(v.Str)
}

func (v *StringValue) Concat(interpreter *Interpreter, other *StringValue, locationRange LocationRange) Value {

	firstLength := len(v.Str)
	secondLength := len(other.Str)

	newLength := safeAdd(firstLength, secondLength, locationRange)

	memoryUsage := common.NewStringMemoryUsage(newLength)

	return NewStringValue(
		interpreter,
		memoryUsage,
		func() string {
			var sb strings.Builder

			sb.WriteString(v.Str)
			sb.WriteString(other.Str)

			return sb.String()
		},
	)
}

var emptyString = NewUnmeteredStringValue("")

func (v *StringValue) Slice(from IntValue, to IntValue, locationRange LocationRange) Value {
	fromIndex := from.ToInt(locationRange)

	toIndex := to.ToInt(locationRange)

	length := v.Length()

	if fromIndex < 0 || fromIndex > length || toIndex < 0 || toIndex > length {
		panic(StringSliceIndicesError{
			FromIndex:     fromIndex,
			UpToIndex:     toIndex,
			Length:        length,
			LocationRange: locationRange,
		})
	}

	if fromIndex > toIndex {
		panic(InvalidSliceIndexError{
			FromIndex:     fromIndex,
			UpToIndex:     toIndex,
			LocationRange: locationRange,
		})
	}

	if fromIndex == toIndex {
		return emptyString
	}

	v.prepareGraphemes()

	j := 0

	for ; j <= fromIndex; j++ {
		v.graphemes.Next()
	}
	start, _ := v.graphemes.Positions()

	for ; j < toIndex; j++ {
		v.graphemes.Next()
	}
	_, end := v.graphemes.Positions()

	// NOTE: string slicing in Go does not copy,
	// see https://stackoverflow.com/questions/52395730/does-slice-of-string-perform-copy-of-underlying-data
	return NewUnmeteredStringValue(v.Str[start:end])
}

func (v *StringValue) checkBounds(index int, locationRange LocationRange) {
	length := v.Length()

	if index < 0 || index >= length {
		panic(StringIndexOutOfBoundsError{
			Index:         index,
			Length:        length,
			LocationRange: locationRange,
		})
	}
}

func (v *StringValue) GetKey(interpreter *Interpreter, locationRange LocationRange, key Value) Value {
	index := key.(NumberValue).ToInt(locationRange)
	v.checkBounds(index, locationRange)

	v.prepareGraphemes()

	for j := 0; j <= index; j++ {
		v.graphemes.Next()
	}

	char := v.graphemes.Str()
	return NewCharacterValue(
		interpreter,
		common.NewCharacterMemoryUsage(len(char)),
		func() string {
			return char
		},
	)
}

func (*StringValue) SetKey(_ *Interpreter, _ LocationRange, _ Value, _ Value) {
	panic(errors.NewUnreachableError())
}

func (*StringValue) InsertKey(_ *Interpreter, _ LocationRange, _ Value, _ Value) {
	panic(errors.NewUnreachableError())
}

func (*StringValue) RemoveKey(_ *Interpreter, _ LocationRange, _ Value) Value {
	panic(errors.NewUnreachableError())
}

func (v *StringValue) GetMember(interpreter *Interpreter, locationRange LocationRange, name string) Value {
	switch name {
	case sema.StringTypeLengthFieldName:
		length := v.Length()
		return NewIntValueFromInt64(interpreter, int64(length))

	case sema.StringTypeUtf8FieldName:
		return ByteSliceToByteArrayValue(interpreter, []byte(v.Str))

	case sema.StringTypeConcatFunctionName:
		return NewHostFunctionValue(
			interpreter,
			sema.StringTypeConcatFunctionType,
			func(invocation Invocation) Value {
				interpreter := invocation.Interpreter
				otherArray, ok := invocation.Arguments[0].(*StringValue)
				if !ok {
					panic(errors.NewUnreachableError())
				}
				return v.Concat(interpreter, otherArray, locationRange)
			},
		)

	case sema.StringTypeSliceFunctionName:
		return NewHostFunctionValue(
			interpreter,
			sema.StringTypeSliceFunctionType,
			func(invocation Invocation) Value {
				from, ok := invocation.Arguments[0].(IntValue)
				if !ok {
					panic(errors.NewUnreachableError())
				}

				to, ok := invocation.Arguments[1].(IntValue)
				if !ok {
					panic(errors.NewUnreachableError())
				}

				return v.Slice(from, to, invocation.LocationRange)
			},
		)

	case sema.StringTypeDecodeHexFunctionName:
		return NewHostFunctionValue(
			interpreter,
			sema.StringTypeDecodeHexFunctionType,
			func(invocation Invocation) Value {
				return v.DecodeHex(
					invocation.Interpreter,
					invocation.LocationRange,
				)
			},
		)

	case sema.StringTypeToLowerFunctionName:
		return NewHostFunctionValue(
			interpreter,
			sema.StringTypeToLowerFunctionType,
			func(invocation Invocation) Value {
				return v.ToLower(invocation.Interpreter)
			},
		)
	}

	return nil
}

func (*StringValue) RemoveMember(_ *Interpreter, _ LocationRange, _ string) Value {
	// Strings have no removable members (fields / functions)
	panic(errors.NewUnreachableError())
}

func (*StringValue) SetMember(_ *Interpreter, _ LocationRange, _ string, _ Value) bool {
	// Strings have no settable members (fields / functions)
	panic(errors.NewUnreachableError())
}

// Length returns the number of characters (grapheme clusters)
func (v *StringValue) Length() int {
	if v.length < 0 {
		var length int
		v.prepareGraphemes()
		for v.graphemes.Next() {
			length++
		}
		v.length = length
	}
	return v.length
}

func (v *StringValue) ToLower(interpreter *Interpreter) *StringValue {

	// Over-estimate resulting string length,
	// as an uppercase character may be converted to several lower-case characters, e.g İ => [i, ̇]
	// see https://stackoverflow.com/questions/28683805/is-there-a-unicode-string-which-gets-longer-when-converted-to-lowercase

	var lengthEstimate int
	for _, r := range v.Str {
		if r < unicode.MaxASCII {
			lengthEstimate += 1
		} else {
			lengthEstimate += utf8.UTFMax
		}
	}

	memoryUsage := common.NewStringMemoryUsage(lengthEstimate)

	return NewStringValue(
		interpreter,
		memoryUsage,
		func() string {
			return strings.ToLower(v.Str)
		},
	)
}

func (v *StringValue) Storable(storage atree.SlabStorage, address atree.Address, maxInlineSize uint64) (atree.Storable, error) {
	return maybeLargeImmutableStorable(v, storage, address, maxInlineSize)
}

func (*StringValue) NeedsStoreTo(_ atree.Address) bool {
	return false
}

func (*StringValue) IsResourceKinded(_ *Interpreter) bool {
	return false
}

func (v *StringValue) Transfer(
	interpreter *Interpreter,
	_ LocationRange,
	_ atree.Address,
	remove bool,
	storable atree.Storable,
) Value {
	if remove {
		interpreter.RemoveReferencedSlab(storable)
	}
	return v
}

func (v *StringValue) Clone(_ *Interpreter) Value {
	return NewUnmeteredStringValue(v.Str)
}

func (*StringValue) DeepRemove(_ *Interpreter) {
	// NO-OP
}

func (v *StringValue) ByteSize() uint32 {
	return cborTagSize + getBytesCBORSize([]byte(v.Str))
}

func (v *StringValue) StoredValue(_ atree.SlabStorage) (atree.Value, error) {
	return v, nil
}

func (*StringValue) ChildStorables() []atree.Storable {
	return nil
}

// Memory is NOT metered for this value
var ByteArrayStaticType = ConvertSemaArrayTypeToStaticArrayType(nil, sema.ByteArrayType)

// DecodeHex hex-decodes this string and returns an array of UInt8 values
func (v *StringValue) DecodeHex(interpreter *Interpreter, locationRange LocationRange) *ArrayValue {
	bs, err := hex.DecodeString(v.Str)
	if err != nil {
		if err, ok := err.(hex.InvalidByteError); ok {
			panic(InvalidHexByteError{
				LocationRange: locationRange,
				Byte:          byte(err),
			})
		}

		if err == hex.ErrLength {
			panic(InvalidHexLengthError{
				LocationRange: locationRange,
			})
		}

		panic(err)
	}

	i := 0

	return NewArrayValueWithIterator(
		interpreter,
		ByteArrayStaticType,
		common.ZeroAddress,
		uint64(len(bs)),
		func() Value {
			if i >= len(bs) {
				return nil
			}

			value := NewUInt8Value(
				interpreter,
				func() uint8 {
					return bs[i]
				},
			)

			i++

			return value
		},
	)
}

func (v *StringValue) ConformsToStaticType(
	_ *Interpreter,
	_ LocationRange,
	_ TypeConformanceResults,
) bool {
	return true
}

func (v *StringValue) Iterator(_ *Interpreter) ValueIterator {
	return StringValueIterator{
		graphemes: uniseg.NewGraphemes(v.Str),
	}
}

type StringValueIterator struct {
	graphemes *uniseg.Graphemes
}

var _ ValueIterator = StringValueIterator{}

func (i StringValueIterator) Next(_ *Interpreter) Value {
	if !i.graphemes.Next() {
		return nil
	}
	return NewUnmeteredCharacterValue(i.graphemes.Str())
}

// ArrayValue

type ArrayValue struct {
	Type             ArrayStaticType
	semaType         sema.ArrayType
	array            *atree.Array
	isResourceKinded *bool
	elementSize      uint
	isDestroyed      bool
}

type ArrayValueIterator struct {
	atreeIterator *atree.ArrayIterator
}

func (v *ArrayValue) Iterator(_ *Interpreter) ValueIterator {
	arrayIterator, err := v.array.Iterator()
	if err != nil {
		panic(errors.NewExternalError(err))
	}
	return ArrayValueIterator{
		atreeIterator: arrayIterator,
	}
}

var _ ValueIterator = ArrayValueIterator{}

func (i ArrayValueIterator) Next(interpreter *Interpreter) Value {
	atreeValue, err := i.atreeIterator.Next()
	if err != nil {
		panic(errors.NewExternalError(err))
	}

	if atreeValue == nil {
		return nil
	}

	// atree.Array iterator returns low-level atree.Value,
	// convert to high-level interpreter.Value
	return MustConvertStoredValue(interpreter, atreeValue)
}

func NewArrayValue(
	interpreter *Interpreter,
	locationRange LocationRange,
	arrayType ArrayStaticType,
	address common.Address,
	values ...Value,
) *ArrayValue {

	var index int
	count := len(values)

	return NewArrayValueWithIterator(
		interpreter,
		arrayType,
		address,
		uint64(count),
		func() Value {
			if index >= count {
				return nil
			}

			value := values[index]

			index++

			value = value.Transfer(
				interpreter,
				locationRange,
				atree.Address(address),
				true,
				nil,
			)

			return value
		},
	)
}

func NewArrayValueWithIterator(
	interpreter *Interpreter,
	arrayType ArrayStaticType,
	address common.Address,
	count uint64,
	values func() Value,
) *ArrayValue {
	interpreter.ReportComputation(common.ComputationKindCreateArrayValue, 1)

	config := interpreter.SharedState.Config

	var v *ArrayValue

	if config.TracingEnabled {
		startTime := time.Now()

		defer func() {
			// NOTE: in defer, as v is only initialized at the end of the function,
			// if there was no error during construction
			if v == nil {
				return
			}

			typeInfo := v.Type.String()
			count := v.Count()

			interpreter.reportArrayValueConstructTrace(
				typeInfo,
				count,
				time.Since(startTime),
			)
		}()
	}

	constructor := func() *atree.Array {
		array, err := atree.NewArrayFromBatchData(
			config.Storage,
			atree.Address(address),
			arrayType,
			func() (atree.Value, error) {
				return values(), nil
			},
		)
		if err != nil {
			panic(errors.NewExternalError(err))
		}
		return array
	}
	// must assign to v here for tracing to work properly
	v = newArrayValueFromConstructor(interpreter, arrayType, count, constructor)
	return v
}

func newArrayValueFromAtreeValue(
	array *atree.Array,
	staticType ArrayStaticType,
) *ArrayValue {
	return &ArrayValue{
		Type:  staticType,
		array: array,
	}
}

func newArrayValueFromConstructor(
	gauge common.MemoryGauge,
	staticType ArrayStaticType,
	count uint64,
	constructor func() *atree.Array,
) (array *ArrayValue) {
	var elementSize uint
	if staticType != nil {
		elementSize = staticType.ElementType().elementSize()
	}
	baseUsage, elementUsage, dataSlabs, metaDataSlabs := common.NewArrayMemoryUsages(count, elementSize)
	common.UseMemory(gauge, baseUsage)
	common.UseMemory(gauge, elementUsage)
	common.UseMemory(gauge, dataSlabs)
	common.UseMemory(gauge, metaDataSlabs)

	array = newArrayValueFromAtreeValue(constructor(), staticType)
	array.elementSize = elementSize
	return
}

var _ Value = &ArrayValue{}
var _ atree.Value = &ArrayValue{}
var _ EquatableValue = &ArrayValue{}
var _ ValueIndexableValue = &ArrayValue{}
var _ MemberAccessibleValue = &ArrayValue{}
var _ ReferenceTrackedResourceKindedValue = &ArrayValue{}
var _ IterableValue = &ArrayValue{}

func (*ArrayValue) IsValue() {}

func (v *ArrayValue) Accept(interpreter *Interpreter, visitor Visitor) {
	descend := visitor.VisitArrayValue(interpreter, v)
	if !descend {
		return
	}

	v.Walk(interpreter, func(element Value) {
		element.Accept(interpreter, visitor)
	})
}

func (v *ArrayValue) Iterate(gauge common.MemoryGauge, f func(element Value) (resume bool)) {
	err := v.array.Iterate(func(element atree.Value) (resume bool, err error) {
		// atree.Array iteration provides low-level atree.Value,
		// convert to high-level interpreter.Value

		resume = f(MustConvertStoredValue(gauge, element))

		return resume, nil
	})
	if err != nil {
		panic(errors.NewExternalError(err))
	}
}

func (v *ArrayValue) Walk(interpreter *Interpreter, walkChild func(Value)) {
	v.Iterate(interpreter, func(element Value) (resume bool) {
		walkChild(element)
		return true
	})
}

func (v *ArrayValue) StaticType(_ *Interpreter) StaticType {
	// TODO meter
	return v.Type
}

func (v *ArrayValue) IsImportable(inter *Interpreter) bool {
	importable := true
	v.Iterate(inter, func(element Value) (resume bool) {
		if !element.IsImportable(inter) {
			importable = false
			// stop iteration
			return false
		}

		// continue iteration
		return true
	})

	return importable
}

func (v *ArrayValue) checkInvalidatedResourceUse(interpreter *Interpreter, locationRange LocationRange) {
	if v.isDestroyed || v.IsStaleResource(interpreter) {
		panic(InvalidatedResourceError{
			LocationRange: locationRange,
		})
	}
}

func (v *ArrayValue) IsStaleResource(interpreter *Interpreter) bool {
	return v.array == nil && v.IsResourceKinded(interpreter)
}

func (v *ArrayValue) Destroy(interpreter *Interpreter, locationRange LocationRange) {

	interpreter.ReportComputation(common.ComputationKindDestroyArrayValue, 1)

	config := interpreter.SharedState.Config

	if config.InvalidatedResourceValidationEnabled {
		v.checkInvalidatedResourceUse(interpreter, locationRange)
	}

	storageID := v.StorageID()

	if config.TracingEnabled {
		startTime := time.Now()

		typeInfo := v.Type.String()
		count := v.Count()

		defer func() {
			interpreter.reportArrayValueDestroyTrace(
				typeInfo,
				count,
				time.Since(startTime),
			)
		}()
	}

	v.Walk(interpreter, func(element Value) {
		maybeDestroy(interpreter, locationRange, element)
	})

	v.isDestroyed = true

	if config.InvalidatedResourceValidationEnabled {
		v.array = nil
	}

	interpreter.updateReferencedResource(
		storageID,
		storageID,
		func(value ReferenceTrackedResourceKindedValue) {
			arrayValue, ok := value.(*ArrayValue)
			if !ok {
				panic(errors.NewUnreachableError())
			}

			arrayValue.isDestroyed = true

			if config.InvalidatedResourceValidationEnabled {
				arrayValue.array = nil
			}
		},
	)
}

func (v *ArrayValue) IsDestroyed() bool {
	return v.isDestroyed
}

func (v *ArrayValue) Concat(interpreter *Interpreter, locationRange LocationRange, other *ArrayValue) Value {

	first := true

	firstIterator, err := v.array.Iterator()
	if err != nil {
		panic(errors.NewExternalError(err))
	}

	secondIterator, err := other.array.Iterator()
	if err != nil {
		panic(errors.NewExternalError(err))
	}

	elementType := v.Type.ElementType()

	return NewArrayValueWithIterator(
		interpreter,
		v.Type,
		common.ZeroAddress,
		v.array.Count()+other.array.Count(),
		func() Value {

			var value Value

			if first {
				atreeValue, err := firstIterator.Next()
				if err != nil {
					panic(errors.NewExternalError(err))
				}

				if atreeValue == nil {
					first = false
				} else {
					value = MustConvertStoredValue(interpreter, atreeValue)
				}
			}

			if !first {
				atreeValue, err := secondIterator.Next()
				if err != nil {
					panic(errors.NewExternalError(err))
				}

				if atreeValue != nil {
					value = MustConvertStoredValue(interpreter, atreeValue)

					interpreter.checkContainerMutation(elementType, value, locationRange)
				}
			}

			if value == nil {
				return nil
			}

			return value.Transfer(
				interpreter,
				locationRange,
				atree.Address{},
				false,
				nil,
			)
		},
	)
}

func (v *ArrayValue) GetKey(interpreter *Interpreter, locationRange LocationRange, key Value) Value {
	config := interpreter.SharedState.Config

	if config.InvalidatedResourceValidationEnabled {
		v.checkInvalidatedResourceUse(interpreter, locationRange)
	}

	index := key.(NumberValue).ToInt(locationRange)
	return v.Get(interpreter, locationRange, index)
}

func (v *ArrayValue) handleIndexOutOfBoundsError(err error, index int, locationRange LocationRange) {
	var indexOutOfBoundsError *atree.IndexOutOfBoundsError
	if goerrors.As(err, &indexOutOfBoundsError) {
		panic(ArrayIndexOutOfBoundsError{
			Index:         index,
			Size:          v.Count(),
			LocationRange: locationRange,
		})
	}
}

func (v *ArrayValue) Get(interpreter *Interpreter, locationRange LocationRange, index int) Value {

	// We only need to check the lower bound before converting from `int` (signed) to `uint64` (unsigned).
	// atree's Array.Get function will check the upper bound and report an atree.IndexOutOfBoundsError

	if index < 0 {
		panic(ArrayIndexOutOfBoundsError{
			Index:         index,
			Size:          v.Count(),
			LocationRange: locationRange,
		})
	}

	storable, err := v.array.Get(uint64(index))
	if err != nil {
		v.handleIndexOutOfBoundsError(err, index, locationRange)

		panic(errors.NewExternalError(err))
	}

	config := interpreter.SharedState.Config

	return StoredValue(interpreter, storable, config.Storage)
}

func (v *ArrayValue) SetKey(interpreter *Interpreter, locationRange LocationRange, key Value, value Value) {
	config := interpreter.SharedState.Config

	if config.InvalidatedResourceValidationEnabled {
		v.checkInvalidatedResourceUse(interpreter, locationRange)
	}

	index := key.(NumberValue).ToInt(locationRange)
	v.Set(interpreter, locationRange, index, value)
}

func (v *ArrayValue) Set(interpreter *Interpreter, locationRange LocationRange, index int, element Value) {

	// We only need to check the lower bound before converting from `int` (signed) to `uint64` (unsigned).
	// atree's Array.Set function will check the upper bound and report an atree.IndexOutOfBoundsError

	if index < 0 {
		panic(ArrayIndexOutOfBoundsError{
			Index:         index,
			Size:          v.Count(),
			LocationRange: locationRange,
		})
	}

	interpreter.checkContainerMutation(v.Type.ElementType(), element, locationRange)

	common.UseMemory(interpreter, common.AtreeArrayElementOverhead)

	element = element.Transfer(
		interpreter,
		locationRange,
		v.array.Address(),
		true,
		nil,
	)

	existingStorable, err := v.array.Set(uint64(index), element)
	if err != nil {
		v.handleIndexOutOfBoundsError(err, index, locationRange)

		panic(errors.NewExternalError(err))
	}
	interpreter.maybeValidateAtreeValue(v.array)

	config := interpreter.SharedState.Config
	existingValue := StoredValue(interpreter, existingStorable, config.Storage)

	existingValue.DeepRemove(interpreter)

	interpreter.RemoveReferencedSlab(existingStorable)
}

func (v *ArrayValue) String() string {
	return v.RecursiveString(SeenReferences{})
}

func (v *ArrayValue) RecursiveString(seenReferences SeenReferences) string {
	return v.MeteredString(nil, seenReferences)
}

func (v *ArrayValue) MeteredString(memoryGauge common.MemoryGauge, seenReferences SeenReferences) string {
	// if n > 0:
	// len = open-bracket + close-bracket + ((n-1) comma+space)
	//     = 2 + 2n - 2
	//     = 2n
	// Always +2 to include empty array case (over estimate).
	// Each elements' string value is metered individually.
	common.UseMemory(memoryGauge, common.NewRawStringMemoryUsage(v.Count()*2+2))

	values := make([]string, v.Count())

	i := 0

	_ = v.array.Iterate(func(element atree.Value) (resume bool, err error) {
		// ok to not meter anything created as part of this iteration, since we will discard the result
		// upon creating the string
		values[i] = MustConvertUnmeteredStoredValue(element).MeteredString(memoryGauge, seenReferences)
		i++
		return true, nil
	})

	return format.Array(values)
}

func (v *ArrayValue) Append(interpreter *Interpreter, locationRange LocationRange, element Value) {

	// length increases by 1
	dataSlabs, metaDataSlabs := common.AdditionalAtreeMemoryUsage(
		v.array.Count(),
		v.elementSize,
		true,
	)
	common.UseMemory(interpreter, dataSlabs)
	common.UseMemory(interpreter, metaDataSlabs)
	common.UseMemory(interpreter, common.AtreeArrayElementOverhead)

	interpreter.checkContainerMutation(v.Type.ElementType(), element, locationRange)

	element = element.Transfer(
		interpreter,
		locationRange,
		v.array.Address(),
		true,
		nil,
	)

	err := v.array.Append(element)
	if err != nil {
		panic(errors.NewExternalError(err))
	}
	interpreter.maybeValidateAtreeValue(v.array)
}

func (v *ArrayValue) AppendAll(interpreter *Interpreter, locationRange LocationRange, other *ArrayValue) {
	other.Walk(interpreter, func(value Value) {
		v.Append(interpreter, locationRange, value)
	})
}

func (v *ArrayValue) InsertKey(interpreter *Interpreter, locationRange LocationRange, key Value, value Value) {
	config := interpreter.SharedState.Config

	if config.InvalidatedResourceValidationEnabled {
		v.checkInvalidatedResourceUse(interpreter, locationRange)
	}

	index := key.(NumberValue).ToInt(locationRange)
	v.Insert(interpreter, locationRange, index, value)
}

func (v *ArrayValue) Insert(interpreter *Interpreter, locationRange LocationRange, index int, element Value) {

	// We only need to check the lower bound before converting from `int` (signed) to `uint64` (unsigned).
	// atree's Array.Insert function will check the upper bound and report an atree.IndexOutOfBoundsError

	if index < 0 {
		panic(ArrayIndexOutOfBoundsError{
			Index:         index,
			Size:          v.Count(),
			LocationRange: locationRange,
		})
	}

	// length increases by 1
	dataSlabs, metaDataSlabs := common.AdditionalAtreeMemoryUsage(
		v.array.Count(),
		v.elementSize,
		true,
	)
	common.UseMemory(interpreter, dataSlabs)
	common.UseMemory(interpreter, metaDataSlabs)
	common.UseMemory(interpreter, common.AtreeArrayElementOverhead)

	interpreter.checkContainerMutation(v.Type.ElementType(), element, locationRange)

	element = element.Transfer(
		interpreter,
		locationRange,
		v.array.Address(),
		true,
		nil,
	)

	err := v.array.Insert(uint64(index), element)
	if err != nil {
		v.handleIndexOutOfBoundsError(err, index, locationRange)

		panic(errors.NewExternalError(err))
	}
	interpreter.maybeValidateAtreeValue(v.array)
}

func (v *ArrayValue) RemoveKey(interpreter *Interpreter, locationRange LocationRange, key Value) Value {
	config := interpreter.SharedState.Config

	if config.InvalidatedResourceValidationEnabled {
		v.checkInvalidatedResourceUse(interpreter, locationRange)
	}

	index := key.(NumberValue).ToInt(locationRange)
	return v.Remove(interpreter, locationRange, index)
}

func (v *ArrayValue) Remove(interpreter *Interpreter, locationRange LocationRange, index int) Value {

	// We only need to check the lower bound before converting from `int` (signed) to `uint64` (unsigned).
	// atree's Array.Remove function will check the upper bound and report an atree.IndexOutOfBoundsError

	if index < 0 {
		panic(ArrayIndexOutOfBoundsError{
			Index:         index,
			Size:          v.Count(),
			LocationRange: locationRange,
		})
	}

	storable, err := v.array.Remove(uint64(index))
	if err != nil {
		v.handleIndexOutOfBoundsError(err, index, locationRange)

		panic(errors.NewExternalError(err))
	}
	interpreter.maybeValidateAtreeValue(v.array)

	config := interpreter.SharedState.Config
	value := StoredValue(interpreter, storable, config.Storage)

	return value.Transfer(
		interpreter,
		locationRange,
		atree.Address{},
		true,
		storable,
	)
}

func (v *ArrayValue) RemoveFirst(interpreter *Interpreter, locationRange LocationRange) Value {
	return v.Remove(interpreter, locationRange, 0)
}

func (v *ArrayValue) RemoveLast(interpreter *Interpreter, locationRange LocationRange) Value {
	return v.Remove(interpreter, locationRange, v.Count()-1)
}

func (v *ArrayValue) FirstIndex(interpreter *Interpreter, locationRange LocationRange, needleValue Value) OptionalValue {

	needleEquatable, ok := needleValue.(EquatableValue)
	if !ok {
		panic(errors.NewUnreachableError())
	}

	var counter int64
	var result bool
	v.Iterate(interpreter, func(element Value) (resume bool) {
		if needleEquatable.Equal(interpreter, locationRange, element) {
			result = true
			// stop iteration
			return false
		}
		counter++
		// continue iteration
		return true
	})

	if result {
		value := NewIntValueFromInt64(interpreter, counter)
		return NewSomeValueNonCopying(interpreter, value)
	}
	return NilOptionalValue
}

func (v *ArrayValue) Contains(
	interpreter *Interpreter,
	locationRange LocationRange,
	needleValue Value,
) BoolValue {

	needleEquatable, ok := needleValue.(EquatableValue)
	if !ok {
		panic(errors.NewUnreachableError())
	}

	var result bool
	v.Iterate(interpreter, func(element Value) (resume bool) {
		if needleEquatable.Equal(interpreter, locationRange, element) {
			result = true
			// stop iteration
			return false
		}
		// continue iteration
		return true
	})

	return AsBoolValue(result)
}

func (v *ArrayValue) GetMember(interpreter *Interpreter, locationRange LocationRange, name string) Value {
	config := interpreter.SharedState.Config

	if config.InvalidatedResourceValidationEnabled {
		v.checkInvalidatedResourceUse(interpreter, locationRange)
	}
	switch name {
	case "length":
		return NewIntValueFromInt64(interpreter, int64(v.Count()))

	case "append":
		return NewHostFunctionValue(
			interpreter,
			sema.ArrayAppendFunctionType(
				v.SemaType(interpreter).ElementType(false),
			),
			func(invocation Invocation) Value {
				v.Append(
					invocation.Interpreter,
					invocation.LocationRange,
					invocation.Arguments[0],
				)
				return Void
			},
		)

	case "appendAll":
		return NewHostFunctionValue(
			interpreter,
			sema.ArrayAppendAllFunctionType(
				v.SemaType(interpreter),
			),
			func(invocation Invocation) Value {
				otherArray, ok := invocation.Arguments[0].(*ArrayValue)
				if !ok {
					panic(errors.NewUnreachableError())
				}
				v.AppendAll(
					invocation.Interpreter,
					invocation.LocationRange,
					otherArray,
				)
				return Void
			},
		)

	case "concat":
		return NewHostFunctionValue(
			interpreter,
			sema.ArrayConcatFunctionType(
				v.SemaType(interpreter),
			),
			func(invocation Invocation) Value {
				otherArray, ok := invocation.Arguments[0].(*ArrayValue)
				if !ok {
					panic(errors.NewUnreachableError())
				}
				return v.Concat(
					invocation.Interpreter,
					invocation.LocationRange,
					otherArray,
				)
			},
		)

	case "insert":
		return NewHostFunctionValue(
			interpreter,
			sema.ArrayInsertFunctionType(
				v.SemaType(interpreter).ElementType(false),
			),
			func(invocation Invocation) Value {
				indexValue, ok := invocation.Arguments[0].(NumberValue)
				if !ok {
					panic(errors.NewUnreachableError())
				}
				index := indexValue.ToInt(locationRange)

				element := invocation.Arguments[1]

				v.Insert(
					invocation.Interpreter,
					invocation.LocationRange,
					index,
					element,
				)
				return Void
			},
		)

	case "remove":
		return NewHostFunctionValue(
			interpreter,
			sema.ArrayRemoveFunctionType(
				v.SemaType(interpreter).ElementType(false),
			),
			func(invocation Invocation) Value {
				indexValue, ok := invocation.Arguments[0].(NumberValue)
				if !ok {
					panic(errors.NewUnreachableError())
				}
				index := indexValue.ToInt(locationRange)

				return v.Remove(
					invocation.Interpreter,
					invocation.LocationRange,
					index,
				)
			},
		)

	case "removeFirst":
		return NewHostFunctionValue(
			interpreter,
			sema.ArrayRemoveFirstFunctionType(
				v.SemaType(interpreter).ElementType(false),
			),
			func(invocation Invocation) Value {
				return v.RemoveFirst(
					invocation.Interpreter,
					invocation.LocationRange,
				)
			},
		)

	case "removeLast":
		return NewHostFunctionValue(
			interpreter,
			sema.ArrayRemoveLastFunctionType(
				v.SemaType(interpreter).ElementType(false),
			),
			func(invocation Invocation) Value {
				return v.RemoveLast(
					invocation.Interpreter,
					invocation.LocationRange,
				)
			},
		)

	case "firstIndex":
		return NewHostFunctionValue(
			interpreter,
			sema.ArrayFirstIndexFunctionType(
				v.SemaType(interpreter).ElementType(false),
			),
			func(invocation Invocation) Value {
				return v.FirstIndex(
					invocation.Interpreter,
					invocation.LocationRange,
					invocation.Arguments[0],
				)
			},
		)

	case "contains":
		return NewHostFunctionValue(
			interpreter,
			sema.ArrayContainsFunctionType(
				v.SemaType(interpreter).ElementType(false),
			),
			func(invocation Invocation) Value {
				return v.Contains(
					invocation.Interpreter,
					invocation.LocationRange,
					invocation.Arguments[0],
				)
			},
		)

	case "slice":
		return NewHostFunctionValue(
			interpreter,
			sema.ArraySliceFunctionType(
				v.SemaType(interpreter).ElementType(false),
			),
			func(invocation Invocation) Value {
				from, ok := invocation.Arguments[0].(IntValue)
				if !ok {
					panic(errors.NewUnreachableError())
				}

				to, ok := invocation.Arguments[1].(IntValue)
				if !ok {
					panic(errors.NewUnreachableError())
				}

				return v.Slice(
					invocation.Interpreter,
					from,
					to,
					invocation.LocationRange,
				)
			},
		)
	}

	return nil
}

func (v *ArrayValue) RemoveMember(interpreter *Interpreter, locationRange LocationRange, _ string) Value {
	config := interpreter.SharedState.Config

	if config.InvalidatedResourceValidationEnabled {
		v.checkInvalidatedResourceUse(interpreter, locationRange)
	}

	// Arrays have no removable members (fields / functions)
	panic(errors.NewUnreachableError())
}

func (v *ArrayValue) SetMember(interpreter *Interpreter, locationRange LocationRange, _ string, _ Value) bool {
	config := interpreter.SharedState.Config

	if config.InvalidatedResourceValidationEnabled {
		v.checkInvalidatedResourceUse(interpreter, locationRange)
	}

	// Arrays have no settable members (fields / functions)
	panic(errors.NewUnreachableError())
}

func (v *ArrayValue) Count() int {
	return int(v.array.Count())
}

func (v *ArrayValue) ConformsToStaticType(
	interpreter *Interpreter,
	locationRange LocationRange,
	results TypeConformanceResults,
) bool {
	config := interpreter.SharedState.Config

	count := v.Count()

	if config.TracingEnabled {
		startTime := time.Now()

		typeInfo := v.Type.String()

		defer func() {
			interpreter.reportArrayValueConformsToStaticTypeTrace(
				typeInfo,
				count,
				time.Since(startTime),
			)
		}()
	}

	var elementType StaticType
	switch staticType := v.StaticType(interpreter).(type) {
	case ConstantSizedStaticType:
		elementType = staticType.ElementType()
		if v.Count() != int(staticType.Size) {
			return false
		}
	case VariableSizedStaticType:
		elementType = staticType.ElementType()
	default:
		return false
	}

	var elementMismatch bool

	v.Iterate(interpreter, func(element Value) (resume bool) {

		if !interpreter.IsSubType(element.StaticType(interpreter), elementType) {
			elementMismatch = true
			// stop iteration
			return false
		}

		if !element.ConformsToStaticType(
			interpreter,
			locationRange,
			results,
		) {
			elementMismatch = true
			// stop iteration
			return false
		}

		// continue iteration
		return true
	})

	return !elementMismatch
}

func (v *ArrayValue) Equal(interpreter *Interpreter, locationRange LocationRange, other Value) bool {
	otherArray, ok := other.(*ArrayValue)
	if !ok {
		return false
	}

	count := v.Count()

	if count != otherArray.Count() {
		return false
	}

	if v.Type == nil {
		if otherArray.Type != nil {
			return false
		}
	} else if otherArray.Type == nil ||
		!v.Type.Equal(otherArray.Type) {

		return false
	}

	for i := 0; i < count; i++ {
		value := v.Get(interpreter, locationRange, i)
		otherValue := otherArray.Get(interpreter, locationRange, i)

		equatableValue, ok := value.(EquatableValue)
		if !ok || !equatableValue.Equal(interpreter, locationRange, otherValue) {
			return false
		}
	}

	return true
}

func (v *ArrayValue) Storable(_ atree.SlabStorage, _ atree.Address, _ uint64) (atree.Storable, error) {
	return atree.StorageIDStorable(v.StorageID()), nil
}

func (v *ArrayValue) IsReferenceTrackedResourceKindedValue() {}

func (v *ArrayValue) Transfer(
	interpreter *Interpreter,
	locationRange LocationRange,
	address atree.Address,
	remove bool,
	storable atree.Storable,
) Value {
	baseUsage, elementUsage, dataSlabs, metaDataSlabs := common.NewArrayMemoryUsages(v.array.Count(), v.elementSize)
	common.UseMemory(interpreter, baseUsage)
	common.UseMemory(interpreter, elementUsage)
	common.UseMemory(interpreter, dataSlabs)
	common.UseMemory(interpreter, metaDataSlabs)

	config := interpreter.SharedState.Config

	if config.InvalidatedResourceValidationEnabled {
		v.checkInvalidatedResourceUse(interpreter, locationRange)
	}

	interpreter.ReportComputation(common.ComputationKindTransferArrayValue, uint(v.Count()))

	if config.TracingEnabled {
		startTime := time.Now()

		typeInfo := v.Type.String()
		count := v.Count()

		defer func() {
			interpreter.reportArrayValueTransferTrace(
				typeInfo,
				count,
				time.Since(startTime),
			)
		}()
	}

	currentStorageID := v.StorageID()
	currentAddress := currentStorageID.Address

	array := v.array

	needsStoreTo := address != currentAddress
	isResourceKinded := v.IsResourceKinded(interpreter)

	if needsStoreTo || !isResourceKinded {

		iterator, err := v.array.Iterator()
		if err != nil {
			panic(errors.NewExternalError(err))
		}

		array, err = atree.NewArrayFromBatchData(
			config.Storage,
			address,
			v.array.Type(),
			func() (atree.Value, error) {
				value, err := iterator.Next()
				if err != nil {
					return nil, err
				}
				if value == nil {
					return nil, nil
				}

				element := MustConvertStoredValue(interpreter, value).
					Transfer(interpreter, locationRange, address, remove, nil)

				return element, nil
			},
		)
		if err != nil {
			panic(errors.NewExternalError(err))
		}

		if remove {
			err = v.array.PopIterate(func(storable atree.Storable) {
				interpreter.RemoveReferencedSlab(storable)
			})
			if err != nil {
				panic(errors.NewExternalError(err))
			}
			interpreter.maybeValidateAtreeValue(v.array)

			interpreter.RemoveReferencedSlab(storable)
		}
	}

	var res *ArrayValue

	if isResourceKinded {
		// Update the resource in-place,
		// and also update all values that are referencing the same value
		// (but currently point to an outdated Go instance of the value)

		// If checking of transfers of invalidated resource is enabled,
		// then mark the resource array as invalidated, by unsetting the backing array.
		// This allows raising an error when the resource array is attempted
		// to be transferred/moved again (see beginning of this function)

		if config.InvalidatedResourceValidationEnabled {
			v.array = nil
		} else {
			v.array = array
			res = v
		}

		newStorageID := array.StorageID()

		interpreter.updateReferencedResource(
			currentStorageID,
			newStorageID,
			func(value ReferenceTrackedResourceKindedValue) {
				arrayValue, ok := value.(*ArrayValue)
				if !ok {
					panic(errors.NewUnreachableError())
				}

				// Any kind of move would invalidate the references.
				arrayValue.array = nil
			},
		)
	}

	if res == nil {
		res = newArrayValueFromAtreeValue(array, v.Type)
		res.elementSize = v.elementSize
		res.semaType = v.semaType
		res.isResourceKinded = v.isResourceKinded
		res.isDestroyed = v.isDestroyed
	}

	return res
}

func (v *ArrayValue) Clone(interpreter *Interpreter) Value {
	config := interpreter.SharedState.Config

	iterator, err := v.array.Iterator()
	if err != nil {
		panic(errors.NewExternalError(err))
	}

	baseUsage, elementUsage, dataSlabs, metaDataSlabs := common.NewArrayMemoryUsages(v.array.Count(), v.elementSize)
	common.UseMemory(interpreter, baseUsage)
	common.UseMemory(interpreter, elementUsage)
	common.UseMemory(interpreter, dataSlabs)
	common.UseMemory(interpreter, metaDataSlabs)

	array, err := atree.NewArrayFromBatchData(
		config.Storage,
		v.StorageID().Address,
		v.array.Type(),
		func() (atree.Value, error) {
			value, err := iterator.Next()
			if err != nil {
				return nil, err
			}
			if value == nil {
				return nil, nil
			}

			element := MustConvertStoredValue(interpreter, value).
				Clone(interpreter)

			return element, nil
		},
	)
	if err != nil {
		panic(errors.NewExternalError(err))
	}
	return &ArrayValue{
		Type:             v.Type,
		semaType:         v.semaType,
		isResourceKinded: v.isResourceKinded,
		array:            array,
		isDestroyed:      v.isDestroyed,
	}
}

func (v *ArrayValue) DeepRemove(interpreter *Interpreter) {
	config := interpreter.SharedState.Config

	if config.TracingEnabled {
		startTime := time.Now()

		typeInfo := v.Type.String()
		count := v.Count()

		defer func() {
			interpreter.reportArrayValueDeepRemoveTrace(
				typeInfo,
				count,
				time.Since(startTime),
			)
		}()
	}

	// Remove nested values and storables

	storage := v.array.Storage

	err := v.array.PopIterate(func(storable atree.Storable) {
		value := StoredValue(interpreter, storable, storage)
		value.DeepRemove(interpreter)
		interpreter.RemoveReferencedSlab(storable)
	})
	if err != nil {
		panic(errors.NewExternalError(err))
	}
	interpreter.maybeValidateAtreeValue(v.array)
}

func (v *ArrayValue) StorageID() atree.StorageID {
	return v.array.StorageID()
}

func (v *ArrayValue) GetOwner() common.Address {
	return common.Address(v.StorageID().Address)
}

func (v *ArrayValue) SemaType(interpreter *Interpreter) sema.ArrayType {
	if v.semaType == nil {
		// this function will panic already if this conversion fails
		v.semaType, _ = interpreter.MustConvertStaticToSemaType(v.Type).(sema.ArrayType)
	}
	return v.semaType
}

func (v *ArrayValue) NeedsStoreTo(address atree.Address) bool {
	return address != v.StorageID().Address
}

func (v *ArrayValue) IsResourceKinded(interpreter *Interpreter) bool {
	if v.isResourceKinded == nil {
		isResourceKinded := v.SemaType(interpreter).IsResourceType()
		v.isResourceKinded = &isResourceKinded
	}
	return *v.isResourceKinded
}

func (v *ArrayValue) Slice(
	interpreter *Interpreter,
	from IntValue,
	to IntValue,
	locationRange LocationRange,
) Value {
	fromIndex := from.ToInt(locationRange)
	toIndex := to.ToInt(locationRange)

	// We only need to check the lower bound before converting from `int` (signed) to `uint64` (unsigned).
	// atree's Array.RangeIterator function will check the upper bound and report an atree.SliceOutOfBoundsError

	if fromIndex < 0 || toIndex < 0 {
		panic(ArraySliceIndicesError{
			FromIndex:     fromIndex,
			UpToIndex:     toIndex,
			Size:          v.Count(),
			LocationRange: locationRange,
		})
	}

	iterator, err := v.array.RangeIterator(uint64(fromIndex), uint64(toIndex))
	if err != nil {

		var sliceOutOfBoundsError *atree.SliceOutOfBoundsError
		if goerrors.As(err, &sliceOutOfBoundsError) {
			panic(ArraySliceIndicesError{
				FromIndex:     fromIndex,
				UpToIndex:     toIndex,
				Size:          v.Count(),
				LocationRange: locationRange,
			})
		}

		var invalidSliceIndexError *atree.InvalidSliceIndexError
		if goerrors.As(err, &invalidSliceIndexError) {
			panic(InvalidSliceIndexError{
				FromIndex:     fromIndex,
				UpToIndex:     toIndex,
				LocationRange: locationRange,
			})
		}

		panic(errors.NewExternalError(err))
	}

	return NewArrayValueWithIterator(
		interpreter,
		NewVariableSizedStaticType(interpreter, v.Type.ElementType()),
		common.ZeroAddress,
		uint64(toIndex-fromIndex),
		func() Value {

			var value Value

			atreeValue, err := iterator.Next()
			if err != nil {
				panic(errors.NewExternalError(err))
			}

			if atreeValue != nil {
				value = MustConvertStoredValue(interpreter, atreeValue)
			}

			if value == nil {
				return nil
			}

			return value.Transfer(
				interpreter,
				locationRange,
				atree.Address{},
				false,
				nil,
			)
		},
	)
}

// NumberValue
type NumberValue interface {
	EquatableValue
	ToInt(locationRange LocationRange) int
	Negate(*Interpreter, LocationRange) NumberValue
	Plus(interpreter *Interpreter, other NumberValue, locationRange LocationRange) NumberValue
	SaturatingPlus(interpreter *Interpreter, other NumberValue, locationRange LocationRange) NumberValue
	Minus(interpreter *Interpreter, other NumberValue, locationRange LocationRange) NumberValue
	SaturatingMinus(interpreter *Interpreter, other NumberValue, locationRange LocationRange) NumberValue
	Mod(interpreter *Interpreter, other NumberValue, locationRange LocationRange) NumberValue
	Mul(interpreter *Interpreter, other NumberValue, locationRange LocationRange) NumberValue
	SaturatingMul(interpreter *Interpreter, other NumberValue, locationRange LocationRange) NumberValue
	Div(interpreter *Interpreter, other NumberValue, locationRange LocationRange) NumberValue
	SaturatingDiv(interpreter *Interpreter, other NumberValue, locationRange LocationRange) NumberValue
	Less(interpreter *Interpreter, other NumberValue, locationRange LocationRange) BoolValue
	LessEqual(interpreter *Interpreter, other NumberValue, locationRange LocationRange) BoolValue
	Greater(interpreter *Interpreter, other NumberValue, locationRange LocationRange) BoolValue
	GreaterEqual(interpreter *Interpreter, other NumberValue, locationRange LocationRange) BoolValue
	ToBigEndianBytes() []byte
}

func getNumberValueMember(interpreter *Interpreter, v NumberValue, name string, typ sema.Type, locationRange LocationRange) Value {
	switch name {

	case sema.ToStringFunctionName:
		return NewHostFunctionValue(
			interpreter,
			sema.ToStringFunctionType,
			func(invocation Invocation) Value {
				interpreter := invocation.Interpreter
				memoryUsage := common.NewStringMemoryUsage(
					OverEstimateNumberStringLength(interpreter, v),
				)
				return NewStringValue(
					interpreter,
					memoryUsage,
					func() string {
						return v.String()
					},
				)
			},
		)

	case sema.ToBigEndianBytesFunctionName:
		return NewHostFunctionValue(
			interpreter,
			sema.ToBigEndianBytesFunctionType,
			func(invocation Invocation) Value {
				return ByteSliceToByteArrayValue(
					invocation.Interpreter,
					v.ToBigEndianBytes(),
				)
			},
		)

	case sema.NumericTypeSaturatingAddFunctionName:
		return NewHostFunctionValue(
			interpreter,
			sema.SaturatingArithmeticTypeFunctionTypes[typ],
			func(invocation Invocation) Value {
				other, ok := invocation.Arguments[0].(NumberValue)
				if !ok {
					panic(errors.NewUnreachableError())
				}
				return v.SaturatingPlus(
					invocation.Interpreter,
					other,
					locationRange,
				)
			},
		)

	case sema.NumericTypeSaturatingSubtractFunctionName:
		return NewHostFunctionValue(
			interpreter,
			sema.SaturatingArithmeticTypeFunctionTypes[typ],
			func(invocation Invocation) Value {
				other, ok := invocation.Arguments[0].(NumberValue)
				if !ok {
					panic(errors.NewUnreachableError())
				}
				return v.SaturatingMinus(
					invocation.Interpreter,
					other,
					locationRange,
				)
			},
		)

	case sema.NumericTypeSaturatingMultiplyFunctionName:
		return NewHostFunctionValue(
			interpreter,
			sema.SaturatingArithmeticTypeFunctionTypes[typ],
			func(invocation Invocation) Value {
				other, ok := invocation.Arguments[0].(NumberValue)
				if !ok {
					panic(errors.NewUnreachableError())
				}
				return v.SaturatingMul(
					invocation.Interpreter,
					other,
					locationRange,
				)
			},
		)

	case sema.NumericTypeSaturatingDivideFunctionName:
		return NewHostFunctionValue(
			interpreter,
			sema.SaturatingArithmeticTypeFunctionTypes[typ],
			func(invocation Invocation) Value {
				other, ok := invocation.Arguments[0].(NumberValue)
				if !ok {
					panic(errors.NewUnreachableError())
				}
				return v.SaturatingDiv(
					invocation.Interpreter,
					other,
					locationRange,
				)
			},
		)
	}

	return nil
}

type IntegerValue interface {
	NumberValue
	BitwiseOr(interpreter *Interpreter, other IntegerValue, locationRange LocationRange) IntegerValue
	BitwiseXor(interpreter *Interpreter, other IntegerValue, locationRange LocationRange) IntegerValue
	BitwiseAnd(interpreter *Interpreter, other IntegerValue, locationRange LocationRange) IntegerValue
	BitwiseLeftShift(interpreter *Interpreter, other IntegerValue, locationRange LocationRange) IntegerValue
	BitwiseRightShift(interpreter *Interpreter, other IntegerValue, locationRange LocationRange) IntegerValue
}

// BigNumberValue is a number value with an integer value outside the range of int64
type BigNumberValue interface {
	NumberValue
	ByteLength() int
	ToBigInt(memoryGauge common.MemoryGauge) *big.Int
}

// Int

type IntValue struct {
	BigInt *big.Int
}

const int64Size = int(unsafe.Sizeof(int64(0)))

var int64BigIntMemoryUsage = common.NewBigIntMemoryUsage(int64Size)

func NewIntValueFromInt64(memoryGauge common.MemoryGauge, value int64) IntValue {
	return NewIntValueFromBigInt(
		memoryGauge,
		int64BigIntMemoryUsage,
		func() *big.Int {
			return big.NewInt(value)
		},
	)
}

func NewUnmeteredIntValueFromInt64(value int64) IntValue {
	return NewUnmeteredIntValueFromBigInt(big.NewInt(value))
}

func NewIntValueFromBigInt(
	memoryGauge common.MemoryGauge,
	memoryUsage common.MemoryUsage,
	bigIntConstructor func() *big.Int,
) IntValue {
	common.UseMemory(memoryGauge, memoryUsage)
	value := bigIntConstructor()
	return NewUnmeteredIntValueFromBigInt(value)
}

func NewUnmeteredIntValueFromBigInt(value *big.Int) IntValue {
	return IntValue{
		BigInt: value,
	}
}

func ConvertInt(memoryGauge common.MemoryGauge, value Value, locationRange LocationRange) IntValue {
	switch value := value.(type) {
	case BigNumberValue:
		return NewUnmeteredIntValueFromBigInt(
			value.ToBigInt(memoryGauge),
		)

	case NumberValue:
		return NewIntValueFromInt64(
			memoryGauge,
			int64(value.ToInt(locationRange)),
		)

	default:
		panic(errors.NewUnreachableError())
	}
}

var _ Value = IntValue{}
var _ atree.Storable = IntValue{}
var _ NumberValue = IntValue{}
var _ IntegerValue = IntValue{}
var _ EquatableValue = IntValue{}
var _ HashableValue = IntValue{}
var _ MemberAccessibleValue = IntValue{}

func (IntValue) IsValue() {}

func (v IntValue) Accept(interpreter *Interpreter, visitor Visitor) {
	visitor.VisitIntValue(interpreter, v)
}

func (IntValue) Walk(_ *Interpreter, _ func(Value)) {
	// NO-OP
}

func (IntValue) StaticType(interpreter *Interpreter) StaticType {
	return NewPrimitiveStaticType(interpreter, PrimitiveStaticTypeInt)
}

func (IntValue) IsImportable(_ *Interpreter) bool {
	return true
}

func (v IntValue) ToInt(locationRange LocationRange) int {
	if !v.BigInt.IsInt64() {
		panic(OverflowError{LocationRange: locationRange})
	}
	return int(v.BigInt.Int64())
}

func (v IntValue) ByteLength() int {
	return common.BigIntByteLength(v.BigInt)
}

func (v IntValue) ToBigInt(memoryGauge common.MemoryGauge) *big.Int {
	common.UseMemory(memoryGauge, common.NewBigIntMemoryUsage(v.ByteLength()))
	return new(big.Int).Set(v.BigInt)
}

func (v IntValue) String() string {
	return format.BigInt(v.BigInt)
}

func (v IntValue) RecursiveString(_ SeenReferences) string {
	return v.String()
}

func (v IntValue) MeteredString(memoryGauge common.MemoryGauge, _ SeenReferences) string {
	common.UseMemory(
		memoryGauge,
		common.NewRawStringMemoryUsage(
			OverEstimateNumberStringLength(memoryGauge, v),
		),
	)
	return v.String()
}

func (v IntValue) Negate(interpreter *Interpreter, locationRange LocationRange) NumberValue {
	return NewIntValueFromBigInt(
		interpreter,
		common.NewNegateBigIntMemoryUsage(v.BigInt),
		func() *big.Int {
			return new(big.Int).Neg(v.BigInt)
		},
	)
}

func (v IntValue) Plus(interpreter *Interpreter, other NumberValue, locationRange LocationRange) NumberValue {
	o, ok := other.(IntValue)
	if !ok {
		panic(InvalidOperandsError{
			Operation: ast.OperationPlus,
			LeftType:  v.StaticType(interpreter),
			RightType: other.StaticType(interpreter),
		})
	}

	return NewIntValueFromBigInt(
		interpreter,
		common.NewPlusBigIntMemoryUsage(v.BigInt, o.BigInt),
		func() *big.Int {
			res := new(big.Int)
			return res.Add(v.BigInt, o.BigInt)
		},
	)
}

func (v IntValue) SaturatingPlus(interpreter *Interpreter, other NumberValue, locationRange LocationRange) NumberValue {
	defer func() {
		r := recover()
		if _, ok := r.(InvalidOperandsError); ok {
			panic(InvalidOperandsError{
				FunctionName: sema.NumericTypeSaturatingAddFunctionName,
				LeftType:     v.StaticType(interpreter),
				RightType:    other.StaticType(interpreter),
			})
		}
	}()

	return v.Plus(interpreter, other, locationRange)
}

func (v IntValue) Minus(interpreter *Interpreter, other NumberValue, locationRange LocationRange) NumberValue {
	o, ok := other.(IntValue)
	if !ok {
		panic(InvalidOperandsError{
			Operation: ast.OperationMinus,
			LeftType:  v.StaticType(interpreter),
			RightType: other.StaticType(interpreter),
		})
	}

	return NewIntValueFromBigInt(
		interpreter,
		common.NewMinusBigIntMemoryUsage(v.BigInt, o.BigInt),
		func() *big.Int {
			res := new(big.Int)
			return res.Sub(v.BigInt, o.BigInt)
		},
	)
}

func (v IntValue) SaturatingMinus(interpreter *Interpreter, other NumberValue, locationRange LocationRange) NumberValue {
	defer func() {
		r := recover()
		if _, ok := r.(InvalidOperandsError); ok {
			panic(InvalidOperandsError{
				FunctionName: sema.NumericTypeSaturatingSubtractFunctionName,
				LeftType:     v.StaticType(interpreter),
				RightType:    other.StaticType(interpreter),
			})
		}
	}()

	return v.Minus(interpreter, other, locationRange)
}

func (v IntValue) Mod(interpreter *Interpreter, other NumberValue, locationRange LocationRange) NumberValue {
	o, ok := other.(IntValue)
	if !ok {
		panic(InvalidOperandsError{
			Operation: ast.OperationMod,
			LeftType:  v.StaticType(interpreter),
			RightType: other.StaticType(interpreter),
		})
	}

	return NewIntValueFromBigInt(
		interpreter,
		common.NewModBigIntMemoryUsage(v.BigInt, o.BigInt),
		func() *big.Int {
			res := new(big.Int)
			// INT33-C
			if o.BigInt.Cmp(res) == 0 {
				panic(DivisionByZeroError{LocationRange: locationRange})
			}
			return res.Rem(v.BigInt, o.BigInt)
		},
	)
}

func (v IntValue) Mul(interpreter *Interpreter, other NumberValue, locationRange LocationRange) NumberValue {
	o, ok := other.(IntValue)
	if !ok {
		panic(InvalidOperandsError{
			Operation: ast.OperationMul,
			LeftType:  v.StaticType(interpreter),
			RightType: other.StaticType(interpreter),
		})
	}

	return NewIntValueFromBigInt(
		interpreter,
		common.NewMulBigIntMemoryUsage(v.BigInt, o.BigInt),
		func() *big.Int {
			res := new(big.Int)
			return res.Mul(v.BigInt, o.BigInt)
		},
	)
}

func (v IntValue) SaturatingMul(interpreter *Interpreter, other NumberValue, locationRange LocationRange) NumberValue {
	defer func() {
		r := recover()
		if _, ok := r.(InvalidOperandsError); ok {
			panic(InvalidOperandsError{
				FunctionName: sema.NumericTypeSaturatingMultiplyFunctionName,
				LeftType:     v.StaticType(interpreter),
				RightType:    other.StaticType(interpreter),
			})
		}
	}()

	return v.Mul(interpreter, other, locationRange)
}

func (v IntValue) Div(interpreter *Interpreter, other NumberValue, locationRange LocationRange) NumberValue {
	o, ok := other.(IntValue)
	if !ok {
		panic(InvalidOperandsError{
			Operation: ast.OperationDiv,
			LeftType:  v.StaticType(interpreter),
			RightType: other.StaticType(interpreter),
		})
	}

	return NewIntValueFromBigInt(
		interpreter,
		common.NewDivBigIntMemoryUsage(v.BigInt, o.BigInt),
		func() *big.Int {
			res := new(big.Int)
			// INT33-C
			if o.BigInt.Cmp(res) == 0 {
				panic(DivisionByZeroError{LocationRange: locationRange})
			}
			return res.Div(v.BigInt, o.BigInt)
		},
	)
}

func (v IntValue) SaturatingDiv(interpreter *Interpreter, other NumberValue, locationRange LocationRange) NumberValue {
	defer func() {
		r := recover()
		if _, ok := r.(InvalidOperandsError); ok {
			panic(InvalidOperandsError{
				FunctionName: sema.NumericTypeSaturatingDivideFunctionName,
				LeftType:     v.StaticType(interpreter),
				RightType:    other.StaticType(interpreter),
			})
		}
	}()

	return v.Div(interpreter, other, locationRange)
}

func (v IntValue) Less(interpreter *Interpreter, other NumberValue, locationRange LocationRange) BoolValue {
	o, ok := other.(IntValue)
	if !ok {
		panic(InvalidOperandsError{
			Operation: ast.OperationLess,
			LeftType:  v.StaticType(interpreter),
			RightType: other.StaticType(interpreter),
		})
	}

	cmp := v.BigInt.Cmp(o.BigInt)
	return AsBoolValue(cmp == -1)
}

func (v IntValue) LessEqual(interpreter *Interpreter, other NumberValue, locationRange LocationRange) BoolValue {
	o, ok := other.(IntValue)
	if !ok {
		panic(InvalidOperandsError{
			Operation: ast.OperationLessEqual,
			LeftType:  v.StaticType(interpreter),
			RightType: other.StaticType(interpreter),
		})
	}

	cmp := v.BigInt.Cmp(o.BigInt)
	return AsBoolValue(cmp <= 0)
}

func (v IntValue) Greater(interpreter *Interpreter, other NumberValue, locationRange LocationRange) BoolValue {
	o, ok := other.(IntValue)
	if !ok {
		panic(InvalidOperandsError{
			Operation: ast.OperationGreater,
			LeftType:  v.StaticType(interpreter),
			RightType: other.StaticType(interpreter),
		})
	}

	cmp := v.BigInt.Cmp(o.BigInt)
	return AsBoolValue(cmp == 1)

}

func (v IntValue) GreaterEqual(interpreter *Interpreter, other NumberValue, locationRange LocationRange) BoolValue {
	o, ok := other.(IntValue)
	if !ok {
		panic(InvalidOperandsError{
			Operation: ast.OperationGreaterEqual,
			LeftType:  v.StaticType(interpreter),
			RightType: other.StaticType(interpreter),
		})
	}

	cmp := v.BigInt.Cmp(o.BigInt)
	return AsBoolValue(cmp >= 0)
}

func (v IntValue) Equal(_ *Interpreter, _ LocationRange, other Value) bool {
	otherInt, ok := other.(IntValue)
	if !ok {
		return false
	}
	cmp := v.BigInt.Cmp(otherInt.BigInt)
	return cmp == 0
}

// HashInput returns a byte slice containing:
// - HashInputTypeInt (1 byte)
// - big int encoded in big-endian (n bytes)
func (v IntValue) HashInput(_ *Interpreter, _ LocationRange, scratch []byte) []byte {
	b := SignedBigIntToBigEndianBytes(v.BigInt)

	length := 1 + len(b)
	var buffer []byte
	if length <= len(scratch) {
		buffer = scratch[:length]
	} else {
		buffer = make([]byte, length)
	}

	buffer[0] = byte(HashInputTypeInt)
	copy(buffer[1:], b)
	return buffer
}

func (v IntValue) BitwiseOr(interpreter *Interpreter, other IntegerValue, locationRange LocationRange) IntegerValue {
	o, ok := other.(IntValue)
	if !ok {
		panic(InvalidOperandsError{
			Operation: ast.OperationBitwiseOr,
			LeftType:  v.StaticType(interpreter),
			RightType: other.StaticType(interpreter),
		})
	}

	return NewIntValueFromBigInt(
		interpreter,
		common.NewBitwiseOrBigIntMemoryUsage(v.BigInt, o.BigInt),
		func() *big.Int {
			res := new(big.Int)
			return res.Or(v.BigInt, o.BigInt)
		},
	)
}

func (v IntValue) BitwiseXor(interpreter *Interpreter, other IntegerValue, locationRange LocationRange) IntegerValue {
	o, ok := other.(IntValue)
	if !ok {
		panic(InvalidOperandsError{
			Operation: ast.OperationBitwiseXor,
			LeftType:  v.StaticType(interpreter),
			RightType: other.StaticType(interpreter),
		})
	}

	return NewIntValueFromBigInt(
		interpreter,
		common.NewBitwiseXorBigIntMemoryUsage(v.BigInt, o.BigInt),
		func() *big.Int {
			res := new(big.Int)
			return res.Xor(v.BigInt, o.BigInt)
		},
	)
}

func (v IntValue) BitwiseAnd(interpreter *Interpreter, other IntegerValue, locationRange LocationRange) IntegerValue {
	o, ok := other.(IntValue)
	if !ok {
		panic(InvalidOperandsError{
			Operation: ast.OperationBitwiseAnd,
			LeftType:  v.StaticType(interpreter),
			RightType: other.StaticType(interpreter),
		})
	}

	return NewIntValueFromBigInt(
		interpreter,
		common.NewBitwiseAndBigIntMemoryUsage(v.BigInt, o.BigInt),
		func() *big.Int {
			res := new(big.Int)
			return res.And(v.BigInt, o.BigInt)
		},
	)
}

func (v IntValue) BitwiseLeftShift(interpreter *Interpreter, other IntegerValue, locationRange LocationRange) IntegerValue {
	o, ok := other.(IntValue)
	if !ok {
		panic(InvalidOperandsError{
			Operation: ast.OperationBitwiseLeftShift,
			LeftType:  v.StaticType(interpreter),
			RightType: other.StaticType(interpreter),
		})
	}

	if o.BigInt.Sign() < 0 {
		panic(UnderflowError{LocationRange: locationRange})
	}

	if !o.BigInt.IsUint64() {
		panic(OverflowError{LocationRange: locationRange})
	}

	return NewIntValueFromBigInt(
		interpreter,
		common.NewBitwiseLeftShiftBigIntMemoryUsage(v.BigInt, o.BigInt),
		func() *big.Int {
			res := new(big.Int)
			return res.Lsh(v.BigInt, uint(o.BigInt.Uint64()))
		},
	)
}

func (v IntValue) BitwiseRightShift(interpreter *Interpreter, other IntegerValue, locationRange LocationRange) IntegerValue {
	o, ok := other.(IntValue)
	if !ok {
		panic(InvalidOperandsError{
			Operation: ast.OperationBitwiseRightShift,
			LeftType:  v.StaticType(interpreter),
			RightType: other.StaticType(interpreter),
		})
	}

	if o.BigInt.Sign() < 0 {
		panic(UnderflowError{LocationRange: locationRange})
	}

	if !o.BigInt.IsUint64() {
		panic(OverflowError{LocationRange: locationRange})
	}

	return NewIntValueFromBigInt(
		interpreter,
		common.NewBitwiseRightShiftBigIntMemoryUsage(v.BigInt, o.BigInt),
		func() *big.Int {
			res := new(big.Int)
			return res.Rsh(v.BigInt, uint(o.BigInt.Uint64()))
		},
	)
}

func (v IntValue) GetMember(interpreter *Interpreter, locationRange LocationRange, name string) Value {
	return getNumberValueMember(interpreter, v, name, sema.IntType, locationRange)
}

func (IntValue) RemoveMember(_ *Interpreter, _ LocationRange, _ string) Value {
	// Numbers have no removable members (fields / functions)
	panic(errors.NewUnreachableError())
}

func (IntValue) SetMember(_ *Interpreter, _ LocationRange, _ string, _ Value) bool {
	// Numbers have no settable members (fields / functions)
	panic(errors.NewUnreachableError())
}

func (v IntValue) ToBigEndianBytes() []byte {
	return SignedBigIntToBigEndianBytes(v.BigInt)
}

func (v IntValue) ConformsToStaticType(
	_ *Interpreter,
	_ LocationRange,
	_ TypeConformanceResults,
) bool {
	return true
}

func (v IntValue) Storable(storage atree.SlabStorage, address atree.Address, maxInlineSize uint64) (atree.Storable, error) {
	return maybeLargeImmutableStorable(v, storage, address, maxInlineSize)
}

func (IntValue) NeedsStoreTo(_ atree.Address) bool {
	return false
}

func (IntValue) IsResourceKinded(_ *Interpreter) bool {
	return false
}

func (v IntValue) Transfer(
	interpreter *Interpreter,
	_ LocationRange,
	_ atree.Address,
	remove bool,
	storable atree.Storable,
) Value {
	if remove {
		interpreter.RemoveReferencedSlab(storable)
	}
	return v
}

func (v IntValue) Clone(_ *Interpreter) Value {
	return NewUnmeteredIntValueFromBigInt(v.BigInt)
}

func (IntValue) DeepRemove(_ *Interpreter) {
	// NO-OP
}

func (v IntValue) ByteSize() uint32 {
	return cborTagSize + getBigIntCBORSize(v.BigInt)
}

func (v IntValue) StoredValue(_ atree.SlabStorage) (atree.Value, error) {
	return v, nil
}

func (IntValue) ChildStorables() []atree.Storable {
	return nil
}

// Int8Value

type Int8Value int8

const int8Size = int(unsafe.Sizeof(Int8Value(0)))

var Int8MemoryUsage = common.NewNumberMemoryUsage(int8Size)

func NewInt8Value(gauge common.MemoryGauge, valueGetter func() int8) Int8Value {
	common.UseMemory(gauge, Int8MemoryUsage)

	return NewUnmeteredInt8Value(valueGetter())
}

func NewUnmeteredInt8Value(value int8) Int8Value {
	return Int8Value(value)
}

var _ Value = Int8Value(0)
var _ atree.Storable = Int8Value(0)
var _ NumberValue = Int8Value(0)
var _ IntegerValue = Int8Value(0)
var _ EquatableValue = Int8Value(0)
var _ HashableValue = Int8Value(0)

func (Int8Value) IsValue() {}

func (v Int8Value) Accept(interpreter *Interpreter, visitor Visitor) {
	visitor.VisitInt8Value(interpreter, v)
}

func (Int8Value) Walk(_ *Interpreter, _ func(Value)) {
	// NO-OP
}

func (Int8Value) StaticType(interpreter *Interpreter) StaticType {
	return NewPrimitiveStaticType(interpreter, PrimitiveStaticTypeInt8)
}

func (Int8Value) IsImportable(_ *Interpreter) bool {
	return true
}

func (v Int8Value) String() string {
	return format.Int(int64(v))
}

func (v Int8Value) RecursiveString(_ SeenReferences) string {
	return v.String()
}

func (v Int8Value) MeteredString(memoryGauge common.MemoryGauge, _ SeenReferences) string {
	common.UseMemory(
		memoryGauge,
		common.NewRawStringMemoryUsage(
			OverEstimateNumberStringLength(memoryGauge, v),
		),
	)
	return v.String()
}

func (v Int8Value) ToInt(locationRange LocationRange) int {
	return int(v)
}

func (v Int8Value) Negate(interpreter *Interpreter, locationRange LocationRange) NumberValue {
	// INT32-C
	if v == math.MinInt8 {
		panic(OverflowError{LocationRange: locationRange})
	}

	valueGetter := func() int8 {
		return int8(-v)
	}

	return NewInt8Value(interpreter, valueGetter)
}

func (v Int8Value) Plus(interpreter *Interpreter, other NumberValue, locationRange LocationRange) NumberValue {
	o, ok := other.(Int8Value)
	if !ok {
		panic(InvalidOperandsError{
			Operation: ast.OperationPlus,
			LeftType:  v.StaticType(interpreter),
			RightType: other.StaticType(interpreter),
		})
	}

	// INT32-C
	if (o > 0) && (v > (math.MaxInt8 - o)) {
		panic(OverflowError{LocationRange: locationRange})
	} else if (o < 0) && (v < (math.MinInt8 - o)) {
		panic(UnderflowError{LocationRange: locationRange})
	}

	valueGetter := func() int8 {
		return int8(v + o)
	}

	return NewInt8Value(interpreter, valueGetter)
}

func (v Int8Value) SaturatingPlus(interpreter *Interpreter, other NumberValue, locationRange LocationRange) NumberValue {
	o, ok := other.(Int8Value)
	if !ok {
		panic(InvalidOperandsError{
			FunctionName: sema.NumericTypeSaturatingAddFunctionName,
			LeftType:     v.StaticType(interpreter),
			RightType:    other.StaticType(interpreter),
		})
	}

	valueGetter := func() int8 {
		// INT32-C
		if (o > 0) && (v > (math.MaxInt8 - o)) {
			return math.MaxInt8
		} else if (o < 0) && (v < (math.MinInt8 - o)) {
			return math.MinInt8
		}
		return int8(v + o)
	}

	return NewInt8Value(interpreter, valueGetter)
}

func (v Int8Value) Minus(interpreter *Interpreter, other NumberValue, locationRange LocationRange) NumberValue {
	o, ok := other.(Int8Value)
	if !ok {
		panic(InvalidOperandsError{
			Operation: ast.OperationMinus,
			LeftType:  v.StaticType(interpreter),
			RightType: other.StaticType(interpreter),
		})
	}

	// INT32-C
	if (o > 0) && (v < (math.MinInt8 + o)) {
		panic(OverflowError{LocationRange: locationRange})
	} else if (o < 0) && (v > (math.MaxInt8 + o)) {
		panic(UnderflowError{LocationRange: locationRange})
	}

	valueGetter := func() int8 {
		return int8(v - o)
	}

	return NewInt8Value(interpreter, valueGetter)
}

func (v Int8Value) SaturatingMinus(interpreter *Interpreter, other NumberValue, locationRange LocationRange) NumberValue {
	o, ok := other.(Int8Value)
	if !ok {
		panic(InvalidOperandsError{
			FunctionName: sema.NumericTypeSaturatingSubtractFunctionName,
			LeftType:     v.StaticType(interpreter),
			RightType:    other.StaticType(interpreter),
		})
	}

	valueGetter := func() int8 {
		// INT32-C
		if (o > 0) && (v < (math.MinInt8 + o)) {
			return math.MinInt8
		} else if (o < 0) && (v > (math.MaxInt8 + o)) {
			return math.MaxInt8
		}
		return int8(v - o)
	}

	return NewInt8Value(interpreter, valueGetter)
}

func (v Int8Value) Mod(interpreter *Interpreter, other NumberValue, locationRange LocationRange) NumberValue {
	o, ok := other.(Int8Value)
	if !ok {
		panic(InvalidOperandsError{
			Operation: ast.OperationMod,
			LeftType:  v.StaticType(interpreter),
			RightType: other.StaticType(interpreter),
		})
	}

	// INT33-C
	if o == 0 {
		panic(DivisionByZeroError{LocationRange: locationRange})
	}

	valueGetter := func() int8 {
		return int8(v % o)
	}

	return NewInt8Value(interpreter, valueGetter)
}

func (v Int8Value) Mul(interpreter *Interpreter, other NumberValue, locationRange LocationRange) NumberValue {
	o, ok := other.(Int8Value)
	if !ok {
		panic(InvalidOperandsError{
			Operation: ast.OperationMul,
			LeftType:  v.StaticType(interpreter),
			RightType: other.StaticType(interpreter),
		})
	}

	// INT32-C
	if v > 0 {
		if o > 0 {
			// positive * positive = positive. overflow?
			if v > (math.MaxInt8 / o) {
				panic(OverflowError{LocationRange: locationRange})
			}
		} else {
			// positive * negative = negative. underflow?
			if o < (math.MinInt8 / v) {
				panic(UnderflowError{LocationRange: locationRange})
			}
		}
	} else {
		if o > 0 {
			// negative * positive = negative. underflow?
			if v < (math.MinInt8 / o) {
				panic(UnderflowError{LocationRange: locationRange})
			}
		} else {
			// negative * negative = positive. overflow?
			if (v != 0) && (o < (math.MaxInt8 / v)) {
				panic(OverflowError{LocationRange: locationRange})
			}
		}
	}

	valueGetter := func() int8 {
		return int8(v * o)
	}

	return NewInt8Value(interpreter, valueGetter)
}

func (v Int8Value) SaturatingMul(interpreter *Interpreter, other NumberValue, locationRange LocationRange) NumberValue {
	o, ok := other.(Int8Value)
	if !ok {
		panic(InvalidOperandsError{
			FunctionName: sema.NumericTypeSaturatingMultiplyFunctionName,
			LeftType:     v.StaticType(interpreter),
			RightType:    other.StaticType(interpreter),
		})
	}

	valueGetter := func() int8 {
		// INT32-C
		if v > 0 {
			if o > 0 {
				// positive * positive = positive. overflow?
				if v > (math.MaxInt8 / o) {
					return math.MaxInt8
				}
			} else {
				// positive * negative = negative. underflow?
				if o < (math.MinInt8 / v) {
					return math.MinInt8
				}
			}
		} else {
			if o > 0 {
				// negative * positive = negative. underflow?
				if v < (math.MinInt8 / o) {
					return math.MinInt8
				}
			} else {
				// negative * negative = positive. overflow?
				if (v != 0) && (o < (math.MaxInt8 / v)) {
					return math.MaxInt8
				}
			}
		}

		return int8(v * o)
	}

	return NewInt8Value(interpreter, valueGetter)
}

func (v Int8Value) Div(interpreter *Interpreter, other NumberValue, locationRange LocationRange) NumberValue {
	o, ok := other.(Int8Value)
	if !ok {
		panic(InvalidOperandsError{
			Operation: ast.OperationDiv,
			LeftType:  v.StaticType(interpreter),
			RightType: other.StaticType(interpreter),
		})
	}

	// INT33-C
	// https://golang.org/ref/spec#Integer_operators
	if o == 0 {
		panic(DivisionByZeroError{LocationRange: locationRange})
	} else if (v == math.MinInt8) && (o == -1) {
		panic(OverflowError{LocationRange: locationRange})
	}

	valueGetter := func() int8 {
		return int8(v / o)
	}

	return NewInt8Value(interpreter, valueGetter)
}

func (v Int8Value) SaturatingDiv(interpreter *Interpreter, other NumberValue, locationRange LocationRange) NumberValue {
	o, ok := other.(Int8Value)
	if !ok {
		panic(InvalidOperandsError{
			FunctionName: sema.NumericTypeSaturatingDivideFunctionName,
			LeftType:     v.StaticType(interpreter),
			RightType:    other.StaticType(interpreter),
		})
	}

	valueGetter := func() int8 {
		// INT33-C
		// https://golang.org/ref/spec#Integer_operators
		if o == 0 {
			panic(DivisionByZeroError{LocationRange: locationRange})
		} else if (v == math.MinInt8) && (o == -1) {
			return math.MaxInt8
		}
		return int8(v / o)
	}

	return NewInt8Value(interpreter, valueGetter)
}

func (v Int8Value) Less(interpreter *Interpreter, other NumberValue, locationRange LocationRange) BoolValue {
	o, ok := other.(Int8Value)
	if !ok {
		panic(InvalidOperandsError{
			Operation: ast.OperationLess,
			LeftType:  v.StaticType(interpreter),
			RightType: other.StaticType(interpreter),
		})
	}

	return AsBoolValue(v < o)
}

func (v Int8Value) LessEqual(interpreter *Interpreter, other NumberValue, locationRange LocationRange) BoolValue {
	o, ok := other.(Int8Value)
	if !ok {
		panic(InvalidOperandsError{
			Operation: ast.OperationLessEqual,
			LeftType:  v.StaticType(interpreter),
			RightType: other.StaticType(interpreter),
		})
	}

	return AsBoolValue(v <= o)
}

func (v Int8Value) Greater(interpreter *Interpreter, other NumberValue, locationRange LocationRange) BoolValue {
	o, ok := other.(Int8Value)
	if !ok {
		panic(InvalidOperandsError{
			Operation: ast.OperationGreater,
			LeftType:  v.StaticType(interpreter),
			RightType: other.StaticType(interpreter),
		})
	}

	return AsBoolValue(v > o)
}

func (v Int8Value) GreaterEqual(interpreter *Interpreter, other NumberValue, locationRange LocationRange) BoolValue {
	o, ok := other.(Int8Value)
	if !ok {
		panic(InvalidOperandsError{
			Operation: ast.OperationGreaterEqual,
			LeftType:  v.StaticType(interpreter),
			RightType: other.StaticType(interpreter),
		})
	}

	return AsBoolValue(v >= o)
}

func (v Int8Value) Equal(_ *Interpreter, _ LocationRange, other Value) bool {
	otherInt8, ok := other.(Int8Value)
	if !ok {
		return false
	}
	return v == otherInt8
}

// HashInput returns a byte slice containing:
// - HashInputTypeInt8 (1 byte)
// - int8 value (1 byte)
func (v Int8Value) HashInput(_ *Interpreter, _ LocationRange, scratch []byte) []byte {
	scratch[0] = byte(HashInputTypeInt8)
	scratch[1] = byte(v)
	return scratch[:2]
}

func ConvertInt8(memoryGauge common.MemoryGauge, value Value, locationRange LocationRange) Int8Value {
	converter := func() int8 {

		switch value := value.(type) {
		case BigNumberValue:
			v := value.ToBigInt(memoryGauge)
			if v.Cmp(sema.Int8TypeMaxInt) > 0 {
				panic(OverflowError{LocationRange: locationRange})
			} else if v.Cmp(sema.Int8TypeMinInt) < 0 {
				panic(UnderflowError{LocationRange: locationRange})
			}
			return int8(v.Int64())

		case NumberValue:
			v := value.ToInt(locationRange)
			if v > math.MaxInt8 {
				panic(OverflowError{LocationRange: locationRange})
			} else if v < math.MinInt8 {
				panic(UnderflowError{LocationRange: locationRange})
			}
			return int8(v)

		default:
			panic(errors.NewUnreachableError())
		}
	}

	return NewInt8Value(memoryGauge, converter)
}

func (v Int8Value) BitwiseOr(interpreter *Interpreter, other IntegerValue, locationRange LocationRange) IntegerValue {
	o, ok := other.(Int8Value)
	if !ok {
		panic(InvalidOperandsError{
			Operation: ast.OperationBitwiseOr,
			LeftType:  v.StaticType(interpreter),
			RightType: other.StaticType(interpreter),
		})
	}

	valueGetter := func() int8 {
		return int8(v | o)
	}

	return NewInt8Value(interpreter, valueGetter)
}

func (v Int8Value) BitwiseXor(interpreter *Interpreter, other IntegerValue, locationRange LocationRange) IntegerValue {
	o, ok := other.(Int8Value)
	if !ok {
		panic(InvalidOperandsError{
			Operation: ast.OperationBitwiseXor,
			LeftType:  v.StaticType(interpreter),
			RightType: other.StaticType(interpreter),
		})
	}

	valueGetter := func() int8 {
		return int8(v ^ o)
	}

	return NewInt8Value(interpreter, valueGetter)
}

func (v Int8Value) BitwiseAnd(interpreter *Interpreter, other IntegerValue, locationRange LocationRange) IntegerValue {
	o, ok := other.(Int8Value)
	if !ok {
		panic(InvalidOperandsError{
			Operation: ast.OperationBitwiseAnd,
			LeftType:  v.StaticType(interpreter),
			RightType: other.StaticType(interpreter),
		})
	}

	valueGetter := func() int8 {
		return int8(v & o)
	}

	return NewInt8Value(interpreter, valueGetter)
}

func (v Int8Value) BitwiseLeftShift(interpreter *Interpreter, other IntegerValue, locationRange LocationRange) IntegerValue {
	o, ok := other.(Int8Value)
	if !ok {
		panic(InvalidOperandsError{
			Operation: ast.OperationBitwiseLeftShift,
			LeftType:  v.StaticType(interpreter),
			RightType: other.StaticType(interpreter),
		})
	}

	valueGetter := func() int8 {
		return int8(v << o)
	}

	return NewInt8Value(interpreter, valueGetter)
}

func (v Int8Value) BitwiseRightShift(interpreter *Interpreter, other IntegerValue, locationRange LocationRange) IntegerValue {
	o, ok := other.(Int8Value)
	if !ok {
		panic(InvalidOperandsError{
			Operation: ast.OperationBitwiseRightShift,
			LeftType:  v.StaticType(interpreter),
			RightType: other.StaticType(interpreter),
		})
	}

	valueGetter := func() int8 {
		return int8(v >> o)
	}

	return NewInt8Value(interpreter, valueGetter)
}

func (v Int8Value) GetMember(interpreter *Interpreter, locationRange LocationRange, name string) Value {
	return getNumberValueMember(interpreter, v, name, sema.Int8Type, locationRange)
}

func (Int8Value) RemoveMember(_ *Interpreter, _ LocationRange, _ string) Value {
	// Numbers have no removable members (fields / functions)
	panic(errors.NewUnreachableError())
}

func (Int8Value) SetMember(_ *Interpreter, _ LocationRange, _ string, _ Value) bool {
	// Numbers have no settable members (fields / functions)
	panic(errors.NewUnreachableError())
}

func (v Int8Value) ToBigEndianBytes() []byte {
	return []byte{byte(v)}
}

func (v Int8Value) ConformsToStaticType(
	_ *Interpreter,
	_ LocationRange,
	_ TypeConformanceResults,
) bool {
	return true
}

func (v Int8Value) Storable(_ atree.SlabStorage, _ atree.Address, _ uint64) (atree.Storable, error) {
	return v, nil
}

func (Int8Value) NeedsStoreTo(_ atree.Address) bool {
	return false
}

func (Int8Value) IsResourceKinded(_ *Interpreter) bool {
	return false
}

func (v Int8Value) Transfer(
	interpreter *Interpreter,
	_ LocationRange,
	_ atree.Address,
	remove bool,
	storable atree.Storable,
) Value {
	if remove {
		interpreter.RemoveReferencedSlab(storable)
	}
	return v
}

func (v Int8Value) Clone(_ *Interpreter) Value {
	return v
}

func (Int8Value) DeepRemove(_ *Interpreter) {
	// NO-OP
}

func (v Int8Value) ByteSize() uint32 {
	return cborTagSize + getIntCBORSize(int64(v))
}

func (v Int8Value) StoredValue(_ atree.SlabStorage) (atree.Value, error) {
	return v, nil
}

func (Int8Value) ChildStorables() []atree.Storable {
	return nil
}

// Int16Value

type Int16Value int16

const int16Size = int(unsafe.Sizeof(Int16Value(0)))

var Int16MemoryUsage = common.NewNumberMemoryUsage(int16Size)

func NewInt16Value(gauge common.MemoryGauge, valueGetter func() int16) Int16Value {
	common.UseMemory(gauge, Int16MemoryUsage)

	return NewUnmeteredInt16Value(valueGetter())
}

func NewUnmeteredInt16Value(value int16) Int16Value {
	return Int16Value(value)
}

var _ Value = Int16Value(0)
var _ atree.Storable = Int16Value(0)
var _ NumberValue = Int16Value(0)
var _ IntegerValue = Int16Value(0)
var _ EquatableValue = Int16Value(0)
var _ HashableValue = Int16Value(0)
var _ MemberAccessibleValue = Int16Value(0)

func (Int16Value) IsValue() {}

func (v Int16Value) Accept(interpreter *Interpreter, visitor Visitor) {
	visitor.VisitInt16Value(interpreter, v)
}

func (Int16Value) Walk(_ *Interpreter, _ func(Value)) {
	// NO-OP
}

func (Int16Value) StaticType(interpreter *Interpreter) StaticType {
	return NewPrimitiveStaticType(interpreter, PrimitiveStaticTypeInt16)
}

func (Int16Value) IsImportable(_ *Interpreter) bool {
	return true
}

func (v Int16Value) String() string {
	return format.Int(int64(v))
}

func (v Int16Value) RecursiveString(_ SeenReferences) string {
	return v.String()
}

func (v Int16Value) MeteredString(memoryGauge common.MemoryGauge, _ SeenReferences) string {
	common.UseMemory(
		memoryGauge,
		common.NewRawStringMemoryUsage(
			OverEstimateNumberStringLength(memoryGauge, v),
		),
	)
	return v.String()
}

func (v Int16Value) ToInt(locationRange LocationRange) int {
	return int(v)
}

func (v Int16Value) Negate(interpreter *Interpreter, locationRange LocationRange) NumberValue {
	// INT32-C
	if v == math.MinInt16 {
		panic(OverflowError{LocationRange: locationRange})
	}

	valueGetter := func() int16 {
		return int16(-v)
	}

	return NewInt16Value(interpreter, valueGetter)
}

func (v Int16Value) Plus(interpreter *Interpreter, other NumberValue, locationRange LocationRange) NumberValue {
	o, ok := other.(Int16Value)
	if !ok {
		panic(InvalidOperandsError{
			Operation: ast.OperationPlus,
			LeftType:  v.StaticType(interpreter),
			RightType: other.StaticType(interpreter),
		})
	}

	// INT32-C
	if (o > 0) && (v > (math.MaxInt16 - o)) {
		panic(OverflowError{LocationRange: locationRange})
	} else if (o < 0) && (v < (math.MinInt16 - o)) {
		panic(UnderflowError{LocationRange: locationRange})
	}

	valueGetter := func() int16 {
		return int16(v + o)
	}

	return NewInt16Value(interpreter, valueGetter)
}

func (v Int16Value) SaturatingPlus(interpreter *Interpreter, other NumberValue, locationRange LocationRange) NumberValue {
	o, ok := other.(Int16Value)
	if !ok {
		panic(InvalidOperandsError{
			FunctionName: sema.NumericTypeSaturatingAddFunctionName,
			LeftType:     v.StaticType(interpreter),
			RightType:    other.StaticType(interpreter),
		})
	}

	valueGetter := func() int16 {
		// INT32-C
		if (o > 0) && (v > (math.MaxInt16 - o)) {
			return math.MaxInt16
		} else if (o < 0) && (v < (math.MinInt16 - o)) {
			return math.MinInt16
		}
		return int16(v + o)
	}

	return NewInt16Value(interpreter, valueGetter)
}

func (v Int16Value) Minus(interpreter *Interpreter, other NumberValue, locationRange LocationRange) NumberValue {
	o, ok := other.(Int16Value)
	if !ok {
		panic(InvalidOperandsError{
			Operation: ast.OperationMinus,
			LeftType:  v.StaticType(interpreter),
			RightType: other.StaticType(interpreter),
		})
	}

	// INT32-C
	if (o > 0) && (v < (math.MinInt16 + o)) {
		panic(OverflowError{LocationRange: locationRange})
	} else if (o < 0) && (v > (math.MaxInt16 + o)) {
		panic(UnderflowError{LocationRange: locationRange})
	}

	valueGetter := func() int16 {
		return int16(v - o)
	}

	return NewInt16Value(interpreter, valueGetter)
}

func (v Int16Value) SaturatingMinus(interpreter *Interpreter, other NumberValue, locationRange LocationRange) NumberValue {
	o, ok := other.(Int16Value)
	if !ok {
		panic(InvalidOperandsError{
			FunctionName: sema.NumericTypeSaturatingSubtractFunctionName,
			LeftType:     v.StaticType(interpreter),
			RightType:    other.StaticType(interpreter),
		})
	}

	valueGetter := func() int16 {
		// INT32-C
		if (o > 0) && (v < (math.MinInt16 + o)) {
			return math.MinInt16
		} else if (o < 0) && (v > (math.MaxInt16 + o)) {
			return math.MaxInt16
		}
		return int16(v - o)
	}

	return NewInt16Value(interpreter, valueGetter)
}

func (v Int16Value) Mod(interpreter *Interpreter, other NumberValue, locationRange LocationRange) NumberValue {
	o, ok := other.(Int16Value)
	if !ok {
		panic(InvalidOperandsError{
			Operation: ast.OperationMod,
			LeftType:  v.StaticType(interpreter),
			RightType: other.StaticType(interpreter),
		})
	}

	// INT33-C
	if o == 0 {
		panic(DivisionByZeroError{LocationRange: locationRange})
	}

	valueGetter := func() int16 {
		return int16(v % o)
	}

	return NewInt16Value(interpreter, valueGetter)
}

func (v Int16Value) Mul(interpreter *Interpreter, other NumberValue, locationRange LocationRange) NumberValue {
	o, ok := other.(Int16Value)
	if !ok {
		panic(InvalidOperandsError{
			Operation: ast.OperationMul,
			LeftType:  v.StaticType(interpreter),
			RightType: other.StaticType(interpreter),
		})
	}

	// INT32-C
	if v > 0 {
		if o > 0 {
			// positive * positive = positive. overflow?
			if v > (math.MaxInt16 / o) {
				panic(OverflowError{LocationRange: locationRange})
			}
		} else {
			// positive * negative = negative. underflow?
			if o < (math.MinInt16 / v) {
				panic(UnderflowError{LocationRange: locationRange})
			}
		}
	} else {
		if o > 0 {
			// negative * positive = negative. underflow?
			if v < (math.MinInt16 / o) {
				panic(UnderflowError{LocationRange: locationRange})
			}
		} else {
			// negative * negative = positive. overflow?
			if (v != 0) && (o < (math.MaxInt16 / v)) {
				panic(OverflowError{LocationRange: locationRange})
			}
		}
	}

	valueGetter := func() int16 {
		return int16(v * o)
	}

	return NewInt16Value(interpreter, valueGetter)
}

func (v Int16Value) SaturatingMul(interpreter *Interpreter, other NumberValue, locationRange LocationRange) NumberValue {
	o, ok := other.(Int16Value)
	if !ok {
		panic(InvalidOperandsError{
			FunctionName: sema.NumericTypeSaturatingMultiplyFunctionName,
			LeftType:     v.StaticType(interpreter),
			RightType:    other.StaticType(interpreter),
		})
	}

	valueGetter := func() int16 {
		// INT32-C
		if v > 0 {
			if o > 0 {
				// positive * positive = positive. overflow?
				if v > (math.MaxInt16 / o) {
					return math.MaxInt16
				}
			} else {
				// positive * negative = negative. underflow?
				if o < (math.MinInt16 / v) {
					return math.MinInt16
				}
			}
		} else {
			if o > 0 {
				// negative * positive = negative. underflow?
				if v < (math.MinInt16 / o) {
					return math.MinInt16
				}
			} else {
				// negative * negative = positive. overflow?
				if (v != 0) && (o < (math.MaxInt16 / v)) {
					return math.MaxInt16
				}
			}
		}
		return int16(v * o)
	}

	return NewInt16Value(interpreter, valueGetter)
}

func (v Int16Value) Div(interpreter *Interpreter, other NumberValue, locationRange LocationRange) NumberValue {
	o, ok := other.(Int16Value)
	if !ok {
		panic(InvalidOperandsError{
			Operation: ast.OperationDiv,
			LeftType:  v.StaticType(interpreter),
			RightType: other.StaticType(interpreter),
		})
	}

	// INT33-C
	// https://golang.org/ref/spec#Integer_operators
	if o == 0 {
		panic(DivisionByZeroError{LocationRange: locationRange})
	} else if (v == math.MinInt16) && (o == -1) {
		panic(OverflowError{LocationRange: locationRange})
	}

	valueGetter := func() int16 {
		return int16(v / o)
	}

	return NewInt16Value(interpreter, valueGetter)
}

func (v Int16Value) SaturatingDiv(interpreter *Interpreter, other NumberValue, locationRange LocationRange) NumberValue {
	o, ok := other.(Int16Value)
	if !ok {
		panic(InvalidOperandsError{
			FunctionName: sema.NumericTypeSaturatingDivideFunctionName,
			LeftType:     v.StaticType(interpreter),
			RightType:    other.StaticType(interpreter),
		})
	}

	valueGetter := func() int16 {
		// INT33-C
		// https://golang.org/ref/spec#Integer_operators
		if o == 0 {
			panic(DivisionByZeroError{LocationRange: locationRange})
		} else if (v == math.MinInt16) && (o == -1) {
			return math.MaxInt16
		}
		return int16(v / o)
	}

	return NewInt16Value(interpreter, valueGetter)
}

func (v Int16Value) Less(interpreter *Interpreter, other NumberValue, locationRange LocationRange) BoolValue {
	o, ok := other.(Int16Value)
	if !ok {
		panic(InvalidOperandsError{
			Operation: ast.OperationLess,
			LeftType:  v.StaticType(interpreter),
			RightType: other.StaticType(interpreter),
		})
	}

	return AsBoolValue(v < o)
}

func (v Int16Value) LessEqual(interpreter *Interpreter, other NumberValue, locationRange LocationRange) BoolValue {
	o, ok := other.(Int16Value)
	if !ok {
		panic(InvalidOperandsError{
			Operation: ast.OperationLessEqual,
			LeftType:  v.StaticType(interpreter),
			RightType: other.StaticType(interpreter),
		})
	}

	return AsBoolValue(v <= o)
}

func (v Int16Value) Greater(interpreter *Interpreter, other NumberValue, locationRange LocationRange) BoolValue {
	o, ok := other.(Int16Value)
	if !ok {
		panic(InvalidOperandsError{
			Operation: ast.OperationGreater,
			LeftType:  v.StaticType(interpreter),
			RightType: other.StaticType(interpreter),
		})
	}

	return AsBoolValue(v > o)
}

func (v Int16Value) GreaterEqual(interpreter *Interpreter, other NumberValue, locationRange LocationRange) BoolValue {
	o, ok := other.(Int16Value)
	if !ok {
		panic(InvalidOperandsError{
			Operation: ast.OperationGreaterEqual,
			LeftType:  v.StaticType(interpreter),
			RightType: other.StaticType(interpreter),
		})
	}

	return AsBoolValue(v >= o)
}

func (v Int16Value) Equal(_ *Interpreter, _ LocationRange, other Value) bool {
	otherInt16, ok := other.(Int16Value)
	if !ok {
		return false
	}
	return v == otherInt16
}

// HashInput returns a byte slice containing:
// - HashInputTypeInt16 (1 byte)
// - int16 value encoded in big-endian (2 bytes)
func (v Int16Value) HashInput(_ *Interpreter, _ LocationRange, scratch []byte) []byte {
	scratch[0] = byte(HashInputTypeInt16)
	binary.BigEndian.PutUint16(scratch[1:], uint16(v))
	return scratch[:3]
}

func ConvertInt16(memoryGauge common.MemoryGauge, value Value, locationRange LocationRange) Int16Value {
	converter := func() int16 {

		switch value := value.(type) {
		case BigNumberValue:
			v := value.ToBigInt(memoryGauge)
			if v.Cmp(sema.Int16TypeMaxInt) > 0 {
				panic(OverflowError{LocationRange: locationRange})
			} else if v.Cmp(sema.Int16TypeMinInt) < 0 {
				panic(UnderflowError{LocationRange: locationRange})
			}
			return int16(v.Int64())

		case NumberValue:
			v := value.ToInt(locationRange)
			if v > math.MaxInt16 {
				panic(OverflowError{LocationRange: locationRange})
			} else if v < math.MinInt16 {
				panic(UnderflowError{LocationRange: locationRange})
			}
			return int16(v)

		default:
			panic(errors.NewUnreachableError())
		}
	}

	return NewInt16Value(memoryGauge, converter)
}

func (v Int16Value) BitwiseOr(interpreter *Interpreter, other IntegerValue, locationRange LocationRange) IntegerValue {
	o, ok := other.(Int16Value)
	if !ok {
		panic(InvalidOperandsError{
			Operation: ast.OperationBitwiseOr,
			LeftType:  v.StaticType(interpreter),
			RightType: other.StaticType(interpreter),
		})
	}

	valueGetter := func() int16 {
		return int16(v | o)
	}

	return NewInt16Value(interpreter, valueGetter)
}

func (v Int16Value) BitwiseXor(interpreter *Interpreter, other IntegerValue, locationRange LocationRange) IntegerValue {
	o, ok := other.(Int16Value)
	if !ok {
		panic(InvalidOperandsError{
			Operation: ast.OperationBitwiseXor,
			LeftType:  v.StaticType(interpreter),
			RightType: other.StaticType(interpreter),
		})
	}

	valueGetter := func() int16 {
		return int16(v ^ o)
	}

	return NewInt16Value(interpreter, valueGetter)
}

func (v Int16Value) BitwiseAnd(interpreter *Interpreter, other IntegerValue, locationRange LocationRange) IntegerValue {
	o, ok := other.(Int16Value)
	if !ok {
		panic(InvalidOperandsError{
			Operation: ast.OperationBitwiseAnd,
			LeftType:  v.StaticType(interpreter),
			RightType: other.StaticType(interpreter),
		})
	}

	valueGetter := func() int16 {
		return int16(v & o)
	}

	return NewInt16Value(interpreter, valueGetter)
}

func (v Int16Value) BitwiseLeftShift(interpreter *Interpreter, other IntegerValue, locationRange LocationRange) IntegerValue {
	o, ok := other.(Int16Value)
	if !ok {
		panic(InvalidOperandsError{
			Operation: ast.OperationBitwiseLeftShift,
			LeftType:  v.StaticType(interpreter),
			RightType: other.StaticType(interpreter),
		})
	}

	valueGetter := func() int16 {
		return int16(v << o)
	}

	return NewInt16Value(interpreter, valueGetter)
}

func (v Int16Value) BitwiseRightShift(interpreter *Interpreter, other IntegerValue, locationRange LocationRange) IntegerValue {
	o, ok := other.(Int16Value)
	if !ok {
		panic(InvalidOperandsError{
			Operation: ast.OperationBitwiseRightShift,
			LeftType:  v.StaticType(interpreter),
			RightType: other.StaticType(interpreter),
		})
	}

	valueGetter := func() int16 {
		return int16(v >> o)
	}

	return NewInt16Value(interpreter, valueGetter)
}

func (v Int16Value) GetMember(interpreter *Interpreter, locationRange LocationRange, name string) Value {
	return getNumberValueMember(interpreter, v, name, sema.Int16Type, locationRange)
}

func (Int16Value) RemoveMember(_ *Interpreter, _ LocationRange, _ string) Value {
	// Numbers have no removable members (fields / functions)
	panic(errors.NewUnreachableError())
}

func (Int16Value) SetMember(_ *Interpreter, _ LocationRange, _ string, _ Value) bool {
	// Numbers have no settable members (fields / functions)
	panic(errors.NewUnreachableError())
}

func (v Int16Value) ToBigEndianBytes() []byte {
	b := make([]byte, 2)
	binary.BigEndian.PutUint16(b, uint16(v))
	return b
}

func (v Int16Value) ConformsToStaticType(
	_ *Interpreter,
	_ LocationRange,
	_ TypeConformanceResults,
) bool {
	return true
}

func (v Int16Value) Storable(_ atree.SlabStorage, _ atree.Address, _ uint64) (atree.Storable, error) {
	return v, nil
}

func (Int16Value) NeedsStoreTo(_ atree.Address) bool {
	return false
}

func (Int16Value) IsResourceKinded(_ *Interpreter) bool {
	return false
}

func (v Int16Value) Transfer(
	interpreter *Interpreter,
	_ LocationRange,
	_ atree.Address,
	remove bool,
	storable atree.Storable,
) Value {
	if remove {
		interpreter.RemoveReferencedSlab(storable)
	}
	return v
}

func (v Int16Value) Clone(_ *Interpreter) Value {
	return v
}

func (Int16Value) DeepRemove(_ *Interpreter) {
	// NO-OP
}

func (v Int16Value) ByteSize() uint32 {
	return cborTagSize + getIntCBORSize(int64(v))
}

func (v Int16Value) StoredValue(_ atree.SlabStorage) (atree.Value, error) {
	return v, nil
}

func (Int16Value) ChildStorables() []atree.Storable {
	return nil
}

// Int32Value

type Int32Value int32

const int32Size = int(unsafe.Sizeof(Int32Value(0)))

var Int32MemoryUsage = common.NewNumberMemoryUsage(int32Size)

func NewInt32Value(gauge common.MemoryGauge, valueGetter func() int32) Int32Value {
	common.UseMemory(gauge, Int32MemoryUsage)

	return NewUnmeteredInt32Value(valueGetter())
}

func NewUnmeteredInt32Value(value int32) Int32Value {
	return Int32Value(value)
}

var _ Value = Int32Value(0)
var _ atree.Storable = Int32Value(0)
var _ NumberValue = Int32Value(0)
var _ IntegerValue = Int32Value(0)
var _ EquatableValue = Int32Value(0)
var _ HashableValue = Int32Value(0)
var _ MemberAccessibleValue = Int32Value(0)

func (Int32Value) IsValue() {}

func (v Int32Value) Accept(interpreter *Interpreter, visitor Visitor) {
	visitor.VisitInt32Value(interpreter, v)
}

func (Int32Value) Walk(_ *Interpreter, _ func(Value)) {
	// NO-OP
}

func (Int32Value) StaticType(interpreter *Interpreter) StaticType {
	return NewPrimitiveStaticType(interpreter, PrimitiveStaticTypeInt32)
}

func (Int32Value) IsImportable(_ *Interpreter) bool {
	return true
}

func (v Int32Value) String() string {
	return format.Int(int64(v))
}

func (v Int32Value) RecursiveString(_ SeenReferences) string {
	return v.String()
}

func (v Int32Value) MeteredString(memoryGauge common.MemoryGauge, _ SeenReferences) string {
	common.UseMemory(
		memoryGauge,
		common.NewRawStringMemoryUsage(
			OverEstimateNumberStringLength(memoryGauge, v),
		),
	)
	return v.String()
}

func (v Int32Value) ToInt(locationRange LocationRange) int {
	return int(v)
}

func (v Int32Value) Negate(interpreter *Interpreter, locationRange LocationRange) NumberValue {
	// INT32-C
	if v == math.MinInt32 {
		panic(OverflowError{LocationRange: locationRange})
	}

	valueGetter := func() int32 {
		return int32(-v)
	}

	return NewInt32Value(interpreter, valueGetter)
}

func (v Int32Value) Plus(interpreter *Interpreter, other NumberValue, locationRange LocationRange) NumberValue {
	o, ok := other.(Int32Value)
	if !ok {
		panic(InvalidOperandsError{
			Operation: ast.OperationPlus,
			LeftType:  v.StaticType(interpreter),
			RightType: other.StaticType(interpreter),
		})
	}

	// INT32-C
	if (o > 0) && (v > (math.MaxInt32 - o)) {
		panic(OverflowError{LocationRange: locationRange})
	} else if (o < 0) && (v < (math.MinInt32 - o)) {
		panic(UnderflowError{LocationRange: locationRange})
	}

	valueGetter := func() int32 {
		return int32(v + o)
	}

	return NewInt32Value(interpreter, valueGetter)
}

func (v Int32Value) SaturatingPlus(interpreter *Interpreter, other NumberValue, locationRange LocationRange) NumberValue {
	o, ok := other.(Int32Value)
	if !ok {
		panic(InvalidOperandsError{
			FunctionName: sema.NumericTypeSaturatingAddFunctionName,
			LeftType:     v.StaticType(interpreter),
			RightType:    other.StaticType(interpreter),
		})
	}

	valueGetter := func() int32 {
		// INT32-C
		if (o > 0) && (v > (math.MaxInt32 - o)) {
			return math.MaxInt32
		} else if (o < 0) && (v < (math.MinInt32 - o)) {
			return math.MinInt32
		}
		return int32(v + o)
	}

	return NewInt32Value(interpreter, valueGetter)
}

func (v Int32Value) Minus(interpreter *Interpreter, other NumberValue, locationRange LocationRange) NumberValue {
	o, ok := other.(Int32Value)
	if !ok {
		panic(InvalidOperandsError{
			Operation: ast.OperationMinus,
			LeftType:  v.StaticType(interpreter),
			RightType: other.StaticType(interpreter),
		})
	}

	// INT32-C
	if (o > 0) && (v < (math.MinInt32 + o)) {
		panic(OverflowError{LocationRange: locationRange})
	} else if (o < 0) && (v > (math.MaxInt32 + o)) {
		panic(UnderflowError{LocationRange: locationRange})
	}

	valueGetter := func() int32 {
		return int32(v - o)
	}

	return NewInt32Value(interpreter, valueGetter)
}

func (v Int32Value) SaturatingMinus(interpreter *Interpreter, other NumberValue, locationRange LocationRange) NumberValue {
	o, ok := other.(Int32Value)
	if !ok {
		panic(InvalidOperandsError{
			FunctionName: sema.NumericTypeSaturatingSubtractFunctionName,
			LeftType:     v.StaticType(interpreter),
			RightType:    other.StaticType(interpreter),
		})
	}

	valueGetter := func() int32 {
		// INT32-C
		if (o > 0) && (v < (math.MinInt32 + o)) {
			return math.MinInt32
		} else if (o < 0) && (v > (math.MaxInt32 + o)) {
			return math.MaxInt32
		}
		return int32(v - o)
	}

	return NewInt32Value(interpreter, valueGetter)
}

func (v Int32Value) Mod(interpreter *Interpreter, other NumberValue, locationRange LocationRange) NumberValue {
	o, ok := other.(Int32Value)
	if !ok {
		panic(InvalidOperandsError{
			Operation: ast.OperationMod,
			LeftType:  v.StaticType(interpreter),
			RightType: other.StaticType(interpreter),
		})
	}

	// INT33-C
	if o == 0 {
		panic(DivisionByZeroError{LocationRange: locationRange})
	}

	valueGetter := func() int32 {
		return int32(v % o)
	}

	return NewInt32Value(interpreter, valueGetter)
}

func (v Int32Value) Mul(interpreter *Interpreter, other NumberValue, locationRange LocationRange) NumberValue {
	o, ok := other.(Int32Value)
	if !ok {
		panic(InvalidOperandsError{
			Operation: ast.OperationMul,
			LeftType:  v.StaticType(interpreter),
			RightType: other.StaticType(interpreter),
		})
	}

	// INT32-C
	if v > 0 {
		if o > 0 {
			// positive * positive = positive. overflow?
			if v > (math.MaxInt32 / o) {
				panic(OverflowError{LocationRange: locationRange})
			}
		} else {
			// positive * negative = negative. underflow?
			if o < (math.MinInt32 / v) {
				panic(UnderflowError{LocationRange: locationRange})
			}
		}
	} else {
		if o > 0 {
			// negative * positive = negative. underflow?
			if v < (math.MinInt32 / o) {
				panic(UnderflowError{LocationRange: locationRange})
			}
		} else {
			// negative * negative = positive. overflow?
			if (v != 0) && (o < (math.MaxInt32 / v)) {
				panic(OverflowError{LocationRange: locationRange})
			}
		}
	}

	valueGetter := func() int32 {
		return int32(v * o)
	}

	return NewInt32Value(interpreter, valueGetter)
}

func (v Int32Value) SaturatingMul(interpreter *Interpreter, other NumberValue, locationRange LocationRange) NumberValue {
	o, ok := other.(Int32Value)
	if !ok {
		panic(InvalidOperandsError{
			FunctionName: sema.NumericTypeSaturatingMultiplyFunctionName,
			LeftType:     v.StaticType(interpreter),
			RightType:    other.StaticType(interpreter),
		})
	}

	valueGetter := func() int32 {
		// INT32-C
		if v > 0 {
			if o > 0 {
				// positive * positive = positive. overflow?
				if v > (math.MaxInt32 / o) {
					return math.MaxInt32
				}
			} else {
				// positive * negative = negative. underflow?
				if o < (math.MinInt32 / v) {
					return math.MinInt32
				}
			}
		} else {
			if o > 0 {
				// negative * positive = negative. underflow?
				if v < (math.MinInt32 / o) {
					return math.MinInt32
				}
			} else {
				// negative * negative = positive. overflow?
				if (v != 0) && (o < (math.MaxInt32 / v)) {
					return math.MaxInt32
				}
			}
		}
		return int32(v * o)
	}

	return NewInt32Value(interpreter, valueGetter)
}

func (v Int32Value) Div(interpreter *Interpreter, other NumberValue, locationRange LocationRange) NumberValue {
	o, ok := other.(Int32Value)
	if !ok {
		panic(InvalidOperandsError{
			Operation: ast.OperationDiv,
			LeftType:  v.StaticType(interpreter),
			RightType: other.StaticType(interpreter),
		})
	}

	// INT33-C
	// https://golang.org/ref/spec#Integer_operators
	if o == 0 {
		panic(DivisionByZeroError{LocationRange: locationRange})
	} else if (v == math.MinInt32) && (o == -1) {
		panic(OverflowError{LocationRange: locationRange})
	}

	valueGetter := func() int32 {
		return int32(v / o)
	}

	return NewInt32Value(interpreter, valueGetter)
}

func (v Int32Value) SaturatingDiv(interpreter *Interpreter, other NumberValue, locationRange LocationRange) NumberValue {
	o, ok := other.(Int32Value)
	if !ok {
		panic(InvalidOperandsError{
			FunctionName: sema.NumericTypeSaturatingDivideFunctionName,
			LeftType:     v.StaticType(interpreter),
			RightType:    other.StaticType(interpreter),
		})
	}

	valueGetter := func() int32 {
		// INT33-C
		// https://golang.org/ref/spec#Integer_operators
		if o == 0 {
			panic(DivisionByZeroError{LocationRange: locationRange})
		} else if (v == math.MinInt32) && (o == -1) {
			return math.MaxInt32
		}

		return int32(v / o)
	}

	return NewInt32Value(interpreter, valueGetter)
}

func (v Int32Value) Less(interpreter *Interpreter, other NumberValue, locationRange LocationRange) BoolValue {
	o, ok := other.(Int32Value)
	if !ok {
		panic(InvalidOperandsError{
			Operation: ast.OperationLess,
			LeftType:  v.StaticType(interpreter),
			RightType: other.StaticType(interpreter),
		})
	}

	return AsBoolValue(v < o)
}

func (v Int32Value) LessEqual(interpreter *Interpreter, other NumberValue, locationRange LocationRange) BoolValue {
	o, ok := other.(Int32Value)
	if !ok {
		panic(InvalidOperandsError{
			Operation: ast.OperationLessEqual,
			LeftType:  v.StaticType(interpreter),
			RightType: other.StaticType(interpreter),
		})
	}

	return AsBoolValue(v <= o)
}

func (v Int32Value) Greater(interpreter *Interpreter, other NumberValue, locationRange LocationRange) BoolValue {
	o, ok := other.(Int32Value)
	if !ok {
		panic(InvalidOperandsError{
			Operation: ast.OperationGreater,
			LeftType:  v.StaticType(interpreter),
			RightType: other.StaticType(interpreter),
		})
	}

	return AsBoolValue(v > o)
}

func (v Int32Value) GreaterEqual(interpreter *Interpreter, other NumberValue, locationRange LocationRange) BoolValue {
	o, ok := other.(Int32Value)
	if !ok {
		panic(InvalidOperandsError{
			Operation: ast.OperationGreaterEqual,
			LeftType:  v.StaticType(interpreter),
			RightType: other.StaticType(interpreter),
		})
	}

	return AsBoolValue(v >= o)
}

func (v Int32Value) Equal(_ *Interpreter, _ LocationRange, other Value) bool {
	otherInt32, ok := other.(Int32Value)
	if !ok {
		return false
	}
	return v == otherInt32
}

// HashInput returns a byte slice containing:
// - HashInputTypeInt32 (1 byte)
// - int32 value encoded in big-endian (4 bytes)
func (v Int32Value) HashInput(_ *Interpreter, _ LocationRange, scratch []byte) []byte {
	scratch[0] = byte(HashInputTypeInt32)
	binary.BigEndian.PutUint32(scratch[1:], uint32(v))
	return scratch[:5]
}

func ConvertInt32(memoryGauge common.MemoryGauge, value Value, locationRange LocationRange) Int32Value {
	converter := func() int32 {
		switch value := value.(type) {
		case BigNumberValue:
			v := value.ToBigInt(memoryGauge)
			if v.Cmp(sema.Int32TypeMaxInt) > 0 {
				panic(OverflowError{LocationRange: locationRange})
			} else if v.Cmp(sema.Int32TypeMinInt) < 0 {
				panic(UnderflowError{LocationRange: locationRange})
			}
			return int32(v.Int64())

		case NumberValue:
			v := value.ToInt(locationRange)
			if v > math.MaxInt32 {
				panic(OverflowError{LocationRange: locationRange})
			} else if v < math.MinInt32 {
				panic(UnderflowError{LocationRange: locationRange})
			}
			return int32(v)

		default:
			panic(errors.NewUnreachableError())
		}
	}

	return NewInt32Value(memoryGauge, converter)
}

func (v Int32Value) BitwiseOr(interpreter *Interpreter, other IntegerValue, locationRange LocationRange) IntegerValue {
	o, ok := other.(Int32Value)
	if !ok {
		panic(InvalidOperandsError{
			Operation: ast.OperationBitwiseOr,
			LeftType:  v.StaticType(interpreter),
			RightType: other.StaticType(interpreter),
		})
	}

	valueGetter := func() int32 {
		return int32(v | o)
	}

	return NewInt32Value(interpreter, valueGetter)
}

func (v Int32Value) BitwiseXor(interpreter *Interpreter, other IntegerValue, locationRange LocationRange) IntegerValue {
	o, ok := other.(Int32Value)
	if !ok {
		panic(InvalidOperandsError{
			Operation: ast.OperationBitwiseXor,
			LeftType:  v.StaticType(interpreter),
			RightType: other.StaticType(interpreter),
		})
	}

	valueGetter := func() int32 {
		return int32(v ^ o)
	}

	return NewInt32Value(interpreter, valueGetter)
}

func (v Int32Value) BitwiseAnd(interpreter *Interpreter, other IntegerValue, locationRange LocationRange) IntegerValue {
	o, ok := other.(Int32Value)
	if !ok {
		panic(InvalidOperandsError{
			Operation: ast.OperationBitwiseAnd,
			LeftType:  v.StaticType(interpreter),
			RightType: other.StaticType(interpreter),
		})
	}

	valueGetter := func() int32 {
		return int32(v & o)
	}

	return NewInt32Value(interpreter, valueGetter)
}

func (v Int32Value) BitwiseLeftShift(interpreter *Interpreter, other IntegerValue, locationRange LocationRange) IntegerValue {
	o, ok := other.(Int32Value)
	if !ok {
		panic(InvalidOperandsError{
			Operation: ast.OperationBitwiseLeftShift,
			LeftType:  v.StaticType(interpreter),
			RightType: other.StaticType(interpreter),
		})
	}

	valueGetter := func() int32 {
		return int32(v << o)
	}

	return NewInt32Value(interpreter, valueGetter)
}

func (v Int32Value) BitwiseRightShift(interpreter *Interpreter, other IntegerValue, locationRange LocationRange) IntegerValue {
	o, ok := other.(Int32Value)
	if !ok {
		panic(InvalidOperandsError{
			Operation: ast.OperationBitwiseRightShift,
			LeftType:  v.StaticType(interpreter),
			RightType: other.StaticType(interpreter),
		})
	}

	valueGetter := func() int32 {
		return int32(v >> o)
	}

	return NewInt32Value(interpreter, valueGetter)
}

func (v Int32Value) GetMember(interpreter *Interpreter, locationRange LocationRange, name string) Value {
	return getNumberValueMember(interpreter, v, name, sema.Int32Type, locationRange)
}

func (Int32Value) RemoveMember(_ *Interpreter, _ LocationRange, _ string) Value {
	// Numbers have no removable members (fields / functions)
	panic(errors.NewUnreachableError())
}

func (Int32Value) SetMember(_ *Interpreter, _ LocationRange, _ string, _ Value) bool {
	// Numbers have no settable members (fields / functions)
	panic(errors.NewUnreachableError())
}

func (v Int32Value) ToBigEndianBytes() []byte {
	b := make([]byte, 4)
	binary.BigEndian.PutUint32(b, uint32(v))
	return b
}

func (v Int32Value) ConformsToStaticType(
	_ *Interpreter,
	_ LocationRange,
	_ TypeConformanceResults,
) bool {
	return true
}

func (v Int32Value) Storable(_ atree.SlabStorage, _ atree.Address, _ uint64) (atree.Storable, error) {
	return v, nil
}

func (Int32Value) NeedsStoreTo(_ atree.Address) bool {
	return false
}

func (Int32Value) IsResourceKinded(_ *Interpreter) bool {
	return false
}

func (v Int32Value) Transfer(
	interpreter *Interpreter,
	_ LocationRange,
	_ atree.Address,
	remove bool,
	storable atree.Storable,
) Value {
	if remove {
		interpreter.RemoveReferencedSlab(storable)
	}
	return v
}

func (v Int32Value) Clone(_ *Interpreter) Value {
	return v
}

func (Int32Value) DeepRemove(_ *Interpreter) {
	// NO-OP
}

func (v Int32Value) ByteSize() uint32 {
	return cborTagSize + getIntCBORSize(int64(v))
}

func (v Int32Value) StoredValue(_ atree.SlabStorage) (atree.Value, error) {
	return v, nil
}

func (Int32Value) ChildStorables() []atree.Storable {
	return nil
}

// Int64Value

type Int64Value int64

var Int64MemoryUsage = common.NewNumberMemoryUsage(int64Size)

func NewInt64Value(gauge common.MemoryGauge, valueGetter func() int64) Int64Value {
	common.UseMemory(gauge, Int64MemoryUsage)

	return NewUnmeteredInt64Value(valueGetter())
}

func NewUnmeteredInt64Value(value int64) Int64Value {
	return Int64Value(value)
}

var _ Value = Int64Value(0)
var _ atree.Storable = Int64Value(0)
var _ NumberValue = Int64Value(0)
var _ IntegerValue = Int64Value(0)
var _ EquatableValue = Int64Value(0)
var _ HashableValue = Int64Value(0)
var _ MemberAccessibleValue = Int64Value(0)

func (Int64Value) IsValue() {}

func (v Int64Value) Accept(interpreter *Interpreter, visitor Visitor) {
	visitor.VisitInt64Value(interpreter, v)
}

func (Int64Value) Walk(_ *Interpreter, _ func(Value)) {
	// NO-OP
}

func (Int64Value) StaticType(interpreter *Interpreter) StaticType {
	return NewPrimitiveStaticType(interpreter, PrimitiveStaticTypeInt64)
}

func (Int64Value) IsImportable(_ *Interpreter) bool {
	return true
}

func (v Int64Value) String() string {
	return format.Int(int64(v))
}

func (v Int64Value) RecursiveString(_ SeenReferences) string {
	return v.String()
}

func (v Int64Value) MeteredString(memoryGauge common.MemoryGauge, _ SeenReferences) string {
	common.UseMemory(
		memoryGauge,
		common.NewRawStringMemoryUsage(
			OverEstimateNumberStringLength(memoryGauge, v),
		),
	)
	return v.String()
}

func (v Int64Value) ToInt(locationRange LocationRange) int {
	return int(v)
}

func (v Int64Value) Negate(interpreter *Interpreter, locationRange LocationRange) NumberValue {
	// INT32-C
	if v == math.MinInt64 {
		panic(OverflowError{LocationRange: locationRange})
	}

	valueGetter := func() int64 {
		return int64(-v)
	}

	return NewInt64Value(interpreter, valueGetter)
}

func safeAddInt64(a, b int64, locationRange LocationRange) int64 {
	// INT32-C
	if (b > 0) && (a > (math.MaxInt64 - b)) {
		panic(OverflowError{LocationRange: locationRange})
	} else if (b < 0) && (a < (math.MinInt64 - b)) {
		panic(UnderflowError{LocationRange: locationRange})
	}
	return a + b
}

func (v Int64Value) Plus(interpreter *Interpreter, other NumberValue, locationRange LocationRange) NumberValue {
	o, ok := other.(Int64Value)
	if !ok {
		panic(InvalidOperandsError{
			Operation: ast.OperationPlus,
			LeftType:  v.StaticType(interpreter),
			RightType: other.StaticType(interpreter),
		})
	}

	valueGetter := func() int64 {
		return safeAddInt64(int64(v), int64(o), locationRange)
	}

	return NewInt64Value(interpreter, valueGetter)
}

func (v Int64Value) SaturatingPlus(interpreter *Interpreter, other NumberValue, locationRange LocationRange) NumberValue {
	o, ok := other.(Int64Value)
	if !ok {
		panic(InvalidOperandsError{
			FunctionName: sema.NumericTypeSaturatingAddFunctionName,
			LeftType:     v.StaticType(interpreter),
			RightType:    other.StaticType(interpreter),
		})
	}

	valueGetter := func() int64 {
		// INT32-C
		if (o > 0) && (v > (math.MaxInt64 - o)) {
			return math.MaxInt64
		} else if (o < 0) && (v < (math.MinInt64 - o)) {
			return math.MinInt64
		}
		return int64(v + o)
	}

	return NewInt64Value(interpreter, valueGetter)
}

func (v Int64Value) Minus(interpreter *Interpreter, other NumberValue, locationRange LocationRange) NumberValue {
	o, ok := other.(Int64Value)
	if !ok {
		panic(InvalidOperandsError{
			Operation: ast.OperationMinus,
			LeftType:  v.StaticType(interpreter),
			RightType: other.StaticType(interpreter),
		})
	}

	// INT32-C
	if (o > 0) && (v < (math.MinInt64 + o)) {
		panic(OverflowError{LocationRange: locationRange})
	} else if (o < 0) && (v > (math.MaxInt64 + o)) {
		panic(UnderflowError{LocationRange: locationRange})
	}

	valueGetter := func() int64 {
		return int64(v - o)
	}

	return NewInt64Value(interpreter, valueGetter)
}

func (v Int64Value) SaturatingMinus(interpreter *Interpreter, other NumberValue, locationRange LocationRange) NumberValue {
	o, ok := other.(Int64Value)
	if !ok {
		panic(InvalidOperandsError{
			FunctionName: sema.NumericTypeSaturatingSubtractFunctionName,
			LeftType:     v.StaticType(interpreter),
			RightType:    other.StaticType(interpreter),
		})
	}

	valueGetter := func() int64 {
		// INT32-C
		if (o > 0) && (v < (math.MinInt64 + o)) {
			return math.MinInt64
		} else if (o < 0) && (v > (math.MaxInt64 + o)) {
			return math.MaxInt64
		}
		return int64(v - o)
	}

	return NewInt64Value(interpreter, valueGetter)
}

func (v Int64Value) Mod(interpreter *Interpreter, other NumberValue, locationRange LocationRange) NumberValue {
	o, ok := other.(Int64Value)
	if !ok {
		panic(InvalidOperandsError{
			Operation: ast.OperationMod,
			LeftType:  v.StaticType(interpreter),
			RightType: other.StaticType(interpreter),
		})
	}

	// INT33-C
	if o == 0 {
		panic(DivisionByZeroError{LocationRange: locationRange})
	}

	valueGetter := func() int64 {
		return int64(v % o)
	}

	return NewInt64Value(interpreter, valueGetter)
}

func (v Int64Value) Mul(interpreter *Interpreter, other NumberValue, locationRange LocationRange) NumberValue {
	o, ok := other.(Int64Value)
	if !ok {
		panic(InvalidOperandsError{
			Operation: ast.OperationMul,
			LeftType:  v.StaticType(interpreter),
			RightType: other.StaticType(interpreter),
		})
	}

	// INT32-C
	if v > 0 {
		if o > 0 {
			// positive * positive = positive. overflow?
			if v > (math.MaxInt64 / o) {
				panic(OverflowError{LocationRange: locationRange})
			}
		} else {
			// positive * negative = negative. underflow?
			if o < (math.MinInt64 / v) {
				panic(UnderflowError{LocationRange: locationRange})
			}
		}
	} else {
		if o > 0 {
			// negative * positive = negative. underflow?
			if v < (math.MinInt64 / o) {
				panic(UnderflowError{LocationRange: locationRange})
			}
		} else {
			// negative * negative = positive. overflow?
			if (v != 0) && (o < (math.MaxInt64 / v)) {
				panic(OverflowError{LocationRange: locationRange})
			}
		}
	}

	valueGetter := func() int64 {
		return int64(v * o)
	}

	return NewInt64Value(interpreter, valueGetter)
}

func (v Int64Value) SaturatingMul(interpreter *Interpreter, other NumberValue, locationRange LocationRange) NumberValue {
	o, ok := other.(Int64Value)
	if !ok {
		panic(InvalidOperandsError{
			FunctionName: sema.NumericTypeSaturatingMultiplyFunctionName,
			LeftType:     v.StaticType(interpreter),
			RightType:    other.StaticType(interpreter),
		})
	}

	valueGetter := func() int64 {
		// INT32-C
		if v > 0 {
			if o > 0 {
				// positive * positive = positive. overflow?
				if v > (math.MaxInt64 / o) {
					return math.MaxInt64
				}
			} else {
				// positive * negative = negative. underflow?
				if o < (math.MinInt64 / v) {
					return math.MinInt64
				}
			}
		} else {
			if o > 0 {
				// negative * positive = negative. underflow?
				if v < (math.MinInt64 / o) {
					return math.MinInt64
				}
			} else {
				// negative * negative = positive. overflow?
				if (v != 0) && (o < (math.MaxInt64 / v)) {
					return math.MaxInt64
				}
			}
		}
		return int64(v * o)
	}

	return NewInt64Value(interpreter, valueGetter)
}

func (v Int64Value) Div(interpreter *Interpreter, other NumberValue, locationRange LocationRange) NumberValue {
	o, ok := other.(Int64Value)
	if !ok {
		panic(InvalidOperandsError{
			Operation: ast.OperationDiv,
			LeftType:  v.StaticType(interpreter),
			RightType: other.StaticType(interpreter),
		})
	}

	// INT33-C
	// https://golang.org/ref/spec#Integer_operators
	if o == 0 {
		panic(DivisionByZeroError{LocationRange: locationRange})
	} else if (v == math.MinInt64) && (o == -1) {
		panic(OverflowError{LocationRange: locationRange})
	}

	valueGetter := func() int64 {
		return int64(v / o)
	}

	return NewInt64Value(interpreter, valueGetter)
}

func (v Int64Value) SaturatingDiv(interpreter *Interpreter, other NumberValue, locationRange LocationRange) NumberValue {
	o, ok := other.(Int64Value)
	if !ok {
		panic(InvalidOperandsError{
			FunctionName: sema.NumericTypeSaturatingDivideFunctionName,
			LeftType:     v.StaticType(interpreter),
			RightType:    other.StaticType(interpreter),
		})
	}

	valueGetter := func() int64 {
		// INT33-C
		// https://golang.org/ref/spec#Integer_operators
		if o == 0 {
			panic(DivisionByZeroError{LocationRange: locationRange})
		} else if (v == math.MinInt64) && (o == -1) {
			return math.MaxInt64
		}
		return int64(v / o)
	}

	return NewInt64Value(interpreter, valueGetter)
}

func (v Int64Value) Less(interpreter *Interpreter, other NumberValue, locationRange LocationRange) BoolValue {
	o, ok := other.(Int64Value)
	if !ok {
		panic(InvalidOperandsError{
			Operation: ast.OperationLess,
			LeftType:  v.StaticType(interpreter),
			RightType: other.StaticType(interpreter),
		})
	}

	return AsBoolValue(v < o)
}

func (v Int64Value) LessEqual(interpreter *Interpreter, other NumberValue, locationRange LocationRange) BoolValue {
	o, ok := other.(Int64Value)
	if !ok {
		panic(InvalidOperandsError{
			Operation: ast.OperationLessEqual,
			LeftType:  v.StaticType(interpreter),
			RightType: other.StaticType(interpreter),
		})
	}

	return AsBoolValue(v <= o)
}

func (v Int64Value) Greater(interpreter *Interpreter, other NumberValue, locationRange LocationRange) BoolValue {
	o, ok := other.(Int64Value)
	if !ok {
		panic(InvalidOperandsError{
			Operation: ast.OperationGreater,
			LeftType:  v.StaticType(interpreter),
			RightType: other.StaticType(interpreter),
		})
	}

	return AsBoolValue(v > o)

}

func (v Int64Value) GreaterEqual(interpreter *Interpreter, other NumberValue, locationRange LocationRange) BoolValue {
	o, ok := other.(Int64Value)
	if !ok {
		panic(InvalidOperandsError{
			Operation: ast.OperationGreaterEqual,
			LeftType:  v.StaticType(interpreter),
			RightType: other.StaticType(interpreter),
		})
	}

	return AsBoolValue(v >= o)
}

func (v Int64Value) Equal(_ *Interpreter, _ LocationRange, other Value) bool {
	otherInt64, ok := other.(Int64Value)
	if !ok {
		return false
	}
	return v == otherInt64
}

// HashInput returns a byte slice containing:
// - HashInputTypeInt64 (1 byte)
// - int64 value encoded in big-endian (8 bytes)
func (v Int64Value) HashInput(_ *Interpreter, _ LocationRange, scratch []byte) []byte {
	scratch[0] = byte(HashInputTypeInt64)
	binary.BigEndian.PutUint64(scratch[1:], uint64(v))
	return scratch[:9]
}

func ConvertInt64(memoryGauge common.MemoryGauge, value Value, locationRange LocationRange) Int64Value {
	converter := func() int64 {
		switch value := value.(type) {
		case BigNumberValue:
			v := value.ToBigInt(memoryGauge)
			if v.Cmp(sema.Int64TypeMaxInt) > 0 {
				panic(OverflowError{LocationRange: locationRange})
			} else if v.Cmp(sema.Int64TypeMinInt) < 0 {
				panic(UnderflowError{LocationRange: locationRange})
			}
			return v.Int64()

		case NumberValue:
			v := value.ToInt(locationRange)
			return int64(v)

		default:
			panic(errors.NewUnreachableError())
		}
	}

	return NewInt64Value(memoryGauge, converter)
}

func (v Int64Value) BitwiseOr(interpreter *Interpreter, other IntegerValue, locationRange LocationRange) IntegerValue {
	o, ok := other.(Int64Value)
	if !ok {
		panic(InvalidOperandsError{
			Operation: ast.OperationBitwiseOr,
			LeftType:  v.StaticType(interpreter),
			RightType: other.StaticType(interpreter),
		})
	}

	valueGetter := func() int64 {
		return int64(v | o)
	}

	return NewInt64Value(interpreter, valueGetter)
}

func (v Int64Value) BitwiseXor(interpreter *Interpreter, other IntegerValue, locationRange LocationRange) IntegerValue {
	o, ok := other.(Int64Value)
	if !ok {
		panic(InvalidOperandsError{
			Operation: ast.OperationBitwiseXor,
			LeftType:  v.StaticType(interpreter),
			RightType: other.StaticType(interpreter),
		})
	}

	valueGetter := func() int64 {
		return int64(v ^ o)
	}

	return NewInt64Value(interpreter, valueGetter)
}

func (v Int64Value) BitwiseAnd(interpreter *Interpreter, other IntegerValue, locationRange LocationRange) IntegerValue {
	o, ok := other.(Int64Value)
	if !ok {
		panic(InvalidOperandsError{
			Operation: ast.OperationBitwiseAnd,
			LeftType:  v.StaticType(interpreter),
			RightType: other.StaticType(interpreter),
		})
	}

	valueGetter := func() int64 {
		return int64(v & o)
	}

	return NewInt64Value(interpreter, valueGetter)
}

func (v Int64Value) BitwiseLeftShift(interpreter *Interpreter, other IntegerValue, locationRange LocationRange) IntegerValue {
	o, ok := other.(Int64Value)
	if !ok {
		panic(InvalidOperandsError{
			Operation: ast.OperationBitwiseLeftShift,
			LeftType:  v.StaticType(interpreter),
			RightType: other.StaticType(interpreter),
		})
	}

	valueGetter := func() int64 {
		return int64(v << o)
	}

	return NewInt64Value(interpreter, valueGetter)
}

func (v Int64Value) BitwiseRightShift(interpreter *Interpreter, other IntegerValue, locationRange LocationRange) IntegerValue {
	o, ok := other.(Int64Value)
	if !ok {
		panic(InvalidOperandsError{
			Operation: ast.OperationBitwiseRightShift,
			LeftType:  v.StaticType(interpreter),
			RightType: other.StaticType(interpreter),
		})
	}

	valueGetter := func() int64 {
		return int64(v >> o)
	}

	return NewInt64Value(interpreter, valueGetter)
}

func (v Int64Value) GetMember(interpreter *Interpreter, locationRange LocationRange, name string) Value {
	return getNumberValueMember(interpreter, v, name, sema.Int64Type, locationRange)
}

func (Int64Value) RemoveMember(_ *Interpreter, _ LocationRange, _ string) Value {
	// Numbers have no removable members (fields / functions)
	panic(errors.NewUnreachableError())
}

func (Int64Value) SetMember(_ *Interpreter, _ LocationRange, _ string, _ Value) bool {
	// Numbers have no settable members (fields / functions)
	panic(errors.NewUnreachableError())
}

func (v Int64Value) ToBigEndianBytes() []byte {
	b := make([]byte, 8)
	binary.BigEndian.PutUint64(b, uint64(v))
	return b
}

func (v Int64Value) ConformsToStaticType(
	_ *Interpreter,
	_ LocationRange,
	_ TypeConformanceResults,
) bool {
	return true
}

func (v Int64Value) Storable(_ atree.SlabStorage, _ atree.Address, _ uint64) (atree.Storable, error) {
	return v, nil
}

func (Int64Value) NeedsStoreTo(_ atree.Address) bool {
	return false
}

func (Int64Value) IsResourceKinded(_ *Interpreter) bool {
	return false
}

func (v Int64Value) Transfer(
	interpreter *Interpreter,
	_ LocationRange,
	_ atree.Address,
	remove bool,
	storable atree.Storable,
) Value {
	if remove {
		interpreter.RemoveReferencedSlab(storable)
	}
	return v
}

func (v Int64Value) Clone(_ *Interpreter) Value {
	return v
}

func (Int64Value) DeepRemove(_ *Interpreter) {
	// NO-OP
}

func (v Int64Value) ByteSize() uint32 {
	return cborTagSize + getIntCBORSize(int64(v))
}

func (v Int64Value) StoredValue(_ atree.SlabStorage) (atree.Value, error) {
	return v, nil
}

func (Int64Value) ChildStorables() []atree.Storable {
	return nil
}

// Int128Value

type Int128Value struct {
	BigInt *big.Int
}

func NewInt128ValueFromUint64(memoryGauge common.MemoryGauge, value int64) Int128Value {
	return NewInt128ValueFromBigInt(
		memoryGauge,
		func() *big.Int {
			return new(big.Int).SetInt64(value)
		},
	)
}

var Int128MemoryUsage = common.NewBigIntMemoryUsage(16)

func NewInt128ValueFromBigInt(memoryGauge common.MemoryGauge, bigIntConstructor func() *big.Int) Int128Value {
	common.UseMemory(memoryGauge, Int128MemoryUsage)
	value := bigIntConstructor()
	return NewUnmeteredInt128ValueFromBigInt(value)
}

func NewUnmeteredInt128ValueFromInt64(value int64) Int128Value {
	return NewUnmeteredInt128ValueFromBigInt(big.NewInt(value))
}

func NewUnmeteredInt128ValueFromBigInt(value *big.Int) Int128Value {
	return Int128Value{
		BigInt: value,
	}
}

var _ Value = Int128Value{}
var _ atree.Storable = Int128Value{}
var _ NumberValue = Int128Value{}
var _ IntegerValue = Int128Value{}
var _ EquatableValue = Int128Value{}
var _ HashableValue = Int128Value{}
var _ MemberAccessibleValue = Int128Value{}

func (Int128Value) IsValue() {}

func (v Int128Value) Accept(interpreter *Interpreter, visitor Visitor) {
	visitor.VisitInt128Value(interpreter, v)
}

func (Int128Value) Walk(_ *Interpreter, _ func(Value)) {
	// NO-OP
}

func (Int128Value) StaticType(interpreter *Interpreter) StaticType {
	return NewPrimitiveStaticType(interpreter, PrimitiveStaticTypeInt128)
}

func (Int128Value) IsImportable(_ *Interpreter) bool {
	return true
}

func (v Int128Value) ToInt(locationRange LocationRange) int {
	if !v.BigInt.IsInt64() {
		panic(OverflowError{LocationRange: locationRange})
	}
	return int(v.BigInt.Int64())
}

func (v Int128Value) ByteLength() int {
	return common.BigIntByteLength(v.BigInt)
}

func (v Int128Value) ToBigInt(memoryGauge common.MemoryGauge) *big.Int {
	common.UseMemory(memoryGauge, common.NewBigIntMemoryUsage(v.ByteLength()))
	return new(big.Int).Set(v.BigInt)
}

func (v Int128Value) String() string {
	return format.BigInt(v.BigInt)
}

func (v Int128Value) RecursiveString(_ SeenReferences) string {
	return v.String()
}

func (v Int128Value) MeteredString(memoryGauge common.MemoryGauge, _ SeenReferences) string {
	common.UseMemory(
		memoryGauge,
		common.NewRawStringMemoryUsage(
			OverEstimateNumberStringLength(memoryGauge, v),
		),
	)
	return v.String()
}

func (v Int128Value) Negate(interpreter *Interpreter, locationRange LocationRange) NumberValue {
	// INT32-C
	//   if v == Int128TypeMinIntBig {
	//       ...
	//   }
	if v.BigInt.Cmp(sema.Int128TypeMinIntBig) == 0 {
		panic(OverflowError{LocationRange: locationRange})
	}

	valueGetter := func() *big.Int {
		return new(big.Int).Neg(v.BigInt)
	}

	return NewInt128ValueFromBigInt(interpreter, valueGetter)
}

func (v Int128Value) Plus(interpreter *Interpreter, other NumberValue, locationRange LocationRange) NumberValue {
	o, ok := other.(Int128Value)
	if !ok {
		panic(InvalidOperandsError{
			Operation: ast.OperationPlus,
			LeftType:  v.StaticType(interpreter),
			RightType: other.StaticType(interpreter),
		})
	}

	valueGetter := func() *big.Int {
		// Given that this value is backed by an arbitrary size integer,
		// we can just add and check the range of the result.
		//
		// If Go gains a native int128 type and we switch this value
		// to be based on it, then we need to follow INT32-C:
		//
		//   if (o > 0) && (v > (Int128TypeMaxIntBig - o)) {
		//       ...
		//   } else if (o < 0) && (v < (Int128TypeMinIntBig - o)) {
		//       ...
		//   }
		//
		res := new(big.Int)
		res.Add(v.BigInt, o.BigInt)
		if res.Cmp(sema.Int128TypeMinIntBig) < 0 {
			panic(UnderflowError{LocationRange: locationRange})
		} else if res.Cmp(sema.Int128TypeMaxIntBig) > 0 {
			panic(OverflowError{LocationRange: locationRange})
		}

		return res
	}

	return NewInt128ValueFromBigInt(interpreter, valueGetter)
}

func (v Int128Value) SaturatingPlus(interpreter *Interpreter, other NumberValue, locationRange LocationRange) NumberValue {
	o, ok := other.(Int128Value)
	if !ok {
		panic(InvalidOperandsError{
			FunctionName: sema.NumericTypeSaturatingAddFunctionName,
			LeftType:     v.StaticType(interpreter),
			RightType:    other.StaticType(interpreter),
		})
	}

	valueGetter := func() *big.Int {
		// Given that this value is backed by an arbitrary size integer,
		// we can just add and check the range of the result.
		//
		// If Go gains a native int128 type and we switch this value
		// to be based on it, then we need to follow INT32-C:
		//
		//   if (o > 0) && (v > (Int128TypeMaxIntBig - o)) {
		//       ...
		//   } else if (o < 0) && (v < (Int128TypeMinIntBig - o)) {
		//       ...
		//   }
		//
		res := new(big.Int)
		res.Add(v.BigInt, o.BigInt)
		if res.Cmp(sema.Int128TypeMinIntBig) < 0 {
			return sema.Int128TypeMinIntBig
		} else if res.Cmp(sema.Int128TypeMaxIntBig) > 0 {
			return sema.Int128TypeMaxIntBig
		}

		return res
	}

	return NewInt128ValueFromBigInt(interpreter, valueGetter)
}

func (v Int128Value) Minus(interpreter *Interpreter, other NumberValue, locationRange LocationRange) NumberValue {
	o, ok := other.(Int128Value)
	if !ok {
		panic(InvalidOperandsError{
			Operation: ast.OperationMinus,
			LeftType:  v.StaticType(interpreter),
			RightType: other.StaticType(interpreter),
		})
	}

	valueGetter := func() *big.Int {
		// Given that this value is backed by an arbitrary size integer,
		// we can just subtract and check the range of the result.
		//
		// If Go gains a native int128 type and we switch this value
		// to be based on it, then we need to follow INT32-C:
		//
		//   if (o > 0) && (v < (Int128TypeMinIntBig + o)) {
		// 	     ...
		//   } else if (o < 0) && (v > (Int128TypeMaxIntBig + o)) {
		//       ...
		//   }
		//
		res := new(big.Int)
		res.Sub(v.BigInt, o.BigInt)
		if res.Cmp(sema.Int128TypeMinIntBig) < 0 {
			panic(UnderflowError{LocationRange: locationRange})
		} else if res.Cmp(sema.Int128TypeMaxIntBig) > 0 {
			panic(OverflowError{LocationRange: locationRange})
		}

		return res
	}

	return NewInt128ValueFromBigInt(interpreter, valueGetter)
}

func (v Int128Value) SaturatingMinus(interpreter *Interpreter, other NumberValue, locationRange LocationRange) NumberValue {
	o, ok := other.(Int128Value)
	if !ok {
		panic(InvalidOperandsError{
			FunctionName: sema.NumericTypeSaturatingSubtractFunctionName,
			LeftType:     v.StaticType(interpreter),
			RightType:    other.StaticType(interpreter),
		})
	}

	valueGetter := func() *big.Int {
		// Given that this value is backed by an arbitrary size integer,
		// we can just subtract and check the range of the result.
		//
		// If Go gains a native int128 type and we switch this value
		// to be based on it, then we need to follow INT32-C:
		//
		//   if (o > 0) && (v < (Int128TypeMinIntBig + o)) {
		// 	     ...
		//   } else if (o < 0) && (v > (Int128TypeMaxIntBig + o)) {
		//       ...
		//   }
		//
		res := new(big.Int)
		res.Sub(v.BigInt, o.BigInt)
		if res.Cmp(sema.Int128TypeMinIntBig) < 0 {
			return sema.Int128TypeMinIntBig
		} else if res.Cmp(sema.Int128TypeMaxIntBig) > 0 {
			return sema.Int128TypeMaxIntBig
		}

		return res
	}

	return NewInt128ValueFromBigInt(interpreter, valueGetter)
}

func (v Int128Value) Mod(interpreter *Interpreter, other NumberValue, locationRange LocationRange) NumberValue {
	o, ok := other.(Int128Value)
	if !ok {
		panic(InvalidOperandsError{
			Operation: ast.OperationMod,
			LeftType:  v.StaticType(interpreter),
			RightType: other.StaticType(interpreter),
		})
	}

	valueGetter := func() *big.Int {
		res := new(big.Int)
		// INT33-C
		if o.BigInt.Cmp(res) == 0 {
			panic(DivisionByZeroError{LocationRange: locationRange})
		}
		res.Rem(v.BigInt, o.BigInt)

		return res
	}

	return NewInt128ValueFromBigInt(interpreter, valueGetter)
}

func (v Int128Value) Mul(interpreter *Interpreter, other NumberValue, locationRange LocationRange) NumberValue {
	o, ok := other.(Int128Value)
	if !ok {
		panic(InvalidOperandsError{
			Operation: ast.OperationMul,
			LeftType:  v.StaticType(interpreter),
			RightType: other.StaticType(interpreter),
		})
	}

	valueGetter := func() *big.Int {
		res := new(big.Int)
		res.Mul(v.BigInt, o.BigInt)
		if res.Cmp(sema.Int128TypeMinIntBig) < 0 {
			panic(UnderflowError{LocationRange: locationRange})
		} else if res.Cmp(sema.Int128TypeMaxIntBig) > 0 {
			panic(OverflowError{LocationRange: locationRange})
		}

		return res
	}

	return NewInt128ValueFromBigInt(interpreter, valueGetter)
}

func (v Int128Value) SaturatingMul(interpreter *Interpreter, other NumberValue, locationRange LocationRange) NumberValue {
	o, ok := other.(Int128Value)
	if !ok {
		panic(InvalidOperandsError{
			FunctionName: sema.NumericTypeSaturatingMultiplyFunctionName,
			LeftType:     v.StaticType(interpreter),
			RightType:    other.StaticType(interpreter),
		})
	}

	valueGetter := func() *big.Int {
		res := new(big.Int)
		res.Mul(v.BigInt, o.BigInt)
		if res.Cmp(sema.Int128TypeMinIntBig) < 0 {
			return sema.Int128TypeMinIntBig
		} else if res.Cmp(sema.Int128TypeMaxIntBig) > 0 {
			return sema.Int128TypeMaxIntBig
		}

		return res
	}

	return NewInt128ValueFromBigInt(interpreter, valueGetter)
}

func (v Int128Value) Div(interpreter *Interpreter, other NumberValue, locationRange LocationRange) NumberValue {
	o, ok := other.(Int128Value)
	if !ok {
		panic(InvalidOperandsError{
			Operation: ast.OperationDiv,
			LeftType:  v.StaticType(interpreter),
			RightType: other.StaticType(interpreter),
		})
	}

	valueGetter := func() *big.Int {
		res := new(big.Int)
		// INT33-C:
		//   if o == 0 {
		//       ...
		//   } else if (v == Int128TypeMinIntBig) && (o == -1) {
		//       ...
		//   }
		if o.BigInt.Cmp(res) == 0 {
			panic(DivisionByZeroError{LocationRange: locationRange})
		}
		res.SetInt64(-1)
		if (v.BigInt.Cmp(sema.Int128TypeMinIntBig) == 0) && (o.BigInt.Cmp(res) == 0) {
			panic(OverflowError{LocationRange: locationRange})
		}
		res.Div(v.BigInt, o.BigInt)

		return res
	}

	return NewInt128ValueFromBigInt(interpreter, valueGetter)
}

func (v Int128Value) SaturatingDiv(interpreter *Interpreter, other NumberValue, locationRange LocationRange) NumberValue {
	o, ok := other.(Int128Value)
	if !ok {
		panic(InvalidOperandsError{
			FunctionName: sema.NumericTypeSaturatingDivideFunctionName,
			LeftType:     v.StaticType(interpreter),
			RightType:    other.StaticType(interpreter),
		})
	}

	valueGetter := func() *big.Int {
		res := new(big.Int)
		// INT33-C:
		//   if o == 0 {
		//       ...
		//   } else if (v == Int128TypeMinIntBig) && (o == -1) {
		//       ...
		//   }
		if o.BigInt.Cmp(res) == 0 {
			panic(DivisionByZeroError{LocationRange: locationRange})
		}
		res.SetInt64(-1)
		if (v.BigInt.Cmp(sema.Int128TypeMinIntBig) == 0) && (o.BigInt.Cmp(res) == 0) {
			return sema.Int128TypeMaxIntBig
		}
		res.Div(v.BigInt, o.BigInt)

		return res
	}

	return NewInt128ValueFromBigInt(interpreter, valueGetter)
}

func (v Int128Value) Less(interpreter *Interpreter, other NumberValue, locationRange LocationRange) BoolValue {
	o, ok := other.(Int128Value)
	if !ok {
		panic(InvalidOperandsError{
			Operation: ast.OperationLess,
			LeftType:  v.StaticType(interpreter),
			RightType: other.StaticType(interpreter),
		})
	}

	cmp := v.BigInt.Cmp(o.BigInt)
	return AsBoolValue(cmp == -1)
}

func (v Int128Value) LessEqual(interpreter *Interpreter, other NumberValue, locationRange LocationRange) BoolValue {
	o, ok := other.(Int128Value)
	if !ok {
		panic(InvalidOperandsError{
			Operation: ast.OperationLessEqual,
			LeftType:  v.StaticType(interpreter),
			RightType: other.StaticType(interpreter),
		})
	}

	cmp := v.BigInt.Cmp(o.BigInt)
	return AsBoolValue(cmp <= 0)
}

func (v Int128Value) Greater(interpreter *Interpreter, other NumberValue, locationRange LocationRange) BoolValue {
	o, ok := other.(Int128Value)
	if !ok {
		panic(InvalidOperandsError{
			Operation: ast.OperationGreater,
			LeftType:  v.StaticType(interpreter),
			RightType: other.StaticType(interpreter),
		})
	}

	cmp := v.BigInt.Cmp(o.BigInt)
	return AsBoolValue(cmp == 1)
}

func (v Int128Value) GreaterEqual(interpreter *Interpreter, other NumberValue, locationRange LocationRange) BoolValue {
	o, ok := other.(Int128Value)
	if !ok {
		panic(InvalidOperandsError{
			Operation: ast.OperationGreaterEqual,
			LeftType:  v.StaticType(interpreter),
			RightType: other.StaticType(interpreter),
		})
	}

	cmp := v.BigInt.Cmp(o.BigInt)
	return AsBoolValue(cmp >= 0)
}

func (v Int128Value) Equal(_ *Interpreter, _ LocationRange, other Value) bool {
	otherInt, ok := other.(Int128Value)
	if !ok {
		return false
	}
	cmp := v.BigInt.Cmp(otherInt.BigInt)
	return cmp == 0
}

// HashInput returns a byte slice containing:
// - HashInputTypeInt128 (1 byte)
// - big int value encoded in big-endian (n bytes)
func (v Int128Value) HashInput(_ *Interpreter, _ LocationRange, scratch []byte) []byte {
	b := SignedBigIntToBigEndianBytes(v.BigInt)

	length := 1 + len(b)
	var buffer []byte
	if length <= len(scratch) {
		buffer = scratch[:length]
	} else {
		buffer = make([]byte, length)
	}

	buffer[0] = byte(HashInputTypeInt128)
	copy(buffer[1:], b)
	return buffer
}

func ConvertInt128(memoryGauge common.MemoryGauge, value Value, locationRange LocationRange) Int128Value {
	converter := func() *big.Int {
		var v *big.Int

		switch value := value.(type) {
		case BigNumberValue:
			v = value.ToBigInt(memoryGauge)

		case NumberValue:
			v = big.NewInt(int64(value.ToInt(locationRange)))

		default:
			panic(errors.NewUnreachableError())
		}

		if v.Cmp(sema.Int128TypeMaxIntBig) > 0 {
			panic(OverflowError{LocationRange: locationRange})
		} else if v.Cmp(sema.Int128TypeMinIntBig) < 0 {
			panic(UnderflowError{LocationRange: locationRange})
		}

		return v
	}

	return NewInt128ValueFromBigInt(memoryGauge, converter)
}

func (v Int128Value) BitwiseOr(interpreter *Interpreter, other IntegerValue, locationRange LocationRange) IntegerValue {
	o, ok := other.(Int128Value)
	if !ok {
		panic(InvalidOperandsError{
			Operation: ast.OperationBitwiseOr,
			LeftType:  v.StaticType(interpreter),
			RightType: other.StaticType(interpreter),
		})
	}

	valueGetter := func() *big.Int {
		res := new(big.Int)
		res.Or(v.BigInt, o.BigInt)
		return res
	}

	return NewInt128ValueFromBigInt(interpreter, valueGetter)
}

func (v Int128Value) BitwiseXor(interpreter *Interpreter, other IntegerValue, locationRange LocationRange) IntegerValue {
	o, ok := other.(Int128Value)
	if !ok {
		panic(InvalidOperandsError{
			Operation: ast.OperationBitwiseXor,
			LeftType:  v.StaticType(interpreter),
			RightType: other.StaticType(interpreter),
		})
	}

	valueGetter := func() *big.Int {
		res := new(big.Int)
		res.Xor(v.BigInt, o.BigInt)
		return res
	}

	return NewInt128ValueFromBigInt(interpreter, valueGetter)
}

func (v Int128Value) BitwiseAnd(interpreter *Interpreter, other IntegerValue, locationRange LocationRange) IntegerValue {
	o, ok := other.(Int128Value)
	if !ok {
		panic(InvalidOperandsError{
			Operation: ast.OperationBitwiseAnd,
			LeftType:  v.StaticType(interpreter),
			RightType: other.StaticType(interpreter),
		})
	}

	valueGetter := func() *big.Int {
		res := new(big.Int)
		res.And(v.BigInt, o.BigInt)
		return res
	}

	return NewInt128ValueFromBigInt(interpreter, valueGetter)
}

func (v Int128Value) BitwiseLeftShift(interpreter *Interpreter, other IntegerValue, locationRange LocationRange) IntegerValue {
	o, ok := other.(Int128Value)
	if !ok {
		panic(InvalidOperandsError{
			Operation: ast.OperationBitwiseLeftShift,
			LeftType:  v.StaticType(interpreter),
			RightType: other.StaticType(interpreter),
		})
	}

	if o.BigInt.Sign() < 0 {
		panic(UnderflowError{LocationRange: locationRange})
	}
	if !o.BigInt.IsUint64() {
		panic(OverflowError{LocationRange: locationRange})
	}

	valueGetter := func() *big.Int {
		res := new(big.Int)
		res.Lsh(v.BigInt, uint(o.BigInt.Uint64()))
		return res
	}

	return NewInt128ValueFromBigInt(interpreter, valueGetter)
}

func (v Int128Value) BitwiseRightShift(interpreter *Interpreter, other IntegerValue, locationRange LocationRange) IntegerValue {
	o, ok := other.(Int128Value)
	if !ok {
		panic(InvalidOperandsError{
			Operation: ast.OperationBitwiseRightShift,
			LeftType:  v.StaticType(interpreter),
			RightType: other.StaticType(interpreter),
		})
	}

	if o.BigInt.Sign() < 0 {
		panic(UnderflowError{LocationRange: locationRange})
	}
	if !o.BigInt.IsUint64() {
		panic(OverflowError{LocationRange: locationRange})
	}

	valueGetter := func() *big.Int {
		res := new(big.Int)
		res.Rsh(v.BigInt, uint(o.BigInt.Uint64()))
		return res
	}

	return NewInt128ValueFromBigInt(interpreter, valueGetter)
}

func (v Int128Value) GetMember(interpreter *Interpreter, locationRange LocationRange, name string) Value {
	return getNumberValueMember(interpreter, v, name, sema.Int128Type, locationRange)
}

func (Int128Value) RemoveMember(_ *Interpreter, _ LocationRange, _ string) Value {
	// Numbers have no removable members (fields / functions)
	panic(errors.NewUnreachableError())
}

func (Int128Value) SetMember(_ *Interpreter, _ LocationRange, _ string, _ Value) bool {
	// Numbers have no settable members (fields / functions)
	panic(errors.NewUnreachableError())
}

func (v Int128Value) ToBigEndianBytes() []byte {
	return SignedBigIntToSizedBigEndianBytes(v.BigInt, sema.Int128TypeSize)
}

func (v Int128Value) ConformsToStaticType(
	_ *Interpreter,
	_ LocationRange,
	_ TypeConformanceResults,
) bool {
	return true
}

func (v Int128Value) Storable(_ atree.SlabStorage, _ atree.Address, _ uint64) (atree.Storable, error) {
	return v, nil
}

func (Int128Value) NeedsStoreTo(_ atree.Address) bool {
	return false
}

func (Int128Value) IsResourceKinded(_ *Interpreter) bool {
	return false
}

func (v Int128Value) Transfer(
	interpreter *Interpreter,
	_ LocationRange,
	_ atree.Address,
	remove bool,
	storable atree.Storable,
) Value {
	if remove {
		interpreter.RemoveReferencedSlab(storable)
	}
	return v
}

func (v Int128Value) Clone(_ *Interpreter) Value {
	return NewUnmeteredInt128ValueFromBigInt(v.BigInt)
}

func (Int128Value) DeepRemove(_ *Interpreter) {
	// NO-OP
}

func (v Int128Value) ByteSize() uint32 {
	return cborTagSize + getBigIntCBORSize(v.BigInt)
}

func (v Int128Value) StoredValue(_ atree.SlabStorage) (atree.Value, error) {
	return v, nil
}

func (Int128Value) ChildStorables() []atree.Storable {
	return nil
}

// Int256Value

type Int256Value struct {
	BigInt *big.Int
}

func NewInt256ValueFromUint64(memoryGauge common.MemoryGauge, value int64) Int256Value {
	return NewInt256ValueFromBigInt(
		memoryGauge,
		func() *big.Int {
			return new(big.Int).SetInt64(value)
		},
	)
}

var Int256MemoryUsage = common.NewBigIntMemoryUsage(32)

func NewInt256ValueFromBigInt(memoryGauge common.MemoryGauge, bigIntConstructor func() *big.Int) Int256Value {
	common.UseMemory(memoryGauge, Int256MemoryUsage)
	value := bigIntConstructor()
	return NewUnmeteredInt256ValueFromBigInt(value)
}

func NewUnmeteredInt256ValueFromInt64(value int64) Int256Value {
	return NewUnmeteredInt256ValueFromBigInt(big.NewInt(value))
}

func NewUnmeteredInt256ValueFromBigInt(value *big.Int) Int256Value {
	return Int256Value{
		BigInt: value,
	}
}

var _ Value = Int256Value{}
var _ atree.Storable = Int256Value{}
var _ NumberValue = Int256Value{}
var _ IntegerValue = Int256Value{}
var _ EquatableValue = Int256Value{}
var _ HashableValue = Int256Value{}
var _ MemberAccessibleValue = Int256Value{}

func (Int256Value) IsValue() {}

func (v Int256Value) Accept(interpreter *Interpreter, visitor Visitor) {
	visitor.VisitInt256Value(interpreter, v)
}

func (Int256Value) Walk(_ *Interpreter, _ func(Value)) {
	// NO-OP
}

func (Int256Value) StaticType(interpreter *Interpreter) StaticType {
	return NewPrimitiveStaticType(interpreter, PrimitiveStaticTypeInt256)
}

func (Int256Value) IsImportable(_ *Interpreter) bool {
	return true
}

func (v Int256Value) ToInt(locationRange LocationRange) int {
	if !v.BigInt.IsInt64() {
		panic(OverflowError{LocationRange: locationRange})
	}
	return int(v.BigInt.Int64())
}

func (v Int256Value) ByteLength() int {
	return common.BigIntByteLength(v.BigInt)
}

func (v Int256Value) ToBigInt(memoryGauge common.MemoryGauge) *big.Int {
	common.UseMemory(memoryGauge, common.NewBigIntMemoryUsage(v.ByteLength()))
	return new(big.Int).Set(v.BigInt)
}

func (v Int256Value) String() string {
	return format.BigInt(v.BigInt)
}

func (v Int256Value) RecursiveString(_ SeenReferences) string {
	return v.String()
}

func (v Int256Value) MeteredString(memoryGauge common.MemoryGauge, _ SeenReferences) string {
	common.UseMemory(
		memoryGauge,
		common.NewRawStringMemoryUsage(
			OverEstimateNumberStringLength(memoryGauge, v),
		),
	)
	return v.String()
}

func (v Int256Value) Negate(interpreter *Interpreter, locationRange LocationRange) NumberValue {
	// INT32-C
	//   if v == Int256TypeMinIntBig {
	//       ...
	//   }
	if v.BigInt.Cmp(sema.Int256TypeMinIntBig) == 0 {
		panic(OverflowError{LocationRange: locationRange})
	}

	valueGetter := func() *big.Int {
		return new(big.Int).Neg(v.BigInt)
	}

	return NewInt256ValueFromBigInt(interpreter, valueGetter)
}

func (v Int256Value) Plus(interpreter *Interpreter, other NumberValue, locationRange LocationRange) NumberValue {
	o, ok := other.(Int256Value)
	if !ok {
		panic(InvalidOperandsError{
			Operation: ast.OperationPlus,
			LeftType:  v.StaticType(interpreter),
			RightType: other.StaticType(interpreter),
		})
	}

	valueGetter := func() *big.Int {
		// Given that this value is backed by an arbitrary size integer,
		// we can just add and check the range of the result.
		//
		// If Go gains a native int256 type and we switch this value
		// to be based on it, then we need to follow INT32-C:
		//
		//   if (o > 0) && (v > (Int256TypeMaxIntBig - o)) {
		//       ...
		//   } else if (o < 0) && (v < (Int256TypeMinIntBig - o)) {
		//       ...
		//   }
		//
		res := new(big.Int)
		res.Add(v.BigInt, o.BigInt)
		if res.Cmp(sema.Int256TypeMinIntBig) < 0 {
			panic(UnderflowError{LocationRange: locationRange})
		} else if res.Cmp(sema.Int256TypeMaxIntBig) > 0 {
			panic(OverflowError{LocationRange: locationRange})
		}

		return res
	}

	return NewInt256ValueFromBigInt(interpreter, valueGetter)
}

func (v Int256Value) SaturatingPlus(interpreter *Interpreter, other NumberValue, locationRange LocationRange) NumberValue {
	o, ok := other.(Int256Value)
	if !ok {
		panic(InvalidOperandsError{
			FunctionName: sema.NumericTypeSaturatingAddFunctionName,
			LeftType:     v.StaticType(interpreter),
			RightType:    other.StaticType(interpreter),
		})
	}

	valueGetter := func() *big.Int {
		// Given that this value is backed by an arbitrary size integer,
		// we can just add and check the range of the result.
		//
		// If Go gains a native int256 type and we switch this value
		// to be based on it, then we need to follow INT32-C:
		//
		//   if (o > 0) && (v > (Int256TypeMaxIntBig - o)) {
		//       ...
		//   } else if (o < 0) && (v < (Int256TypeMinIntBig - o)) {
		//       ...
		//   }
		//
		res := new(big.Int)
		res.Add(v.BigInt, o.BigInt)
		if res.Cmp(sema.Int256TypeMinIntBig) < 0 {
			return sema.Int256TypeMinIntBig
		} else if res.Cmp(sema.Int256TypeMaxIntBig) > 0 {
			return sema.Int256TypeMaxIntBig
		}

		return res
	}

	return NewInt256ValueFromBigInt(interpreter, valueGetter)
}

func (v Int256Value) Minus(interpreter *Interpreter, other NumberValue, locationRange LocationRange) NumberValue {
	o, ok := other.(Int256Value)
	if !ok {
		panic(InvalidOperandsError{
			Operation: ast.OperationMinus,
			LeftType:  v.StaticType(interpreter),
			RightType: other.StaticType(interpreter),
		})
	}

	valueGetter := func() *big.Int {
		// Given that this value is backed by an arbitrary size integer,
		// we can just subtract and check the range of the result.
		//
		// If Go gains a native int256 type and we switch this value
		// to be based on it, then we need to follow INT32-C:
		//
		//   if (o > 0) && (v < (Int256TypeMinIntBig + o)) {
		// 	     ...
		//   } else if (o < 0) && (v > (Int256TypeMaxIntBig + o)) {
		//       ...
		//   }
		//
		res := new(big.Int)
		res.Sub(v.BigInt, o.BigInt)
		if res.Cmp(sema.Int256TypeMinIntBig) < 0 {
			panic(UnderflowError{LocationRange: locationRange})
		} else if res.Cmp(sema.Int256TypeMaxIntBig) > 0 {
			panic(OverflowError{LocationRange: locationRange})
		}

		return res
	}

	return NewInt256ValueFromBigInt(interpreter, valueGetter)
}

func (v Int256Value) SaturatingMinus(interpreter *Interpreter, other NumberValue, locationRange LocationRange) NumberValue {
	o, ok := other.(Int256Value)
	if !ok {
		panic(InvalidOperandsError{
			FunctionName: sema.NumericTypeSaturatingSubtractFunctionName,
			LeftType:     v.StaticType(interpreter),
			RightType:    other.StaticType(interpreter),
		})
	}

	valueGetter := func() *big.Int {
		// Given that this value is backed by an arbitrary size integer,
		// we can just subtract and check the range of the result.
		//
		// If Go gains a native int256 type and we switch this value
		// to be based on it, then we need to follow INT32-C:
		//
		//   if (o > 0) && (v < (Int256TypeMinIntBig + o)) {
		// 	     ...
		//   } else if (o < 0) && (v > (Int256TypeMaxIntBig + o)) {
		//       ...
		//   }
		//
		res := new(big.Int)
		res.Sub(v.BigInt, o.BigInt)
		if res.Cmp(sema.Int256TypeMinIntBig) < 0 {
			return sema.Int256TypeMinIntBig
		} else if res.Cmp(sema.Int256TypeMaxIntBig) > 0 {
			return sema.Int256TypeMaxIntBig
		}

		return res
	}

	return NewInt256ValueFromBigInt(interpreter, valueGetter)
}

func (v Int256Value) Mod(interpreter *Interpreter, other NumberValue, locationRange LocationRange) NumberValue {
	o, ok := other.(Int256Value)
	if !ok {
		panic(InvalidOperandsError{
			Operation: ast.OperationMod,
			LeftType:  v.StaticType(interpreter),
			RightType: other.StaticType(interpreter),
		})
	}

	valueGetter := func() *big.Int {
		res := new(big.Int)
		// INT33-C
		if o.BigInt.Cmp(res) == 0 {
			panic(DivisionByZeroError{LocationRange: locationRange})
		}
		res.Rem(v.BigInt, o.BigInt)

		return res
	}

	return NewInt256ValueFromBigInt(interpreter, valueGetter)
}

func (v Int256Value) Mul(interpreter *Interpreter, other NumberValue, locationRange LocationRange) NumberValue {
	o, ok := other.(Int256Value)
	if !ok {
		panic(InvalidOperandsError{
			Operation: ast.OperationMul,
			LeftType:  v.StaticType(interpreter),
			RightType: other.StaticType(interpreter),
		})
	}

	valueGetter := func() *big.Int {
		res := new(big.Int)
		res.Mul(v.BigInt, o.BigInt)
		if res.Cmp(sema.Int256TypeMinIntBig) < 0 {
			panic(UnderflowError{LocationRange: locationRange})
		} else if res.Cmp(sema.Int256TypeMaxIntBig) > 0 {
			panic(OverflowError{LocationRange: locationRange})
		}

		return res
	}

	return NewInt256ValueFromBigInt(interpreter, valueGetter)
}

func (v Int256Value) SaturatingMul(interpreter *Interpreter, other NumberValue, locationRange LocationRange) NumberValue {
	o, ok := other.(Int256Value)
	if !ok {
		panic(InvalidOperandsError{
			FunctionName: sema.NumericTypeSaturatingMultiplyFunctionName,
			LeftType:     v.StaticType(interpreter),
			RightType:    other.StaticType(interpreter),
		})
	}

	valueGetter := func() *big.Int {
		res := new(big.Int)
		res.Mul(v.BigInt, o.BigInt)
		if res.Cmp(sema.Int256TypeMinIntBig) < 0 {
			return sema.Int256TypeMinIntBig
		} else if res.Cmp(sema.Int256TypeMaxIntBig) > 0 {
			return sema.Int256TypeMaxIntBig
		}

		return res
	}

	return NewInt256ValueFromBigInt(interpreter, valueGetter)
}

func (v Int256Value) Div(interpreter *Interpreter, other NumberValue, locationRange LocationRange) NumberValue {
	o, ok := other.(Int256Value)
	if !ok {
		panic(InvalidOperandsError{
			Operation: ast.OperationDiv,
			LeftType:  v.StaticType(interpreter),
			RightType: other.StaticType(interpreter),
		})
	}

	valueGetter := func() *big.Int {
		res := new(big.Int)
		// INT33-C:
		//   if o == 0 {
		//       ...
		//   } else if (v == Int256TypeMinIntBig) && (o == -1) {
		//       ...
		//   }
		if o.BigInt.Cmp(res) == 0 {
			panic(DivisionByZeroError{LocationRange: locationRange})
		}
		res.SetInt64(-1)
		if (v.BigInt.Cmp(sema.Int256TypeMinIntBig) == 0) && (o.BigInt.Cmp(res) == 0) {
			panic(OverflowError{LocationRange: locationRange})
		}
		res.Div(v.BigInt, o.BigInt)
		return res
	}

	return NewInt256ValueFromBigInt(interpreter, valueGetter)
}

func (v Int256Value) SaturatingDiv(interpreter *Interpreter, other NumberValue, locationRange LocationRange) NumberValue {
	o, ok := other.(Int256Value)
	if !ok {
		panic(InvalidOperandsError{
			FunctionName: sema.NumericTypeSaturatingDivideFunctionName,
			LeftType:     v.StaticType(interpreter),
			RightType:    other.StaticType(interpreter),
		})
	}

	valueGetter := func() *big.Int {
		res := new(big.Int)
		// INT33-C:
		//   if o == 0 {
		//       ...
		//   } else if (v == Int256TypeMinIntBig) && (o == -1) {
		//       ...
		//   }
		if o.BigInt.Cmp(res) == 0 {
			panic(DivisionByZeroError{LocationRange: locationRange})
		}
		res.SetInt64(-1)
		if (v.BigInt.Cmp(sema.Int256TypeMinIntBig) == 0) && (o.BigInt.Cmp(res) == 0) {
			return sema.Int256TypeMaxIntBig
		}
		res.Div(v.BigInt, o.BigInt)
		return res
	}

	return NewInt256ValueFromBigInt(interpreter, valueGetter)
}

func (v Int256Value) Less(interpreter *Interpreter, other NumberValue, locationRange LocationRange) BoolValue {
	o, ok := other.(Int256Value)
	if !ok {
		panic(InvalidOperandsError{
			Operation: ast.OperationLess,
			LeftType:  v.StaticType(interpreter),
			RightType: other.StaticType(interpreter),
		})
	}

	cmp := v.BigInt.Cmp(o.BigInt)
	return AsBoolValue(cmp == -1)
}

func (v Int256Value) LessEqual(interpreter *Interpreter, other NumberValue, locationRange LocationRange) BoolValue {
	o, ok := other.(Int256Value)
	if !ok {
		panic(InvalidOperandsError{
			Operation: ast.OperationLessEqual,
			LeftType:  v.StaticType(interpreter),
			RightType: other.StaticType(interpreter),
		})
	}

	cmp := v.BigInt.Cmp(o.BigInt)
	return AsBoolValue(cmp <= 0)
}

func (v Int256Value) Greater(interpreter *Interpreter, other NumberValue, locationRange LocationRange) BoolValue {
	o, ok := other.(Int256Value)
	if !ok {
		panic(InvalidOperandsError{
			Operation: ast.OperationGreater,
			LeftType:  v.StaticType(interpreter),
			RightType: other.StaticType(interpreter),
		})
	}

	cmp := v.BigInt.Cmp(o.BigInt)
	return AsBoolValue(cmp == 1)
}

func (v Int256Value) GreaterEqual(interpreter *Interpreter, other NumberValue, locationRange LocationRange) BoolValue {
	o, ok := other.(Int256Value)
	if !ok {
		panic(InvalidOperandsError{
			Operation: ast.OperationGreaterEqual,
			LeftType:  v.StaticType(interpreter),
			RightType: other.StaticType(interpreter),
		})
	}

	cmp := v.BigInt.Cmp(o.BigInt)
	return AsBoolValue(cmp >= 0)
}

func (v Int256Value) Equal(_ *Interpreter, _ LocationRange, other Value) bool {
	otherInt, ok := other.(Int256Value)
	if !ok {
		return false
	}
	cmp := v.BigInt.Cmp(otherInt.BigInt)
	return cmp == 0
}

// HashInput returns a byte slice containing:
// - HashInputTypeInt256 (1 byte)
// - big int value encoded in big-endian (n bytes)
func (v Int256Value) HashInput(_ *Interpreter, _ LocationRange, scratch []byte) []byte {
	b := SignedBigIntToBigEndianBytes(v.BigInt)

	length := 1 + len(b)
	var buffer []byte
	if length <= len(scratch) {
		buffer = scratch[:length]
	} else {
		buffer = make([]byte, length)
	}

	buffer[0] = byte(HashInputTypeInt256)
	copy(buffer[1:], b)
	return buffer
}

func ConvertInt256(memoryGauge common.MemoryGauge, value Value, locationRange LocationRange) Int256Value {
	converter := func() *big.Int {
		var v *big.Int

		switch value := value.(type) {
		case BigNumberValue:
			v = value.ToBigInt(memoryGauge)

		case NumberValue:
			v = big.NewInt(int64(value.ToInt(locationRange)))

		default:
			panic(errors.NewUnreachableError())
		}

		if v.Cmp(sema.Int256TypeMaxIntBig) > 0 {
			panic(OverflowError{LocationRange: locationRange})
		} else if v.Cmp(sema.Int256TypeMinIntBig) < 0 {
			panic(UnderflowError{LocationRange: locationRange})
		}

		return v
	}

	return NewInt256ValueFromBigInt(memoryGauge, converter)
}

func (v Int256Value) BitwiseOr(interpreter *Interpreter, other IntegerValue, locationRange LocationRange) IntegerValue {
	o, ok := other.(Int256Value)
	if !ok {
		panic(InvalidOperandsError{
			Operation: ast.OperationBitwiseOr,
			LeftType:  v.StaticType(interpreter),
			RightType: other.StaticType(interpreter),
		})
	}

	valueGetter := func() *big.Int {
		res := new(big.Int)
		res.Or(v.BigInt, o.BigInt)
		return res
	}

	return NewInt256ValueFromBigInt(interpreter, valueGetter)
}

func (v Int256Value) BitwiseXor(interpreter *Interpreter, other IntegerValue, locationRange LocationRange) IntegerValue {
	o, ok := other.(Int256Value)
	if !ok {
		panic(InvalidOperandsError{
			Operation: ast.OperationBitwiseXor,
			LeftType:  v.StaticType(interpreter),
			RightType: other.StaticType(interpreter),
		})
	}

	valueGetter := func() *big.Int {
		res := new(big.Int)
		res.Xor(v.BigInt, o.BigInt)
		return res
	}

	return NewInt256ValueFromBigInt(interpreter, valueGetter)
}

func (v Int256Value) BitwiseAnd(interpreter *Interpreter, other IntegerValue, locationRange LocationRange) IntegerValue {
	o, ok := other.(Int256Value)
	if !ok {
		panic(InvalidOperandsError{
			Operation: ast.OperationBitwiseAnd,
			LeftType:  v.StaticType(interpreter),
			RightType: other.StaticType(interpreter),
		})
	}

	valueGetter := func() *big.Int {
		res := new(big.Int)
		res.And(v.BigInt, o.BigInt)
		return res
	}

	return NewInt256ValueFromBigInt(interpreter, valueGetter)
}

func (v Int256Value) BitwiseLeftShift(interpreter *Interpreter, other IntegerValue, locationRange LocationRange) IntegerValue {
	o, ok := other.(Int256Value)
	if !ok {
		panic(InvalidOperandsError{
			Operation: ast.OperationBitwiseLeftShift,
			LeftType:  v.StaticType(interpreter),
			RightType: other.StaticType(interpreter),
		})
	}

	valueGetter := func() *big.Int {
		res := new(big.Int)
		if o.BigInt.Sign() < 0 {
			panic(UnderflowError{LocationRange: locationRange})
		}
		if !o.BigInt.IsUint64() {
			panic(OverflowError{LocationRange: locationRange})
		}
		res.Lsh(v.BigInt, uint(o.BigInt.Uint64()))

		return res
	}

	return NewInt256ValueFromBigInt(interpreter, valueGetter)
}

func (v Int256Value) BitwiseRightShift(interpreter *Interpreter, other IntegerValue, locationRange LocationRange) IntegerValue {
	o, ok := other.(Int256Value)
	if !ok {
		panic(InvalidOperandsError{
			Operation: ast.OperationBitwiseRightShift,
			LeftType:  v.StaticType(interpreter),
			RightType: other.StaticType(interpreter),
		})
	}

	valueGetter := func() *big.Int {
		res := new(big.Int)
		if o.BigInt.Sign() < 0 {
			panic(UnderflowError{LocationRange: locationRange})
		}
		if !o.BigInt.IsUint64() {
			panic(OverflowError{LocationRange: locationRange})
		}
		res.Rsh(v.BigInt, uint(o.BigInt.Uint64()))
		return res
	}

	return NewInt256ValueFromBigInt(interpreter, valueGetter)
}

func (v Int256Value) GetMember(interpreter *Interpreter, locationRange LocationRange, name string) Value {
	return getNumberValueMember(interpreter, v, name, sema.Int256Type, locationRange)
}

func (Int256Value) RemoveMember(_ *Interpreter, _ LocationRange, _ string) Value {
	// Numbers have no removable members (fields / functions)
	panic(errors.NewUnreachableError())
}

func (Int256Value) SetMember(_ *Interpreter, _ LocationRange, _ string, _ Value) bool {
	// Numbers have no settable members (fields / functions)
	panic(errors.NewUnreachableError())
}

func (v Int256Value) ToBigEndianBytes() []byte {
	return SignedBigIntToSizedBigEndianBytes(v.BigInt, sema.Int256TypeSize)
}

func (v Int256Value) ConformsToStaticType(
	_ *Interpreter,
	_ LocationRange,
	_ TypeConformanceResults,
) bool {
	return true
}

func (v Int256Value) Storable(_ atree.SlabStorage, _ atree.Address, _ uint64) (atree.Storable, error) {
	return v, nil
}

func (Int256Value) NeedsStoreTo(_ atree.Address) bool {
	return false
}

func (Int256Value) IsResourceKinded(_ *Interpreter) bool {
	return false
}

func (v Int256Value) Transfer(
	interpreter *Interpreter,
	_ LocationRange,
	_ atree.Address,
	remove bool,
	storable atree.Storable,
) Value {
	if remove {
		interpreter.RemoveReferencedSlab(storable)
	}
	return v
}

func (v Int256Value) Clone(_ *Interpreter) Value {
	return NewUnmeteredInt256ValueFromBigInt(v.BigInt)
}

func (Int256Value) DeepRemove(_ *Interpreter) {
	// NO-OP
}

func (v Int256Value) ByteSize() uint32 {
	return cborTagSize + getBigIntCBORSize(v.BigInt)
}

func (v Int256Value) StoredValue(_ atree.SlabStorage) (atree.Value, error) {
	return v, nil
}

func (Int256Value) ChildStorables() []atree.Storable {
	return nil
}

// UIntValue

type UIntValue struct {
	BigInt *big.Int
}

const uint64Size = int(unsafe.Sizeof(uint64(0)))

var uint64BigIntMemoryUsage = common.NewBigIntMemoryUsage(uint64Size)

func NewUIntValueFromUint64(memoryGauge common.MemoryGauge, value uint64) UIntValue {
	return NewUIntValueFromBigInt(
		memoryGauge,
		uint64BigIntMemoryUsage,
		func() *big.Int {
			return new(big.Int).SetUint64(value)
		},
	)
}

func NewUnmeteredUIntValueFromUint64(value uint64) UIntValue {
	return NewUnmeteredUIntValueFromBigInt(new(big.Int).SetUint64(value))
}

func NewUIntValueFromBigInt(
	memoryGauge common.MemoryGauge,
	memoryUsage common.MemoryUsage,
	bigIntConstructor func() *big.Int,
) UIntValue {
	common.UseMemory(memoryGauge, memoryUsage)
	value := bigIntConstructor()
	return NewUnmeteredUIntValueFromBigInt(value)
}

func NewUnmeteredUIntValueFromBigInt(value *big.Int) UIntValue {
	return UIntValue{
		BigInt: value,
	}
}

func ConvertUInt(memoryGauge common.MemoryGauge, value Value, locationRange LocationRange) UIntValue {
	switch value := value.(type) {
	case BigNumberValue:
		return NewUIntValueFromBigInt(
			memoryGauge,
			common.NewBigIntMemoryUsage(value.ByteLength()),
			func() *big.Int {
				v := value.ToBigInt(memoryGauge)
				if v.Sign() < 0 {
					panic(UnderflowError{LocationRange: locationRange})
				}
				return v
			},
		)

	case NumberValue:
		v := value.ToInt(locationRange)
		if v < 0 {
			panic(UnderflowError{LocationRange: locationRange})
		}
		return NewUIntValueFromUint64(
			memoryGauge,
			uint64(v),
		)

	default:
		panic(errors.NewUnreachableError())
	}
}

var _ Value = UIntValue{}
var _ atree.Storable = UIntValue{}
var _ NumberValue = UIntValue{}
var _ IntegerValue = UIntValue{}
var _ EquatableValue = UIntValue{}
var _ HashableValue = UIntValue{}
var _ MemberAccessibleValue = UIntValue{}

func (UIntValue) IsValue() {}

func (v UIntValue) Accept(interpreter *Interpreter, visitor Visitor) {
	visitor.VisitUIntValue(interpreter, v)
}

func (UIntValue) Walk(_ *Interpreter, _ func(Value)) {
	// NO-OP
}

func (UIntValue) StaticType(interpreter *Interpreter) StaticType {
	return NewPrimitiveStaticType(interpreter, PrimitiveStaticTypeUInt)
}

func (v UIntValue) IsImportable(_ *Interpreter) bool {
	return true
}

func (v UIntValue) ToInt(locationRange LocationRange) int {
	if !v.BigInt.IsInt64() {
		panic(OverflowError{LocationRange: locationRange})
	}
	return int(v.BigInt.Int64())
}

func (v UIntValue) ByteLength() int {
	return common.BigIntByteLength(v.BigInt)
}

func (v UIntValue) ToBigInt(memoryGauge common.MemoryGauge) *big.Int {
	common.UseMemory(memoryGauge, common.NewBigIntMemoryUsage(v.ByteLength()))
	return new(big.Int).Set(v.BigInt)
}

func (v UIntValue) String() string {
	return format.BigInt(v.BigInt)
}

func (v UIntValue) RecursiveString(_ SeenReferences) string {
	return v.String()
}

func (v UIntValue) MeteredString(memoryGauge common.MemoryGauge, _ SeenReferences) string {
	common.UseMemory(
		memoryGauge,
		common.NewRawStringMemoryUsage(
			OverEstimateNumberStringLength(memoryGauge, v),
		),
	)
	return v.String()
}

func (v UIntValue) Negate(*Interpreter, LocationRange) NumberValue {
	panic(errors.NewUnreachableError())
}

func (v UIntValue) Plus(interpreter *Interpreter, other NumberValue, locationRange LocationRange) NumberValue {
	o, ok := other.(UIntValue)
	if !ok {
		panic(InvalidOperandsError{
			Operation: ast.OperationPlus,
			LeftType:  v.StaticType(interpreter),
			RightType: other.StaticType(interpreter),
		})
	}

	return NewUIntValueFromBigInt(
		interpreter,
		common.NewPlusBigIntMemoryUsage(v.BigInt, o.BigInt),
		func() *big.Int {
			res := new(big.Int)
			return res.Add(v.BigInt, o.BigInt)
		},
	)
}

func (v UIntValue) SaturatingPlus(interpreter *Interpreter, other NumberValue, locationRange LocationRange) NumberValue {
	defer func() {
		r := recover()
		if _, ok := r.(InvalidOperandsError); ok {
			panic(InvalidOperandsError{
				FunctionName: sema.NumericTypeSaturatingAddFunctionName,
				LeftType:     v.StaticType(interpreter),
				RightType:    other.StaticType(interpreter),
			})
		}
	}()

	return v.Plus(interpreter, other, locationRange)
}

func (v UIntValue) Minus(interpreter *Interpreter, other NumberValue, locationRange LocationRange) NumberValue {
	o, ok := other.(UIntValue)
	if !ok {
		panic(InvalidOperandsError{
			Operation: ast.OperationMinus,
			LeftType:  v.StaticType(interpreter),
			RightType: other.StaticType(interpreter),
		})
	}

	return NewUIntValueFromBigInt(
		interpreter,
		common.NewMinusBigIntMemoryUsage(v.BigInt, o.BigInt),
		func() *big.Int {
			res := new(big.Int)
			res.Sub(v.BigInt, o.BigInt)
			// INT30-C
			if res.Sign() < 0 {
				panic(UnderflowError{LocationRange: locationRange})
			}
			return res
		},
	)
}

func (v UIntValue) SaturatingMinus(interpreter *Interpreter, other NumberValue, locationRange LocationRange) NumberValue {
	o, ok := other.(UIntValue)
	if !ok {
		panic(InvalidOperandsError{
			FunctionName: sema.NumericTypeSaturatingSubtractFunctionName,
			LeftType:     v.StaticType(interpreter),
			RightType:    other.StaticType(interpreter),
		})
	}

	return NewUIntValueFromBigInt(
		interpreter,
		common.NewMinusBigIntMemoryUsage(v.BigInt, o.BigInt),
		func() *big.Int {
			res := new(big.Int)
			res.Sub(v.BigInt, o.BigInt)
			// INT30-C
			if res.Sign() < 0 {
				return sema.UIntTypeMin
			}
			return res
		},
	)
}

func (v UIntValue) Mod(interpreter *Interpreter, other NumberValue, locationRange LocationRange) NumberValue {
	o, ok := other.(UIntValue)
	if !ok {
		panic(InvalidOperandsError{
			Operation: ast.OperationMod,
			LeftType:  v.StaticType(interpreter),
			RightType: other.StaticType(interpreter),
		})
	}

	return NewUIntValueFromBigInt(
		interpreter,
		common.NewModBigIntMemoryUsage(v.BigInt, o.BigInt),
		func() *big.Int {
			res := new(big.Int)
			// INT33-C
			if o.BigInt.Cmp(res) == 0 {
				panic(DivisionByZeroError{LocationRange: locationRange})
			}
			res.Rem(v.BigInt, o.BigInt)
			return res
		},
	)
}

func (v UIntValue) Mul(interpreter *Interpreter, other NumberValue, locationRange LocationRange) NumberValue {
	o, ok := other.(UIntValue)
	if !ok {
		panic(InvalidOperandsError{
			Operation: ast.OperationMul,
			LeftType:  v.StaticType(interpreter),
			RightType: other.StaticType(interpreter),
		})
	}

	return NewUIntValueFromBigInt(
		interpreter,
		common.NewMulBigIntMemoryUsage(v.BigInt, o.BigInt),
		func() *big.Int {
			res := new(big.Int)
			return res.Mul(v.BigInt, o.BigInt)
		},
	)
}

func (v UIntValue) SaturatingMul(interpreter *Interpreter, other NumberValue, locationRange LocationRange) NumberValue {
	defer func() {
		r := recover()
		if _, ok := r.(InvalidOperandsError); ok {
			panic(InvalidOperandsError{
				FunctionName: sema.NumericTypeSaturatingMultiplyFunctionName,
				LeftType:     v.StaticType(interpreter),
				RightType:    other.StaticType(interpreter),
			})
		}
	}()

	return v.Mul(interpreter, other, locationRange)
}

func (v UIntValue) Div(interpreter *Interpreter, other NumberValue, locationRange LocationRange) NumberValue {
	o, ok := other.(UIntValue)
	if !ok {
		panic(InvalidOperandsError{
			FunctionName: sema.NumericTypeSaturatingMultiplyFunctionName,
			LeftType:     v.StaticType(interpreter),
			RightType:    other.StaticType(interpreter),
		})
	}

	return NewUIntValueFromBigInt(
		interpreter,
		common.NewDivBigIntMemoryUsage(v.BigInt, o.BigInt),
		func() *big.Int {
			res := new(big.Int)
			// INT33-C
			if o.BigInt.Cmp(res) == 0 {
				panic(DivisionByZeroError{LocationRange: locationRange})
			}
			return res.Div(v.BigInt, o.BigInt)
		},
	)
}

func (v UIntValue) SaturatingDiv(interpreter *Interpreter, other NumberValue, locationRange LocationRange) NumberValue {
	defer func() {
		r := recover()
		if _, ok := r.(InvalidOperandsError); ok {
			panic(InvalidOperandsError{
				FunctionName: sema.NumericTypeSaturatingDivideFunctionName,
				LeftType:     v.StaticType(interpreter),
				RightType:    other.StaticType(interpreter),
			})
		}
	}()

	return v.Div(interpreter, other, locationRange)
}

func (v UIntValue) Less(interpreter *Interpreter, other NumberValue, locationRange LocationRange) BoolValue {
	o, ok := other.(UIntValue)
	if !ok {
		panic(InvalidOperandsError{
			Operation: ast.OperationLess,
			LeftType:  v.StaticType(interpreter),
			RightType: other.StaticType(interpreter),
		})
	}

	cmp := v.BigInt.Cmp(o.BigInt)
	return AsBoolValue(cmp == -1)
}

func (v UIntValue) LessEqual(interpreter *Interpreter, other NumberValue, locationRange LocationRange) BoolValue {
	o, ok := other.(UIntValue)
	if !ok {
		panic(InvalidOperandsError{
			Operation: ast.OperationLessEqual,
			LeftType:  v.StaticType(interpreter),
			RightType: other.StaticType(interpreter),
		})
	}

	cmp := v.BigInt.Cmp(o.BigInt)
	return AsBoolValue(cmp <= 0)
}

func (v UIntValue) Greater(interpreter *Interpreter, other NumberValue, locationRange LocationRange) BoolValue {
	o, ok := other.(UIntValue)
	if !ok {
		panic(InvalidOperandsError{
			Operation: ast.OperationGreater,
			LeftType:  v.StaticType(interpreter),
			RightType: other.StaticType(interpreter),
		})
	}

	cmp := v.BigInt.Cmp(o.BigInt)
	return AsBoolValue(cmp == 1)
}

func (v UIntValue) GreaterEqual(interpreter *Interpreter, other NumberValue, locationRange LocationRange) BoolValue {
	o, ok := other.(UIntValue)
	if !ok {
		panic(InvalidOperandsError{
			Operation: ast.OperationGreaterEqual,
			LeftType:  v.StaticType(interpreter),
			RightType: other.StaticType(interpreter),
		})
	}

	cmp := v.BigInt.Cmp(o.BigInt)
	return AsBoolValue(cmp >= 0)
}

func (v UIntValue) Equal(_ *Interpreter, _ LocationRange, other Value) bool {
	otherUInt, ok := other.(UIntValue)
	if !ok {
		return false
	}
	cmp := v.BigInt.Cmp(otherUInt.BigInt)
	return cmp == 0
}

// HashInput returns a byte slice containing:
// - HashInputTypeUInt (1 byte)
// - big int value encoded in big-endian (n bytes)
func (v UIntValue) HashInput(_ *Interpreter, _ LocationRange, scratch []byte) []byte {
	b := UnsignedBigIntToBigEndianBytes(v.BigInt)

	length := 1 + len(b)
	var buffer []byte
	if length <= len(scratch) {
		buffer = scratch[:length]
	} else {
		buffer = make([]byte, length)
	}

	buffer[0] = byte(HashInputTypeUInt)
	copy(buffer[1:], b)
	return buffer
}

func (v UIntValue) BitwiseOr(interpreter *Interpreter, other IntegerValue, locationRange LocationRange) IntegerValue {
	o, ok := other.(UIntValue)
	if !ok {
		panic(InvalidOperandsError{
			Operation: ast.OperationBitwiseOr,
			LeftType:  v.StaticType(interpreter),
			RightType: other.StaticType(interpreter),
		})
	}

	return NewUIntValueFromBigInt(
		interpreter,
		common.NewBitwiseOrBigIntMemoryUsage(v.BigInt, o.BigInt),
		func() *big.Int {
			res := new(big.Int)
			return res.Or(v.BigInt, o.BigInt)
		},
	)
}

func (v UIntValue) BitwiseXor(interpreter *Interpreter, other IntegerValue, locationRange LocationRange) IntegerValue {
	o, ok := other.(UIntValue)
	if !ok {
		panic(InvalidOperandsError{
			Operation: ast.OperationBitwiseXor,
			LeftType:  v.StaticType(interpreter),
			RightType: other.StaticType(interpreter),
		})
	}

	return NewUIntValueFromBigInt(
		interpreter,
		common.NewBitwiseXorBigIntMemoryUsage(v.BigInt, o.BigInt),
		func() *big.Int {
			res := new(big.Int)
			return res.Xor(v.BigInt, o.BigInt)
		},
	)
}

func (v UIntValue) BitwiseAnd(interpreter *Interpreter, other IntegerValue, locationRange LocationRange) IntegerValue {
	o, ok := other.(UIntValue)
	if !ok {
		panic(InvalidOperandsError{
			Operation: ast.OperationBitwiseAnd,
			LeftType:  v.StaticType(interpreter),
			RightType: other.StaticType(interpreter),
		})
	}

	return NewUIntValueFromBigInt(
		interpreter,
		common.NewBitwiseAndBigIntMemoryUsage(v.BigInt, o.BigInt),
		func() *big.Int {
			res := new(big.Int)
			return res.And(v.BigInt, o.BigInt)
		},
	)
}

func (v UIntValue) BitwiseLeftShift(interpreter *Interpreter, other IntegerValue, locationRange LocationRange) IntegerValue {
	o, ok := other.(UIntValue)
	if !ok {
		panic(InvalidOperandsError{
			Operation: ast.OperationBitwiseLeftShift,
			LeftType:  v.StaticType(interpreter),
			RightType: other.StaticType(interpreter),
		})
	}

	if o.BigInt.Sign() < 0 {
		panic(UnderflowError{LocationRange: locationRange})
	}

	if !o.BigInt.IsUint64() {
		panic(OverflowError{LocationRange: locationRange})
	}

	return NewUIntValueFromBigInt(
		interpreter,
		common.NewBitwiseLeftShiftBigIntMemoryUsage(v.BigInt, o.BigInt),
		func() *big.Int {
			res := new(big.Int)
			return res.Lsh(v.BigInt, uint(o.BigInt.Uint64()))

		},
	)
}

func (v UIntValue) BitwiseRightShift(interpreter *Interpreter, other IntegerValue, locationRange LocationRange) IntegerValue {
	o, ok := other.(UIntValue)
	if !ok {
		panic(InvalidOperandsError{
			Operation: ast.OperationBitwiseRightShift,
			LeftType:  v.StaticType(interpreter),
			RightType: other.StaticType(interpreter),
		})
	}

	if o.BigInt.Sign() < 0 {
		panic(UnderflowError{LocationRange: locationRange})
	}
	if !o.BigInt.IsUint64() {
		panic(OverflowError{LocationRange: locationRange})
	}

	return NewUIntValueFromBigInt(
		interpreter,
		common.NewBitwiseRightShiftBigIntMemoryUsage(v.BigInt, o.BigInt),
		func() *big.Int {
			res := new(big.Int)
			return res.Rsh(v.BigInt, uint(o.BigInt.Uint64()))
		},
	)
}

func (v UIntValue) GetMember(interpreter *Interpreter, locationRange LocationRange, name string) Value {
	return getNumberValueMember(interpreter, v, name, sema.UIntType, locationRange)
}

func (UIntValue) RemoveMember(_ *Interpreter, _ LocationRange, _ string) Value {
	// Numbers have no removable members (fields / functions)
	panic(errors.NewUnreachableError())
}

func (UIntValue) SetMember(_ *Interpreter, _ LocationRange, _ string, _ Value) bool {
	// Numbers have no settable members (fields / functions)
	panic(errors.NewUnreachableError())
}

func (v UIntValue) ToBigEndianBytes() []byte {
	return UnsignedBigIntToBigEndianBytes(v.BigInt)
}

func (v UIntValue) ConformsToStaticType(
	_ *Interpreter,
	_ LocationRange,
	_ TypeConformanceResults,
) bool {
	return true
}

func (v UIntValue) Storable(storage atree.SlabStorage, address atree.Address, maxInlineSize uint64) (atree.Storable, error) {
	return maybeLargeImmutableStorable(v, storage, address, maxInlineSize)
}

func (UIntValue) NeedsStoreTo(_ atree.Address) bool {
	return false
}

func (UIntValue) IsResourceKinded(_ *Interpreter) bool {
	return false
}

func (v UIntValue) Transfer(
	interpreter *Interpreter,
	_ LocationRange,
	_ atree.Address,
	remove bool,
	storable atree.Storable,
) Value {
	if remove {
		interpreter.RemoveReferencedSlab(storable)
	}
	return v
}

func (v UIntValue) Clone(_ *Interpreter) Value {
	return NewUnmeteredUIntValueFromBigInt(v.BigInt)
}

func (UIntValue) DeepRemove(_ *Interpreter) {
	// NO-OP
}

func (v UIntValue) ByteSize() uint32 {
	return cborTagSize + getBigIntCBORSize(v.BigInt)
}

func (v UIntValue) StoredValue(_ atree.SlabStorage) (atree.Value, error) {
	return v, nil
}

func (UIntValue) ChildStorables() []atree.Storable {
	return nil
}

// UInt8Value

type UInt8Value uint8

var _ Value = UInt8Value(0)
var _ atree.Storable = UInt8Value(0)
var _ NumberValue = UInt8Value(0)
var _ IntegerValue = UInt8Value(0)
var _ EquatableValue = UInt8Value(0)
var _ HashableValue = UInt8Value(0)
var _ MemberAccessibleValue = UInt8Value(0)

var UInt8MemoryUsage = common.NewNumberMemoryUsage(int(unsafe.Sizeof(UInt8Value(0))))

func NewUInt8Value(gauge common.MemoryGauge, uint8Constructor func() uint8) UInt8Value {
	common.UseMemory(gauge, UInt8MemoryUsage)

	return NewUnmeteredUInt8Value(uint8Constructor())
}

func NewUnmeteredUInt8Value(value uint8) UInt8Value {
	return UInt8Value(value)
}

func (UInt8Value) IsValue() {}

func (v UInt8Value) Accept(interpreter *Interpreter, visitor Visitor) {
	visitor.VisitUInt8Value(interpreter, v)
}

func (UInt8Value) Walk(_ *Interpreter, _ func(Value)) {
	// NO-OP
}

func (UInt8Value) StaticType(interpreter *Interpreter) StaticType {
	return NewPrimitiveStaticType(interpreter, PrimitiveStaticTypeUInt8)
}

func (UInt8Value) IsImportable(_ *Interpreter) bool {
	return true
}

func (v UInt8Value) String() string {
	return format.Uint(uint64(v))
}

func (v UInt8Value) RecursiveString(_ SeenReferences) string {
	return v.String()
}

func (v UInt8Value) MeteredString(memoryGauge common.MemoryGauge, _ SeenReferences) string {
	common.UseMemory(
		memoryGauge,
		common.NewRawStringMemoryUsage(
			OverEstimateNumberStringLength(memoryGauge, v),
		),
	)
	return v.String()
}

func (v UInt8Value) ToInt(locationRange LocationRange) int {
	return int(v)
}

func (v UInt8Value) Negate(*Interpreter, LocationRange) NumberValue {
	panic(errors.NewUnreachableError())
}

func (v UInt8Value) Plus(interpreter *Interpreter, other NumberValue, locationRange LocationRange) NumberValue {
	o, ok := other.(UInt8Value)
	if !ok {
		panic(InvalidOperandsError{
			Operation: ast.OperationPlus,
			LeftType:  v.StaticType(interpreter),
			RightType: other.StaticType(interpreter),
		})
	}

	return NewUInt8Value(interpreter, func() uint8 {
		sum := v + o
		// INT30-C
		if sum < v {
			panic(OverflowError{LocationRange: locationRange})
		}
		return uint8(sum)
	})
}

func (v UInt8Value) SaturatingPlus(interpreter *Interpreter, other NumberValue, locationRange LocationRange) NumberValue {
	o, ok := other.(UInt8Value)
	if !ok {
		panic(InvalidOperandsError{
			FunctionName: sema.NumericTypeSaturatingAddFunctionName,
			LeftType:     v.StaticType(interpreter),
			RightType:    other.StaticType(interpreter),
		})
	}

	return NewUInt8Value(interpreter, func() uint8 {
		sum := v + o
		// INT30-C
		if sum < v {
			return math.MaxUint8
		}
		return uint8(sum)
	})
}

func (v UInt8Value) Minus(interpreter *Interpreter, other NumberValue, locationRange LocationRange) NumberValue {
	o, ok := other.(UInt8Value)
	if !ok {
		panic(InvalidOperandsError{
			Operation: ast.OperationMinus,
			LeftType:  v.StaticType(interpreter),
			RightType: other.StaticType(interpreter),
		})
	}

	return NewUInt8Value(
		interpreter,
		func() uint8 {
			diff := v - o
			// INT30-C
			if diff > v {
				panic(UnderflowError{LocationRange: locationRange})
			}
			return uint8(diff)
		},
	)
}

func (v UInt8Value) SaturatingMinus(interpreter *Interpreter, other NumberValue, locationRange LocationRange) NumberValue {
	o, ok := other.(UInt8Value)
	if !ok {
		panic(InvalidOperandsError{
			FunctionName: sema.NumericTypeSaturatingSubtractFunctionName,
			LeftType:     v.StaticType(interpreter),
			RightType:    other.StaticType(interpreter),
		})
	}

	return NewUInt8Value(
		interpreter,
		func() uint8 {
			diff := v - o
			// INT30-C
			if diff > v {
				return 0
			}
			return uint8(diff)
		},
	)
}

func (v UInt8Value) Mod(interpreter *Interpreter, other NumberValue, locationRange LocationRange) NumberValue {
	o, ok := other.(UInt8Value)
	if !ok {
		panic(InvalidOperandsError{
			Operation: ast.OperationMod,
			LeftType:  v.StaticType(interpreter),
			RightType: other.StaticType(interpreter),
		})
	}

	return NewUInt8Value(
		interpreter,
		func() uint8 {
			if o == 0 {
				panic(DivisionByZeroError{LocationRange: locationRange})
			}
			return uint8(v % o)
		},
	)
}

func (v UInt8Value) Mul(interpreter *Interpreter, other NumberValue, locationRange LocationRange) NumberValue {
	o, ok := other.(UInt8Value)
	if !ok {
		panic(InvalidOperandsError{
			Operation: ast.OperationMul,
			LeftType:  v.StaticType(interpreter),
			RightType: other.StaticType(interpreter),
		})
	}

	return NewUInt8Value(
		interpreter,
		func() uint8 {
			// INT30-C
			if (v > 0) && (o > 0) && (v > (math.MaxUint8 / o)) {
				panic(OverflowError{LocationRange: locationRange})
			}
			return uint8(v * o)
		},
	)
}

func (v UInt8Value) SaturatingMul(interpreter *Interpreter, other NumberValue, locationRange LocationRange) NumberValue {
	o, ok := other.(UInt8Value)
	if !ok {
		panic(InvalidOperandsError{
			FunctionName: sema.NumericTypeSaturatingMultiplyFunctionName,
			LeftType:     v.StaticType(interpreter),
			RightType:    other.StaticType(interpreter),
		})
	}

	return NewUInt8Value(
		interpreter,
		func() uint8 {
			// INT30-C
			if (v > 0) && (o > 0) && (v > (math.MaxUint8 / o)) {
				return math.MaxUint8
			}
			return uint8(v * o)
		},
	)
}

func (v UInt8Value) Div(interpreter *Interpreter, other NumberValue, locationRange LocationRange) NumberValue {
	o, ok := other.(UInt8Value)
	if !ok {
		panic(InvalidOperandsError{
			Operation: ast.OperationDiv,
			LeftType:  v.StaticType(interpreter),
			RightType: other.StaticType(interpreter),
		})
	}

	return NewUInt8Value(
		interpreter,
		func() uint8 {
			if o == 0 {
				panic(DivisionByZeroError{LocationRange: locationRange})
			}
			return uint8(v / o)
		},
	)
}

func (v UInt8Value) SaturatingDiv(interpreter *Interpreter, other NumberValue, locationRange LocationRange) NumberValue {
	defer func() {
		r := recover()
		if _, ok := r.(InvalidOperandsError); ok {
			panic(InvalidOperandsError{
				FunctionName: sema.NumericTypeSaturatingDivideFunctionName,
				LeftType:     v.StaticType(interpreter),
				RightType:    other.StaticType(interpreter),
			})
		}
	}()

	return v.Div(interpreter, other, locationRange)
}

func (v UInt8Value) Less(interpreter *Interpreter, other NumberValue, locationRange LocationRange) BoolValue {
	o, ok := other.(UInt8Value)
	if !ok {
		panic(InvalidOperandsError{
			Operation: ast.OperationLess,
			LeftType:  v.StaticType(interpreter),
			RightType: other.StaticType(interpreter),
		})
	}

	return AsBoolValue(v < o)
}

func (v UInt8Value) LessEqual(interpreter *Interpreter, other NumberValue, locationRange LocationRange) BoolValue {
	o, ok := other.(UInt8Value)
	if !ok {
		panic(InvalidOperandsError{
			Operation: ast.OperationLessEqual,
			LeftType:  v.StaticType(interpreter),
			RightType: other.StaticType(interpreter),
		})
	}

	return AsBoolValue(v <= o)
}

func (v UInt8Value) Greater(interpreter *Interpreter, other NumberValue, locationRange LocationRange) BoolValue {
	o, ok := other.(UInt8Value)
	if !ok {
		panic(InvalidOperandsError{
			Operation: ast.OperationGreater,
			LeftType:  v.StaticType(interpreter),
			RightType: other.StaticType(interpreter),
		})
	}

	return AsBoolValue(v > o)
}

func (v UInt8Value) GreaterEqual(interpreter *Interpreter, other NumberValue, locationRange LocationRange) BoolValue {
	o, ok := other.(UInt8Value)
	if !ok {
		panic(InvalidOperandsError{
			Operation: ast.OperationGreaterEqual,
			LeftType:  v.StaticType(interpreter),
			RightType: other.StaticType(interpreter),
		})
	}

	return AsBoolValue(v >= o)
}

func (v UInt8Value) Equal(_ *Interpreter, _ LocationRange, other Value) bool {
	otherUInt8, ok := other.(UInt8Value)
	if !ok {
		return false
	}
	return v == otherUInt8
}

// HashInput returns a byte slice containing:
// - HashInputTypeUInt8 (1 byte)
// - uint8 value (1 byte)
func (v UInt8Value) HashInput(_ *Interpreter, _ LocationRange, scratch []byte) []byte {
	scratch[0] = byte(HashInputTypeUInt8)
	scratch[1] = byte(v)
	return scratch[:2]
}

func ConvertUnsigned[T Unsigned](
	memoryGauge common.MemoryGauge,
	value Value,
	maxBigNumber *big.Int,
	maxNumber int,
	locationRange LocationRange,
) T {
	switch value := value.(type) {
	case BigNumberValue:
		v := value.ToBigInt(memoryGauge)
		if v.Cmp(maxBigNumber) > 0 {
			panic(OverflowError{LocationRange: locationRange})
		} else if v.Sign() < 0 {
			panic(UnderflowError{LocationRange: locationRange})
		}
		return T(v.Int64())

	case NumberValue:
		v := value.ToInt(locationRange)
		if maxNumber > 0 && v > maxNumber {
			panic(OverflowError{LocationRange: locationRange})
		} else if v < 0 {
			panic(UnderflowError{LocationRange: locationRange})
		}
		return T(v)

	default:
		panic(errors.NewUnreachableError())
	}
}

func ConvertWord[T Unsigned](
	memoryGauge common.MemoryGauge,
	value Value,
	locationRange LocationRange,
) T {
	switch value := value.(type) {
	case BigNumberValue:
		return T(value.ToBigInt(memoryGauge).Int64())

	case NumberValue:
		return T(value.ToInt(locationRange))

	default:
		panic(errors.NewUnreachableError())
	}
}

func ConvertUInt8(memoryGauge common.MemoryGauge, value Value, locationRange LocationRange) UInt8Value {
	return NewUInt8Value(
		memoryGauge,
		func() uint8 {
			return ConvertUnsigned[uint8](
				memoryGauge,
				value,
				sema.UInt8TypeMaxInt,
				math.MaxUint8,
				locationRange,
			)
		},
	)
}

func (v UInt8Value) BitwiseOr(interpreter *Interpreter, other IntegerValue, locationRange LocationRange) IntegerValue {
	o, ok := other.(UInt8Value)
	if !ok {
		panic(InvalidOperandsError{
			Operation: ast.OperationBitwiseOr,
			LeftType:  v.StaticType(interpreter),
			RightType: other.StaticType(interpreter),
		})
	}

	return NewUInt8Value(
		interpreter,
		func() uint8 {
			return uint8(v | o)
		},
	)
}

func (v UInt8Value) BitwiseXor(interpreter *Interpreter, other IntegerValue, locationRange LocationRange) IntegerValue {
	o, ok := other.(UInt8Value)
	if !ok {
		panic(InvalidOperandsError{
			Operation: ast.OperationBitwiseXor,
			LeftType:  v.StaticType(interpreter),
			RightType: other.StaticType(interpreter),
		})
	}

	return NewUInt8Value(
		interpreter,
		func() uint8 {
			return uint8(v ^ o)
		},
	)
}

func (v UInt8Value) BitwiseAnd(interpreter *Interpreter, other IntegerValue, locationRange LocationRange) IntegerValue {
	o, ok := other.(UInt8Value)
	if !ok {
		panic(InvalidOperandsError{
			Operation: ast.OperationBitwiseAnd,
			LeftType:  v.StaticType(interpreter),
			RightType: other.StaticType(interpreter),
		})
	}

	return NewUInt8Value(
		interpreter,
		func() uint8 {
			return uint8(v & o)
		},
	)
}

func (v UInt8Value) BitwiseLeftShift(interpreter *Interpreter, other IntegerValue, locationRange LocationRange) IntegerValue {
	o, ok := other.(UInt8Value)
	if !ok {
		panic(InvalidOperandsError{
			Operation: ast.OperationBitwiseLeftShift,
			LeftType:  v.StaticType(interpreter),
			RightType: other.StaticType(interpreter),
		})
	}

	return NewUInt8Value(
		interpreter,
		func() uint8 {
			return uint8(v << o)
		},
	)
}

func (v UInt8Value) BitwiseRightShift(interpreter *Interpreter, other IntegerValue, locationRange LocationRange) IntegerValue {
	o, ok := other.(UInt8Value)
	if !ok {
		panic(InvalidOperandsError{
			Operation: ast.OperationBitwiseRightShift,
			LeftType:  v.StaticType(interpreter),
			RightType: other.StaticType(interpreter),
		})
	}

	return NewUInt8Value(
		interpreter,
		func() uint8 {
			return uint8(v >> o)
		},
	)
}

func (v UInt8Value) GetMember(interpreter *Interpreter, locationRange LocationRange, name string) Value {
	return getNumberValueMember(interpreter, v, name, sema.UInt8Type, locationRange)
}

func (UInt8Value) RemoveMember(_ *Interpreter, _ LocationRange, _ string) Value {
	// Numbers have no removable members (fields / functions)
	panic(errors.NewUnreachableError())
}

func (UInt8Value) SetMember(_ *Interpreter, _ LocationRange, _ string, _ Value) bool {
	// Numbers have no settable members (fields / functions)
	panic(errors.NewUnreachableError())
}

func (v UInt8Value) ToBigEndianBytes() []byte {
	return []byte{byte(v)}
}

func (v UInt8Value) ConformsToStaticType(
	_ *Interpreter,
	_ LocationRange,
	_ TypeConformanceResults,
) bool {
	return true
}

func (v UInt8Value) Storable(_ atree.SlabStorage, _ atree.Address, _ uint64) (atree.Storable, error) {
	return v, nil
}

func (UInt8Value) NeedsStoreTo(_ atree.Address) bool {
	return false
}

func (UInt8Value) IsResourceKinded(_ *Interpreter) bool {
	return false
}

func (v UInt8Value) Transfer(
	interpreter *Interpreter,
	_ LocationRange,
	_ atree.Address,
	remove bool,
	storable atree.Storable,
) Value {
	if remove {
		interpreter.RemoveReferencedSlab(storable)
	}
	return v
}

func (v UInt8Value) Clone(_ *Interpreter) Value {
	return v
}

func (UInt8Value) DeepRemove(_ *Interpreter) {
	// NO-OP
}

func (v UInt8Value) ByteSize() uint32 {
	return cborTagSize + getUintCBORSize(uint64(v))
}

func (v UInt8Value) StoredValue(_ atree.SlabStorage) (atree.Value, error) {
	return v, nil
}

func (UInt8Value) ChildStorables() []atree.Storable {
	return nil
}

// UInt16Value

type UInt16Value uint16

var _ Value = UInt16Value(0)
var _ atree.Storable = UInt16Value(0)
var _ NumberValue = UInt16Value(0)
var _ IntegerValue = UInt16Value(0)
var _ EquatableValue = UInt16Value(0)
var _ HashableValue = UInt16Value(0)
var _ MemberAccessibleValue = UInt16Value(0)

var UInt16MemoryUsage = common.NewNumberMemoryUsage(int(unsafe.Sizeof(UInt16Value(0))))

func NewUInt16Value(gauge common.MemoryGauge, uint16Constructor func() uint16) UInt16Value {
	common.UseMemory(gauge, UInt16MemoryUsage)

	return NewUnmeteredUInt16Value(uint16Constructor())
}

func NewUnmeteredUInt16Value(value uint16) UInt16Value {
	return UInt16Value(value)
}

func (UInt16Value) IsValue() {}

func (v UInt16Value) Accept(interpreter *Interpreter, visitor Visitor) {
	visitor.VisitUInt16Value(interpreter, v)
}

func (UInt16Value) Walk(_ *Interpreter, _ func(Value)) {
	// NO-OP
}

func (UInt16Value) StaticType(interpreter *Interpreter) StaticType {
	return NewPrimitiveStaticType(interpreter, PrimitiveStaticTypeUInt16)
}

func (UInt16Value) IsImportable(_ *Interpreter) bool {
	return true
}

func (v UInt16Value) String() string {
	return format.Uint(uint64(v))
}

func (v UInt16Value) RecursiveString(_ SeenReferences) string {
	return v.String()
}

func (v UInt16Value) MeteredString(memoryGauge common.MemoryGauge, _ SeenReferences) string {
	common.UseMemory(
		memoryGauge,
		common.NewRawStringMemoryUsage(
			OverEstimateNumberStringLength(memoryGauge, v),
		),
	)
	return v.String()
}

func (v UInt16Value) ToInt(locationRange LocationRange) int {
	return int(v)
}
func (v UInt16Value) Negate(*Interpreter, LocationRange) NumberValue {
	panic(errors.NewUnreachableError())
}

func (v UInt16Value) Plus(interpreter *Interpreter, other NumberValue, locationRange LocationRange) NumberValue {
	o, ok := other.(UInt16Value)
	if !ok {
		panic(InvalidOperandsError{
			Operation: ast.OperationPlus,
			LeftType:  v.StaticType(interpreter),
			RightType: other.StaticType(interpreter),
		})
	}

	return NewUInt16Value(
		interpreter,
		func() uint16 {
			sum := v + o
			// INT30-C
			if sum < v {
				panic(OverflowError{LocationRange: locationRange})
			}
			return uint16(sum)
		},
	)
}

func (v UInt16Value) SaturatingPlus(interpreter *Interpreter, other NumberValue, locationRange LocationRange) NumberValue {
	o, ok := other.(UInt16Value)
	if !ok {
		panic(InvalidOperandsError{
			FunctionName: sema.NumericTypeSaturatingAddFunctionName,
			LeftType:     v.StaticType(interpreter),
			RightType:    other.StaticType(interpreter),
		})
	}

	return NewUInt16Value(
		interpreter,
		func() uint16 {
			sum := v + o
			// INT30-C
			if sum < v {
				return math.MaxUint16
			}
			return uint16(sum)
		},
	)
}

func (v UInt16Value) Minus(interpreter *Interpreter, other NumberValue, locationRange LocationRange) NumberValue {
	o, ok := other.(UInt16Value)
	if !ok {
		panic(InvalidOperandsError{
			Operation: ast.OperationMinus,
			LeftType:  v.StaticType(interpreter),
			RightType: other.StaticType(interpreter),
		})
	}

	return NewUInt16Value(
		interpreter,
		func() uint16 {
			diff := v - o
			// INT30-C
			if diff > v {
				panic(UnderflowError{LocationRange: locationRange})
			}
			return uint16(diff)
		},
	)
}

func (v UInt16Value) SaturatingMinus(interpreter *Interpreter, other NumberValue, locationRange LocationRange) NumberValue {
	o, ok := other.(UInt16Value)
	if !ok {
		panic(InvalidOperandsError{
			FunctionName: sema.NumericTypeSaturatingSubtractFunctionName,
			LeftType:     v.StaticType(interpreter),
			RightType:    other.StaticType(interpreter),
		})
	}

	return NewUInt16Value(
		interpreter,
		func() uint16 {
			diff := v - o
			// INT30-C
			if diff > v {
				return 0
			}
			return uint16(diff)
		},
	)
}

func (v UInt16Value) Mod(interpreter *Interpreter, other NumberValue, locationRange LocationRange) NumberValue {
	o, ok := other.(UInt16Value)
	if !ok {
		panic(InvalidOperandsError{
			Operation: ast.OperationMod,
			LeftType:  v.StaticType(interpreter),
			RightType: other.StaticType(interpreter),
		})
	}

	return NewUInt16Value(
		interpreter,
		func() uint16 {
			if o == 0 {
				panic(DivisionByZeroError{LocationRange: locationRange})
			}
			return uint16(v % o)
		},
	)
}

func (v UInt16Value) Mul(interpreter *Interpreter, other NumberValue, locationRange LocationRange) NumberValue {
	o, ok := other.(UInt16Value)
	if !ok {
		panic(InvalidOperandsError{
			Operation: ast.OperationMul,
			LeftType:  v.StaticType(interpreter),
			RightType: other.StaticType(interpreter),
		})
	}

	return NewUInt16Value(
		interpreter,
		func() uint16 {
			// INT30-C
			if (v > 0) && (o > 0) && (v > (math.MaxUint16 / o)) {
				panic(OverflowError{LocationRange: locationRange})
			}
			return uint16(v * o)
		},
	)
}

func (v UInt16Value) SaturatingMul(interpreter *Interpreter, other NumberValue, locationRange LocationRange) NumberValue {
	o, ok := other.(UInt16Value)
	if !ok {
		panic(InvalidOperandsError{
			FunctionName: sema.NumericTypeSaturatingMultiplyFunctionName,
			LeftType:     v.StaticType(interpreter),
			RightType:    other.StaticType(interpreter),
		})
	}

	return NewUInt16Value(
		interpreter,
		func() uint16 {
			// INT30-C
			if (v > 0) && (o > 0) && (v > (math.MaxUint16 / o)) {
				return math.MaxUint16
			}
			return uint16(v * o)
		},
	)
}

func (v UInt16Value) Div(interpreter *Interpreter, other NumberValue, locationRange LocationRange) NumberValue {
	o, ok := other.(UInt16Value)
	if !ok {
		panic(InvalidOperandsError{
			Operation: ast.OperationDiv,
			LeftType:  v.StaticType(interpreter),
			RightType: other.StaticType(interpreter),
		})
	}

	return NewUInt16Value(
		interpreter,
		func() uint16 {
			if o == 0 {
				panic(DivisionByZeroError{LocationRange: locationRange})
			}
			return uint16(v / o)
		},
	)
}

func (v UInt16Value) SaturatingDiv(interpreter *Interpreter, other NumberValue, locationRange LocationRange) NumberValue {
	defer func() {
		r := recover()
		if _, ok := r.(InvalidOperandsError); ok {
			panic(InvalidOperandsError{
				FunctionName: sema.NumericTypeSaturatingDivideFunctionName,
				LeftType:     v.StaticType(interpreter),
				RightType:    other.StaticType(interpreter),
			})
		}
	}()

	return v.Div(interpreter, other, locationRange)
}

func (v UInt16Value) Less(interpreter *Interpreter, other NumberValue, locationRange LocationRange) BoolValue {
	o, ok := other.(UInt16Value)
	if !ok {
		panic(InvalidOperandsError{
			Operation: ast.OperationLess,
			LeftType:  v.StaticType(interpreter),
			RightType: other.StaticType(interpreter),
		})
	}

	return AsBoolValue(v < o)
}

func (v UInt16Value) LessEqual(interpreter *Interpreter, other NumberValue, locationRange LocationRange) BoolValue {
	o, ok := other.(UInt16Value)
	if !ok {
		panic(InvalidOperandsError{
			Operation: ast.OperationLessEqual,
			LeftType:  v.StaticType(interpreter),
			RightType: other.StaticType(interpreter),
		})
	}

	return AsBoolValue(v <= o)
}

func (v UInt16Value) Greater(interpreter *Interpreter, other NumberValue, locationRange LocationRange) BoolValue {
	o, ok := other.(UInt16Value)
	if !ok {
		panic(InvalidOperandsError{
			Operation: ast.OperationGreater,
			LeftType:  v.StaticType(interpreter),
			RightType: other.StaticType(interpreter),
		})
	}

	return AsBoolValue(v > o)
}

func (v UInt16Value) GreaterEqual(interpreter *Interpreter, other NumberValue, locationRange LocationRange) BoolValue {
	o, ok := other.(UInt16Value)
	if !ok {
		panic(InvalidOperandsError{
			Operation: ast.OperationGreaterEqual,
			LeftType:  v.StaticType(interpreter),
			RightType: other.StaticType(interpreter),
		})
	}

	return AsBoolValue(v >= o)
}

func (v UInt16Value) Equal(_ *Interpreter, _ LocationRange, other Value) bool {
	otherUInt16, ok := other.(UInt16Value)
	if !ok {
		return false
	}
	return v == otherUInt16
}

// HashInput returns a byte slice containing:
// - HashInputTypeUInt16 (1 byte)
// - uint16 value encoded in big-endian (2 bytes)
func (v UInt16Value) HashInput(_ *Interpreter, _ LocationRange, scratch []byte) []byte {
	scratch[0] = byte(HashInputTypeUInt16)
	binary.BigEndian.PutUint16(scratch[1:], uint16(v))
	return scratch[:3]
}

func ConvertUInt16(memoryGauge common.MemoryGauge, value Value, locationRange LocationRange) UInt16Value {
	return NewUInt16Value(
		memoryGauge,
		func() uint16 {
			return ConvertUnsigned[uint16](
				memoryGauge,
				value,
				sema.UInt16TypeMaxInt,
				math.MaxUint16,
				locationRange,
			)
		},
	)
}

func (v UInt16Value) BitwiseOr(interpreter *Interpreter, other IntegerValue, locationRange LocationRange) IntegerValue {
	o, ok := other.(UInt16Value)
	if !ok {
		panic(InvalidOperandsError{
			Operation: ast.OperationBitwiseOr,
			LeftType:  v.StaticType(interpreter),
			RightType: other.StaticType(interpreter),
		})
	}

	return NewUInt16Value(
		interpreter,
		func() uint16 {
			return uint16(v | o)
		},
	)
}

func (v UInt16Value) BitwiseXor(interpreter *Interpreter, other IntegerValue, locationRange LocationRange) IntegerValue {
	o, ok := other.(UInt16Value)
	if !ok {
		panic(InvalidOperandsError{
			Operation: ast.OperationBitwiseXor,
			LeftType:  v.StaticType(interpreter),
			RightType: other.StaticType(interpreter),
		})
	}

	return NewUInt16Value(
		interpreter,
		func() uint16 {
			return uint16(v ^ o)
		},
	)
}

func (v UInt16Value) BitwiseAnd(interpreter *Interpreter, other IntegerValue, locationRange LocationRange) IntegerValue {
	o, ok := other.(UInt16Value)
	if !ok {
		panic(InvalidOperandsError{
			Operation: ast.OperationBitwiseAnd,
			LeftType:  v.StaticType(interpreter),
			RightType: other.StaticType(interpreter),
		})
	}

	return NewUInt16Value(
		interpreter,
		func() uint16 {
			return uint16(v & o)
		},
	)
}

func (v UInt16Value) BitwiseLeftShift(interpreter *Interpreter, other IntegerValue, locationRange LocationRange) IntegerValue {
	o, ok := other.(UInt16Value)
	if !ok {
		panic(InvalidOperandsError{
			Operation: ast.OperationBitwiseLeftShift,
			LeftType:  v.StaticType(interpreter),
			RightType: other.StaticType(interpreter),
		})
	}

	return NewUInt16Value(
		interpreter,
		func() uint16 {
			return uint16(v << o)
		},
	)
}

func (v UInt16Value) BitwiseRightShift(interpreter *Interpreter, other IntegerValue, locationRange LocationRange) IntegerValue {
	o, ok := other.(UInt16Value)
	if !ok {
		panic(InvalidOperandsError{
			Operation: ast.OperationBitwiseRightShift,
			LeftType:  v.StaticType(interpreter),
			RightType: other.StaticType(interpreter),
		})
	}

	return NewUInt16Value(
		interpreter,
		func() uint16 {
			return uint16(v >> o)
		},
	)
}

func (v UInt16Value) GetMember(interpreter *Interpreter, locationRange LocationRange, name string) Value {
	return getNumberValueMember(interpreter, v, name, sema.UInt16Type, locationRange)
}

func (UInt16Value) RemoveMember(_ *Interpreter, _ LocationRange, _ string) Value {
	// Numbers have no removable members (fields / functions)
	panic(errors.NewUnreachableError())
}

func (UInt16Value) SetMember(_ *Interpreter, _ LocationRange, _ string, _ Value) bool {
	// Numbers have no settable members (fields / functions)
	panic(errors.NewUnreachableError())
}

func (v UInt16Value) ToBigEndianBytes() []byte {
	b := make([]byte, 2)
	binary.BigEndian.PutUint16(b, uint16(v))
	return b
}

func (v UInt16Value) ConformsToStaticType(
	_ *Interpreter,
	_ LocationRange,
	_ TypeConformanceResults,
) bool {
	return true
}

func (UInt16Value) IsStorable() bool {
	return true
}

func (v UInt16Value) Storable(_ atree.SlabStorage, _ atree.Address, _ uint64) (atree.Storable, error) {
	return v, nil
}

func (UInt16Value) NeedsStoreTo(_ atree.Address) bool {
	return false
}

func (UInt16Value) IsResourceKinded(_ *Interpreter) bool {
	return false
}

func (v UInt16Value) Transfer(
	interpreter *Interpreter,
	_ LocationRange,
	_ atree.Address,
	remove bool,
	storable atree.Storable,
) Value {
	if remove {
		interpreter.RemoveReferencedSlab(storable)
	}
	return v
}

func (v UInt16Value) Clone(_ *Interpreter) Value {
	return v
}

func (UInt16Value) DeepRemove(_ *Interpreter) {
	// NO-OP
}

func (v UInt16Value) ByteSize() uint32 {
	return cborTagSize + getUintCBORSize(uint64(v))
}

func (v UInt16Value) StoredValue(_ atree.SlabStorage) (atree.Value, error) {
	return v, nil
}

func (UInt16Value) ChildStorables() []atree.Storable {
	return nil
}

// UInt32Value

type UInt32Value uint32

var UInt32MemoryUsage = common.NewNumberMemoryUsage(int(unsafe.Sizeof(UInt32Value(0))))

func NewUInt32Value(gauge common.MemoryGauge, uint32Constructor func() uint32) UInt32Value {
	common.UseMemory(gauge, UInt32MemoryUsage)

	return NewUnmeteredUInt32Value(uint32Constructor())
}

func NewUnmeteredUInt32Value(value uint32) UInt32Value {
	return UInt32Value(value)
}

var _ Value = UInt32Value(0)
var _ atree.Storable = UInt32Value(0)
var _ NumberValue = UInt32Value(0)
var _ IntegerValue = UInt32Value(0)
var _ EquatableValue = UInt32Value(0)
var _ HashableValue = UInt32Value(0)
var _ MemberAccessibleValue = UInt32Value(0)

func (UInt32Value) IsValue() {}

func (v UInt32Value) Accept(interpreter *Interpreter, visitor Visitor) {
	visitor.VisitUInt32Value(interpreter, v)
}

func (UInt32Value) Walk(_ *Interpreter, _ func(Value)) {
	// NO-OP
}

func (UInt32Value) StaticType(interpreter *Interpreter) StaticType {
	return NewPrimitiveStaticType(interpreter, PrimitiveStaticTypeUInt32)
}

func (UInt32Value) IsImportable(_ *Interpreter) bool {
	return true
}

func (v UInt32Value) String() string {
	return format.Uint(uint64(v))
}

func (v UInt32Value) RecursiveString(_ SeenReferences) string {
	return v.String()
}

func (v UInt32Value) MeteredString(memoryGauge common.MemoryGauge, _ SeenReferences) string {
	common.UseMemory(
		memoryGauge,
		common.NewRawStringMemoryUsage(
			OverEstimateNumberStringLength(memoryGauge, v),
		),
	)
	return v.String()
}

func (v UInt32Value) ToInt(locationRange LocationRange) int {
	return int(v)
}

func (v UInt32Value) Negate(*Interpreter, LocationRange) NumberValue {
	panic(errors.NewUnreachableError())
}

func (v UInt32Value) Plus(interpreter *Interpreter, other NumberValue, locationRange LocationRange) NumberValue {
	o, ok := other.(UInt32Value)
	if !ok {
		panic(InvalidOperandsError{
			Operation: ast.OperationPlus,
			LeftType:  v.StaticType(interpreter),
			RightType: other.StaticType(interpreter),
		})
	}

	return NewUInt32Value(
		interpreter,
		func() uint32 {
			sum := v + o
			// INT30-C
			if sum < v {
				panic(OverflowError{LocationRange: locationRange})
			}
			return uint32(sum)
		},
	)
}

func (v UInt32Value) SaturatingPlus(interpreter *Interpreter, other NumberValue, locationRange LocationRange) NumberValue {
	o, ok := other.(UInt32Value)
	if !ok {
		panic(InvalidOperandsError{
			FunctionName: sema.NumericTypeSaturatingAddFunctionName,
			LeftType:     v.StaticType(interpreter),
			RightType:    other.StaticType(interpreter),
		})
	}

	return NewUInt32Value(
		interpreter,
		func() uint32 {
			sum := v + o
			// INT30-C
			if sum < v {
				return math.MaxUint32
			}
			return uint32(sum)
		},
	)
}

func (v UInt32Value) Minus(interpreter *Interpreter, other NumberValue, locationRange LocationRange) NumberValue {
	o, ok := other.(UInt32Value)
	if !ok {
		panic(InvalidOperandsError{
			Operation: ast.OperationMinus,
			LeftType:  v.StaticType(interpreter),
			RightType: other.StaticType(interpreter),
		})
	}

	return NewUInt32Value(
		interpreter,
		func() uint32 {
			diff := v - o
			// INT30-C
			if diff > v {
				panic(UnderflowError{LocationRange: locationRange})
			}
			return uint32(diff)
		},
	)
}

func (v UInt32Value) SaturatingMinus(interpreter *Interpreter, other NumberValue, locationRange LocationRange) NumberValue {
	o, ok := other.(UInt32Value)
	if !ok {
		panic(InvalidOperandsError{
			FunctionName: sema.NumericTypeSaturatingSubtractFunctionName,
			LeftType:     v.StaticType(interpreter),
			RightType:    other.StaticType(interpreter),
		})
	}

	return NewUInt32Value(
		interpreter,
		func() uint32 {
			diff := v - o
			// INT30-C
			if diff > v {
				return 0
			}
			return uint32(diff)
		},
	)
}

func (v UInt32Value) Mod(interpreter *Interpreter, other NumberValue, locationRange LocationRange) NumberValue {
	o, ok := other.(UInt32Value)
	if !ok {
		panic(InvalidOperandsError{
			Operation: ast.OperationMod,
			LeftType:  v.StaticType(interpreter),
			RightType: other.StaticType(interpreter),
		})
	}

	return NewUInt32Value(
		interpreter,
		func() uint32 {
			if o == 0 {
				panic(DivisionByZeroError{LocationRange: locationRange})
			}
			return uint32(v % o)
		},
	)
}

func (v UInt32Value) Mul(interpreter *Interpreter, other NumberValue, locationRange LocationRange) NumberValue {
	o, ok := other.(UInt32Value)
	if !ok {
		panic(InvalidOperandsError{
			Operation: ast.OperationMul,
			LeftType:  v.StaticType(interpreter),
			RightType: other.StaticType(interpreter),
		})
	}

	return NewUInt32Value(
		interpreter,
		func() uint32 {
			if (v > 0) && (o > 0) && (v > (math.MaxUint32 / o)) {
				panic(OverflowError{LocationRange: locationRange})
			}
			return uint32(v * o)
		},
	)
}

func (v UInt32Value) SaturatingMul(interpreter *Interpreter, other NumberValue, locationRange LocationRange) NumberValue {
	o, ok := other.(UInt32Value)
	if !ok {
		panic(InvalidOperandsError{
			FunctionName: sema.NumericTypeSaturatingMultiplyFunctionName,
			LeftType:     v.StaticType(interpreter),
			RightType:    other.StaticType(interpreter),
		})
	}

	return NewUInt32Value(
		interpreter,
		func() uint32 {

			// INT30-C
			if (v > 0) && (o > 0) && (v > (math.MaxUint32 / o)) {
				return math.MaxUint32
			}
			return uint32(v * o)
		},
	)
}

func (v UInt32Value) Div(interpreter *Interpreter, other NumberValue, locationRange LocationRange) NumberValue {
	o, ok := other.(UInt32Value)
	if !ok {
		panic(InvalidOperandsError{
			Operation: ast.OperationDiv,
			LeftType:  v.StaticType(interpreter),
			RightType: other.StaticType(interpreter),
		})
	}

	return NewUInt32Value(
		interpreter,
		func() uint32 {
			if o == 0 {
				panic(DivisionByZeroError{LocationRange: locationRange})
			}
			return uint32(v / o)
		},
	)
}

func (v UInt32Value) SaturatingDiv(interpreter *Interpreter, other NumberValue, locationRange LocationRange) NumberValue {
	defer func() {
		r := recover()
		if _, ok := r.(InvalidOperandsError); ok {
			panic(InvalidOperandsError{
				FunctionName: sema.NumericTypeSaturatingDivideFunctionName,
				LeftType:     v.StaticType(interpreter),
				RightType:    other.StaticType(interpreter),
			})
		}
	}()

	return v.Div(interpreter, other, locationRange)
}

func (v UInt32Value) Less(interpreter *Interpreter, other NumberValue, locationRange LocationRange) BoolValue {
	o, ok := other.(UInt32Value)
	if !ok {
		panic(InvalidOperandsError{
			Operation: ast.OperationLess,
			LeftType:  v.StaticType(interpreter),
			RightType: other.StaticType(interpreter),
		})
	}

	return AsBoolValue(v < o)
}

func (v UInt32Value) LessEqual(interpreter *Interpreter, other NumberValue, locationRange LocationRange) BoolValue {
	o, ok := other.(UInt32Value)
	if !ok {
		panic(InvalidOperandsError{
			Operation: ast.OperationLessEqual,
			LeftType:  v.StaticType(interpreter),
			RightType: other.StaticType(interpreter),
		})
	}

	return AsBoolValue(v <= o)
}

func (v UInt32Value) Greater(interpreter *Interpreter, other NumberValue, locationRange LocationRange) BoolValue {
	o, ok := other.(UInt32Value)
	if !ok {
		panic(InvalidOperandsError{
			Operation: ast.OperationGreater,
			LeftType:  v.StaticType(interpreter),
			RightType: other.StaticType(interpreter),
		})
	}

	return AsBoolValue(v > o)
}

func (v UInt32Value) GreaterEqual(interpreter *Interpreter, other NumberValue, locationRange LocationRange) BoolValue {
	o, ok := other.(UInt32Value)
	if !ok {
		panic(InvalidOperandsError{
			Operation: ast.OperationGreaterEqual,
			LeftType:  v.StaticType(interpreter),
			RightType: other.StaticType(interpreter),
		})
	}

	return AsBoolValue(v >= o)
}

func (v UInt32Value) Equal(_ *Interpreter, _ LocationRange, other Value) bool {
	otherUInt32, ok := other.(UInt32Value)
	if !ok {
		return false
	}
	return v == otherUInt32
}

// HashInput returns a byte slice containing:
// - HashInputTypeUInt32 (1 byte)
// - uint32 value encoded in big-endian (4 bytes)
func (v UInt32Value) HashInput(_ *Interpreter, _ LocationRange, scratch []byte) []byte {
	scratch[0] = byte(HashInputTypeUInt32)
	binary.BigEndian.PutUint32(scratch[1:], uint32(v))
	return scratch[:5]
}

func ConvertUInt32(memoryGauge common.MemoryGauge, value Value, locationRange LocationRange) UInt32Value {
	return NewUInt32Value(
		memoryGauge,
		func() uint32 {
			return ConvertUnsigned[uint32](
				memoryGauge,
				value,
				sema.UInt32TypeMaxInt,
				math.MaxUint32,
				locationRange,
			)
		},
	)
}

func (v UInt32Value) BitwiseOr(interpreter *Interpreter, other IntegerValue, locationRange LocationRange) IntegerValue {
	o, ok := other.(UInt32Value)
	if !ok {
		panic(InvalidOperandsError{
			Operation: ast.OperationBitwiseOr,
			LeftType:  v.StaticType(interpreter),
			RightType: other.StaticType(interpreter),
		})
	}

	return NewUInt32Value(
		interpreter,
		func() uint32 {
			return uint32(v | o)
		},
	)
}

func (v UInt32Value) BitwiseXor(interpreter *Interpreter, other IntegerValue, locationRange LocationRange) IntegerValue {
	o, ok := other.(UInt32Value)
	if !ok {
		panic(InvalidOperandsError{
			Operation: ast.OperationBitwiseXor,
			LeftType:  v.StaticType(interpreter),
			RightType: other.StaticType(interpreter),
		})
	}

	return NewUInt32Value(
		interpreter,
		func() uint32 {
			return uint32(v ^ o)
		},
	)
}

func (v UInt32Value) BitwiseAnd(interpreter *Interpreter, other IntegerValue, locationRange LocationRange) IntegerValue {
	o, ok := other.(UInt32Value)
	if !ok {
		panic(InvalidOperandsError{
			Operation: ast.OperationBitwiseAnd,
			LeftType:  v.StaticType(interpreter),
			RightType: other.StaticType(interpreter),
		})
	}

	return NewUInt32Value(
		interpreter,
		func() uint32 {
			return uint32(v & o)
		},
	)
}

func (v UInt32Value) BitwiseLeftShift(interpreter *Interpreter, other IntegerValue, locationRange LocationRange) IntegerValue {
	o, ok := other.(UInt32Value)
	if !ok {
		panic(InvalidOperandsError{
			Operation: ast.OperationBitwiseLeftShift,
			LeftType:  v.StaticType(interpreter),
			RightType: other.StaticType(interpreter),
		})
	}

	return NewUInt32Value(
		interpreter,
		func() uint32 {
			return uint32(v << o)
		},
	)
}

func (v UInt32Value) BitwiseRightShift(interpreter *Interpreter, other IntegerValue, locationRange LocationRange) IntegerValue {
	o, ok := other.(UInt32Value)
	if !ok {
		panic(InvalidOperandsError{
			Operation: ast.OperationBitwiseRightShift,
			LeftType:  v.StaticType(interpreter),
			RightType: other.StaticType(interpreter),
		})
	}

	return NewUInt32Value(
		interpreter,
		func() uint32 {
			return uint32(v >> o)
		},
	)
}

func (v UInt32Value) GetMember(interpreter *Interpreter, locationRange LocationRange, name string) Value {
	return getNumberValueMember(interpreter, v, name, sema.UInt32Type, locationRange)
}

func (UInt32Value) RemoveMember(_ *Interpreter, _ LocationRange, _ string) Value {
	// Numbers have no removable members (fields / functions)
	panic(errors.NewUnreachableError())
}

func (UInt32Value) SetMember(_ *Interpreter, _ LocationRange, _ string, _ Value) bool {
	// Numbers have no settable members (fields / functions)
	panic(errors.NewUnreachableError())
}

func (v UInt32Value) ToBigEndianBytes() []byte {
	b := make([]byte, 4)
	binary.BigEndian.PutUint32(b, uint32(v))
	return b
}

func (v UInt32Value) ConformsToStaticType(
	_ *Interpreter,
	_ LocationRange,
	_ TypeConformanceResults,
) bool {
	return true
}

func (UInt32Value) IsStorable() bool {
	return true
}

func (v UInt32Value) Storable(_ atree.SlabStorage, _ atree.Address, _ uint64) (atree.Storable, error) {
	return v, nil
}

func (UInt32Value) NeedsStoreTo(_ atree.Address) bool {
	return false
}

func (UInt32Value) IsResourceKinded(_ *Interpreter) bool {
	return false
}

func (v UInt32Value) Transfer(
	interpreter *Interpreter,
	_ LocationRange,
	_ atree.Address,
	remove bool,
	storable atree.Storable,
) Value {
	if remove {
		interpreter.RemoveReferencedSlab(storable)
	}
	return v
}

func (v UInt32Value) Clone(_ *Interpreter) Value {
	return v
}

func (UInt32Value) DeepRemove(_ *Interpreter) {
	// NO-OP
}

func (v UInt32Value) ByteSize() uint32 {
	return cborTagSize + getUintCBORSize(uint64(v))
}

func (v UInt32Value) StoredValue(_ atree.SlabStorage) (atree.Value, error) {
	return v, nil
}

func (UInt32Value) ChildStorables() []atree.Storable {
	return nil
}

// UInt64Value

type UInt64Value uint64

var _ Value = UInt64Value(0)
var _ atree.Storable = UInt64Value(0)
var _ NumberValue = UInt64Value(0)
var _ IntegerValue = UInt64Value(0)
var _ EquatableValue = UInt64Value(0)
var _ HashableValue = UInt64Value(0)
var _ MemberAccessibleValue = UInt64Value(0)

// NOTE: important, do *NOT* remove:
// UInt64 values > math.MaxInt64 overflow int.
// Implementing BigNumberValue ensures conversion functions
// call ToBigInt instead of ToInt.
var _ BigNumberValue = UInt64Value(0)

var UInt64MemoryUsage = common.NewNumberMemoryUsage(int(unsafe.Sizeof(UInt64Value(0))))

func NewUInt64Value(gauge common.MemoryGauge, uint64Constructor func() uint64) UInt64Value {
	common.UseMemory(gauge, UInt64MemoryUsage)

	return NewUnmeteredUInt64Value(uint64Constructor())
}

func NewUnmeteredUInt64Value(value uint64) UInt64Value {
	return UInt64Value(value)
}

func (UInt64Value) IsValue() {}

func (v UInt64Value) Accept(interpreter *Interpreter, visitor Visitor) {
	visitor.VisitUInt64Value(interpreter, v)
}

func (UInt64Value) Walk(_ *Interpreter, _ func(Value)) {
	// NO-OP
}

func (UInt64Value) StaticType(interpreter *Interpreter) StaticType {
	return NewPrimitiveStaticType(interpreter, PrimitiveStaticTypeUInt64)
}

func (UInt64Value) IsImportable(_ *Interpreter) bool {
	return true
}

func (v UInt64Value) String() string {
	return format.Uint(uint64(v))
}

func (v UInt64Value) RecursiveString(_ SeenReferences) string {
	return v.String()
}

func (v UInt64Value) MeteredString(memoryGauge common.MemoryGauge, _ SeenReferences) string {
	common.UseMemory(
		memoryGauge,
		common.NewRawStringMemoryUsage(
			OverEstimateNumberStringLength(memoryGauge, v),
		),
	)
	return v.String()
}

func (v UInt64Value) ToInt(locationRange LocationRange) int {
	if v > math.MaxInt64 {
		panic(OverflowError{LocationRange: locationRange})
	}
	return int(v)
}

func (v UInt64Value) ByteLength() int {
	return 8
}

// ToBigInt
//
// NOTE: important, do *NOT* remove:
// UInt64 values > math.MaxInt64 overflow int.
// Implementing BigNumberValue ensures conversion functions
// call ToBigInt instead of ToInt.
func (v UInt64Value) ToBigInt(memoryGauge common.MemoryGauge) *big.Int {
	common.UseMemory(memoryGauge, common.NewBigIntMemoryUsage(v.ByteLength()))
	return new(big.Int).SetUint64(uint64(v))
}

func (v UInt64Value) Negate(*Interpreter, LocationRange) NumberValue {
	panic(errors.NewUnreachableError())
}

func safeAddUint64(a, b uint64, locationRange LocationRange) uint64 {
	sum := a + b
	// INT30-C
	if sum < a {
		panic(OverflowError{LocationRange: locationRange})
	}
	return sum
}

func (v UInt64Value) Plus(interpreter *Interpreter, other NumberValue, locationRange LocationRange) NumberValue {
	o, ok := other.(UInt64Value)
	if !ok {
		panic(InvalidOperandsError{
			Operation: ast.OperationPlus,
			LeftType:  v.StaticType(interpreter),
			RightType: other.StaticType(interpreter),
		})
	}

	return NewUInt64Value(
		interpreter,
		func() uint64 {
			return safeAddUint64(uint64(v), uint64(o), locationRange)
		},
	)
}

func (v UInt64Value) SaturatingPlus(interpreter *Interpreter, other NumberValue, locationRange LocationRange) NumberValue {
	o, ok := other.(UInt64Value)
	if !ok {
		panic(InvalidOperandsError{
			FunctionName: sema.NumericTypeSaturatingAddFunctionName,
			LeftType:     v.StaticType(interpreter),
			RightType:    other.StaticType(interpreter),
		})
	}

	return NewUInt64Value(
		interpreter,
		func() uint64 {
			sum := v + o
			// INT30-C
			if sum < v {
				return math.MaxUint64
			}
			return uint64(sum)
		},
	)
}

func (v UInt64Value) Minus(interpreter *Interpreter, other NumberValue, locationRange LocationRange) NumberValue {
	o, ok := other.(UInt64Value)
	if !ok {
		panic(InvalidOperandsError{
			Operation: ast.OperationMinus,
			LeftType:  v.StaticType(interpreter),
			RightType: other.StaticType(interpreter),
		})
	}

	return NewUInt64Value(
		interpreter,
		func() uint64 {
			diff := v - o
			// INT30-C
			if diff > v {
				panic(UnderflowError{LocationRange: locationRange})
			}
			return uint64(diff)
		},
	)
}

func (v UInt64Value) SaturatingMinus(interpreter *Interpreter, other NumberValue, locationRange LocationRange) NumberValue {
	o, ok := other.(UInt64Value)
	if !ok {
		panic(InvalidOperandsError{
			FunctionName: sema.NumericTypeSaturatingSubtractFunctionName,
			LeftType:     v.StaticType(interpreter),
			RightType:    other.StaticType(interpreter),
		})
	}

	return NewUInt64Value(
		interpreter,
		func() uint64 {
			diff := v - o
			// INT30-C
			if diff > v {
				return 0
			}
			return uint64(diff)
		},
	)
}

func (v UInt64Value) Mod(interpreter *Interpreter, other NumberValue, locationRange LocationRange) NumberValue {
	o, ok := other.(UInt64Value)
	if !ok {
		panic(InvalidOperandsError{
			Operation: ast.OperationMod,
			LeftType:  v.StaticType(interpreter),
			RightType: other.StaticType(interpreter),
		})
	}

	return NewUInt64Value(
		interpreter,
		func() uint64 {
			if o == 0 {
				panic(DivisionByZeroError{LocationRange: locationRange})
			}
			return uint64(v % o)
		},
	)
}

func (v UInt64Value) Mul(interpreter *Interpreter, other NumberValue, locationRange LocationRange) NumberValue {
	o, ok := other.(UInt64Value)
	if !ok {
		panic(InvalidOperandsError{
			Operation: ast.OperationMul,
			LeftType:  v.StaticType(interpreter),
			RightType: other.StaticType(interpreter),
		})
	}

	return NewUInt64Value(
		interpreter,
		func() uint64 {
			if (v > 0) && (o > 0) && (v > (math.MaxUint64 / o)) {
				panic(OverflowError{LocationRange: locationRange})
			}
			return uint64(v * o)
		},
	)
}

func (v UInt64Value) SaturatingMul(interpreter *Interpreter, other NumberValue, locationRange LocationRange) NumberValue {
	o, ok := other.(UInt64Value)
	if !ok {
		panic(InvalidOperandsError{
			FunctionName: sema.NumericTypeSaturatingMultiplyFunctionName,
			LeftType:     v.StaticType(interpreter),
			RightType:    other.StaticType(interpreter),
		})
	}

	return NewUInt64Value(
		interpreter,
		func() uint64 {
			// INT30-C
			if (v > 0) && (o > 0) && (v > (math.MaxUint64 / o)) {
				return math.MaxUint64
			}
			return uint64(v * o)
		},
	)
}

func (v UInt64Value) Div(interpreter *Interpreter, other NumberValue, locationRange LocationRange) NumberValue {
	o, ok := other.(UInt64Value)
	if !ok {
		panic(InvalidOperandsError{
			Operation: ast.OperationDiv,
			LeftType:  v.StaticType(interpreter),
			RightType: other.StaticType(interpreter),
		})
	}

	return NewUInt64Value(
		interpreter,
		func() uint64 {
			if o == 0 {
				panic(DivisionByZeroError{LocationRange: locationRange})
			}
			return uint64(v / o)
		},
	)
}

func (v UInt64Value) SaturatingDiv(interpreter *Interpreter, other NumberValue, locationRange LocationRange) NumberValue {
	defer func() {
		r := recover()
		if _, ok := r.(InvalidOperandsError); ok {
			panic(InvalidOperandsError{
				FunctionName: sema.NumericTypeSaturatingDivideFunctionName,
				LeftType:     v.StaticType(interpreter),
				RightType:    other.StaticType(interpreter),
			})
		}
	}()

	return v.Div(interpreter, other, locationRange)
}

func (v UInt64Value) Less(interpreter *Interpreter, other NumberValue, locationRange LocationRange) BoolValue {
	o, ok := other.(UInt64Value)
	if !ok {
		panic(InvalidOperandsError{
			Operation: ast.OperationLess,
			LeftType:  v.StaticType(interpreter),
			RightType: other.StaticType(interpreter),
		})
	}

	return AsBoolValue(v < o)
}

func (v UInt64Value) LessEqual(interpreter *Interpreter, other NumberValue, locationRange LocationRange) BoolValue {
	o, ok := other.(UInt64Value)
	if !ok {
		panic(InvalidOperandsError{
			Operation: ast.OperationLessEqual,
			LeftType:  v.StaticType(interpreter),
			RightType: other.StaticType(interpreter),
		})
	}

	return AsBoolValue(v <= o)
}

func (v UInt64Value) Greater(interpreter *Interpreter, other NumberValue, locationRange LocationRange) BoolValue {
	o, ok := other.(UInt64Value)
	if !ok {
		panic(InvalidOperandsError{
			Operation: ast.OperationGreater,
			LeftType:  v.StaticType(interpreter),
			RightType: other.StaticType(interpreter),
		})
	}

	return AsBoolValue(v > o)
}

func (v UInt64Value) GreaterEqual(interpreter *Interpreter, other NumberValue, locationRange LocationRange) BoolValue {
	o, ok := other.(UInt64Value)
	if !ok {
		panic(InvalidOperandsError{
			Operation: ast.OperationGreaterEqual,
			LeftType:  v.StaticType(interpreter),
			RightType: other.StaticType(interpreter),
		})
	}

	return AsBoolValue(v >= o)
}

func (v UInt64Value) Equal(_ *Interpreter, _ LocationRange, other Value) bool {
	otherUInt64, ok := other.(UInt64Value)
	if !ok {
		return false
	}
	return v == otherUInt64
}

// HashInput returns a byte slice containing:
// - HashInputTypeUInt64 (1 byte)
// - uint64 value encoded in big-endian (8 bytes)
func (v UInt64Value) HashInput(_ *Interpreter, _ LocationRange, scratch []byte) []byte {
	scratch[0] = byte(HashInputTypeUInt64)
	binary.BigEndian.PutUint64(scratch[1:], uint64(v))
	return scratch[:9]
}

func ConvertUInt64(memoryGauge common.MemoryGauge, value Value, locationRange LocationRange) UInt64Value {
	return NewUInt64Value(
		memoryGauge,
		func() uint64 {
			return ConvertUnsigned[uint64](
				memoryGauge,
				value,
				sema.UInt64TypeMaxInt,
				-1,
				locationRange,
			)
		},
	)
}

func (v UInt64Value) BitwiseOr(interpreter *Interpreter, other IntegerValue, locationRange LocationRange) IntegerValue {
	o, ok := other.(UInt64Value)
	if !ok {
		panic(InvalidOperandsError{
			Operation: ast.OperationBitwiseOr,
			LeftType:  v.StaticType(interpreter),
			RightType: other.StaticType(interpreter),
		})
	}

	return NewUInt64Value(
		interpreter,
		func() uint64 {
			return uint64(v | o)
		},
	)
}

func (v UInt64Value) BitwiseXor(interpreter *Interpreter, other IntegerValue, locationRange LocationRange) IntegerValue {
	o, ok := other.(UInt64Value)
	if !ok {
		panic(InvalidOperandsError{
			Operation: ast.OperationBitwiseXor,
			LeftType:  v.StaticType(interpreter),
			RightType: other.StaticType(interpreter),
		})
	}

	return NewUInt64Value(
		interpreter,
		func() uint64 {
			return uint64(v ^ o)
		},
	)
}

func (v UInt64Value) BitwiseAnd(interpreter *Interpreter, other IntegerValue, locationRange LocationRange) IntegerValue {
	o, ok := other.(UInt64Value)
	if !ok {
		panic(InvalidOperandsError{
			Operation: ast.OperationBitwiseAnd,
			LeftType:  v.StaticType(interpreter),
			RightType: other.StaticType(interpreter),
		})
	}

	return NewUInt64Value(
		interpreter,
		func() uint64 {
			return uint64(v & o)
		},
	)
}

func (v UInt64Value) BitwiseLeftShift(interpreter *Interpreter, other IntegerValue, locationRange LocationRange) IntegerValue {
	o, ok := other.(UInt64Value)
	if !ok {
		panic(InvalidOperandsError{
			Operation: ast.OperationBitwiseLeftShift,
			LeftType:  v.StaticType(interpreter),
			RightType: other.StaticType(interpreter),
		})
	}

	return NewUInt64Value(
		interpreter,
		func() uint64 {
			return uint64(v << o)
		},
	)
}

func (v UInt64Value) BitwiseRightShift(interpreter *Interpreter, other IntegerValue, locationRange LocationRange) IntegerValue {
	o, ok := other.(UInt64Value)
	if !ok {
		panic(InvalidOperandsError{
			Operation: ast.OperationBitwiseRightShift,
			LeftType:  v.StaticType(interpreter),
			RightType: other.StaticType(interpreter),
		})
	}

	return NewUInt64Value(
		interpreter,
		func() uint64 {
			return uint64(v >> o)
		},
	)
}

func (v UInt64Value) GetMember(interpreter *Interpreter, locationRange LocationRange, name string) Value {
	return getNumberValueMember(interpreter, v, name, sema.UInt64Type, locationRange)
}

func (UInt64Value) RemoveMember(_ *Interpreter, _ LocationRange, _ string) Value {
	// Numbers have no removable members (fields / functions)
	panic(errors.NewUnreachableError())
}

func (UInt64Value) SetMember(_ *Interpreter, _ LocationRange, _ string, _ Value) bool {
	// Numbers have no settable members (fields / functions)
	panic(errors.NewUnreachableError())
}

func (v UInt64Value) ToBigEndianBytes() []byte {
	b := make([]byte, 8)
	binary.BigEndian.PutUint64(b, uint64(v))
	return b
}

func (v UInt64Value) ConformsToStaticType(
	_ *Interpreter,
	_ LocationRange,
	_ TypeConformanceResults,
) bool {
	return true
}

func (UInt64Value) IsStorable() bool {
	return true
}

func (v UInt64Value) Storable(_ atree.SlabStorage, _ atree.Address, _ uint64) (atree.Storable, error) {
	return v, nil
}

func (UInt64Value) NeedsStoreTo(_ atree.Address) bool {
	return false
}

func (UInt64Value) IsResourceKinded(_ *Interpreter) bool {
	return false
}

func (v UInt64Value) Transfer(
	interpreter *Interpreter,
	_ LocationRange,
	_ atree.Address,
	remove bool,
	storable atree.Storable,
) Value {
	if remove {
		interpreter.RemoveReferencedSlab(storable)
	}
	return v
}

func (v UInt64Value) Clone(_ *Interpreter) Value {
	return v
}

func (UInt64Value) DeepRemove(_ *Interpreter) {
	// NO-OP
}

func (v UInt64Value) ByteSize() uint32 {
	return cborTagSize + getUintCBORSize(uint64(v))
}

func (v UInt64Value) StoredValue(_ atree.SlabStorage) (atree.Value, error) {
	return v, nil
}

func (UInt64Value) ChildStorables() []atree.Storable {
	return nil
}

// UInt128Value

type UInt128Value struct {
	BigInt *big.Int
}

func NewUInt128ValueFromUint64(interpreter *Interpreter, value uint64) UInt128Value {
	return NewUInt128ValueFromBigInt(
		interpreter,
		func() *big.Int {
			return new(big.Int).SetUint64(value)
		},
	)
}

func NewUnmeteredUInt128ValueFromUint64(value uint64) UInt128Value {
	return NewUnmeteredUInt128ValueFromBigInt(new(big.Int).SetUint64(value))
}

var Uint128MemoryUsage = common.NewBigIntMemoryUsage(16)

func NewUInt128ValueFromBigInt(memoryGauge common.MemoryGauge, bigIntConstructor func() *big.Int) UInt128Value {
	common.UseMemory(memoryGauge, Uint128MemoryUsage)
	value := bigIntConstructor()
	return NewUnmeteredUInt128ValueFromBigInt(value)
}

func NewUnmeteredUInt128ValueFromBigInt(value *big.Int) UInt128Value {
	return UInt128Value{
		BigInt: value,
	}
}

var _ Value = UInt128Value{}
var _ atree.Storable = UInt128Value{}
var _ NumberValue = UInt128Value{}
var _ IntegerValue = UInt128Value{}
var _ EquatableValue = UInt128Value{}
var _ HashableValue = UInt128Value{}
var _ MemberAccessibleValue = UInt128Value{}

func (UInt128Value) IsValue() {}

func (v UInt128Value) Accept(interpreter *Interpreter, visitor Visitor) {
	visitor.VisitUInt128Value(interpreter, v)
}

func (UInt128Value) Walk(_ *Interpreter, _ func(Value)) {
	// NO-OP
}

func (UInt128Value) StaticType(interpreter *Interpreter) StaticType {
	return NewPrimitiveStaticType(interpreter, PrimitiveStaticTypeUInt128)
}

func (UInt128Value) IsImportable(_ *Interpreter) bool {
	return true
}

func (v UInt128Value) ToInt(locationRange LocationRange) int {
	if !v.BigInt.IsInt64() {
		panic(OverflowError{LocationRange: locationRange})
	}
	return int(v.BigInt.Int64())
}

func (v UInt128Value) ByteLength() int {
	return common.BigIntByteLength(v.BigInt)
}

func (v UInt128Value) ToBigInt(memoryGauge common.MemoryGauge) *big.Int {
	common.UseMemory(memoryGauge, common.NewBigIntMemoryUsage(v.ByteLength()))
	return new(big.Int).Set(v.BigInt)
}

func (v UInt128Value) String() string {
	return format.BigInt(v.BigInt)
}

func (v UInt128Value) RecursiveString(_ SeenReferences) string {
	return v.String()
}

func (v UInt128Value) MeteredString(memoryGauge common.MemoryGauge, _ SeenReferences) string {
	common.UseMemory(
		memoryGauge,
		common.NewRawStringMemoryUsage(
			OverEstimateNumberStringLength(memoryGauge, v),
		),
	)
	return v.String()
}

func (v UInt128Value) Negate(*Interpreter, LocationRange) NumberValue {
	panic(errors.NewUnreachableError())
}

func (v UInt128Value) Plus(interpreter *Interpreter, other NumberValue, locationRange LocationRange) NumberValue {
	o, ok := other.(UInt128Value)
	if !ok {
		panic(InvalidOperandsError{
			Operation: ast.OperationPlus,
			LeftType:  v.StaticType(interpreter),
			RightType: other.StaticType(interpreter),
		})
	}

	return NewUInt128ValueFromBigInt(
		interpreter,
		func() *big.Int {
			sum := new(big.Int)
			sum.Add(v.BigInt, o.BigInt)
			// Given that this value is backed by an arbitrary size integer,
			// we can just add and check the range of the result.
			//
			// If Go gains a native uint128 type and we switch this value
			// to be based on it, then we need to follow INT30-C:
			//
			//  if sum < v {
			//      ...
			//  }
			//
			if sum.Cmp(sema.UInt128TypeMaxIntBig) > 0 {
				panic(OverflowError{LocationRange: locationRange})
			}
			return sum
		},
	)
}

func (v UInt128Value) SaturatingPlus(interpreter *Interpreter, other NumberValue, locationRange LocationRange) NumberValue {
	o, ok := other.(UInt128Value)
	if !ok {
		panic(InvalidOperandsError{
			FunctionName: sema.NumericTypeSaturatingAddFunctionName,
			LeftType:     v.StaticType(interpreter),
			RightType:    other.StaticType(interpreter),
		})
	}

	return NewUInt128ValueFromBigInt(
		interpreter,
		func() *big.Int {
			sum := new(big.Int)
			sum.Add(v.BigInt, o.BigInt)
			// Given that this value is backed by an arbitrary size integer,
			// we can just add and check the range of the result.
			//
			// If Go gains a native uint128 type and we switch this value
			// to be based on it, then we need to follow INT30-C:
			//
			//  if sum < v {
			//      ...
			//  }
			//
			if sum.Cmp(sema.UInt128TypeMaxIntBig) > 0 {
				return sema.UInt128TypeMaxIntBig
			}
			return sum
		},
	)
}

func (v UInt128Value) Minus(interpreter *Interpreter, other NumberValue, locationRange LocationRange) NumberValue {
	o, ok := other.(UInt128Value)
	if !ok {
		panic(InvalidOperandsError{
			Operation: ast.OperationMinus,
			LeftType:  v.StaticType(interpreter),
			RightType: other.StaticType(interpreter),
		})
	}

	return NewUInt128ValueFromBigInt(
		interpreter,
		func() *big.Int {
			diff := new(big.Int)
			diff.Sub(v.BigInt, o.BigInt)
			// Given that this value is backed by an arbitrary size integer,
			// we can just subtract and check the range of the result.
			//
			// If Go gains a native uint128 type and we switch this value
			// to be based on it, then we need to follow INT30-C:
			//
			//   if diff > v {
			// 	     ...
			//   }
			//
			if diff.Cmp(sema.UInt128TypeMinIntBig) < 0 {
				panic(UnderflowError{LocationRange: locationRange})
			}
			return diff
		},
	)
}

func (v UInt128Value) SaturatingMinus(interpreter *Interpreter, other NumberValue, locationRange LocationRange) NumberValue {
	o, ok := other.(UInt128Value)
	if !ok {
		panic(InvalidOperandsError{
			FunctionName: sema.NumericTypeSaturatingSubtractFunctionName,
			LeftType:     v.StaticType(interpreter),
			RightType:    other.StaticType(interpreter),
		})
	}

	return NewUInt128ValueFromBigInt(
		interpreter,
		func() *big.Int {
			diff := new(big.Int)
			diff.Sub(v.BigInt, o.BigInt)
			// Given that this value is backed by an arbitrary size integer,
			// we can just subtract and check the range of the result.
			//
			// If Go gains a native uint128 type and we switch this value
			// to be based on it, then we need to follow INT30-C:
			//
			//   if diff > v {
			// 	     ...
			//   }
			//
			if diff.Cmp(sema.UInt128TypeMinIntBig) < 0 {
				return sema.UInt128TypeMinIntBig
			}
			return diff
		},
	)
}

func (v UInt128Value) Mod(interpreter *Interpreter, other NumberValue, locationRange LocationRange) NumberValue {
	o, ok := other.(UInt128Value)
	if !ok {
		panic(InvalidOperandsError{
			Operation: ast.OperationMod,
			LeftType:  v.StaticType(interpreter),
			RightType: other.StaticType(interpreter),
		})
	}

	return NewUInt128ValueFromBigInt(
		interpreter,
		func() *big.Int {
			res := new(big.Int)
			if o.BigInt.Cmp(res) == 0 {
				panic(DivisionByZeroError{LocationRange: locationRange})
			}
			return res.Rem(v.BigInt, o.BigInt)
		},
	)
}

func (v UInt128Value) Mul(interpreter *Interpreter, other NumberValue, locationRange LocationRange) NumberValue {
	o, ok := other.(UInt128Value)
	if !ok {
		panic(InvalidOperandsError{
			Operation: ast.OperationMul,
			LeftType:  v.StaticType(interpreter),
			RightType: other.StaticType(interpreter),
		})
	}

	return NewUInt128ValueFromBigInt(
		interpreter,
		func() *big.Int {
			res := new(big.Int)
			res.Mul(v.BigInt, o.BigInt)
			if res.Cmp(sema.UInt128TypeMaxIntBig) > 0 {
				panic(OverflowError{LocationRange: locationRange})
			}
			return res
		},
	)
}

func (v UInt128Value) SaturatingMul(interpreter *Interpreter, other NumberValue, locationRange LocationRange) NumberValue {
	o, ok := other.(UInt128Value)
	if !ok {
		panic(InvalidOperandsError{
			FunctionName: sema.NumericTypeSaturatingMultiplyFunctionName,
			LeftType:     v.StaticType(interpreter),
			RightType:    other.StaticType(interpreter),
		})
	}

	return NewUInt128ValueFromBigInt(
		interpreter,
		func() *big.Int {
			res := new(big.Int)
			res.Mul(v.BigInt, o.BigInt)
			if res.Cmp(sema.UInt128TypeMaxIntBig) > 0 {
				return sema.UInt128TypeMaxIntBig
			}
			return res
		},
	)
}

func (v UInt128Value) Div(interpreter *Interpreter, other NumberValue, locationRange LocationRange) NumberValue {
	o, ok := other.(UInt128Value)
	if !ok {
		panic(InvalidOperandsError{
			Operation: ast.OperationDiv,
			LeftType:  v.StaticType(interpreter),
			RightType: other.StaticType(interpreter),
		})
	}

	return NewUInt128ValueFromBigInt(
		interpreter,
		func() *big.Int {
			res := new(big.Int)
			if o.BigInt.Cmp(res) == 0 {
				panic(DivisionByZeroError{LocationRange: locationRange})
			}
			return res.Div(v.BigInt, o.BigInt)
		},
	)

}

func (v UInt128Value) SaturatingDiv(interpreter *Interpreter, other NumberValue, locationRange LocationRange) NumberValue {
	defer func() {
		r := recover()
		if _, ok := r.(InvalidOperandsError); ok {
			panic(InvalidOperandsError{
				FunctionName: sema.NumericTypeSaturatingDivideFunctionName,
				LeftType:     v.StaticType(interpreter),
				RightType:    other.StaticType(interpreter),
			})
		}
	}()

	return v.Div(interpreter, other, locationRange)
}

func (v UInt128Value) Less(interpreter *Interpreter, other NumberValue, locationRange LocationRange) BoolValue {
	o, ok := other.(UInt128Value)
	if !ok {
		panic(InvalidOperandsError{
			Operation: ast.OperationLess,
			LeftType:  v.StaticType(interpreter),
			RightType: other.StaticType(interpreter),
		})
	}

	cmp := v.BigInt.Cmp(o.BigInt)
	return AsBoolValue(cmp == -1)
}

func (v UInt128Value) LessEqual(interpreter *Interpreter, other NumberValue, locationRange LocationRange) BoolValue {
	o, ok := other.(UInt128Value)
	if !ok {
		panic(InvalidOperandsError{
			Operation: ast.OperationLessEqual,
			LeftType:  v.StaticType(interpreter),
			RightType: other.StaticType(interpreter),
		})
	}

	cmp := v.BigInt.Cmp(o.BigInt)
	return AsBoolValue(cmp <= 0)
}

func (v UInt128Value) Greater(interpreter *Interpreter, other NumberValue, locationRange LocationRange) BoolValue {
	o, ok := other.(UInt128Value)
	if !ok {
		panic(InvalidOperandsError{
			Operation: ast.OperationGreater,
			LeftType:  v.StaticType(interpreter),
			RightType: other.StaticType(interpreter),
		})
	}

	cmp := v.BigInt.Cmp(o.BigInt)
	return AsBoolValue(cmp == 1)
}

func (v UInt128Value) GreaterEqual(interpreter *Interpreter, other NumberValue, locationRange LocationRange) BoolValue {
	o, ok := other.(UInt128Value)
	if !ok {
		panic(InvalidOperandsError{
			Operation: ast.OperationGreaterEqual,
			LeftType:  v.StaticType(interpreter),
			RightType: other.StaticType(interpreter),
		})
	}

	cmp := v.BigInt.Cmp(o.BigInt)
	return AsBoolValue(cmp >= 0)
}

func (v UInt128Value) Equal(_ *Interpreter, _ LocationRange, other Value) bool {
	otherInt, ok := other.(UInt128Value)
	if !ok {
		return false
	}
	cmp := v.BigInt.Cmp(otherInt.BigInt)
	return cmp == 0
}

// HashInput returns a byte slice containing:
// - HashInputTypeUInt128 (1 byte)
// - big int encoded in big endian (n bytes)
func (v UInt128Value) HashInput(_ *Interpreter, _ LocationRange, scratch []byte) []byte {
	b := UnsignedBigIntToBigEndianBytes(v.BigInt)

	length := 1 + len(b)
	var buffer []byte
	if length <= len(scratch) {
		buffer = scratch[:length]
	} else {
		buffer = make([]byte, length)
	}

	buffer[0] = byte(HashInputTypeUInt128)
	copy(buffer[1:], b)
	return buffer
}

func ConvertUInt128(memoryGauge common.MemoryGauge, value Value, locationRange LocationRange) Value {
	return NewUInt128ValueFromBigInt(
		memoryGauge,
		func() *big.Int {

			var v *big.Int

			switch value := value.(type) {
			case BigNumberValue:
				v = value.ToBigInt(memoryGauge)

			case NumberValue:
				v = big.NewInt(int64(value.ToInt(locationRange)))

			default:
				panic(errors.NewUnreachableError())
			}

			if v.Cmp(sema.UInt128TypeMaxIntBig) > 0 {
				panic(OverflowError{LocationRange: locationRange})
			} else if v.Sign() < 0 {
				panic(UnderflowError{LocationRange: locationRange})
			}

			return v
		},
	)
}

func (v UInt128Value) BitwiseOr(interpreter *Interpreter, other IntegerValue, locationRange LocationRange) IntegerValue {
	o, ok := other.(UInt128Value)
	if !ok {
		panic(InvalidOperandsError{
			Operation: ast.OperationBitwiseOr,
			LeftType:  v.StaticType(interpreter),
			RightType: other.StaticType(interpreter),
		})
	}

	return NewUInt128ValueFromBigInt(
		interpreter,
		func() *big.Int {
			res := new(big.Int)
			return res.Or(v.BigInt, o.BigInt)
		},
	)
}

func (v UInt128Value) BitwiseXor(interpreter *Interpreter, other IntegerValue, locationRange LocationRange) IntegerValue {
	o, ok := other.(UInt128Value)
	if !ok {
		panic(InvalidOperandsError{
			Operation: ast.OperationBitwiseXor,
			LeftType:  v.StaticType(interpreter),
			RightType: other.StaticType(interpreter),
		})
	}

	return NewUInt128ValueFromBigInt(
		interpreter,
		func() *big.Int {
			res := new(big.Int)
			return res.Xor(v.BigInt, o.BigInt)
		},
	)
}

func (v UInt128Value) BitwiseAnd(interpreter *Interpreter, other IntegerValue, locationRange LocationRange) IntegerValue {
	o, ok := other.(UInt128Value)
	if !ok {
		panic(InvalidOperandsError{
			Operation: ast.OperationBitwiseAnd,
			LeftType:  v.StaticType(interpreter),
			RightType: other.StaticType(interpreter),
		})
	}

	return NewUInt128ValueFromBigInt(
		interpreter,
		func() *big.Int {
			res := new(big.Int)
			return res.And(v.BigInt, o.BigInt)
		},
	)

}

func (v UInt128Value) BitwiseLeftShift(interpreter *Interpreter, other IntegerValue, locationRange LocationRange) IntegerValue {
	o, ok := other.(UInt128Value)
	if !ok {
		panic(InvalidOperandsError{
			Operation: ast.OperationBitwiseLeftShift,
			LeftType:  v.StaticType(interpreter),
			RightType: other.StaticType(interpreter),
		})
	}

	return NewUInt128ValueFromBigInt(
		interpreter,
		func() *big.Int {
			res := new(big.Int)
			if o.BigInt.Sign() < 0 {
				panic(UnderflowError{LocationRange: locationRange})
			}
			if !o.BigInt.IsUint64() {
				panic(OverflowError{LocationRange: locationRange})
			}
			return res.Lsh(v.BigInt, uint(o.BigInt.Uint64()))
		},
	)
}

func (v UInt128Value) BitwiseRightShift(interpreter *Interpreter, other IntegerValue, locationRange LocationRange) IntegerValue {
	o, ok := other.(UInt128Value)
	if !ok {
		panic(InvalidOperandsError{
			Operation: ast.OperationBitwiseRightShift,
			LeftType:  v.StaticType(interpreter),
			RightType: other.StaticType(interpreter),
		})
	}

	return NewUInt128ValueFromBigInt(
		interpreter,
		func() *big.Int {
			res := new(big.Int)
			if o.BigInt.Sign() < 0 {
				panic(UnderflowError{LocationRange: locationRange})
			}
			if !o.BigInt.IsUint64() {
				panic(OverflowError{LocationRange: locationRange})
			}
			return res.Rsh(v.BigInt, uint(o.BigInt.Uint64()))
		},
	)
}

func (v UInt128Value) GetMember(interpreter *Interpreter, locationRange LocationRange, name string) Value {
	return getNumberValueMember(interpreter, v, name, sema.UInt128Type, locationRange)
}

func (UInt128Value) RemoveMember(_ *Interpreter, _ LocationRange, _ string) Value {
	// Numbers have no removable members (fields / functions)
	panic(errors.NewUnreachableError())
}

func (UInt128Value) SetMember(_ *Interpreter, _ LocationRange, _ string, _ Value) bool {
	// Numbers have no settable members (fields / functions)
	panic(errors.NewUnreachableError())
}

func (v UInt128Value) ToBigEndianBytes() []byte {
	return UnsignedBigIntToSizedBigEndianBytes(v.BigInt, sema.UInt128TypeSize)
}

func (v UInt128Value) ConformsToStaticType(
	_ *Interpreter,
	_ LocationRange,
	_ TypeConformanceResults,
) bool {
	return true
}

func (UInt128Value) IsStorable() bool {
	return true
}

func (v UInt128Value) Storable(_ atree.SlabStorage, _ atree.Address, _ uint64) (atree.Storable, error) {
	return v, nil
}

func (UInt128Value) NeedsStoreTo(_ atree.Address) bool {
	return false
}

func (UInt128Value) IsResourceKinded(_ *Interpreter) bool {
	return false
}

func (v UInt128Value) Transfer(
	interpreter *Interpreter,
	_ LocationRange,
	_ atree.Address,
	remove bool,
	storable atree.Storable,
) Value {
	if remove {
		interpreter.RemoveReferencedSlab(storable)
	}
	return v
}

func (v UInt128Value) Clone(_ *Interpreter) Value {
	return NewUnmeteredUInt128ValueFromBigInt(v.BigInt)
}

func (UInt128Value) DeepRemove(_ *Interpreter) {
	// NO-OP
}

func (v UInt128Value) ByteSize() uint32 {
	return cborTagSize + getBigIntCBORSize(v.BigInt)
}

func (v UInt128Value) StoredValue(_ atree.SlabStorage) (atree.Value, error) {
	return v, nil
}

func (UInt128Value) ChildStorables() []atree.Storable {
	return nil
}

// UInt256Value

type UInt256Value struct {
	BigInt *big.Int
}

func NewUInt256ValueFromUint64(interpreter *Interpreter, value uint64) UInt256Value {
	return NewUInt256ValueFromBigInt(
		interpreter,
		func() *big.Int {
			return new(big.Int).SetUint64(value)
		},
	)
}

func NewUnmeteredUInt256ValueFromUint64(value uint64) UInt256Value {
	return NewUnmeteredUInt256ValueFromBigInt(new(big.Int).SetUint64(value))
}

var Uint256MemoryUsage = common.NewBigIntMemoryUsage(32)

func NewUInt256ValueFromBigInt(memoryGauge common.MemoryGauge, bigIntConstructor func() *big.Int) UInt256Value {
	common.UseMemory(memoryGauge, Uint256MemoryUsage)
	value := bigIntConstructor()
	return NewUnmeteredUInt256ValueFromBigInt(value)
}

func NewUnmeteredUInt256ValueFromBigInt(value *big.Int) UInt256Value {
	return UInt256Value{
		BigInt: value,
	}
}

var _ Value = UInt256Value{}
var _ atree.Storable = UInt256Value{}
var _ NumberValue = UInt256Value{}
var _ IntegerValue = UInt256Value{}
var _ EquatableValue = UInt256Value{}
var _ HashableValue = UInt256Value{}
var _ MemberAccessibleValue = UInt256Value{}

func (UInt256Value) IsValue() {}

func (v UInt256Value) Accept(interpreter *Interpreter, visitor Visitor) {
	visitor.VisitUInt256Value(interpreter, v)
}

func (UInt256Value) Walk(_ *Interpreter, _ func(Value)) {
	// NO-OP
}

func (UInt256Value) StaticType(interpreter *Interpreter) StaticType {
	return NewPrimitiveStaticType(interpreter, PrimitiveStaticTypeUInt256)
}

func (UInt256Value) IsImportable(_ *Interpreter) bool {
	return true
}

func (v UInt256Value) ToInt(locationRange LocationRange) int {
	if !v.BigInt.IsInt64() {
		panic(OverflowError{LocationRange: locationRange})
	}

	return int(v.BigInt.Int64())
}

func (v UInt256Value) ByteLength() int {
	return common.BigIntByteLength(v.BigInt)
}

func (v UInt256Value) ToBigInt(memoryGauge common.MemoryGauge) *big.Int {
	common.UseMemory(memoryGauge, common.NewBigIntMemoryUsage(v.ByteLength()))
	return new(big.Int).Set(v.BigInt)
}

func (v UInt256Value) String() string {
	return format.BigInt(v.BigInt)
}

func (v UInt256Value) RecursiveString(_ SeenReferences) string {
	return v.String()
}

func (v UInt256Value) MeteredString(memoryGauge common.MemoryGauge, _ SeenReferences) string {
	common.UseMemory(
		memoryGauge,
		common.NewRawStringMemoryUsage(
			OverEstimateNumberStringLength(memoryGauge, v),
		),
	)
	return v.String()
}

func (v UInt256Value) Negate(*Interpreter, LocationRange) NumberValue {
	panic(errors.NewUnreachableError())
}

func (v UInt256Value) Plus(interpreter *Interpreter, other NumberValue, locationRange LocationRange) NumberValue {
	o, ok := other.(UInt256Value)
	if !ok {
		panic(InvalidOperandsError{
			Operation: ast.OperationPlus,
			LeftType:  v.StaticType(interpreter),
			RightType: other.StaticType(interpreter),
		})
	}

	return NewUInt256ValueFromBigInt(
		interpreter,
		func() *big.Int {
			sum := new(big.Int)
			sum.Add(v.BigInt, o.BigInt)
			// Given that this value is backed by an arbitrary size integer,
			// we can just add and check the range of the result.
			//
			// If Go gains a native uint256 type and we switch this value
			// to be based on it, then we need to follow INT30-C:
			//
			//  if sum < v {
			//      ...
			//  }
			//
			if sum.Cmp(sema.UInt256TypeMaxIntBig) > 0 {
				panic(OverflowError{LocationRange: locationRange})
			}
			return sum
		},
	)

}

func (v UInt256Value) SaturatingPlus(interpreter *Interpreter, other NumberValue, locationRange LocationRange) NumberValue {
	o, ok := other.(UInt256Value)
	if !ok {
		panic(InvalidOperandsError{
			FunctionName: sema.NumericTypeSaturatingAddFunctionName,
			LeftType:     v.StaticType(interpreter),
			RightType:    other.StaticType(interpreter),
		})
	}

	return NewUInt256ValueFromBigInt(
		interpreter,
		func() *big.Int {
			sum := new(big.Int)
			sum.Add(v.BigInt, o.BigInt)
			// Given that this value is backed by an arbitrary size integer,
			// we can just add and check the range of the result.
			//
			// If Go gains a native uint256 type and we switch this value
			// to be based on it, then we need to follow INT30-C:
			//
			//  if sum < v {
			//      ...
			//  }
			//
			if sum.Cmp(sema.UInt256TypeMaxIntBig) > 0 {
				return sema.UInt256TypeMaxIntBig
			}
			return sum
		},
	)
}

func (v UInt256Value) Minus(interpreter *Interpreter, other NumberValue, locationRange LocationRange) NumberValue {
	o, ok := other.(UInt256Value)
	if !ok {
		panic(InvalidOperandsError{
			Operation: ast.OperationMinus,
			LeftType:  v.StaticType(interpreter),
			RightType: other.StaticType(interpreter),
		})
	}

	return NewUInt256ValueFromBigInt(
		interpreter,
		func() *big.Int {
			diff := new(big.Int)
			diff.Sub(v.BigInt, o.BigInt)
			// Given that this value is backed by an arbitrary size integer,
			// we can just subtract and check the range of the result.
			//
			// If Go gains a native uint256 type and we switch this value
			// to be based on it, then we need to follow INT30-C:
			//
			//   if diff > v {
			// 	     ...
			//   }
			//
			if diff.Cmp(sema.UInt256TypeMinIntBig) < 0 {
				panic(UnderflowError{LocationRange: locationRange})
			}
			return diff
		},
	)
}

func (v UInt256Value) SaturatingMinus(interpreter *Interpreter, other NumberValue, locationRange LocationRange) NumberValue {
	o, ok := other.(UInt256Value)
	if !ok {
		panic(InvalidOperandsError{
			FunctionName: sema.NumericTypeSaturatingSubtractFunctionName,
			LeftType:     v.StaticType(interpreter),
			RightType:    other.StaticType(interpreter),
		})
	}

	return NewUInt256ValueFromBigInt(
		interpreter,
		func() *big.Int {
			diff := new(big.Int)
			diff.Sub(v.BigInt, o.BigInt)
			// Given that this value is backed by an arbitrary size integer,
			// we can just subtract and check the range of the result.
			//
			// If Go gains a native uint256 type and we switch this value
			// to be based on it, then we need to follow INT30-C:
			//
			//   if diff > v {
			// 	     ...
			//   }
			//
			if diff.Cmp(sema.UInt256TypeMinIntBig) < 0 {
				return sema.UInt256TypeMinIntBig
			}
			return diff
		},
	)

}

func (v UInt256Value) Mod(interpreter *Interpreter, other NumberValue, locationRange LocationRange) NumberValue {
	o, ok := other.(UInt256Value)
	if !ok {
		panic(InvalidOperandsError{
			Operation: ast.OperationMod,
			LeftType:  v.StaticType(interpreter),
			RightType: other.StaticType(interpreter),
		})
	}

	return NewUInt256ValueFromBigInt(
		interpreter,
		func() *big.Int {
			res := new(big.Int)
			if o.BigInt.Cmp(res) == 0 {
				panic(DivisionByZeroError{LocationRange: locationRange})
			}
			return res.Rem(v.BigInt, o.BigInt)
		},
	)
}

func (v UInt256Value) Mul(interpreter *Interpreter, other NumberValue, locationRange LocationRange) NumberValue {
	o, ok := other.(UInt256Value)
	if !ok {
		panic(InvalidOperandsError{
			Operation: ast.OperationMul,
			LeftType:  v.StaticType(interpreter),
			RightType: other.StaticType(interpreter),
		})
	}

	return NewUInt256ValueFromBigInt(
		interpreter,
		func() *big.Int {
			res := new(big.Int)
			res.Mul(v.BigInt, o.BigInt)
			if res.Cmp(sema.UInt256TypeMaxIntBig) > 0 {
				panic(OverflowError{LocationRange: locationRange})
			}
			return res
		},
	)
}

func (v UInt256Value) SaturatingMul(interpreter *Interpreter, other NumberValue, locationRange LocationRange) NumberValue {
	o, ok := other.(UInt256Value)
	if !ok {
		panic(InvalidOperandsError{
			FunctionName: sema.NumericTypeSaturatingMultiplyFunctionName,
			LeftType:     v.StaticType(interpreter),
			RightType:    other.StaticType(interpreter),
		})
	}

	return NewUInt256ValueFromBigInt(
		interpreter,
		func() *big.Int {
			res := new(big.Int)
			res.Mul(v.BigInt, o.BigInt)
			if res.Cmp(sema.UInt256TypeMaxIntBig) > 0 {
				return sema.UInt256TypeMaxIntBig
			}
			return res
		},
	)
}

func (v UInt256Value) Div(interpreter *Interpreter, other NumberValue, locationRange LocationRange) NumberValue {
	o, ok := other.(UInt256Value)
	if !ok {
		panic(InvalidOperandsError{
			Operation: ast.OperationDiv,
			LeftType:  v.StaticType(interpreter),
			RightType: other.StaticType(interpreter),
		})
	}

	return NewUInt256ValueFromBigInt(
		interpreter,
		func() *big.Int {
			res := new(big.Int)
			if o.BigInt.Cmp(res) == 0 {
				panic(DivisionByZeroError{LocationRange: locationRange})
			}
			return res.Div(v.BigInt, o.BigInt)
		},
	)
}

func (v UInt256Value) SaturatingDiv(interpreter *Interpreter, other NumberValue, locationRange LocationRange) NumberValue {
	defer func() {
		r := recover()
		if _, ok := r.(InvalidOperandsError); ok {
			panic(InvalidOperandsError{
				FunctionName: sema.NumericTypeSaturatingDivideFunctionName,
				LeftType:     v.StaticType(interpreter),
				RightType:    other.StaticType(interpreter),
			})
		}
	}()

	return v.Div(interpreter, other, locationRange)
}

func (v UInt256Value) Less(interpreter *Interpreter, other NumberValue, locationRange LocationRange) BoolValue {
	o, ok := other.(UInt256Value)
	if !ok {
		panic(InvalidOperandsError{
			Operation: ast.OperationLess,
			LeftType:  v.StaticType(interpreter),
			RightType: other.StaticType(interpreter),
		})
	}

	cmp := v.BigInt.Cmp(o.BigInt)
	return AsBoolValue(cmp == -1)
}

func (v UInt256Value) LessEqual(interpreter *Interpreter, other NumberValue, locationRange LocationRange) BoolValue {
	o, ok := other.(UInt256Value)
	if !ok {
		panic(InvalidOperandsError{
			Operation: ast.OperationLessEqual,
			LeftType:  v.StaticType(interpreter),
			RightType: other.StaticType(interpreter),
		})
	}

	cmp := v.BigInt.Cmp(o.BigInt)
	return AsBoolValue(cmp <= 0)
}

func (v UInt256Value) Greater(interpreter *Interpreter, other NumberValue, locationRange LocationRange) BoolValue {
	o, ok := other.(UInt256Value)
	if !ok {
		panic(InvalidOperandsError{
			Operation: ast.OperationGreater,
			LeftType:  v.StaticType(interpreter),
			RightType: other.StaticType(interpreter),
		})
	}

	cmp := v.BigInt.Cmp(o.BigInt)
	return AsBoolValue(cmp == 1)
}

func (v UInt256Value) GreaterEqual(interpreter *Interpreter, other NumberValue, locationRange LocationRange) BoolValue {
	o, ok := other.(UInt256Value)
	if !ok {
		panic(InvalidOperandsError{
			Operation: ast.OperationGreaterEqual,
			LeftType:  v.StaticType(interpreter),
			RightType: other.StaticType(interpreter),
		})
	}

	cmp := v.BigInt.Cmp(o.BigInt)
	return AsBoolValue(cmp >= 0)
}

func (v UInt256Value) Equal(_ *Interpreter, _ LocationRange, other Value) bool {
	otherInt, ok := other.(UInt256Value)
	if !ok {
		return false
	}
	cmp := v.BigInt.Cmp(otherInt.BigInt)
	return cmp == 0
}

// HashInput returns a byte slice containing:
// - HashInputTypeUInt256 (1 byte)
// - big int encoded in big endian (n bytes)
func (v UInt256Value) HashInput(_ *Interpreter, _ LocationRange, scratch []byte) []byte {
	b := UnsignedBigIntToBigEndianBytes(v.BigInt)

	length := 1 + len(b)
	var buffer []byte
	if length <= len(scratch) {
		buffer = scratch[:length]
	} else {
		buffer = make([]byte, length)
	}

	buffer[0] = byte(HashInputTypeUInt256)
	copy(buffer[1:], b)
	return buffer
}

func ConvertUInt256(memoryGauge common.MemoryGauge, value Value, locationRange LocationRange) UInt256Value {
	return NewUInt256ValueFromBigInt(
		memoryGauge,
		func() *big.Int {
			var v *big.Int

			switch value := value.(type) {
			case BigNumberValue:
				v = value.ToBigInt(memoryGauge)

			case NumberValue:
				v = big.NewInt(int64(value.ToInt(locationRange)))

			default:
				panic(errors.NewUnreachableError())
			}

			if v.Cmp(sema.UInt256TypeMaxIntBig) > 0 {
				panic(OverflowError{LocationRange: locationRange})
			} else if v.Sign() < 0 {
				panic(UnderflowError{LocationRange: locationRange})
			}

			return v
		},
	)
}

func (v UInt256Value) BitwiseOr(interpreter *Interpreter, other IntegerValue, locationRange LocationRange) IntegerValue {
	o, ok := other.(UInt256Value)
	if !ok {
		panic(InvalidOperandsError{
			Operation: ast.OperationBitwiseOr,
			LeftType:  v.StaticType(interpreter),
			RightType: other.StaticType(interpreter),
		})
	}

	return NewUInt256ValueFromBigInt(
		interpreter,
		func() *big.Int {
			res := new(big.Int)
			return res.Or(v.BigInt, o.BigInt)
		},
	)
}

func (v UInt256Value) BitwiseXor(interpreter *Interpreter, other IntegerValue, locationRange LocationRange) IntegerValue {
	o, ok := other.(UInt256Value)
	if !ok {
		panic(InvalidOperandsError{
			Operation: ast.OperationBitwiseXor,
			LeftType:  v.StaticType(interpreter),
			RightType: other.StaticType(interpreter),
		})
	}

	return NewUInt256ValueFromBigInt(
		interpreter,
		func() *big.Int {
			res := new(big.Int)
			return res.Xor(v.BigInt, o.BigInt)
		},
	)
}

func (v UInt256Value) BitwiseAnd(interpreter *Interpreter, other IntegerValue, locationRange LocationRange) IntegerValue {
	o, ok := other.(UInt256Value)
	if !ok {
		panic(InvalidOperandsError{
			Operation: ast.OperationBitwiseAnd,
			LeftType:  v.StaticType(interpreter),
			RightType: other.StaticType(interpreter),
		})
	}

	return NewUInt256ValueFromBigInt(
		interpreter,
		func() *big.Int {
			res := new(big.Int)
			return res.And(v.BigInt, o.BigInt)
		},
	)
}

func (v UInt256Value) BitwiseLeftShift(interpreter *Interpreter, other IntegerValue, locationRange LocationRange) IntegerValue {
	o, ok := other.(UInt256Value)
	if !ok {
		panic(InvalidOperandsError{
			Operation: ast.OperationBitwiseLeftShift,
			LeftType:  v.StaticType(interpreter),
			RightType: other.StaticType(interpreter),
		})
	}

	return NewUInt256ValueFromBigInt(
		interpreter,
		func() *big.Int {
			res := new(big.Int)
			if o.BigInt.Sign() < 0 {
				panic(UnderflowError{LocationRange: locationRange})
			}
			if !o.BigInt.IsUint64() {
				panic(OverflowError{LocationRange: locationRange})
			}
			return res.Lsh(v.BigInt, uint(o.BigInt.Uint64()))
		},
	)
}

func (v UInt256Value) BitwiseRightShift(interpreter *Interpreter, other IntegerValue, locationRange LocationRange) IntegerValue {
	o, ok := other.(UInt256Value)
	if !ok {
		panic(InvalidOperandsError{
			Operation: ast.OperationBitwiseRightShift,
			LeftType:  v.StaticType(interpreter),
			RightType: other.StaticType(interpreter),
		})
	}

	return NewUInt256ValueFromBigInt(
		interpreter,
		func() *big.Int {
			res := new(big.Int)
			if o.BigInt.Sign() < 0 {
				panic(UnderflowError{LocationRange: locationRange})
			}
			if !o.BigInt.IsUint64() {
				panic(OverflowError{LocationRange: locationRange})
			}
			return res.Rsh(v.BigInt, uint(o.BigInt.Uint64()))
		},
	)
}

func (v UInt256Value) GetMember(interpreter *Interpreter, locationRange LocationRange, name string) Value {
	return getNumberValueMember(interpreter, v, name, sema.UInt256Type, locationRange)
}

func (UInt256Value) RemoveMember(_ *Interpreter, _ LocationRange, _ string) Value {
	// Numbers have no removable members (fields / functions)
	panic(errors.NewUnreachableError())
}

func (UInt256Value) SetMember(_ *Interpreter, _ LocationRange, _ string, _ Value) bool {
	// Numbers have no settable members (fields / functions)
	panic(errors.NewUnreachableError())
}

func (v UInt256Value) ToBigEndianBytes() []byte {
	return UnsignedBigIntToSizedBigEndianBytes(v.BigInt, sema.UInt256TypeSize)
}

func (v UInt256Value) ConformsToStaticType(
	_ *Interpreter,
	_ LocationRange,
	_ TypeConformanceResults,
) bool {
	return true
}

func (UInt256Value) IsStorable() bool {
	return true
}

func (v UInt256Value) Storable(_ atree.SlabStorage, _ atree.Address, _ uint64) (atree.Storable, error) {
	return v, nil
}

func (UInt256Value) NeedsStoreTo(_ atree.Address) bool {
	return false
}

func (UInt256Value) IsResourceKinded(_ *Interpreter) bool {
	return false
}
func (v UInt256Value) Transfer(
	interpreter *Interpreter,
	_ LocationRange,
	_ atree.Address,
	remove bool,
	storable atree.Storable,
) Value {
	if remove {
		interpreter.RemoveReferencedSlab(storable)
	}
	return v
}

func (v UInt256Value) Clone(_ *Interpreter) Value {
	return NewUnmeteredUInt256ValueFromBigInt(v.BigInt)
}

func (UInt256Value) DeepRemove(_ *Interpreter) {
	// NO-OP
}

func (v UInt256Value) ByteSize() uint32 {
	return cborTagSize + getBigIntCBORSize(v.BigInt)
}

func (v UInt256Value) StoredValue(_ atree.SlabStorage) (atree.Value, error) {
	return v, nil
}

func (UInt256Value) ChildStorables() []atree.Storable {
	return nil
}

// Word8Value

type Word8Value uint8

var _ Value = Word8Value(0)
var _ atree.Storable = Word8Value(0)
var _ NumberValue = Word8Value(0)
var _ IntegerValue = Word8Value(0)
var _ EquatableValue = Word8Value(0)
var _ HashableValue = Word8Value(0)
var _ MemberAccessibleValue = Word8Value(0)

const word8Size = int(unsafe.Sizeof(Word8Value(0)))

var word8MemoryUsage = common.NewNumberMemoryUsage(word8Size)

func NewWord8Value(gauge common.MemoryGauge, valueGetter func() uint8) Word8Value {
	common.UseMemory(gauge, word8MemoryUsage)

	return NewUnmeteredWord8Value(valueGetter())
}

func NewUnmeteredWord8Value(value uint8) Word8Value {
	return Word8Value(value)
}

func (Word8Value) IsValue() {}

func (v Word8Value) Accept(interpreter *Interpreter, visitor Visitor) {
	visitor.VisitWord8Value(interpreter, v)
}

func (Word8Value) Walk(_ *Interpreter, _ func(Value)) {
	// NO-OP
}

func (Word8Value) StaticType(interpreter *Interpreter) StaticType {
	return NewPrimitiveStaticType(interpreter, PrimitiveStaticTypeWord8)
}

func (Word8Value) IsImportable(_ *Interpreter) bool {
	return true
}

func (v Word8Value) String() string {
	return format.Uint(uint64(v))
}

func (v Word8Value) RecursiveString(_ SeenReferences) string {
	return v.String()
}

func (v Word8Value) MeteredString(memoryGauge common.MemoryGauge, _ SeenReferences) string {
	common.UseMemory(
		memoryGauge,
		common.NewRawStringMemoryUsage(
			OverEstimateNumberStringLength(memoryGauge, v),
		),
	)
	return v.String()
}

func (v Word8Value) ToInt(locationRange LocationRange) int {
	return int(v)
}

func (v Word8Value) Negate(*Interpreter, LocationRange) NumberValue {
	panic(errors.NewUnreachableError())
}

func (v Word8Value) Plus(interpreter *Interpreter, other NumberValue, locationRange LocationRange) NumberValue {
	o, ok := other.(Word8Value)
	if !ok {
		panic(InvalidOperandsError{
			Operation: ast.OperationPlus,
			LeftType:  v.StaticType(interpreter),
			RightType: other.StaticType(interpreter),
		})
	}

	valueGetter := func() uint8 {
		return uint8(v + o)
	}

	return NewWord8Value(interpreter, valueGetter)
}

func (v Word8Value) SaturatingPlus(*Interpreter, NumberValue, LocationRange) NumberValue {
	panic(errors.NewUnreachableError())
}

func (v Word8Value) Minus(interpreter *Interpreter, other NumberValue, locationRange LocationRange) NumberValue {
	o, ok := other.(Word8Value)
	if !ok {
		panic(InvalidOperandsError{
			Operation: ast.OperationMinus,
			LeftType:  v.StaticType(interpreter),
			RightType: other.StaticType(interpreter),
		})
	}

	valueGetter := func() uint8 {
		return uint8(v - o)
	}

	return NewWord8Value(interpreter, valueGetter)
}

func (v Word8Value) SaturatingMinus(*Interpreter, NumberValue, LocationRange) NumberValue {
	panic(errors.NewUnreachableError())
}

func (v Word8Value) Mod(interpreter *Interpreter, other NumberValue, locationRange LocationRange) NumberValue {
	o, ok := other.(Word8Value)
	if !ok {
		panic(InvalidOperandsError{
			Operation: ast.OperationMod,
			LeftType:  v.StaticType(interpreter),
			RightType: other.StaticType(interpreter),
		})
	}

	if o == 0 {
		panic(DivisionByZeroError{LocationRange: locationRange})
	}

	valueGetter := func() uint8 {
		return uint8(v % o)
	}

	return NewWord8Value(interpreter, valueGetter)
}

func (v Word8Value) Mul(interpreter *Interpreter, other NumberValue, locationRange LocationRange) NumberValue {
	o, ok := other.(Word8Value)
	if !ok {
		panic(InvalidOperandsError{
			Operation: ast.OperationMul,
			LeftType:  v.StaticType(interpreter),
			RightType: other.StaticType(interpreter),
		})
	}

	valueGetter := func() uint8 {
		return uint8(v * o)
	}

	return NewWord8Value(interpreter, valueGetter)
}

func (v Word8Value) SaturatingMul(*Interpreter, NumberValue, LocationRange) NumberValue {
	panic(errors.NewUnreachableError())
}

func (v Word8Value) Div(interpreter *Interpreter, other NumberValue, locationRange LocationRange) NumberValue {
	o, ok := other.(Word8Value)
	if !ok {
		panic(InvalidOperandsError{
			Operation: ast.OperationDiv,
			LeftType:  v.StaticType(interpreter),
			RightType: other.StaticType(interpreter),
		})
	}

	if o == 0 {
		panic(DivisionByZeroError{LocationRange: locationRange})
	}

	valueGetter := func() uint8 {
		return uint8(v / o)
	}

	return NewWord8Value(interpreter, valueGetter)
}

func (v Word8Value) SaturatingDiv(*Interpreter, NumberValue, LocationRange) NumberValue {
	panic(errors.NewUnreachableError())
}

func (v Word8Value) Less(interpreter *Interpreter, other NumberValue, locationRange LocationRange) BoolValue {
	o, ok := other.(Word8Value)
	if !ok {
		panic(InvalidOperandsError{
			Operation: ast.OperationLess,
			LeftType:  v.StaticType(interpreter),
			RightType: other.StaticType(interpreter),
		})
	}

	return AsBoolValue(v < o)
}

func (v Word8Value) LessEqual(interpreter *Interpreter, other NumberValue, locationRange LocationRange) BoolValue {
	o, ok := other.(Word8Value)
	if !ok {
		panic(InvalidOperandsError{
			Operation: ast.OperationLessEqual,
			LeftType:  v.StaticType(interpreter),
			RightType: other.StaticType(interpreter),
		})
	}

	return AsBoolValue(v <= o)
}

func (v Word8Value) Greater(interpreter *Interpreter, other NumberValue, locationRange LocationRange) BoolValue {
	o, ok := other.(Word8Value)
	if !ok {
		panic(InvalidOperandsError{
			Operation: ast.OperationGreater,
			LeftType:  v.StaticType(interpreter),
			RightType: other.StaticType(interpreter),
		})
	}

	return AsBoolValue(v > o)
}

func (v Word8Value) GreaterEqual(interpreter *Interpreter, other NumberValue, locationRange LocationRange) BoolValue {
	o, ok := other.(Word8Value)
	if !ok {
		panic(InvalidOperandsError{
			Operation: ast.OperationGreaterEqual,
			LeftType:  v.StaticType(interpreter),
			RightType: other.StaticType(interpreter),
		})
	}

	return AsBoolValue(v >= o)
}

func (v Word8Value) Equal(_ *Interpreter, _ LocationRange, other Value) bool {
	otherWord8, ok := other.(Word8Value)
	if !ok {
		return false
	}
	return v == otherWord8
}

// HashInput returns a byte slice containing:
// - HashInputTypeWord8 (1 byte)
// - uint8 value (1 byte)
func (v Word8Value) HashInput(_ *Interpreter, _ LocationRange, scratch []byte) []byte {
	scratch[0] = byte(HashInputTypeWord8)
	scratch[1] = byte(v)
	return scratch[:2]
}

func ConvertWord8(memoryGauge common.MemoryGauge, value Value, locationRange LocationRange) Word8Value {
	return NewWord8Value(
		memoryGauge,
		func() uint8 {
			return ConvertWord[uint8](memoryGauge, value, locationRange)
		},
	)
}

func (v Word8Value) BitwiseOr(interpreter *Interpreter, other IntegerValue, locationRange LocationRange) IntegerValue {
	o, ok := other.(Word8Value)
	if !ok {
		panic(InvalidOperandsError{
			Operation: ast.OperationBitwiseOr,
			LeftType:  v.StaticType(interpreter),
			RightType: other.StaticType(interpreter),
		})
	}

	valueGetter := func() uint8 {
		return uint8(v | o)
	}

	return NewWord8Value(interpreter, valueGetter)
}

func (v Word8Value) BitwiseXor(interpreter *Interpreter, other IntegerValue, locationRange LocationRange) IntegerValue {
	o, ok := other.(Word8Value)
	if !ok {
		panic(InvalidOperandsError{
			Operation: ast.OperationBitwiseXor,
			LeftType:  v.StaticType(interpreter),
			RightType: other.StaticType(interpreter),
		})
	}

	valueGetter := func() uint8 {
		return uint8(v ^ o)
	}

	return NewWord8Value(interpreter, valueGetter)
}

func (v Word8Value) BitwiseAnd(interpreter *Interpreter, other IntegerValue, locationRange LocationRange) IntegerValue {
	o, ok := other.(Word8Value)
	if !ok {
		panic(InvalidOperandsError{
			Operation: ast.OperationBitwiseAnd,
			LeftType:  v.StaticType(interpreter),
			RightType: other.StaticType(interpreter),
		})
	}

	valueGetter := func() uint8 {
		return uint8(v & o)
	}

	return NewWord8Value(interpreter, valueGetter)
}

func (v Word8Value) BitwiseLeftShift(interpreter *Interpreter, other IntegerValue, locationRange LocationRange) IntegerValue {
	o, ok := other.(Word8Value)
	if !ok {
		panic(InvalidOperandsError{
			Operation: ast.OperationBitwiseLeftShift,
			LeftType:  v.StaticType(interpreter),
			RightType: other.StaticType(interpreter),
		})
	}

	valueGetter := func() uint8 {
		return uint8(v << o)
	}

	return NewWord8Value(interpreter, valueGetter)
}

func (v Word8Value) BitwiseRightShift(interpreter *Interpreter, other IntegerValue, locationRange LocationRange) IntegerValue {
	o, ok := other.(Word8Value)
	if !ok {
		panic(InvalidOperandsError{
			Operation: ast.OperationBitwiseRightShift,
			LeftType:  v.StaticType(interpreter),
			RightType: other.StaticType(interpreter),
		})
	}

	valueGetter := func() uint8 {
		return uint8(v >> o)
	}

	return NewWord8Value(interpreter, valueGetter)
}

func (v Word8Value) GetMember(interpreter *Interpreter, locationRange LocationRange, name string) Value {
	return getNumberValueMember(interpreter, v, name, sema.Word8Type, locationRange)
}

func (Word8Value) RemoveMember(_ *Interpreter, _ LocationRange, _ string) Value {
	// Numbers have no removable members (fields / functions)
	panic(errors.NewUnreachableError())
}

func (Word8Value) SetMember(_ *Interpreter, _ LocationRange, _ string, _ Value) bool {
	// Numbers have no settable members (fields / functions)
	panic(errors.NewUnreachableError())
}

func (v Word8Value) ToBigEndianBytes() []byte {
	return []byte{byte(v)}
}

func (v Word8Value) ConformsToStaticType(
	_ *Interpreter,
	_ LocationRange,
	_ TypeConformanceResults,
) bool {
	return true
}

func (Word8Value) IsStorable() bool {
	return true
}

func (v Word8Value) Storable(_ atree.SlabStorage, _ atree.Address, _ uint64) (atree.Storable, error) {
	return v, nil
}

func (Word8Value) NeedsStoreTo(_ atree.Address) bool {
	return false
}

func (Word8Value) IsResourceKinded(_ *Interpreter) bool {
	return false
}

func (v Word8Value) Transfer(
	interpreter *Interpreter,
	_ LocationRange,
	_ atree.Address,
	remove bool,
	storable atree.Storable,
) Value {
	if remove {
		interpreter.RemoveReferencedSlab(storable)
	}
	return v
}

func (v Word8Value) Clone(_ *Interpreter) Value {
	return v
}

func (Word8Value) DeepRemove(_ *Interpreter) {
	// NO-OP
}

func (v Word8Value) ByteSize() uint32 {
	return cborTagSize + getUintCBORSize(uint64(v))
}

func (v Word8Value) StoredValue(_ atree.SlabStorage) (atree.Value, error) {
	return v, nil
}

func (Word8Value) ChildStorables() []atree.Storable {
	return nil
}

// Word16Value

type Word16Value uint16

var _ Value = Word16Value(0)
var _ atree.Storable = Word16Value(0)
var _ NumberValue = Word16Value(0)
var _ IntegerValue = Word16Value(0)
var _ EquatableValue = Word16Value(0)
var _ HashableValue = Word16Value(0)
var _ MemberAccessibleValue = Word16Value(0)

const word16Size = int(unsafe.Sizeof(Word16Value(0)))

var word16MemoryUsage = common.NewNumberMemoryUsage(word16Size)

func NewWord16Value(gauge common.MemoryGauge, valueGetter func() uint16) Word16Value {
	common.UseMemory(gauge, word16MemoryUsage)

	return NewUnmeteredWord16Value(valueGetter())
}

func NewUnmeteredWord16Value(value uint16) Word16Value {
	return Word16Value(value)
}

func (Word16Value) IsValue() {}

func (v Word16Value) Accept(interpreter *Interpreter, visitor Visitor) {
	visitor.VisitWord16Value(interpreter, v)
}

func (Word16Value) Walk(_ *Interpreter, _ func(Value)) {
	// NO-OP
}

func (Word16Value) StaticType(interpreter *Interpreter) StaticType {
	return NewPrimitiveStaticType(interpreter, PrimitiveStaticTypeWord16)
}

func (Word16Value) IsImportable(_ *Interpreter) bool {
	return true
}

func (v Word16Value) String() string {
	return format.Uint(uint64(v))
}

func (v Word16Value) RecursiveString(_ SeenReferences) string {
	return v.String()
}

func (v Word16Value) MeteredString(memoryGauge common.MemoryGauge, _ SeenReferences) string {
	common.UseMemory(
		memoryGauge,
		common.NewRawStringMemoryUsage(
			OverEstimateNumberStringLength(memoryGauge, v),
		),
	)
	return v.String()
}

func (v Word16Value) ToInt(locationRange LocationRange) int {
	return int(v)
}
func (v Word16Value) Negate(*Interpreter, LocationRange) NumberValue {
	panic(errors.NewUnreachableError())
}

func (v Word16Value) Plus(interpreter *Interpreter, other NumberValue, locationRange LocationRange) NumberValue {
	o, ok := other.(Word16Value)
	if !ok {
		panic(InvalidOperandsError{
			Operation: ast.OperationPlus,
			LeftType:  v.StaticType(interpreter),
			RightType: other.StaticType(interpreter),
		})
	}

	valueGetter := func() uint16 {
		return uint16(v + o)
	}

	return NewWord16Value(interpreter, valueGetter)
}

func (v Word16Value) SaturatingPlus(*Interpreter, NumberValue, LocationRange) NumberValue {
	panic(errors.NewUnreachableError())
}

func (v Word16Value) Minus(interpreter *Interpreter, other NumberValue, locationRange LocationRange) NumberValue {
	o, ok := other.(Word16Value)
	if !ok {
		panic(InvalidOperandsError{
			Operation: ast.OperationMinus,
			LeftType:  v.StaticType(interpreter),
			RightType: other.StaticType(interpreter),
		})
	}

	valueGetter := func() uint16 {
		return uint16(v - o)
	}

	return NewWord16Value(interpreter, valueGetter)
}

func (v Word16Value) SaturatingMinus(*Interpreter, NumberValue, LocationRange) NumberValue {
	panic(errors.NewUnreachableError())
}

func (v Word16Value) Mod(interpreter *Interpreter, other NumberValue, locationRange LocationRange) NumberValue {
	o, ok := other.(Word16Value)
	if !ok {
		panic(InvalidOperandsError{
			Operation: ast.OperationMod,
			LeftType:  v.StaticType(interpreter),
			RightType: other.StaticType(interpreter),
		})
	}

	if o == 0 {
		panic(DivisionByZeroError{LocationRange: locationRange})
	}

	valueGetter := func() uint16 {
		return uint16(v % o)
	}

	return NewWord16Value(interpreter, valueGetter)
}

func (v Word16Value) Mul(interpreter *Interpreter, other NumberValue, locationRange LocationRange) NumberValue {
	o, ok := other.(Word16Value)
	if !ok {
		panic(InvalidOperandsError{
			Operation: ast.OperationMul,
			LeftType:  v.StaticType(interpreter),
			RightType: other.StaticType(interpreter),
		})
	}

	valueGetter := func() uint16 {
		return uint16(v * o)
	}

	return NewWord16Value(interpreter, valueGetter)
}

func (v Word16Value) SaturatingMul(*Interpreter, NumberValue, LocationRange) NumberValue {
	panic(errors.NewUnreachableError())
}

func (v Word16Value) Div(interpreter *Interpreter, other NumberValue, locationRange LocationRange) NumberValue {
	o, ok := other.(Word16Value)
	if !ok {
		panic(InvalidOperandsError{
			Operation: ast.OperationDiv,
			LeftType:  v.StaticType(interpreter),
			RightType: other.StaticType(interpreter),
		})
	}

	if o == 0 {
		panic(DivisionByZeroError{LocationRange: locationRange})
	}

	valueGetter := func() uint16 {
		return uint16(v / o)
	}

	return NewWord16Value(interpreter, valueGetter)
}

func (v Word16Value) SaturatingDiv(*Interpreter, NumberValue, LocationRange) NumberValue {
	panic(errors.NewUnreachableError())
}

func (v Word16Value) Less(interpreter *Interpreter, other NumberValue, locationRange LocationRange) BoolValue {
	o, ok := other.(Word16Value)
	if !ok {
		panic(InvalidOperandsError{
			Operation: ast.OperationLess,
			LeftType:  v.StaticType(interpreter),
			RightType: other.StaticType(interpreter),
		})
	}

	return AsBoolValue(v < o)
}

func (v Word16Value) LessEqual(interpreter *Interpreter, other NumberValue, locationRange LocationRange) BoolValue {
	o, ok := other.(Word16Value)
	if !ok {
		panic(InvalidOperandsError{
			Operation: ast.OperationLessEqual,
			LeftType:  v.StaticType(interpreter),
			RightType: other.StaticType(interpreter),
		})
	}

	return AsBoolValue(v <= o)
}

func (v Word16Value) Greater(interpreter *Interpreter, other NumberValue, locationRange LocationRange) BoolValue {
	o, ok := other.(Word16Value)
	if !ok {
		panic(InvalidOperandsError{
			Operation: ast.OperationGreater,
			LeftType:  v.StaticType(interpreter),
			RightType: other.StaticType(interpreter),
		})
	}

	return AsBoolValue(v > o)
}

func (v Word16Value) GreaterEqual(interpreter *Interpreter, other NumberValue, locationRange LocationRange) BoolValue {
	o, ok := other.(Word16Value)
	if !ok {
		panic(InvalidOperandsError{
			Operation: ast.OperationGreaterEqual,
			LeftType:  v.StaticType(interpreter),
			RightType: other.StaticType(interpreter),
		})
	}

	return AsBoolValue(v >= o)
}

func (v Word16Value) Equal(_ *Interpreter, _ LocationRange, other Value) bool {
	otherWord16, ok := other.(Word16Value)
	if !ok {
		return false
	}
	return v == otherWord16
}

// HashInput returns a byte slice containing:
// - HashInputTypeWord16 (1 byte)
// - uint16 value encoded in big-endian (2 bytes)
func (v Word16Value) HashInput(_ *Interpreter, _ LocationRange, scratch []byte) []byte {
	scratch[0] = byte(HashInputTypeWord16)
	binary.BigEndian.PutUint16(scratch[1:], uint16(v))
	return scratch[:3]
}

func ConvertWord16(memoryGauge common.MemoryGauge, value Value, locationRange LocationRange) Word16Value {
	return NewWord16Value(
		memoryGauge,
		func() uint16 {
			return ConvertWord[uint16](memoryGauge, value, locationRange)
		},
	)
}

func (v Word16Value) BitwiseOr(interpreter *Interpreter, other IntegerValue, locationRange LocationRange) IntegerValue {
	o, ok := other.(Word16Value)
	if !ok {
		panic(InvalidOperandsError{
			Operation: ast.OperationBitwiseOr,
			LeftType:  v.StaticType(interpreter),
			RightType: other.StaticType(interpreter),
		})
	}

	valueGetter := func() uint16 {
		return uint16(v | o)
	}

	return NewWord16Value(interpreter, valueGetter)
}

func (v Word16Value) BitwiseXor(interpreter *Interpreter, other IntegerValue, locationRange LocationRange) IntegerValue {
	o, ok := other.(Word16Value)
	if !ok {
		panic(InvalidOperandsError{
			Operation: ast.OperationBitwiseXor,
			LeftType:  v.StaticType(interpreter),
			RightType: other.StaticType(interpreter),
		})
	}

	valueGetter := func() uint16 {
		return uint16(v ^ o)
	}

	return NewWord16Value(interpreter, valueGetter)
}

func (v Word16Value) BitwiseAnd(interpreter *Interpreter, other IntegerValue, locationRange LocationRange) IntegerValue {
	o, ok := other.(Word16Value)
	if !ok {
		panic(InvalidOperandsError{
			Operation: ast.OperationBitwiseAnd,
			LeftType:  v.StaticType(interpreter),
			RightType: other.StaticType(interpreter),
		})
	}

	valueGetter := func() uint16 {
		return uint16(v & o)
	}

	return NewWord16Value(interpreter, valueGetter)
}

func (v Word16Value) BitwiseLeftShift(interpreter *Interpreter, other IntegerValue, locationRange LocationRange) IntegerValue {
	o, ok := other.(Word16Value)
	if !ok {
		panic(InvalidOperandsError{
			Operation: ast.OperationBitwiseLeftShift,
			LeftType:  v.StaticType(interpreter),
			RightType: other.StaticType(interpreter),
		})
	}

	valueGetter := func() uint16 {
		return uint16(v << o)
	}

	return NewWord16Value(interpreter, valueGetter)
}

func (v Word16Value) BitwiseRightShift(interpreter *Interpreter, other IntegerValue, locationRange LocationRange) IntegerValue {
	o, ok := other.(Word16Value)
	if !ok {
		panic(InvalidOperandsError{
			Operation: ast.OperationBitwiseRightShift,
			LeftType:  v.StaticType(interpreter),
			RightType: other.StaticType(interpreter),
		})
	}

	valueGetter := func() uint16 {
		return uint16(v >> o)
	}

	return NewWord16Value(interpreter, valueGetter)
}

func (v Word16Value) GetMember(interpreter *Interpreter, locationRange LocationRange, name string) Value {
	return getNumberValueMember(interpreter, v, name, sema.Word16Type, locationRange)
}

func (Word16Value) RemoveMember(_ *Interpreter, _ LocationRange, _ string) Value {
	// Numbers have no removable members (fields / functions)
	panic(errors.NewUnreachableError())
}

func (Word16Value) SetMember(_ *Interpreter, _ LocationRange, _ string, _ Value) bool {
	// Numbers have no settable members (fields / functions)
	panic(errors.NewUnreachableError())
}

func (v Word16Value) ToBigEndianBytes() []byte {
	b := make([]byte, 2)
	binary.BigEndian.PutUint16(b, uint16(v))
	return b
}

func (v Word16Value) ConformsToStaticType(
	_ *Interpreter,
	_ LocationRange,
	_ TypeConformanceResults,
) bool {
	return true
}

func (Word16Value) IsStorable() bool {
	return true
}

func (v Word16Value) Storable(_ atree.SlabStorage, _ atree.Address, _ uint64) (atree.Storable, error) {
	return v, nil
}

func (Word16Value) NeedsStoreTo(_ atree.Address) bool {
	return false
}

func (Word16Value) IsResourceKinded(_ *Interpreter) bool {
	return false
}

func (v Word16Value) Transfer(
	interpreter *Interpreter,
	_ LocationRange,
	_ atree.Address,
	remove bool,
	storable atree.Storable,
) Value {
	if remove {
		interpreter.RemoveReferencedSlab(storable)
	}
	return v
}

func (v Word16Value) Clone(_ *Interpreter) Value {
	return v
}

func (Word16Value) DeepRemove(_ *Interpreter) {
	// NO-OP
}

func (v Word16Value) ByteSize() uint32 {
	return cborTagSize + getUintCBORSize(uint64(v))
}

func (v Word16Value) StoredValue(_ atree.SlabStorage) (atree.Value, error) {
	return v, nil
}

func (Word16Value) ChildStorables() []atree.Storable {
	return nil
}

// Word32Value

type Word32Value uint32

var _ Value = Word32Value(0)
var _ atree.Storable = Word32Value(0)
var _ NumberValue = Word32Value(0)
var _ IntegerValue = Word32Value(0)
var _ EquatableValue = Word32Value(0)
var _ HashableValue = Word32Value(0)
var _ MemberAccessibleValue = Word32Value(0)

const word32Size = int(unsafe.Sizeof(Word32Value(0)))

var word32MemoryUsage = common.NewNumberMemoryUsage(word32Size)

func NewWord32Value(gauge common.MemoryGauge, valueGetter func() uint32) Word32Value {
	common.UseMemory(gauge, word32MemoryUsage)

	return NewUnmeteredWord32Value(valueGetter())
}

func NewUnmeteredWord32Value(value uint32) Word32Value {
	return Word32Value(value)
}

func (Word32Value) IsValue() {}

func (v Word32Value) Accept(interpreter *Interpreter, visitor Visitor) {
	visitor.VisitWord32Value(interpreter, v)
}

func (Word32Value) Walk(_ *Interpreter, _ func(Value)) {
	// NO-OP
}

func (Word32Value) StaticType(interpreter *Interpreter) StaticType {
	return NewPrimitiveStaticType(interpreter, PrimitiveStaticTypeWord32)
}

func (Word32Value) IsImportable(_ *Interpreter) bool {
	return true
}

func (v Word32Value) String() string {
	return format.Uint(uint64(v))
}

func (v Word32Value) RecursiveString(_ SeenReferences) string {
	return v.String()
}

func (v Word32Value) MeteredString(memoryGauge common.MemoryGauge, _ SeenReferences) string {
	common.UseMemory(
		memoryGauge,
		common.NewRawStringMemoryUsage(
			OverEstimateNumberStringLength(memoryGauge, v),
		),
	)
	return v.String()
}

func (v Word32Value) ToInt(locationRange LocationRange) int {
	return int(v)
}

func (v Word32Value) Negate(*Interpreter, LocationRange) NumberValue {
	panic(errors.NewUnreachableError())
}

func (v Word32Value) Plus(interpreter *Interpreter, other NumberValue, locationRange LocationRange) NumberValue {
	o, ok := other.(Word32Value)
	if !ok {
		panic(InvalidOperandsError{
			Operation: ast.OperationPlus,
			LeftType:  v.StaticType(interpreter),
			RightType: other.StaticType(interpreter),
		})
	}

	valueGetter := func() uint32 {
		return uint32(v + o)
	}

	return NewWord32Value(interpreter, valueGetter)
}

func (v Word32Value) SaturatingPlus(*Interpreter, NumberValue, LocationRange) NumberValue {
	panic(errors.NewUnreachableError())
}

func (v Word32Value) Minus(interpreter *Interpreter, other NumberValue, locationRange LocationRange) NumberValue {
	o, ok := other.(Word32Value)
	if !ok {
		panic(InvalidOperandsError{
			Operation: ast.OperationMinus,
			LeftType:  v.StaticType(interpreter),
			RightType: other.StaticType(interpreter),
		})
	}

	valueGetter := func() uint32 {
		return uint32(v - o)
	}

	return NewWord32Value(interpreter, valueGetter)
}

func (v Word32Value) SaturatingMinus(*Interpreter, NumberValue, LocationRange) NumberValue {
	panic(errors.NewUnreachableError())
}

func (v Word32Value) Mod(interpreter *Interpreter, other NumberValue, locationRange LocationRange) NumberValue {
	o, ok := other.(Word32Value)
	if !ok {
		panic(InvalidOperandsError{
			Operation: ast.OperationMod,
			LeftType:  v.StaticType(interpreter),
			RightType: other.StaticType(interpreter),
		})
	}

	if o == 0 {
		panic(DivisionByZeroError{LocationRange: locationRange})
	}

	valueGetter := func() uint32 {
		return uint32(v % o)
	}

	return NewWord32Value(interpreter, valueGetter)
}

func (v Word32Value) Mul(interpreter *Interpreter, other NumberValue, locationRange LocationRange) NumberValue {
	o, ok := other.(Word32Value)
	if !ok {
		panic(InvalidOperandsError{
			Operation: ast.OperationMul,
			LeftType:  v.StaticType(interpreter),
			RightType: other.StaticType(interpreter),
		})
	}

	valueGetter := func() uint32 {
		return uint32(v * o)
	}

	return NewWord32Value(interpreter, valueGetter)
}

func (v Word32Value) SaturatingMul(*Interpreter, NumberValue, LocationRange) NumberValue {
	panic(errors.NewUnreachableError())
}

func (v Word32Value) Div(interpreter *Interpreter, other NumberValue, locationRange LocationRange) NumberValue {
	o, ok := other.(Word32Value)
	if !ok {
		panic(InvalidOperandsError{
			Operation: ast.OperationDiv,
			LeftType:  v.StaticType(interpreter),
			RightType: other.StaticType(interpreter),
		})
	}

	if o == 0 {
		panic(DivisionByZeroError{LocationRange: locationRange})
	}

	valueGetter := func() uint32 {
		return uint32(v / o)
	}

	return NewWord32Value(interpreter, valueGetter)
}

func (v Word32Value) SaturatingDiv(*Interpreter, NumberValue, LocationRange) NumberValue {
	panic(errors.NewUnreachableError())
}

func (v Word32Value) Less(interpreter *Interpreter, other NumberValue, locationRange LocationRange) BoolValue {
	o, ok := other.(Word32Value)
	if !ok {
		panic(InvalidOperandsError{
			Operation: ast.OperationLess,
			LeftType:  v.StaticType(interpreter),
			RightType: other.StaticType(interpreter),
		})
	}

	return AsBoolValue(v < o)
}

func (v Word32Value) LessEqual(interpreter *Interpreter, other NumberValue, locationRange LocationRange) BoolValue {
	o, ok := other.(Word32Value)
	if !ok {
		panic(InvalidOperandsError{
			Operation: ast.OperationLessEqual,
			LeftType:  v.StaticType(interpreter),
			RightType: other.StaticType(interpreter),
		})
	}

	return AsBoolValue(v <= o)
}

func (v Word32Value) Greater(interpreter *Interpreter, other NumberValue, locationRange LocationRange) BoolValue {
	o, ok := other.(Word32Value)
	if !ok {
		panic(InvalidOperandsError{
			Operation: ast.OperationGreater,
			LeftType:  v.StaticType(interpreter),
			RightType: other.StaticType(interpreter),
		})
	}

	return AsBoolValue(v > o)
}

func (v Word32Value) GreaterEqual(interpreter *Interpreter, other NumberValue, locationRange LocationRange) BoolValue {
	o, ok := other.(Word32Value)
	if !ok {
		panic(InvalidOperandsError{
			Operation: ast.OperationGreaterEqual,
			LeftType:  v.StaticType(interpreter),
			RightType: other.StaticType(interpreter),
		})
	}

	return AsBoolValue(v >= o)
}

func (v Word32Value) Equal(_ *Interpreter, _ LocationRange, other Value) bool {
	otherWord32, ok := other.(Word32Value)
	if !ok {
		return false
	}
	return v == otherWord32
}

// HashInput returns a byte slice containing:
// - HashInputTypeWord32 (1 byte)
// - uint32 value encoded in big-endian (4 bytes)
func (v Word32Value) HashInput(_ *Interpreter, _ LocationRange, scratch []byte) []byte {
	scratch[0] = byte(HashInputTypeWord32)
	binary.BigEndian.PutUint32(scratch[1:], uint32(v))
	return scratch[:5]
}

func ConvertWord32(memoryGauge common.MemoryGauge, value Value, locationRange LocationRange) Word32Value {
	return NewWord32Value(
		memoryGauge,
		func() uint32 {
			return ConvertWord[uint32](memoryGauge, value, locationRange)
		},
	)
}

func (v Word32Value) BitwiseOr(interpreter *Interpreter, other IntegerValue, locationRange LocationRange) IntegerValue {
	o, ok := other.(Word32Value)
	if !ok {
		panic(InvalidOperandsError{
			Operation: ast.OperationBitwiseOr,
			LeftType:  v.StaticType(interpreter),
			RightType: other.StaticType(interpreter),
		})
	}

	valueGetter := func() uint32 {
		return uint32(v | o)
	}

	return NewWord32Value(interpreter, valueGetter)
}

func (v Word32Value) BitwiseXor(interpreter *Interpreter, other IntegerValue, locationRange LocationRange) IntegerValue {
	o, ok := other.(Word32Value)
	if !ok {
		panic(InvalidOperandsError{
			Operation: ast.OperationBitwiseXor,
			LeftType:  v.StaticType(interpreter),
			RightType: other.StaticType(interpreter),
		})
	}

	valueGetter := func() uint32 {
		return uint32(v ^ o)
	}

	return NewWord32Value(interpreter, valueGetter)
}

func (v Word32Value) BitwiseAnd(interpreter *Interpreter, other IntegerValue, locationRange LocationRange) IntegerValue {
	o, ok := other.(Word32Value)
	if !ok {
		panic(InvalidOperandsError{
			Operation: ast.OperationBitwiseAnd,
			LeftType:  v.StaticType(interpreter),
			RightType: other.StaticType(interpreter),
		})
	}

	valueGetter := func() uint32 {
		return uint32(v & o)
	}

	return NewWord32Value(interpreter, valueGetter)
}

func (v Word32Value) BitwiseLeftShift(interpreter *Interpreter, other IntegerValue, locationRange LocationRange) IntegerValue {
	o, ok := other.(Word32Value)
	if !ok {
		panic(InvalidOperandsError{
			Operation: ast.OperationBitwiseLeftShift,
			LeftType:  v.StaticType(interpreter),
			RightType: other.StaticType(interpreter),
		})
	}

	valueGetter := func() uint32 {
		return uint32(v << o)
	}

	return NewWord32Value(interpreter, valueGetter)
}

func (v Word32Value) BitwiseRightShift(interpreter *Interpreter, other IntegerValue, locationRange LocationRange) IntegerValue {
	o, ok := other.(Word32Value)
	if !ok {
		panic(InvalidOperandsError{
			Operation: ast.OperationBitwiseRightShift,
			LeftType:  v.StaticType(interpreter),
			RightType: other.StaticType(interpreter),
		})
	}

	valueGetter := func() uint32 {
		return uint32(v >> o)
	}

	return NewWord32Value(interpreter, valueGetter)
}

func (v Word32Value) GetMember(interpreter *Interpreter, locationRange LocationRange, name string) Value {
	return getNumberValueMember(interpreter, v, name, sema.Word32Type, locationRange)
}

func (Word32Value) RemoveMember(_ *Interpreter, _ LocationRange, _ string) Value {
	// Numbers have no removable members (fields / functions)
	panic(errors.NewUnreachableError())
}

func (Word32Value) SetMember(_ *Interpreter, _ LocationRange, _ string, _ Value) bool {
	// Numbers have no settable members (fields / functions)
	panic(errors.NewUnreachableError())
}

func (v Word32Value) ToBigEndianBytes() []byte {
	b := make([]byte, 4)
	binary.BigEndian.PutUint32(b, uint32(v))
	return b
}

func (v Word32Value) ConformsToStaticType(
	_ *Interpreter,
	_ LocationRange,
	_ TypeConformanceResults,
) bool {
	return true
}

func (Word32Value) IsStorable() bool {
	return true
}

func (v Word32Value) Storable(_ atree.SlabStorage, _ atree.Address, _ uint64) (atree.Storable, error) {
	return v, nil
}

func (Word32Value) NeedsStoreTo(_ atree.Address) bool {
	return false
}

func (Word32Value) IsResourceKinded(_ *Interpreter) bool {
	return false
}

func (v Word32Value) Transfer(
	interpreter *Interpreter,
	_ LocationRange,
	_ atree.Address,
	remove bool,
	storable atree.Storable,
) Value {
	if remove {
		interpreter.RemoveReferencedSlab(storable)
	}
	return v
}

func (v Word32Value) Clone(_ *Interpreter) Value {
	return v
}

func (Word32Value) DeepRemove(_ *Interpreter) {
	// NO-OP
}

func (v Word32Value) ByteSize() uint32 {
	return cborTagSize + getUintCBORSize(uint64(v))
}

func (v Word32Value) StoredValue(_ atree.SlabStorage) (atree.Value, error) {
	return v, nil
}

func (Word32Value) ChildStorables() []atree.Storable {
	return nil
}

// Word64Value

type Word64Value uint64

var _ Value = Word64Value(0)
var _ atree.Storable = Word64Value(0)
var _ NumberValue = Word64Value(0)
var _ IntegerValue = Word64Value(0)
var _ EquatableValue = Word64Value(0)
var _ HashableValue = Word64Value(0)
var _ MemberAccessibleValue = Word64Value(0)

const word64Size = int(unsafe.Sizeof(Word64Value(0)))

var word64MemoryUsage = common.NewNumberMemoryUsage(word64Size)

func NewWord64Value(gauge common.MemoryGauge, valueGetter func() uint64) Word64Value {
	common.UseMemory(gauge, word64MemoryUsage)

	return NewUnmeteredWord64Value(valueGetter())
}

func NewUnmeteredWord64Value(value uint64) Word64Value {
	return Word64Value(value)
}

// NOTE: important, do *NOT* remove:
// Word64 values > math.MaxInt64 overflow int.
// Implementing BigNumberValue ensures conversion functions
// call ToBigInt instead of ToInt.
var _ BigNumberValue = Word64Value(0)

func (Word64Value) IsValue() {}

func (v Word64Value) Accept(interpreter *Interpreter, visitor Visitor) {
	visitor.VisitWord64Value(interpreter, v)
}

func (Word64Value) Walk(_ *Interpreter, _ func(Value)) {
	// NO-OP
}

func (Word64Value) StaticType(interpreter *Interpreter) StaticType {
	return NewPrimitiveStaticType(interpreter, PrimitiveStaticTypeWord64)
}

func (Word64Value) IsImportable(_ *Interpreter) bool {
	return true
}

func (v Word64Value) String() string {
	return format.Uint(uint64(v))
}

func (v Word64Value) RecursiveString(_ SeenReferences) string {
	return v.String()
}

func (v Word64Value) MeteredString(memoryGauge common.MemoryGauge, _ SeenReferences) string {
	common.UseMemory(
		memoryGauge,
		common.NewRawStringMemoryUsage(
			OverEstimateNumberStringLength(memoryGauge, v),
		),
	)
	return v.String()
}

func (v Word64Value) ToInt(locationRange LocationRange) int {
	if v > math.MaxInt64 {
		panic(OverflowError{LocationRange: locationRange})
	}
	return int(v)
}

func (v Word64Value) ByteLength() int {
	return 8
}

// ToBigInt
//
// NOTE: important, do *NOT* remove:
// Word64 values > math.MaxInt64 overflow int.
// Implementing BigNumberValue ensures conversion functions
// call ToBigInt instead of ToInt.
func (v Word64Value) ToBigInt(memoryGauge common.MemoryGauge) *big.Int {
	common.UseMemory(memoryGauge, common.NewBigIntMemoryUsage(v.ByteLength()))
	return new(big.Int).SetUint64(uint64(v))
}

func (v Word64Value) Negate(*Interpreter, LocationRange) NumberValue {
	panic(errors.NewUnreachableError())
}

func (v Word64Value) Plus(interpreter *Interpreter, other NumberValue, locationRange LocationRange) NumberValue {
	o, ok := other.(Word64Value)
	if !ok {
		panic(InvalidOperandsError{
			Operation: ast.OperationPlus,
			LeftType:  v.StaticType(interpreter),
			RightType: other.StaticType(interpreter),
		})
	}

	valueGetter := func() uint64 {
		return uint64(v + o)
	}

	return NewWord64Value(interpreter, valueGetter)
}

func (v Word64Value) SaturatingPlus(*Interpreter, NumberValue, LocationRange) NumberValue {
	panic(errors.NewUnreachableError())
}

func (v Word64Value) Minus(interpreter *Interpreter, other NumberValue, locationRange LocationRange) NumberValue {
	o, ok := other.(Word64Value)
	if !ok {
		panic(InvalidOperandsError{
			Operation: ast.OperationMinus,
			LeftType:  v.StaticType(interpreter),
			RightType: other.StaticType(interpreter),
		})
	}

	valueGetter := func() uint64 {
		return uint64(v - o)
	}

	return NewWord64Value(interpreter, valueGetter)
}

func (v Word64Value) SaturatingMinus(*Interpreter, NumberValue, LocationRange) NumberValue {
	panic(errors.NewUnreachableError())
}

func (v Word64Value) Mod(interpreter *Interpreter, other NumberValue, locationRange LocationRange) NumberValue {
	o, ok := other.(Word64Value)
	if !ok {
		panic(InvalidOperandsError{
			Operation: ast.OperationMod,
			LeftType:  v.StaticType(interpreter),
			RightType: other.StaticType(interpreter),
		})
	}

	if o == 0 {
		panic(DivisionByZeroError{LocationRange: locationRange})
	}

	valueGetter := func() uint64 {
		return uint64(v % o)
	}

	return NewWord64Value(interpreter, valueGetter)
}

func (v Word64Value) Mul(interpreter *Interpreter, other NumberValue, locationRange LocationRange) NumberValue {
	o, ok := other.(Word64Value)
	if !ok {
		panic(InvalidOperandsError{
			Operation: ast.OperationMul,
			LeftType:  v.StaticType(interpreter),
			RightType: other.StaticType(interpreter),
		})
	}

	valueGetter := func() uint64 {
		return uint64(v * o)
	}

	return NewWord64Value(interpreter, valueGetter)
}

func (v Word64Value) SaturatingMul(*Interpreter, NumberValue, LocationRange) NumberValue {
	panic(errors.NewUnreachableError())
}

func (v Word64Value) Div(interpreter *Interpreter, other NumberValue, locationRange LocationRange) NumberValue {
	o, ok := other.(Word64Value)
	if !ok {
		panic(InvalidOperandsError{
			Operation: ast.OperationDiv,
			LeftType:  v.StaticType(interpreter),
			RightType: other.StaticType(interpreter),
		})
	}

	if o == 0 {
		panic(DivisionByZeroError{LocationRange: locationRange})
	}

	valueGetter := func() uint64 {
		return uint64(v / o)
	}

	return NewWord64Value(interpreter, valueGetter)
}

func (v Word64Value) SaturatingDiv(*Interpreter, NumberValue, LocationRange) NumberValue {
	panic(errors.NewUnreachableError())
}

func (v Word64Value) Less(interpreter *Interpreter, other NumberValue, locationRange LocationRange) BoolValue {
	o, ok := other.(Word64Value)
	if !ok {
		panic(InvalidOperandsError{
			Operation: ast.OperationLess,
			LeftType:  v.StaticType(interpreter),
			RightType: other.StaticType(interpreter),
		})
	}

	return AsBoolValue(v < o)
}

func (v Word64Value) LessEqual(interpreter *Interpreter, other NumberValue, locationRange LocationRange) BoolValue {
	o, ok := other.(Word64Value)
	if !ok {
		panic(InvalidOperandsError{
			Operation: ast.OperationLessEqual,
			LeftType:  v.StaticType(interpreter),
			RightType: other.StaticType(interpreter),
		})
	}

	return AsBoolValue(v <= o)
}

func (v Word64Value) Greater(interpreter *Interpreter, other NumberValue, locationRange LocationRange) BoolValue {
	o, ok := other.(Word64Value)
	if !ok {
		panic(InvalidOperandsError{
			Operation: ast.OperationGreater,
			LeftType:  v.StaticType(interpreter),
			RightType: other.StaticType(interpreter),
		})
	}

	return AsBoolValue(v > o)
}

func (v Word64Value) GreaterEqual(interpreter *Interpreter, other NumberValue, locationRange LocationRange) BoolValue {
	o, ok := other.(Word64Value)
	if !ok {
		panic(InvalidOperandsError{
			Operation: ast.OperationGreaterEqual,
			LeftType:  v.StaticType(interpreter),
			RightType: other.StaticType(interpreter),
		})
	}

	return AsBoolValue(v >= o)
}

func (v Word64Value) Equal(_ *Interpreter, _ LocationRange, other Value) bool {
	otherWord64, ok := other.(Word64Value)
	if !ok {
		return false
	}
	return v == otherWord64
}

// HashInput returns a byte slice containing:
// - HashInputTypeWord64 (1 byte)
// - uint64 value encoded in big-endian (8 bytes)
func (v Word64Value) HashInput(_ *Interpreter, _ LocationRange, scratch []byte) []byte {
	scratch[0] = byte(HashInputTypeWord64)
	binary.BigEndian.PutUint64(scratch[1:], uint64(v))
	return scratch[:9]
}

func ConvertWord64(memoryGauge common.MemoryGauge, value Value, locationRange LocationRange) Word64Value {
	return NewWord64Value(
		memoryGauge,
		func() uint64 {
			return ConvertWord[uint64](memoryGauge, value, locationRange)
		},
	)
}

func (v Word64Value) BitwiseOr(interpreter *Interpreter, other IntegerValue, locationRange LocationRange) IntegerValue {
	o, ok := other.(Word64Value)
	if !ok {
		panic(InvalidOperandsError{
			Operation: ast.OperationBitwiseOr,
			LeftType:  v.StaticType(interpreter),
			RightType: other.StaticType(interpreter),
		})
	}

	valueGetter := func() uint64 {
		return uint64(v | o)
	}

	return NewWord64Value(interpreter, valueGetter)
}

func (v Word64Value) BitwiseXor(interpreter *Interpreter, other IntegerValue, locationRange LocationRange) IntegerValue {
	o, ok := other.(Word64Value)
	if !ok {
		panic(InvalidOperandsError{
			Operation: ast.OperationBitwiseXor,
			LeftType:  v.StaticType(interpreter),
			RightType: other.StaticType(interpreter),
		})
	}

	valueGetter := func() uint64 {
		return uint64(v ^ o)
	}

	return NewWord64Value(interpreter, valueGetter)
}

func (v Word64Value) BitwiseAnd(interpreter *Interpreter, other IntegerValue, locationRange LocationRange) IntegerValue {
	o, ok := other.(Word64Value)
	if !ok {
		panic(InvalidOperandsError{
			Operation: ast.OperationBitwiseAnd,
			LeftType:  v.StaticType(interpreter),
			RightType: other.StaticType(interpreter),
		})
	}

	valueGetter := func() uint64 {
		return uint64(v & o)
	}

	return NewWord64Value(interpreter, valueGetter)
}

func (v Word64Value) BitwiseLeftShift(interpreter *Interpreter, other IntegerValue, locationRange LocationRange) IntegerValue {
	o, ok := other.(Word64Value)
	if !ok {
		panic(InvalidOperandsError{
			Operation: ast.OperationBitwiseLeftShift,
			LeftType:  v.StaticType(interpreter),
			RightType: other.StaticType(interpreter),
		})
	}

	valueGetter := func() uint64 {
		return uint64(v << o)
	}

	return NewWord64Value(interpreter, valueGetter)
}

func (v Word64Value) BitwiseRightShift(interpreter *Interpreter, other IntegerValue, locationRange LocationRange) IntegerValue {
	o, ok := other.(Word64Value)
	if !ok {
		panic(InvalidOperandsError{
			Operation: ast.OperationBitwiseRightShift,
			LeftType:  v.StaticType(interpreter),
			RightType: other.StaticType(interpreter),
		})
	}

	valueGetter := func() uint64 {
		return uint64(v >> o)
	}

	return NewWord64Value(interpreter, valueGetter)
}

func (v Word64Value) GetMember(interpreter *Interpreter, locationRange LocationRange, name string) Value {
	return getNumberValueMember(interpreter, v, name, sema.Word64Type, locationRange)
}

func (Word64Value) RemoveMember(_ *Interpreter, _ LocationRange, _ string) Value {
	// Numbers have no removable members (fields / functions)
	panic(errors.NewUnreachableError())
}

func (Word64Value) SetMember(_ *Interpreter, _ LocationRange, _ string, _ Value) bool {
	// Numbers have no settable members (fields / functions)
	panic(errors.NewUnreachableError())
}

func (v Word64Value) ToBigEndianBytes() []byte {
	b := make([]byte, 8)
	binary.BigEndian.PutUint64(b, uint64(v))
	return b
}

func (v Word64Value) ConformsToStaticType(
	_ *Interpreter,
	_ LocationRange,
	_ TypeConformanceResults,
) bool {
	return true
}

func (Word64Value) IsStorable() bool {
	return true
}

func (v Word64Value) Storable(_ atree.SlabStorage, _ atree.Address, _ uint64) (atree.Storable, error) {
	return v, nil
}

func (Word64Value) NeedsStoreTo(_ atree.Address) bool {
	return false
}

func (Word64Value) IsResourceKinded(_ *Interpreter) bool {
	return false
}

func (v Word64Value) Transfer(
	interpreter *Interpreter,
	_ LocationRange,
	_ atree.Address,
	remove bool,
	storable atree.Storable,
) Value {
	if remove {
		interpreter.RemoveReferencedSlab(storable)
	}
	return v
}

func (v Word64Value) Clone(_ *Interpreter) Value {
	return v
}

func (v Word64Value) ByteSize() uint32 {
	return cborTagSize + getUintCBORSize(uint64(v))
}

func (Word64Value) DeepRemove(_ *Interpreter) {
	// NO-OP
}

func (v Word64Value) StoredValue(_ atree.SlabStorage) (atree.Value, error) {
	return v, nil
}

func (Word64Value) ChildStorables() []atree.Storable {
	return nil
}

// FixedPointValue is a fixed-point number value
type FixedPointValue interface {
	NumberValue
	IntegerPart() NumberValue
	Scale() int
}

// Fix64Value
type Fix64Value int64

const Fix64MaxValue = math.MaxInt64

const fix64Size = int(unsafe.Sizeof(Fix64Value(0)))

var fix64MemoryUsage = common.NewNumberMemoryUsage(fix64Size)

func NewFix64ValueWithInteger(gauge common.MemoryGauge, constructor func() int64, locationRange LocationRange) Fix64Value {
	common.UseMemory(gauge, fix64MemoryUsage)
	return NewUnmeteredFix64ValueWithInteger(constructor(), locationRange)
}

func NewUnmeteredFix64ValueWithInteger(integer int64, locationRange LocationRange) Fix64Value {

	if integer < sema.Fix64TypeMinInt {
		panic(UnderflowError{LocationRange: locationRange})
	}

	if integer > sema.Fix64TypeMaxInt {
		panic(OverflowError{LocationRange: locationRange})
	}

	return NewUnmeteredFix64Value(integer * sema.Fix64Factor)
}

func NewFix64Value(gauge common.MemoryGauge, valueGetter func() int64) Fix64Value {
	common.UseMemory(gauge, fix64MemoryUsage)
	return NewUnmeteredFix64Value(valueGetter())
}

func NewUnmeteredFix64Value(integer int64) Fix64Value {
	return Fix64Value(integer)
}

var _ Value = Fix64Value(0)
var _ atree.Storable = Fix64Value(0)
var _ NumberValue = Fix64Value(0)
var _ FixedPointValue = Fix64Value(0)
var _ EquatableValue = Fix64Value(0)
var _ HashableValue = Fix64Value(0)
var _ MemberAccessibleValue = Fix64Value(0)

func (Fix64Value) IsValue() {}

func (v Fix64Value) Accept(interpreter *Interpreter, visitor Visitor) {
	visitor.VisitFix64Value(interpreter, v)
}

func (Fix64Value) Walk(_ *Interpreter, _ func(Value)) {
	// NO-OP
}

func (Fix64Value) StaticType(interpreter *Interpreter) StaticType {
	return NewPrimitiveStaticType(interpreter, PrimitiveStaticTypeFix64)
}

func (Fix64Value) IsImportable(_ *Interpreter) bool {
	return true
}

func (v Fix64Value) String() string {
	return format.Fix64(int64(v))
}

func (v Fix64Value) RecursiveString(_ SeenReferences) string {
	return v.String()
}

func (v Fix64Value) MeteredString(memoryGauge common.MemoryGauge, _ SeenReferences) string {
	common.UseMemory(
		memoryGauge,
		common.NewRawStringMemoryUsage(
			OverEstimateNumberStringLength(memoryGauge, v),
		),
	)
	return v.String()
}

func (v Fix64Value) ToInt(locationRange LocationRange) int {
	return int(v / sema.Fix64Factor)
}

func (v Fix64Value) Negate(interpreter *Interpreter, locationRange LocationRange) NumberValue {
	// INT32-C
	if v == math.MinInt64 {
		panic(OverflowError{LocationRange: locationRange})
	}

	valueGetter := func() int64 {
		return int64(-v)
	}

	return NewFix64Value(interpreter, valueGetter)
}

func (v Fix64Value) Plus(interpreter *Interpreter, other NumberValue, locationRange LocationRange) NumberValue {
	o, ok := other.(Fix64Value)
	if !ok {
		panic(InvalidOperandsError{
			Operation: ast.OperationPlus,
			LeftType:  v.StaticType(interpreter),
			RightType: other.StaticType(interpreter),
		})
	}

	valueGetter := func() int64 {
		return safeAddInt64(int64(v), int64(o), locationRange)
	}

	return NewFix64Value(interpreter, valueGetter)
}

func (v Fix64Value) SaturatingPlus(interpreter *Interpreter, other NumberValue, locationRange LocationRange) NumberValue {
	o, ok := other.(Fix64Value)
	if !ok {
		panic(InvalidOperandsError{
			FunctionName: sema.NumericTypeSaturatingAddFunctionName,
			LeftType:     v.StaticType(interpreter),
			RightType:    other.StaticType(interpreter),
		})
	}

	valueGetter := func() int64 {
		// INT32-C
		if (o > 0) && (v > (math.MaxInt64 - o)) {
			return math.MaxInt64
		} else if (o < 0) && (v < (math.MinInt64 - o)) {
			return math.MinInt64
		}
		return int64(v + o)
	}

	return NewFix64Value(interpreter, valueGetter)
}

func (v Fix64Value) Minus(interpreter *Interpreter, other NumberValue, locationRange LocationRange) NumberValue {
	o, ok := other.(Fix64Value)
	if !ok {
		panic(InvalidOperandsError{
			Operation: ast.OperationMinus,
			LeftType:  v.StaticType(interpreter),
			RightType: other.StaticType(interpreter),
		})
	}

	valueGetter := func() int64 {
		// INT32-C
		if (o > 0) && (v < (math.MinInt64 + o)) {
			panic(OverflowError{LocationRange: locationRange})
		} else if (o < 0) && (v > (math.MaxInt64 + o)) {
			panic(UnderflowError{LocationRange: locationRange})
		}

		return int64(v - o)
	}

	return NewFix64Value(interpreter, valueGetter)
}

func (v Fix64Value) SaturatingMinus(interpreter *Interpreter, other NumberValue, locationRange LocationRange) NumberValue {
	o, ok := other.(Fix64Value)
	if !ok {
		panic(InvalidOperandsError{
			FunctionName: sema.NumericTypeSaturatingSubtractFunctionName,
			LeftType:     v.StaticType(interpreter),
			RightType:    other.StaticType(interpreter),
		})
	}

	valueGetter := func() int64 {
		// INT32-C
		if (o > 0) && (v < (math.MinInt64 + o)) {
			return math.MinInt64
		} else if (o < 0) && (v > (math.MaxInt64 + o)) {
			return math.MaxInt64
		}
		return int64(v - o)
	}

	return NewFix64Value(interpreter, valueGetter)
}

var minInt64Big = big.NewInt(math.MinInt64)
var maxInt64Big = big.NewInt(math.MaxInt64)

func (v Fix64Value) Mul(interpreter *Interpreter, other NumberValue, locationRange LocationRange) NumberValue {
	o, ok := other.(Fix64Value)
	if !ok {
		panic(InvalidOperandsError{
			Operation: ast.OperationMul,
			LeftType:  v.StaticType(interpreter),
			RightType: other.StaticType(interpreter),
		})
	}

	a := new(big.Int).SetInt64(int64(v))
	b := new(big.Int).SetInt64(int64(o))

	valueGetter := func() int64 {
		result := new(big.Int).Mul(a, b)
		result.Div(result, sema.Fix64FactorBig)

		if result.Cmp(minInt64Big) < 0 {
			panic(UnderflowError{LocationRange: locationRange})
		} else if result.Cmp(maxInt64Big) > 0 {
			panic(OverflowError{LocationRange: locationRange})
		}

		return result.Int64()
	}

	return NewFix64Value(interpreter, valueGetter)
}

func (v Fix64Value) SaturatingMul(interpreter *Interpreter, other NumberValue, locationRange LocationRange) NumberValue {
	o, ok := other.(Fix64Value)
	if !ok {
		panic(InvalidOperandsError{
			FunctionName: sema.NumericTypeSaturatingMultiplyFunctionName,
			LeftType:     v.StaticType(interpreter),
			RightType:    other.StaticType(interpreter),
		})
	}

	a := new(big.Int).SetInt64(int64(v))
	b := new(big.Int).SetInt64(int64(o))

	valueGetter := func() int64 {
		result := new(big.Int).Mul(a, b)
		result.Div(result, sema.Fix64FactorBig)

		if result.Cmp(minInt64Big) < 0 {
			return math.MinInt64
		} else if result.Cmp(maxInt64Big) > 0 {
			return math.MaxInt64
		}

		return result.Int64()
	}

	return NewFix64Value(interpreter, valueGetter)
}

func (v Fix64Value) Div(interpreter *Interpreter, other NumberValue, locationRange LocationRange) NumberValue {
	o, ok := other.(Fix64Value)
	if !ok {
		panic(InvalidOperandsError{
			Operation: ast.OperationDiv,
			LeftType:  v.StaticType(interpreter),
			RightType: other.StaticType(interpreter),
		})
	}

	a := new(big.Int).SetInt64(int64(v))
	b := new(big.Int).SetInt64(int64(o))

	valueGetter := func() int64 {
		result := new(big.Int).Mul(a, sema.Fix64FactorBig)
		result.Div(result, b)

		if result.Cmp(minInt64Big) < 0 {
			panic(UnderflowError{LocationRange: locationRange})
		} else if result.Cmp(maxInt64Big) > 0 {
			panic(OverflowError{LocationRange: locationRange})
		}

		return result.Int64()
	}

	return NewFix64Value(interpreter, valueGetter)
}

func (v Fix64Value) SaturatingDiv(interpreter *Interpreter, other NumberValue, locationRange LocationRange) NumberValue {
	o, ok := other.(Fix64Value)
	if !ok {
		panic(InvalidOperandsError{
			FunctionName: sema.NumericTypeSaturatingDivideFunctionName,
			LeftType:     v.StaticType(interpreter),
			RightType:    other.StaticType(interpreter),
		})
	}

	a := new(big.Int).SetInt64(int64(v))
	b := new(big.Int).SetInt64(int64(o))

	valueGetter := func() int64 {
		result := new(big.Int).Mul(a, sema.Fix64FactorBig)
		result.Div(result, b)

		if result.Cmp(minInt64Big) < 0 {
			return math.MinInt64
		} else if result.Cmp(maxInt64Big) > 0 {
			return math.MaxInt64
		}

		return result.Int64()
	}

	return NewFix64Value(interpreter, valueGetter)
}

func (v Fix64Value) Mod(interpreter *Interpreter, other NumberValue, locationRange LocationRange) NumberValue {
	o, ok := other.(Fix64Value)
	if !ok {
		panic(InvalidOperandsError{
			Operation: ast.OperationMod,
			LeftType:  v.StaticType(interpreter),
			RightType: other.StaticType(interpreter),
		})
	}

	// v - int(v/o) * o
	quotient, ok := v.Div(interpreter, o, locationRange).(Fix64Value)
	if !ok {
		panic(InvalidOperandsError{
			Operation: ast.OperationMod,
			LeftType:  v.StaticType(interpreter),
			RightType: other.StaticType(interpreter),
		})
	}

	truncatedQuotient := NewFix64Value(
		interpreter,
		func() int64 {
			return (int64(quotient) / sema.Fix64Factor) * sema.Fix64Factor
		},
	)

	return v.Minus(
		interpreter,
		truncatedQuotient.Mul(interpreter, o, locationRange),
		locationRange,
	)
}

func (v Fix64Value) Less(interpreter *Interpreter, other NumberValue, locationRange LocationRange) BoolValue {
	o, ok := other.(Fix64Value)
	if !ok {
		panic(InvalidOperandsError{
			Operation: ast.OperationLess,
			LeftType:  v.StaticType(interpreter),
			RightType: other.StaticType(interpreter),
		})
	}

	return AsBoolValue(v < o)
}

func (v Fix64Value) LessEqual(interpreter *Interpreter, other NumberValue, locationRange LocationRange) BoolValue {
	o, ok := other.(Fix64Value)
	if !ok {
		panic(InvalidOperandsError{
			Operation: ast.OperationLessEqual,
			LeftType:  v.StaticType(interpreter),
			RightType: other.StaticType(interpreter),
		})
	}

	return AsBoolValue(v <= o)
}

func (v Fix64Value) Greater(interpreter *Interpreter, other NumberValue, locationRange LocationRange) BoolValue {
	o, ok := other.(Fix64Value)
	if !ok {
		panic(InvalidOperandsError{
			Operation: ast.OperationGreater,
			LeftType:  v.StaticType(interpreter),
			RightType: other.StaticType(interpreter),
		})
	}

	return AsBoolValue(v > o)
}

func (v Fix64Value) GreaterEqual(interpreter *Interpreter, other NumberValue, locationRange LocationRange) BoolValue {
	o, ok := other.(Fix64Value)
	if !ok {
		panic(InvalidOperandsError{
			Operation: ast.OperationGreaterEqual,
			LeftType:  v.StaticType(interpreter),
			RightType: other.StaticType(interpreter),
		})
	}

	return AsBoolValue(v >= o)
}

func (v Fix64Value) Equal(_ *Interpreter, _ LocationRange, other Value) bool {
	otherFix64, ok := other.(Fix64Value)
	if !ok {
		return false
	}
	return v == otherFix64
}

// HashInput returns a byte slice containing:
// - HashInputTypeFix64 (1 byte)
// - int64 value encoded in big-endian (8 bytes)
func (v Fix64Value) HashInput(_ *Interpreter, _ LocationRange, scratch []byte) []byte {
	scratch[0] = byte(HashInputTypeFix64)
	binary.BigEndian.PutUint64(scratch[1:], uint64(v))
	return scratch[:9]
}

func ConvertFix64(memoryGauge common.MemoryGauge, value Value, locationRange LocationRange) Fix64Value {
	switch value := value.(type) {
	case Fix64Value:
		return value

	case UFix64Value:
		if value > Fix64MaxValue {
			panic(OverflowError{LocationRange: locationRange})
		}
		return NewFix64Value(
			memoryGauge,
			func() int64 {
				return int64(value)
			},
		)

	case BigNumberValue:
		converter := func() int64 {
			v := value.ToBigInt(memoryGauge)

			// First, check if the value is at least in the int64 range.
			// The integer range for Fix64 is smaller, but this test at least
			// allows us to call `v.Int64()` safely.

			if !v.IsInt64() {
				panic(OverflowError{LocationRange: locationRange})
			}

			return v.Int64()
		}

		// Now check that the integer value fits the range of Fix64
		return NewFix64ValueWithInteger(memoryGauge, converter, locationRange)

	case NumberValue:
		// Check that the integer value fits the range of Fix64
		return NewFix64ValueWithInteger(
			memoryGauge,
			func() int64 {
				return int64(value.ToInt(locationRange))
			},
			locationRange,
		)

	default:
		panic(fmt.Sprintf("can't convert Fix64: %s", value))
	}
}

func (v Fix64Value) GetMember(interpreter *Interpreter, locationRange LocationRange, name string) Value {
	return getNumberValueMember(interpreter, v, name, sema.Fix64Type, locationRange)
}

func (Fix64Value) RemoveMember(_ *Interpreter, _ LocationRange, _ string) Value {
	// Numbers have no removable members (fields / functions)
	panic(errors.NewUnreachableError())
}

func (Fix64Value) SetMember(_ *Interpreter, _ LocationRange, _ string, _ Value) bool {
	// Numbers have no settable members (fields / functions)
	panic(errors.NewUnreachableError())
}

func (v Fix64Value) ToBigEndianBytes() []byte {
	b := make([]byte, 8)
	binary.BigEndian.PutUint64(b, uint64(v))
	return b
}

func (v Fix64Value) ConformsToStaticType(
	_ *Interpreter,
	_ LocationRange,
	_ TypeConformanceResults,
) bool {
	return true
}

func (Fix64Value) IsStorable() bool {
	return true
}

func (v Fix64Value) Storable(_ atree.SlabStorage, _ atree.Address, _ uint64) (atree.Storable, error) {
	return v, nil
}

func (Fix64Value) NeedsStoreTo(_ atree.Address) bool {
	return false
}

func (Fix64Value) IsResourceKinded(_ *Interpreter) bool {
	return false
}

func (v Fix64Value) Transfer(
	interpreter *Interpreter,
	_ LocationRange,
	_ atree.Address,
	remove bool,
	storable atree.Storable,
) Value {
	if remove {
		interpreter.RemoveReferencedSlab(storable)
	}
	return v
}

func (v Fix64Value) Clone(_ *Interpreter) Value {
	return v
}

func (Fix64Value) DeepRemove(_ *Interpreter) {
	// NO-OP
}

func (v Fix64Value) ByteSize() uint32 {
	return cborTagSize + getIntCBORSize(int64(v))
}

func (v Fix64Value) StoredValue(_ atree.SlabStorage) (atree.Value, error) {
	return v, nil
}

func (Fix64Value) ChildStorables() []atree.Storable {
	return nil
}

func (v Fix64Value) IntegerPart() NumberValue {
	return UInt64Value(v / sema.Fix64Factor)
}

func (Fix64Value) Scale() int {
	return sema.Fix64Scale
}

// UFix64Value
type UFix64Value uint64

const UFix64MaxValue = math.MaxUint64

const ufix64Size = int(unsafe.Sizeof(UFix64Value(0)))

var ufix64MemoryUsage = common.NewNumberMemoryUsage(ufix64Size)

func NewUFix64ValueWithInteger(gauge common.MemoryGauge, constructor func() uint64, locationRange LocationRange) UFix64Value {
	common.UseMemory(gauge, ufix64MemoryUsage)
	return NewUnmeteredUFix64ValueWithInteger(constructor(), locationRange)
}

func NewUnmeteredUFix64ValueWithInteger(integer uint64, locationRange LocationRange) UFix64Value {
	if integer > sema.UFix64TypeMaxInt {
		panic(OverflowError{LocationRange: locationRange})
	}

	return NewUnmeteredUFix64Value(integer * sema.Fix64Factor)
}

func NewUFix64Value(gauge common.MemoryGauge, constructor func() uint64) UFix64Value {
	common.UseMemory(gauge, ufix64MemoryUsage)
	return NewUnmeteredUFix64Value(constructor())
}

func NewUnmeteredUFix64Value(integer uint64) UFix64Value {
	return UFix64Value(integer)
}

var _ Value = UFix64Value(0)
var _ atree.Storable = UFix64Value(0)
var _ NumberValue = UFix64Value(0)
var _ FixedPointValue = Fix64Value(0)
var _ EquatableValue = UFix64Value(0)
var _ HashableValue = UFix64Value(0)
var _ MemberAccessibleValue = UFix64Value(0)

func (UFix64Value) IsValue() {}

func (v UFix64Value) Accept(interpreter *Interpreter, visitor Visitor) {
	visitor.VisitUFix64Value(interpreter, v)
}

func (UFix64Value) Walk(_ *Interpreter, _ func(Value)) {
	// NO-OP
}

func (UFix64Value) StaticType(interpreter *Interpreter) StaticType {
	return NewPrimitiveStaticType(interpreter, PrimitiveStaticTypeUFix64)
}

func (UFix64Value) IsImportable(_ *Interpreter) bool {
	return true
}

func (v UFix64Value) String() string {
	return format.UFix64(uint64(v))
}

func (v UFix64Value) RecursiveString(_ SeenReferences) string {
	return v.String()
}

func (v UFix64Value) MeteredString(memoryGauge common.MemoryGauge, _ SeenReferences) string {
	common.UseMemory(
		memoryGauge,
		common.NewRawStringMemoryUsage(
			OverEstimateNumberStringLength(memoryGauge, v),
		),
	)
	return v.String()
}

func (v UFix64Value) ToInt(locationRange LocationRange) int {
	return int(v / sema.Fix64Factor)
}

func (v UFix64Value) Negate(*Interpreter, LocationRange) NumberValue {
	panic(errors.NewUnreachableError())
}

func (v UFix64Value) Plus(interpreter *Interpreter, other NumberValue, locationRange LocationRange) NumberValue {
	o, ok := other.(UFix64Value)
	if !ok {
		panic(InvalidOperandsError{
			Operation: ast.OperationPlus,
			LeftType:  v.StaticType(interpreter),
			RightType: other.StaticType(interpreter),
		})
	}

	valueGetter := func() uint64 {
		return safeAddUint64(uint64(v), uint64(o), locationRange)
	}

	return NewUFix64Value(interpreter, valueGetter)
}

func (v UFix64Value) SaturatingPlus(interpreter *Interpreter, other NumberValue, locationRange LocationRange) NumberValue {
	o, ok := other.(UFix64Value)
	if !ok {
		panic(InvalidOperandsError{
			FunctionName: sema.NumericTypeSaturatingAddFunctionName,
			LeftType:     v.StaticType(interpreter),
			RightType:    other.StaticType(interpreter),
		})
	}

	valueGetter := func() uint64 {
		sum := v + o
		// INT30-C
		if sum < v {
			return math.MaxUint64
		}
		return uint64(sum)
	}

	return NewUFix64Value(interpreter, valueGetter)
}

func (v UFix64Value) Minus(interpreter *Interpreter, other NumberValue, locationRange LocationRange) NumberValue {
	o, ok := other.(UFix64Value)
	if !ok {
		panic(InvalidOperandsError{
			Operation: ast.OperationMinus,
			LeftType:  v.StaticType(interpreter),
			RightType: other.StaticType(interpreter),
		})
	}

	valueGetter := func() uint64 {
		diff := v - o

		// INT30-C
		if diff > v {
			panic(UnderflowError{LocationRange: locationRange})
		}
		return uint64(diff)
	}

	return NewUFix64Value(interpreter, valueGetter)
}

func (v UFix64Value) SaturatingMinus(interpreter *Interpreter, other NumberValue, locationRange LocationRange) NumberValue {
	o, ok := other.(UFix64Value)
	if !ok {
		panic(InvalidOperandsError{
			FunctionName: sema.NumericTypeSaturatingSubtractFunctionName,
			LeftType:     v.StaticType(interpreter),
			RightType:    other.StaticType(interpreter),
		})
	}

	valueGetter := func() uint64 {
		diff := v - o

		// INT30-C
		if diff > v {
			return 0
		}
		return uint64(diff)
	}

	return NewUFix64Value(interpreter, valueGetter)
}

func (v UFix64Value) Mul(interpreter *Interpreter, other NumberValue, locationRange LocationRange) NumberValue {
	o, ok := other.(UFix64Value)
	if !ok {
		panic(InvalidOperandsError{
			Operation: ast.OperationMul,
			LeftType:  v.StaticType(interpreter),
			RightType: other.StaticType(interpreter),
		})
	}

	a := new(big.Int).SetUint64(uint64(v))
	b := new(big.Int).SetUint64(uint64(o))

	valueGetter := func() uint64 {
		result := new(big.Int).Mul(a, b)
		result.Div(result, sema.Fix64FactorBig)

		if !result.IsUint64() {
			panic(OverflowError{LocationRange: locationRange})
		}

		return result.Uint64()
	}

	return NewUFix64Value(interpreter, valueGetter)
}

func (v UFix64Value) SaturatingMul(interpreter *Interpreter, other NumberValue, locationRange LocationRange) NumberValue {
	o, ok := other.(UFix64Value)
	if !ok {
		panic(InvalidOperandsError{
			FunctionName: sema.NumericTypeSaturatingMultiplyFunctionName,
			LeftType:     v.StaticType(interpreter),
			RightType:    other.StaticType(interpreter),
		})
	}

	a := new(big.Int).SetUint64(uint64(v))
	b := new(big.Int).SetUint64(uint64(o))

	valueGetter := func() uint64 {
		result := new(big.Int).Mul(a, b)
		result.Div(result, sema.Fix64FactorBig)

		if !result.IsUint64() {
			return math.MaxUint64
		}

		return result.Uint64()
	}

	return NewUFix64Value(interpreter, valueGetter)
}

func (v UFix64Value) Div(interpreter *Interpreter, other NumberValue, locationRange LocationRange) NumberValue {
	o, ok := other.(UFix64Value)
	if !ok {
		panic(InvalidOperandsError{
			Operation: ast.OperationDiv,
			LeftType:  v.StaticType(interpreter),
			RightType: other.StaticType(interpreter),
		})
	}

	a := new(big.Int).SetUint64(uint64(v))
	b := new(big.Int).SetUint64(uint64(o))

	valueGetter := func() uint64 {
		result := new(big.Int).Mul(a, sema.Fix64FactorBig)
		result.Div(result, b)

		return result.Uint64()
	}

	return NewUFix64Value(interpreter, valueGetter)
}

func (v UFix64Value) SaturatingDiv(interpreter *Interpreter, other NumberValue, locationRange LocationRange) NumberValue {
	defer func() {
		r := recover()
		if _, ok := r.(InvalidOperandsError); ok {
			panic(InvalidOperandsError{
				FunctionName: sema.NumericTypeSaturatingDivideFunctionName,
				LeftType:     v.StaticType(interpreter),
				RightType:    other.StaticType(interpreter),
			})
		}
	}()

	return v.Div(interpreter, other, locationRange)
}

func (v UFix64Value) Mod(interpreter *Interpreter, other NumberValue, locationRange LocationRange) NumberValue {
	o, ok := other.(UFix64Value)
	if !ok {
		panic(InvalidOperandsError{
			Operation: ast.OperationMod,
			LeftType:  v.StaticType(interpreter),
			RightType: other.StaticType(interpreter),
		})
	}

	// v - int(v/o) * o
	quotient, ok := v.Div(interpreter, o, locationRange).(UFix64Value)
	if !ok {
		panic(InvalidOperandsError{
			Operation: ast.OperationMod,
			LeftType:  v.StaticType(interpreter),
			RightType: other.StaticType(interpreter),
		})
	}

	truncatedQuotient := NewUFix64Value(
		interpreter,
		func() uint64 {
			return (uint64(quotient) / sema.Fix64Factor) * sema.Fix64Factor
		},
	)

	return v.Minus(
		interpreter,
		truncatedQuotient.Mul(interpreter, o, locationRange),
		locationRange,
	)
}

func (v UFix64Value) Less(interpreter *Interpreter, other NumberValue, locationRange LocationRange) BoolValue {
	o, ok := other.(UFix64Value)
	if !ok {
		panic(InvalidOperandsError{
			Operation: ast.OperationLess,
			LeftType:  v.StaticType(interpreter),
			RightType: other.StaticType(interpreter),
		})
	}

	return AsBoolValue(v < o)
}

func (v UFix64Value) LessEqual(interpreter *Interpreter, other NumberValue, locationRange LocationRange) BoolValue {
	o, ok := other.(UFix64Value)
	if !ok {
		panic(InvalidOperandsError{
			Operation: ast.OperationLessEqual,
			LeftType:  v.StaticType(interpreter),
			RightType: other.StaticType(interpreter),
		})
	}

	return AsBoolValue(v <= o)
}

func (v UFix64Value) Greater(interpreter *Interpreter, other NumberValue, locationRange LocationRange) BoolValue {
	o, ok := other.(UFix64Value)
	if !ok {
		panic(InvalidOperandsError{
			Operation: ast.OperationGreater,
			LeftType:  v.StaticType(interpreter),
			RightType: other.StaticType(interpreter),
		})
	}

	return AsBoolValue(v > o)
}

func (v UFix64Value) GreaterEqual(interpreter *Interpreter, other NumberValue, locationRange LocationRange) BoolValue {
	o, ok := other.(UFix64Value)
	if !ok {
		panic(InvalidOperandsError{
			Operation: ast.OperationGreaterEqual,
			LeftType:  v.StaticType(interpreter),
			RightType: other.StaticType(interpreter),
		})
	}

	return AsBoolValue(v >= o)
}

func (v UFix64Value) Equal(_ *Interpreter, _ LocationRange, other Value) bool {
	otherUFix64, ok := other.(UFix64Value)
	if !ok {
		return false
	}
	return v == otherUFix64
}

// HashInput returns a byte slice containing:
// - HashInputTypeUFix64 (1 byte)
// - uint64 value encoded in big-endian (8 bytes)
func (v UFix64Value) HashInput(_ *Interpreter, _ LocationRange, scratch []byte) []byte {
	scratch[0] = byte(HashInputTypeUFix64)
	binary.BigEndian.PutUint64(scratch[1:], uint64(v))
	return scratch[:9]
}

func ConvertUFix64(memoryGauge common.MemoryGauge, value Value, locationRange LocationRange) UFix64Value {
	switch value := value.(type) {
	case UFix64Value:
		return value

	case Fix64Value:
		if value < 0 {
			panic(UnderflowError{LocationRange: locationRange})
		}
		return NewUFix64Value(
			memoryGauge,
			func() uint64 {
				return uint64(value)
			},
		)

	case BigNumberValue:
		converter := func() uint64 {
			v := value.ToBigInt(memoryGauge)

			if v.Sign() < 0 {
				panic(UnderflowError{LocationRange: locationRange})
			}

			// First, check if the value is at least in the uint64 range.
			// The integer range for UFix64 is smaller, but this test at least
			// allows us to call `v.UInt64()` safely.

			if !v.IsUint64() {
				panic(OverflowError{LocationRange: locationRange})
			}

			return v.Uint64()
		}

		// Now check that the integer value fits the range of UFix64
		return NewUFix64ValueWithInteger(memoryGauge, converter, locationRange)

	case NumberValue:
		converter := func() uint64 {
			v := value.ToInt(locationRange)
			if v < 0 {
				panic(UnderflowError{LocationRange: locationRange})
			}

			return uint64(v)
		}

		// Check that the integer value fits the range of UFix64
		return NewUFix64ValueWithInteger(memoryGauge, converter, locationRange)

	default:
		panic(fmt.Sprintf("can't convert to UFix64: %s", value))
	}
}

func (v UFix64Value) GetMember(interpreter *Interpreter, locationRange LocationRange, name string) Value {
	return getNumberValueMember(interpreter, v, name, sema.UFix64Type, locationRange)
}

func (UFix64Value) RemoveMember(_ *Interpreter, _ LocationRange, _ string) Value {
	// Numbers have no removable members (fields / functions)
	panic(errors.NewUnreachableError())
}

func (UFix64Value) SetMember(_ *Interpreter, _ LocationRange, _ string, _ Value) bool {
	// Numbers have no settable members (fields / functions)
	panic(errors.NewUnreachableError())
}

func (v UFix64Value) ToBigEndianBytes() []byte {
	b := make([]byte, 8)
	binary.BigEndian.PutUint64(b, uint64(v))
	return b
}

func (v UFix64Value) ConformsToStaticType(
	_ *Interpreter,
	_ LocationRange,
	_ TypeConformanceResults,
) bool {
	return true
}

func (UFix64Value) IsStorable() bool {
	return true
}

func (v UFix64Value) Storable(_ atree.SlabStorage, _ atree.Address, _ uint64) (atree.Storable, error) {
	return v, nil
}

func (UFix64Value) NeedsStoreTo(_ atree.Address) bool {
	return false
}

func (UFix64Value) IsResourceKinded(_ *Interpreter) bool {
	return false
}

func (v UFix64Value) Transfer(
	interpreter *Interpreter,
	_ LocationRange,
	_ atree.Address,
	remove bool,
	storable atree.Storable,
) Value {
	if remove {
		interpreter.RemoveReferencedSlab(storable)
	}
	return v
}

func (v UFix64Value) Clone(_ *Interpreter) Value {
	return v
}

func (UFix64Value) DeepRemove(_ *Interpreter) {
	// NO-OP
}

func (v UFix64Value) ByteSize() uint32 {
	return cborTagSize + getUintCBORSize(uint64(v))
}

func (v UFix64Value) StoredValue(_ atree.SlabStorage) (atree.Value, error) {
	return v, nil
}

func (UFix64Value) ChildStorables() []atree.Storable {
	return nil
}

func (v UFix64Value) IntegerPart() NumberValue {
	return UInt64Value(v / sema.Fix64Factor)
}

func (UFix64Value) Scale() int {
	return sema.Fix64Scale
}

// CompositeValue

type CompositeValue struct {
	Destructor      FunctionValue
	Location        common.Location
	staticType      StaticType
	Stringer        func(gauge common.MemoryGauge, value *CompositeValue, seenReferences SeenReferences) string
	InjectedFields  map[string]Value
	ComputedFields  map[string]ComputedField
	NestedVariables map[string]*Variable
	Functions       map[string]FunctionValue
	dictionary      *atree.OrderedMap
	typeID          common.TypeID

	// attachments also have a reference to their base value. This field is set in three cases:
	// 1) when an attachment `A` is accessed off `v` using `v[A]`, this is set to `&v`
	// 2) When a resource `r`'s destructor is invoked, all of `r`'s attachments' destructors will also run, and
	//    have their `base` fields set to `&r`
	// 3) When a value is transferred, this field is copied between its attachments
	base                *EphemeralReferenceValue
	QualifiedIdentifier string
	Kind                common.CompositeKind
	isDestroyed         bool
}

type ComputedField func(*Interpreter, LocationRange) Value

type CompositeField struct {
	Value Value
	Name  string
}

const attachmentNamePrefix = "$"

var _ TypeIndexableValue = &CompositeValue{}

func NewCompositeField(memoryGauge common.MemoryGauge, name string, value Value) CompositeField {
	common.UseMemory(memoryGauge, common.CompositeFieldMemoryUsage)
	return NewUnmeteredCompositeField(name, value)
}

func NewUnmeteredCompositeField(name string, value Value) CompositeField {
	return CompositeField{
		Name:  name,
		Value: value,
	}
}

func NewCompositeValue(
	interpreter *Interpreter,
	locationRange LocationRange,
	location common.Location,
	qualifiedIdentifier string,
	kind common.CompositeKind,
	fields []CompositeField,
	address common.Address,
) *CompositeValue {

	interpreter.ReportComputation(common.ComputationKindCreateCompositeValue, 1)

	config := interpreter.SharedState.Config

	var v *CompositeValue

	if config.TracingEnabled {
		startTime := time.Now()

		defer func() {
			// NOTE: in defer, as v is only initialized at the end of the function
			// if there was no error during construction
			if v == nil {
				return
			}

			owner := v.GetOwner().String()
			typeID := string(v.TypeID())
			kind := v.Kind.String()

			interpreter.reportCompositeValueConstructTrace(
				owner,
				typeID,
				kind,
				time.Since(startTime),
			)
		}()
	}

	constructor := func() *atree.OrderedMap {
		dictionary, err := atree.NewMap(
			config.Storage,
			atree.Address(address),
			atree.NewDefaultDigesterBuilder(),
			NewCompositeTypeInfo(
				interpreter,
				location,
				qualifiedIdentifier,
				kind,
			),
		)
		if err != nil {
			panic(errors.NewExternalError(err))
		}
		return dictionary
	}

	typeInfo := NewCompositeTypeInfo(
		interpreter,
		location,
		qualifiedIdentifier,
		kind,
	)

	v = newCompositeValueFromConstructor(interpreter, uint64(len(fields)), typeInfo, constructor)

	for _, field := range fields {
		v.SetMember(
			interpreter,
			locationRange,
			field.Name,
			field.Value,
		)
	}

	return v
}

func newCompositeValueFromOrderedMap(
	dict *atree.OrderedMap,
	typeInfo compositeTypeInfo,
) *CompositeValue {
	return &CompositeValue{
		dictionary:          dict,
		Location:            typeInfo.location,
		QualifiedIdentifier: typeInfo.qualifiedIdentifier,
		Kind:                typeInfo.kind,
	}
}

func newCompositeValueFromConstructor(
	gauge common.MemoryGauge,
	count uint64,
	typeInfo compositeTypeInfo,
	constructor func() *atree.OrderedMap,
) *CompositeValue {
	baseUse, elementOverhead, dataUse, metaDataUse := common.NewCompositeMemoryUsages(count, 0)
	common.UseMemory(gauge, baseUse)
	common.UseMemory(gauge, elementOverhead)
	common.UseMemory(gauge, dataUse)
	common.UseMemory(gauge, metaDataUse)
	return newCompositeValueFromOrderedMap(constructor(), typeInfo)
}

var _ Value = &CompositeValue{}
var _ EquatableValue = &CompositeValue{}
var _ HashableValue = &CompositeValue{}
var _ MemberAccessibleValue = &CompositeValue{}
var _ ReferenceTrackedResourceKindedValue = &CompositeValue{}
var _ ContractValue = &CompositeValue{}

func (*CompositeValue) IsValue() {}

func (v *CompositeValue) Accept(interpreter *Interpreter, visitor Visitor) {
	descend := visitor.VisitCompositeValue(interpreter, v)
	if !descend {
		return
	}

	v.ForEachField(interpreter, func(_ string, value Value) {
		value.Accept(interpreter, visitor)
	})
}

// Walk iterates over all field values of the composite value.
// It does NOT walk the computed field or functions!
func (v *CompositeValue) Walk(interpreter *Interpreter, walkChild func(Value)) {
	v.ForEachField(interpreter, func(_ string, value Value) {
		walkChild(value)
	})
}

func (v *CompositeValue) StaticType(interpreter *Interpreter) StaticType {
	if v.staticType == nil {
		// NOTE: Instead of using NewCompositeStaticType, which always generates the type ID,
		// use the TypeID accessor, which may return an already computed type ID
		v.staticType = NewCompositeStaticType(
			interpreter,
			v.Location,
			v.QualifiedIdentifier,
			v.TypeID(), // TODO TypeID metering
		)
	}
	return v.staticType
}

func (v *CompositeValue) IsImportable(inter *Interpreter) bool {
	staticType := v.StaticType(inter)
	semaType := inter.MustConvertStaticToSemaType(staticType)
	return semaType.IsImportable(map[*sema.Member]bool{})
}

func (v *CompositeValue) IsDestroyed() bool {
	return v.isDestroyed
}

func (v *CompositeValue) Destroy(interpreter *Interpreter, locationRange LocationRange) {

	interpreter.ReportComputation(common.ComputationKindDestroyCompositeValue, 1)

	config := interpreter.SharedState.Config

	if config.InvalidatedResourceValidationEnabled {
		v.checkInvalidatedResourceUse(interpreter, locationRange)
	}

	storageID := v.StorageID()

	if config.TracingEnabled {
		startTime := time.Now()

		owner := v.GetOwner().String()
		typeID := string(v.TypeID())
		kind := v.Kind.String()

		defer func() {

			interpreter.reportCompositeValueDestroyTrace(
				owner,
				typeID,
				kind,
				time.Since(startTime),
			)
		}()
	}

	// if this type has attachments, destroy all of them before invoking the destructor
	v.forEachAttachment(interpreter, locationRange, func(attachment *CompositeValue) {
		// an attachment's destructor may make reference to `base`, so we must set the base value
		// for the attachment before invoking its destructor. For other functions, this happens
		// automatically when the attachment is accessed with the access expression `v[A]`, which
		// is a necessary pre-requisite for calling any members of the attachment. However, in
		// the case of a destructor, this is called implicitly, and thus must have its `base`
		// set manually
		attachment.setBaseValue(interpreter, v)
		attachment.Destroy(interpreter, locationRange)
	})

	interpreter = v.getInterpreter(interpreter)

	// if composite was deserialized, dynamically link in the destructor
	if v.Destructor == nil {
		v.Destructor = interpreter.SharedState.typeCodes.CompositeCodes[v.TypeID()].DestructorFunction
	}

	destructor := v.Destructor

	if destructor != nil {
		var base *EphemeralReferenceValue
		var self MemberAccessibleValue = v
		if v.Kind == common.CompositeKindAttachment {
			base, self = attachmentBaseAndSelfValues(interpreter, locationRange, v)
		}
		invocation := NewInvocation(
			interpreter,
			&self,
			base,
			nil,
			nil,
			nil,
			locationRange,
		)

		destructor.invoke(invocation)
	}

	v.isDestroyed = true

	if config.InvalidatedResourceValidationEnabled {
		v.dictionary = nil
	}

	interpreter.updateReferencedResource(
		storageID,
		storageID,
		func(value ReferenceTrackedResourceKindedValue) {
			compositeValue, ok := value.(*CompositeValue)
			if !ok {
				panic(errors.NewUnreachableError())
			}

			compositeValue.isDestroyed = true

			if config.InvalidatedResourceValidationEnabled {
				compositeValue.dictionary = nil
			}
		},
	)
}

func (v *CompositeValue) getBuiltinMember(interpreter *Interpreter, locationRange LocationRange, name string) Value {

	switch name {
	case sema.ResourceOwnerFieldName:
		if v.Kind == common.CompositeKindResource {
			return v.OwnerValue(interpreter, locationRange)
		}
	}

	return nil
}

func (v *CompositeValue) GetMember(interpreter *Interpreter, locationRange LocationRange, name string) Value {
	config := interpreter.SharedState.Config

	if config.InvalidatedResourceValidationEnabled {
		v.checkInvalidatedResourceUse(interpreter, locationRange)
	}

	if config.TracingEnabled {
		startTime := time.Now()

		owner := v.GetOwner().String()
		typeID := string(v.TypeID())
		kind := v.Kind.String()

		defer func() {
			interpreter.reportCompositeValueGetMemberTrace(
				owner,
				typeID,
				kind,
				name,
				time.Since(startTime),
			)
		}()
	}

	if builtin := v.getBuiltinMember(interpreter, locationRange, name); builtin != nil {
		return builtin
	}

	storable, err := v.dictionary.Get(
		StringAtreeComparator,
		StringAtreeHashInput,
		StringAtreeValue(name),
	)
	if err != nil {
		var keyNotFoundError *atree.KeyNotFoundError
		if !goerrors.As(err, &keyNotFoundError) {
			panic(errors.NewExternalError(err))
		}
	}
	if storable != nil {
		return StoredValue(interpreter, storable, config.Storage)
	}

	if v.NestedVariables != nil {
		variable, ok := v.NestedVariables[name]
		if ok {
			return variable.GetValue()
		}
	}

	interpreter = v.getInterpreter(interpreter)

	if v.ComputedFields != nil {
		if computedField, ok := v.ComputedFields[name]; ok {
			return computedField(interpreter, locationRange)
		}
	}

	// If the composite value was deserialized, dynamically link in the functions
	// and get injected fields

	v.InitializeFunctions(interpreter)

	injectedCompositeFieldsHandler := config.InjectedCompositeFieldsHandler
	if v.InjectedFields == nil && injectedCompositeFieldsHandler != nil {
		v.InjectedFields = injectedCompositeFieldsHandler(
			interpreter,
			v.Location,
			v.QualifiedIdentifier,
			v.Kind,
		)
	}

	if v.InjectedFields != nil {
		value, ok := v.InjectedFields[name]
		if ok {
			return value
		}
	}

	function, ok := v.Functions[name]
	if ok {
		var base *EphemeralReferenceValue
		var self MemberAccessibleValue = v
		if v.Kind == common.CompositeKindAttachment {
			base, self = attachmentBaseAndSelfValues(interpreter, locationRange, v)
		}
		return NewBoundFunctionValue(interpreter, function, &self, base)
	}

	return nil
}

func (v *CompositeValue) checkInvalidatedResourceUse(interpreter *Interpreter, locationRange LocationRange) {
	if v.isDestroyed || v.IsStaleResource(interpreter) {
		panic(InvalidatedResourceError{
			LocationRange: locationRange,
		})
	}
}

func (v *CompositeValue) IsStaleResource(inter *Interpreter) bool {
	return v.dictionary == nil && v.IsResourceKinded(inter)
}

func (v *CompositeValue) getInterpreter(interpreter *Interpreter) *Interpreter {

	// Get the correct interpreter. The program code might need to be loaded.
	// NOTE: standard library values have no location

	location := v.Location

	if location == nil || interpreter.Location == location {
		return interpreter
	}

	return interpreter.EnsureLoaded(v.Location)
}

func (v *CompositeValue) InitializeFunctions(interpreter *Interpreter) {
	if v.Functions != nil {
		return
	}

	v.Functions = interpreter.SharedState.typeCodes.CompositeCodes[v.TypeID()].CompositeFunctions
}

func (v *CompositeValue) OwnerValue(interpreter *Interpreter, locationRange LocationRange) OptionalValue {
	address := v.StorageID().Address

	if address == (atree.Address{}) {
		return NilOptionalValue
	}

	config := interpreter.SharedState.Config

	ownerAccount := config.PublicAccountHandler(AddressValue(address))

	// Owner must be of `PublicAccount` type.
	interpreter.ExpectType(ownerAccount, sema.PublicAccountType, locationRange)

	return NewSomeValueNonCopying(interpreter, ownerAccount)
}

func (v *CompositeValue) RemoveMember(
	interpreter *Interpreter,
	locationRange LocationRange,
	name string,
) Value {

	config := interpreter.SharedState.Config

	if config.InvalidatedResourceValidationEnabled {
		v.checkInvalidatedResourceUse(interpreter, locationRange)
	}

	if config.TracingEnabled {
		startTime := time.Now()

		owner := v.GetOwner().String()
		typeID := string(v.TypeID())
		kind := v.Kind.String()

		defer func() {
			interpreter.reportCompositeValueRemoveMemberTrace(
				owner,
				typeID,
				kind,
				name,
				time.Since(startTime),
			)
		}()
	}

	// No need to clean up storable for passed-in key value,
	// as atree never calls Storable()
	existingKeyStorable, existingValueStorable, err := v.dictionary.Remove(
		StringAtreeComparator,
		StringAtreeHashInput,
		StringAtreeValue(name),
	)
	if err != nil {
		var keyNotFoundError *atree.KeyNotFoundError
		if goerrors.As(err, &keyNotFoundError) {
			return nil
		}
		panic(errors.NewExternalError(err))
	}
	interpreter.maybeValidateAtreeValue(v.dictionary)

	// Key
	interpreter.RemoveReferencedSlab(existingKeyStorable)

	// Value

	storedValue := StoredValue(
		interpreter,
		existingValueStorable,
		config.Storage,
	)
	return storedValue.
		Transfer(
			interpreter,
			locationRange,
			atree.Address{},
			true,
			existingValueStorable,
		)
}

func (v *CompositeValue) SetMember(
	interpreter *Interpreter,
	locationRange LocationRange,
	name string,
	value Value,
) bool {
	config := interpreter.SharedState.Config

	if config.InvalidatedResourceValidationEnabled {
		v.checkInvalidatedResourceUse(interpreter, locationRange)
	}

	if config.TracingEnabled {
		startTime := time.Now()

		owner := v.GetOwner().String()
		typeID := string(v.TypeID())
		kind := v.Kind.String()

		defer func() {
			interpreter.reportCompositeValueSetMemberTrace(
				owner,
				typeID,
				kind,
				name,
				time.Since(startTime),
			)
		}()
	}

	address := v.StorageID().Address

	value = value.Transfer(
		interpreter,
		locationRange,
		address,
		true,
		nil,
	)

	existingStorable, err := v.dictionary.Set(
		StringAtreeComparator,
		StringAtreeHashInput,
		NewStringAtreeValue(interpreter, name),
		value,
	)
	if err != nil {
		panic(errors.NewExternalError(err))
	}
	interpreter.maybeValidateAtreeValue(v.dictionary)

	if existingStorable != nil {
		existingValue := StoredValue(interpreter, existingStorable, config.Storage)

		existingValue.DeepRemove(interpreter)

		interpreter.RemoveReferencedSlab(existingStorable)
		return true
	}

	return false
}

func (v *CompositeValue) String() string {
	return v.RecursiveString(SeenReferences{})
}

func (v *CompositeValue) RecursiveString(seenReferences SeenReferences) string {
	return v.MeteredString(nil, seenReferences)
}

var emptyCompositeStringLen = len(format.Composite("", nil))

func (v *CompositeValue) MeteredString(memoryGauge common.MemoryGauge, seenReferences SeenReferences) string {

	if v.Stringer != nil {
		return v.Stringer(memoryGauge, v, seenReferences)
	}

	strLen := emptyCompositeStringLen

	var fields []CompositeField
	_ = v.dictionary.Iterate(func(key atree.Value, value atree.Value) (resume bool, err error) {
		field := NewCompositeField(
			memoryGauge,
			string(key.(StringAtreeValue)),
			MustConvertStoredValue(memoryGauge, value),
		)

		fields = append(fields, field)

		strLen += len(field.Name)

		return true, nil
	})

	typeId := string(v.TypeID())

	// bodyLen = len(fieldNames) + len(typeId) + (n times colon+space) + ((n-1) times comma+space)
	//         = len(fieldNames) + len(typeId) + 2n + 2n - 2
	//         = len(fieldNames) + len(typeId) + 4n - 2
	//
	// Since (-2) only occurs if its non-empty, ignore the (-2). i.e: overestimate
	// 		bodyLen = len(fieldNames) + len(typeId) + 4n
	//
	strLen = strLen + len(typeId) + len(fields)*4

	common.UseMemory(memoryGauge, common.NewRawStringMemoryUsage(strLen))

	return formatComposite(memoryGauge, typeId, fields, seenReferences)
}

func formatComposite(memoryGauge common.MemoryGauge, typeId string, fields []CompositeField, seenReferences SeenReferences) string {
	preparedFields := make(
		[]struct {
			Name  string
			Value string
		},
		0,
		len(fields),
	)

	for _, field := range fields {
		preparedFields = append(
			preparedFields,
			struct {
				Name  string
				Value string
			}{
				Name:  field.Name,
				Value: field.Value.MeteredString(memoryGauge, seenReferences),
			},
		)
	}

	return format.Composite(typeId, preparedFields)
}

func (v *CompositeValue) GetField(interpreter *Interpreter, locationRange LocationRange, name string) Value {
	config := interpreter.SharedState.Config

	if config.InvalidatedResourceValidationEnabled {
		v.checkInvalidatedResourceUse(interpreter, locationRange)
	}

	storable, err := v.dictionary.Get(
		StringAtreeComparator,
		StringAtreeHashInput,
		StringAtreeValue(name),
	)
	if err != nil {
		var keyNotFoundError *atree.KeyNotFoundError
		if goerrors.As(err, &keyNotFoundError) {
			return nil
		}
		panic(errors.NewExternalError(err))
	}

	return StoredValue(interpreter, storable, v.dictionary.Storage)
}

func (v *CompositeValue) Equal(interpreter *Interpreter, locationRange LocationRange, other Value) bool {
	otherComposite, ok := other.(*CompositeValue)
	if !ok {
		return false
	}

	if !v.StaticType(interpreter).Equal(otherComposite.StaticType(interpreter)) ||
		v.Kind != otherComposite.Kind ||
		v.dictionary.Count() != otherComposite.dictionary.Count() {

		return false
	}

	iterator, err := v.dictionary.Iterator()
	if err != nil {
		panic(errors.NewExternalError(err))
	}

	for {
		key, value, err := iterator.Next()
		if err != nil {
			panic(errors.NewExternalError(err))
		}
		if key == nil {
			return true
		}

		fieldName := string(key.(StringAtreeValue))

		// NOTE: Do NOT use an iterator, iteration order of fields may be different
		// (if stored in different account, as storage ID is used as hash seed)
		otherValue := otherComposite.GetField(interpreter, locationRange, fieldName)

		equatableValue, ok := MustConvertStoredValue(interpreter, value).(EquatableValue)
		if !ok || !equatableValue.Equal(interpreter, locationRange, otherValue) {
			return false
		}
	}
}

// HashInput returns a byte slice containing:
// - HashInputTypeEnum (1 byte)
// - type id (n bytes)
// - hash input of raw value field name (n bytes)
func (v *CompositeValue) HashInput(interpreter *Interpreter, locationRange LocationRange, scratch []byte) []byte {
	if v.Kind == common.CompositeKindEnum {
		typeID := v.TypeID()

		rawValue := v.GetField(interpreter, locationRange, sema.EnumRawValueFieldName)
		rawValueHashInput := rawValue.(HashableValue).
			HashInput(interpreter, locationRange, scratch)

		length := 1 + len(typeID) + len(rawValueHashInput)
		if length <= len(scratch) {
			// Copy rawValueHashInput first because
			// rawValueHashInput and scratch can point to the same underlying scratch buffer
			copy(scratch[1+len(typeID):], rawValueHashInput)

			scratch[0] = byte(HashInputTypeEnum)
			copy(scratch[1:], typeID)
			return scratch[:length]
		}

		buffer := make([]byte, length)
		buffer[0] = byte(HashInputTypeEnum)
		copy(buffer[1:], typeID)
		copy(buffer[1+len(typeID):], rawValueHashInput)
		return buffer
	}

	panic(errors.NewUnreachableError())
}

func (v *CompositeValue) TypeID() common.TypeID {
	if v.typeID == "" {
		location := v.Location
		qualifiedIdentifier := v.QualifiedIdentifier
		if location == nil {
			return common.TypeID(qualifiedIdentifier)
		}
		v.typeID = location.TypeID(nil, qualifiedIdentifier)
	}
	return v.typeID
}

func (v *CompositeValue) ConformsToStaticType(
	interpreter *Interpreter,
	locationRange LocationRange,
	results TypeConformanceResults,
) bool {
	config := interpreter.SharedState.Config

	if config.TracingEnabled {
		startTime := time.Now()

		owner := v.GetOwner().String()
		typeID := string(v.TypeID())
		kind := v.Kind.String()

		defer func() {
			interpreter.reportCompositeValueConformsToStaticTypeTrace(
				owner,
				typeID,
				kind,
				time.Since(startTime),
			)
		}()
	}

	staticType := v.StaticType(interpreter).(CompositeStaticType)

	semaType := interpreter.MustConvertStaticToSemaType(staticType)

	compositeType, ok := semaType.(*sema.CompositeType)
	if !ok ||
		v.Kind != compositeType.Kind ||
		v.TypeID() != compositeType.ID() {

		return false
	}

	if compositeType.Kind == common.CompositeKindAttachment {
		base := v.getBaseValue(interpreter, locationRange).Value
		if base == nil || !base.ConformsToStaticType(interpreter, locationRange, results) {
			return false
		}
	}

	fieldsLen := int(v.dictionary.Count())
	if v.ComputedFields != nil {
		fieldsLen += len(v.ComputedFields)
	}

	if fieldsLen != len(compositeType.Fields) {
		return false
	}

	for _, fieldName := range compositeType.Fields {
		value := v.GetField(interpreter, locationRange, fieldName)
		if value == nil {
			if v.ComputedFields == nil {
				return false
			}

			fieldGetter, ok := v.ComputedFields[fieldName]
			if !ok {
				return false
			}

			value = fieldGetter(interpreter, locationRange)
		}

		member, ok := compositeType.Members.Get(fieldName)
		if !ok {
			return false
		}

		fieldStaticType := value.StaticType(interpreter)

		if !interpreter.IsSubTypeOfSemaType(fieldStaticType, member.TypeAnnotation.Type) {
			return false
		}

		if !value.ConformsToStaticType(
			interpreter,
			locationRange,
			results,
		) {
			return false
		}
	}

	return true
}

func (v *CompositeValue) IsStorable() bool {

	// Only structures, resources, enums, and contracts can be stored.
	// Contracts are not directly storable by programs,
	// but they are still stored in storage by the interpreter

	switch v.Kind {
	case common.CompositeKindStructure,
		common.CompositeKindResource,
		common.CompositeKindEnum,
		common.CompositeKindAttachment,
		common.CompositeKindContract:
		break
	default:
		return false
	}

	// Composite value's of native/built-in types are not storable for now
	return v.Location != nil
}

func (v *CompositeValue) Storable(_ atree.SlabStorage, _ atree.Address, _ uint64) (atree.Storable, error) {
	if !v.IsStorable() {
		return NonStorable{Value: v}, nil
	}

	return atree.StorageIDStorable(v.StorageID()), nil
}

func (v *CompositeValue) NeedsStoreTo(address atree.Address) bool {
	return address != v.StorageID().Address
}

func (v *CompositeValue) IsResourceKinded(interpreter *Interpreter) bool {
	if v.Kind == common.CompositeKindAttachment {
		return interpreter.MustSemaTypeOfValue(v).IsResourceType()
	}
	return v.Kind == common.CompositeKindResource
}

func (v *CompositeValue) IsReferenceTrackedResourceKindedValue() {}

func (v *CompositeValue) Transfer(
	interpreter *Interpreter,
	locationRange LocationRange,
	address atree.Address,
	remove bool,
	storable atree.Storable,
) Value {

	baseUse, elementOverhead, dataUse, metaDataUse := common.NewCompositeMemoryUsages(v.dictionary.Count(), 0)
	common.UseMemory(interpreter, baseUse)
	common.UseMemory(interpreter, elementOverhead)
	common.UseMemory(interpreter, dataUse)
	common.UseMemory(interpreter, metaDataUse)

	interpreter.ReportComputation(common.ComputationKindTransferCompositeValue, 1)

	config := interpreter.SharedState.Config

	if config.InvalidatedResourceValidationEnabled {
		v.checkInvalidatedResourceUse(interpreter, locationRange)
	}

	if config.TracingEnabled {
		startTime := time.Now()

		owner := v.GetOwner().String()
		typeID := string(v.TypeID())
		kind := v.Kind.String()

		defer func() {
			interpreter.reportCompositeValueTransferTrace(
				owner,
				typeID,
				kind,
				time.Since(startTime),
			)
		}()
	}

	currentStorageID := v.StorageID()
	currentAddress := currentStorageID.Address

	dictionary := v.dictionary

	needsStoreTo := address != currentAddress
	isResourceKinded := v.IsResourceKinded(interpreter)

	if needsStoreTo && v.Kind == common.CompositeKindContract {
		panic(NonTransferableValueError{
			Value: v,
		})
	}

	if needsStoreTo || !isResourceKinded {
		iterator, err := v.dictionary.Iterator()
		if err != nil {
			panic(errors.NewExternalError(err))
		}

		elementMemoryUse := common.NewAtreeMapPreAllocatedElementsMemoryUsage(v.dictionary.Count(), 0)
		common.UseMemory(config.MemoryGauge, elementMemoryUse)

		dictionary, err = atree.NewMapFromBatchData(
			config.Storage,
			address,
			atree.NewDefaultDigesterBuilder(),
			v.dictionary.Type(),
			StringAtreeComparator,
			StringAtreeHashInput,
			v.dictionary.Seed(),
			func() (atree.Value, atree.Value, error) {

				atreeKey, atreeValue, err := iterator.Next()
				if err != nil {
					return nil, nil, err
				}
				if atreeKey == nil || atreeValue == nil {
					return nil, nil, nil
				}

				// NOTE: key is stringAtreeValue
				// and does not need to be converted or copied

				value := MustConvertStoredValue(interpreter, atreeValue)
				// the base of an attachment is not stored in the atree, so in order to make the
				// transfer happen properly, we set the base value here if this field is an attachment
				if compositeValue, ok := value.(*CompositeValue); ok && compositeValue.Kind == common.CompositeKindAttachment {
					compositeValue.setBaseValue(interpreter, v)
				}

				value = value.Transfer(interpreter, locationRange, address, remove, nil)

				return atreeKey, value, nil
			},
		)
		if err != nil {
			panic(errors.NewExternalError(err))
		}

		if remove {
			err = v.dictionary.PopIterate(func(nameStorable atree.Storable, valueStorable atree.Storable) {
				interpreter.RemoveReferencedSlab(nameStorable)
				interpreter.RemoveReferencedSlab(valueStorable)
			})
			if err != nil {
				panic(errors.NewExternalError(err))
			}
			interpreter.maybeValidateAtreeValue(v.dictionary)

			interpreter.RemoveReferencedSlab(storable)
		}
	}

	var res *CompositeValue

	if isResourceKinded {
		// Update the resource in-place,
		// and also update all values that are referencing the same value
		// (but currently point to an outdated Go instance of the value)

		// If checking of transfers of invalidated resource is enabled,
		// then mark the resource as invalidated, by unsetting the backing dictionary.
		// This allows raising an error when the resource is attempted
		// to be transferred/moved again (see beginning of this function)

		if config.InvalidatedResourceValidationEnabled {
			v.dictionary = nil
		} else {
			v.dictionary = dictionary
			res = v
		}

		newStorageID := dictionary.StorageID()

		interpreter.updateReferencedResource(
			currentStorageID,
			newStorageID,
			func(value ReferenceTrackedResourceKindedValue) {
				compositeValue, ok := value.(*CompositeValue)
				if !ok {
					panic(errors.NewUnreachableError())
				}

				// Any kind of move would invalidate the references.
				compositeValue.dictionary = nil
			},
		)
	}

	if res == nil {
		info := NewCompositeTypeInfo(
			interpreter,
			v.Location,
			v.QualifiedIdentifier,
			v.Kind,
		)
		res = newCompositeValueFromOrderedMap(dictionary, info)
		res.InjectedFields = v.InjectedFields
		res.ComputedFields = v.ComputedFields
		res.NestedVariables = v.NestedVariables
		res.Functions = v.Functions
		res.Destructor = v.Destructor
		res.Stringer = v.Stringer
		res.isDestroyed = v.isDestroyed
		res.typeID = v.typeID
		res.staticType = v.staticType
		res.base = v.base
	}

	onResourceOwnerChange := config.OnResourceOwnerChange

	if needsStoreTo &&
		res.Kind == common.CompositeKindResource &&
		onResourceOwnerChange != nil {

		onResourceOwnerChange(
			interpreter,
			res,
			common.Address(currentAddress),
			common.Address(address),
		)
	}

	return res
}

func (v *CompositeValue) ResourceUUID(interpreter *Interpreter, locationRange LocationRange) *UInt64Value {
	fieldValue := v.GetField(interpreter, locationRange, sema.ResourceUUIDFieldName)
	uuid, ok := fieldValue.(UInt64Value)
	if !ok {
		return nil
	}
	return &uuid
}

func (v *CompositeValue) Clone(interpreter *Interpreter) Value {

	iterator, err := v.dictionary.Iterator()
	if err != nil {
		panic(errors.NewExternalError(err))
	}

	config := interpreter.SharedState.Config

	elementMemoryUse := common.NewAtreeMapPreAllocatedElementsMemoryUsage(v.dictionary.Count(), 0)
	common.UseMemory(config.MemoryGauge, elementMemoryUse)

	dictionary, err := atree.NewMapFromBatchData(
		config.Storage,
		v.StorageID().Address,
		atree.NewDefaultDigesterBuilder(),
		v.dictionary.Type(),
		StringAtreeComparator,
		StringAtreeHashInput,
		v.dictionary.Seed(),
		func() (atree.Value, atree.Value, error) {

			atreeKey, atreeValue, err := iterator.Next()
			if err != nil {
				return nil, nil, err
			}
			if atreeKey == nil || atreeValue == nil {
				return nil, nil, nil
			}

			// The key is always interpreter.StringAtreeValue,
			// an "atree-level string", not an interpreter.Value.
			// Thus, we do not, and cannot, convert.
			key := atreeKey
			value := MustConvertStoredValue(interpreter, atreeValue).Clone(interpreter)

			return key, value, nil
		},
	)
	if err != nil {
		panic(errors.NewExternalError(err))
	}

	return &CompositeValue{
		dictionary:          dictionary,
		Location:            v.Location,
		QualifiedIdentifier: v.QualifiedIdentifier,
		Kind:                v.Kind,
		InjectedFields:      v.InjectedFields,
		ComputedFields:      v.ComputedFields,
		NestedVariables:     v.NestedVariables,
		Functions:           v.Functions,
		Destructor:          v.Destructor,
		Stringer:            v.Stringer,
		isDestroyed:         v.isDestroyed,
		typeID:              v.typeID,
		staticType:          v.staticType,
		base:                v.base,
	}
}

func (v *CompositeValue) DeepRemove(interpreter *Interpreter) {
	config := interpreter.SharedState.Config

	if config.TracingEnabled {
		startTime := time.Now()

		owner := v.GetOwner().String()
		typeID := string(v.TypeID())
		kind := v.Kind.String()

		defer func() {
			interpreter.reportCompositeValueDeepRemoveTrace(
				owner,
				typeID,
				kind,
				time.Since(startTime),
			)
		}()
	}

	// Remove nested values and storables

	storage := v.dictionary.Storage

	err := v.dictionary.PopIterate(func(nameStorable atree.Storable, valueStorable atree.Storable) {
		// NOTE: key / field name is stringAtreeValue,
		// and not a Value, so no need to deep remove
		interpreter.RemoveReferencedSlab(nameStorable)

		value := StoredValue(interpreter, valueStorable, storage)
		value.DeepRemove(interpreter)
		interpreter.RemoveReferencedSlab(valueStorable)
	})
	if err != nil {
		panic(errors.NewExternalError(err))
	}
	interpreter.maybeValidateAtreeValue(v.dictionary)
}

func (v *CompositeValue) GetOwner() common.Address {
	return common.Address(v.StorageID().Address)
}

// ForEachField iterates over all field-name field-value pairs of the composite value.
// It does NOT iterate over computed fields and functions!
func (v *CompositeValue) ForEachField(gauge common.MemoryGauge, f func(fieldName string, fieldValue Value)) {

	err := v.dictionary.Iterate(func(key atree.Value, value atree.Value) (resume bool, err error) {
		f(
			string(key.(StringAtreeValue)),
			MustConvertStoredValue(gauge, value),
		)
		return true, nil
	})
	if err != nil {
		panic(errors.NewExternalError(err))
	}
}

func (v *CompositeValue) StorageID() atree.StorageID {
	return v.dictionary.StorageID()
}

func (v *CompositeValue) RemoveField(
	interpreter *Interpreter,
	_ LocationRange,
	name string,
) {

	existingKeyStorable, existingValueStorable, err := v.dictionary.Remove(
		StringAtreeComparator,
		StringAtreeHashInput,
		StringAtreeValue(name),
	)
	if err != nil {
		var keyNotFoundError *atree.KeyNotFoundError
		if goerrors.As(err, &keyNotFoundError) {
			return
		}
		panic(errors.NewExternalError(err))
	}
	interpreter.maybeValidateAtreeValue(v.dictionary)

	// Key

	// NOTE: key / field name is stringAtreeValue,
	// and not a Value, so no need to deep remove
	interpreter.RemoveReferencedSlab(existingKeyStorable)

	// Value
	config := interpreter.SharedState.Config
	existingValue := StoredValue(interpreter, existingValueStorable, config.Storage)
	existingValue.DeepRemove(interpreter)
	interpreter.RemoveReferencedSlab(existingValueStorable)
}

func (v *CompositeValue) SetNestedVariables(variables map[string]*Variable) {
	v.NestedVariables = variables
}

func NewEnumCaseValue(
	interpreter *Interpreter,
	locationRange LocationRange,
	enumType *sema.CompositeType,
	rawValue NumberValue,
	functions map[string]FunctionValue,
) *CompositeValue {

	fields := []CompositeField{
		{
			Name:  sema.EnumRawValueFieldName,
			Value: rawValue,
		},
	}

	v := NewCompositeValue(
		interpreter,
		locationRange,
		enumType.Location,
		enumType.QualifiedIdentifier(),
		enumType.Kind,
		fields,
		common.ZeroAddress,
	)

	v.Functions = functions

	return v
}

func (v *CompositeValue) getBaseValue(interpreter *Interpreter, locationRange LocationRange) *EphemeralReferenceValue {
	return v.base
}

func (v *CompositeValue) setBaseValue(interpreter *Interpreter, base *CompositeValue) {
	attachmentType, ok := interpreter.MustSemaTypeOfValue(v).(*sema.CompositeType)
	if !ok {
		panic(errors.NewUnreachableError())
	}

	var baseType sema.Type
	switch ty := attachmentType.GetBaseType().(type) {
	case *sema.InterfaceType:
		baseType, _ = ty.RewriteWithRestrictedTypes()
	default:
		baseType = ty
	}

	// the base reference can only be borrowed with the declared type of the attachment's base
<<<<<<< HEAD
	// ENTITLEMENTS TODO: map the entitlements of the accessing reference through the attachment's entitlement map to get the authorization of this reference
	v.base = NewEphemeralReferenceValue(interpreter, UnauthorizedAccess, base, baseType)
=======
	v.base = NewEphemeralReferenceValue(interpreter, false, base, baseType)

	interpreter.trackReferencedResourceKindedValue(base.StorageID(), base)
>>>>>>> a46a75f1
}

func attachmentMemberName(ty sema.Type) string {
	return attachmentNamePrefix + string(ty.ID())
}

func (v *CompositeValue) getAttachmentValue(interpreter *Interpreter, locationRange LocationRange, ty sema.Type) *CompositeValue {
	if attachment := v.GetMember(interpreter, locationRange, attachmentMemberName(ty)); attachment != nil {
		return attachment.(*CompositeValue)
	}
	return nil
}

func (v *CompositeValue) GetAttachments(interpreter *Interpreter, locationRange LocationRange) []*CompositeValue {
	if interpreter.SharedState.Config.InvalidatedResourceValidationEnabled {
		v.checkInvalidatedResourceUse(interpreter, locationRange)
	}

	var attachments []*CompositeValue
	v.forEachAttachment(interpreter, locationRange, func(attachment *CompositeValue) {
		attachments = append(attachments, attachment)
	})
	return attachments
}

func attachmentBaseAndSelfValues(
	interpreter *Interpreter,
	locationRange LocationRange,
	v *CompositeValue,
) (base *EphemeralReferenceValue, self *EphemeralReferenceValue) {
	base = v.getBaseValue(interpreter, locationRange)
	// in attachment functions, self is a reference value
<<<<<<< HEAD
	// ENTITLEMENTS TODO: map the entitlements of the accessing reference through the attachment's entitlement map to get the authorization of this reference
	self = NewEphemeralReferenceValue(interpreter, UnauthorizedAccess, v, interpreter.MustSemaTypeOfValue(v))
=======
	self = NewEphemeralReferenceValue(interpreter, false, v, interpreter.MustSemaTypeOfValue(v))
	interpreter.trackReferencedResourceKindedValue(v.StorageID(), v)
>>>>>>> a46a75f1
	return
}

func (v *CompositeValue) forEachAttachment(interpreter *Interpreter, _ LocationRange, f func(*CompositeValue)) {
	iterator, err := v.dictionary.Iterator()
	if err != nil {
		panic(errors.NewExternalError(err))
	}

	oldSharedState := interpreter.SharedState.inAttachmentIteration(v)
	interpreter.SharedState.setAttachmentIteration(v, true)
	defer func() {
		interpreter.SharedState.setAttachmentIteration(v, oldSharedState)
	}()

	for {
		key, value, err := iterator.Next()
		if err != nil {
			panic(errors.NewExternalError(err))
		}
		if key == nil {
			break
		}
		if strings.HasPrefix(string(key.(StringAtreeValue)), attachmentNamePrefix) {
			attachment, ok := MustConvertStoredValue(interpreter, value).(*CompositeValue)
			if !ok {
				panic(errors.NewExternalError(err))
			}
			// `f` takes the `attachment` value directly, but if a method to later iterate over
			// attachments is added that takes a `fun (&Attachment): Void` callback, the `f` provided here
			// should convert the provided attachment value into a reference before passing it to the user
			// callback
			f(attachment)
		}
	}
}

func (v *CompositeValue) GetTypeKey(
	interpreter *Interpreter,
	locationRange LocationRange,
	ty sema.Type,
) Value {
	attachment := v.getAttachmentValue(interpreter, locationRange, ty)
	if attachment == nil {
		return NilValue{}
	}
	// dynamically set the attachment's base to this composite
	attachment.setBaseValue(interpreter, v)

	attachmentRef := NewEphemeralReferenceValue(interpreter, false, attachment, ty)
	interpreter.trackReferencedResourceKindedValue(attachment.StorageID(), attachment)

<<<<<<< HEAD
	// ENTITLEMENTS TODO: map the entitlements of the accessing reference through the attachment's entitlement map to get the authorization of this reference
	return NewSomeValueNonCopying(interpreter, NewEphemeralReferenceValue(interpreter, UnauthorizedAccess, attachment, ty))
=======
	return NewSomeValueNonCopying(interpreter, attachmentRef)
>>>>>>> a46a75f1
}

func (v *CompositeValue) SetTypeKey(
	interpreter *Interpreter,
	locationRange LocationRange,
	attachmentType sema.Type,
	attachment Value,
) {
	if v.SetMember(interpreter, locationRange, attachmentMemberName(attachmentType), attachment) {
		panic(DuplicateAttachmentError{
			AttachmentType: attachmentType,
			Value:          v,
			LocationRange:  locationRange,
		})
	}
}

func (v *CompositeValue) RemoveTypeKey(
	interpreter *Interpreter,
	locationRange LocationRange,
	attachmentType sema.Type,
) Value {
	return v.RemoveMember(interpreter, locationRange, attachmentMemberName(attachmentType))
}

// DictionaryValue

type DictionaryValue struct {
	Type             DictionaryStaticType
	semaType         *sema.DictionaryType
	isResourceKinded *bool
	dictionary       *atree.OrderedMap
	isDestroyed      bool
	elementSize      uint
}

func NewDictionaryValue(
	interpreter *Interpreter,
	locationRange LocationRange,
	dictionaryType DictionaryStaticType,
	keysAndValues ...Value,
) *DictionaryValue {
	return NewDictionaryValueWithAddress(
		interpreter,
		locationRange,
		dictionaryType,
		common.ZeroAddress,
		keysAndValues...,
	)
}

func NewDictionaryValueWithAddress(
	interpreter *Interpreter,
	locationRange LocationRange,
	dictionaryType DictionaryStaticType,
	address common.Address,
	keysAndValues ...Value,
) *DictionaryValue {

	interpreter.ReportComputation(common.ComputationKindCreateDictionaryValue, 1)

	var v *DictionaryValue

	config := interpreter.SharedState.Config

	if config.TracingEnabled {
		startTime := time.Now()

		defer func() {
			// NOTE: in defer, as v is only initialized at the end of the function
			// if there was no error during construction
			if v == nil {
				return
			}

			typeInfo := v.Type.String()
			count := v.Count()

			interpreter.reportDictionaryValueConstructTrace(
				typeInfo,
				count,
				time.Since(startTime),
			)
		}()
	}

	keysAndValuesCount := len(keysAndValues)
	if keysAndValuesCount%2 != 0 {
		panic("uneven number of keys and values")
	}

	constructor := func() *atree.OrderedMap {
		dictionary, err := atree.NewMap(
			config.Storage,
			atree.Address(address),
			atree.NewDefaultDigesterBuilder(),
			dictionaryType,
		)
		if err != nil {
			panic(errors.NewExternalError(err))
		}
		return dictionary
	}

	// values are added to the dictionary after creation, not here
	v = newDictionaryValueFromConstructor(interpreter, dictionaryType, 0, constructor)

	// NOTE: lazily initialized when needed for performance reasons
	var lazyIsResourceTyped *bool

	for i := 0; i < keysAndValuesCount; i += 2 {
		key := keysAndValues[i]
		value := keysAndValues[i+1]
		existingValue := v.Insert(interpreter, locationRange, key, value)
		// If the dictionary already contained a value for the key,
		// and the dictionary is resource-typed,
		// then we need to prevent a resource loss
		if _, ok := existingValue.(*SomeValue); ok {
			// Lazily determine if the dictionary is resource-typed, once
			if lazyIsResourceTyped == nil {
				isResourceTyped := v.SemaType(interpreter).IsResourceType()
				lazyIsResourceTyped = &isResourceTyped
			}
			if *lazyIsResourceTyped {
				panic(DuplicateKeyInResourceDictionaryError{
					LocationRange: locationRange,
				})
			}
		}
	}

	return v
}

func newDictionaryValueFromOrderedMap(
	dict *atree.OrderedMap,
	staticType DictionaryStaticType,
) *DictionaryValue {
	return &DictionaryValue{
		Type:       staticType,
		dictionary: dict,
	}
}

func newDictionaryValueFromConstructor(
	gauge common.MemoryGauge,
	staticType DictionaryStaticType,
	count uint64,
	constructor func() *atree.OrderedMap,
) (dict *DictionaryValue) {

	keySize := staticType.KeyType.elementSize()
	valueSize := staticType.ValueType.elementSize()
	var elementSize uint
	if keySize != 0 && valueSize != 0 {
		elementSize = keySize + valueSize
	}
	baseUsage, overheadUsage, dataSlabs, metaDataSlabs := common.NewDictionaryMemoryUsages(count, elementSize)
	common.UseMemory(gauge, baseUsage)
	common.UseMemory(gauge, overheadUsage)
	common.UseMemory(gauge, dataSlabs)
	common.UseMemory(gauge, metaDataSlabs)

	dict = newDictionaryValueFromOrderedMap(constructor(), staticType)
	dict.elementSize = elementSize
	return
}

var _ Value = &DictionaryValue{}
var _ atree.Value = &DictionaryValue{}
var _ EquatableValue = &DictionaryValue{}
var _ ValueIndexableValue = &DictionaryValue{}
var _ MemberAccessibleValue = &DictionaryValue{}
var _ ReferenceTrackedResourceKindedValue = &DictionaryValue{}

func (*DictionaryValue) IsValue() {}

func (v *DictionaryValue) Accept(interpreter *Interpreter, visitor Visitor) {
	descend := visitor.VisitDictionaryValue(interpreter, v)
	if !descend {
		return
	}

	v.Walk(interpreter, func(value Value) {
		value.Accept(interpreter, visitor)
	})
}

func (v *DictionaryValue) Iterate(gauge common.MemoryGauge, f func(key, value Value) (resume bool)) {
	err := v.dictionary.Iterate(func(key, value atree.Value) (resume bool, err error) {
		// atree.OrderedMap iteration provides low-level atree.Value,
		// convert to high-level interpreter.Value

		resume = f(
			MustConvertStoredValue(gauge, key),
			MustConvertStoredValue(gauge, value),
		)

		return resume, nil
	})
	if err != nil {
		panic(errors.NewExternalError(err))
	}
}

func (v *DictionaryValue) Walk(interpreter *Interpreter, walkChild func(Value)) {
	v.Iterate(interpreter, func(key, value Value) (resume bool) {
		walkChild(key)
		walkChild(value)
		return true
	})
}

func (v *DictionaryValue) StaticType(_ *Interpreter) StaticType {
	// TODO meter
	return v.Type
}

func (v *DictionaryValue) IsImportable(inter *Interpreter) bool {
	importable := true
	v.Iterate(inter, func(key, value Value) (resume bool) {
		if !key.IsImportable(inter) || !value.IsImportable(inter) {
			importable = false
			// stop iteration
			return false
		}

		// continue iteration
		return true
	})

	return importable
}

func (v *DictionaryValue) IsDestroyed() bool {
	return v.isDestroyed
}

func (v *DictionaryValue) checkInvalidatedResourceUse(interpreter *Interpreter, locationRange LocationRange) {
	if v.isDestroyed || v.IsStaleResource(interpreter) {
		panic(InvalidatedResourceError{
			LocationRange: locationRange,
		})
	}
}

func (v *DictionaryValue) IsStaleResource(interpreter *Interpreter) bool {
	return v.dictionary == nil && v.IsResourceKinded(interpreter)
}

func (v *DictionaryValue) Destroy(interpreter *Interpreter, locationRange LocationRange) {

	interpreter.ReportComputation(common.ComputationKindDestroyDictionaryValue, 1)

	config := interpreter.SharedState.Config

	if config.InvalidatedResourceValidationEnabled {
		v.checkInvalidatedResourceUse(interpreter, locationRange)
	}

	storageID := v.StorageID()

	if config.TracingEnabled {
		startTime := time.Now()

		typeInfo := v.Type.String()
		count := v.Count()

		defer func() {
			interpreter.reportDictionaryValueDestroyTrace(
				typeInfo,
				count,
				time.Since(startTime),
			)
		}()
	}

	v.Iterate(interpreter, func(key, value Value) (resume bool) {
		// Resources cannot be keys at the moment, so should theoretically not be needed
		maybeDestroy(interpreter, locationRange, key)
		maybeDestroy(interpreter, locationRange, value)
		return true
	})

	v.isDestroyed = true

	if config.InvalidatedResourceValidationEnabled {
		v.dictionary = nil
	}

	interpreter.updateReferencedResource(
		storageID,
		storageID,
		func(value ReferenceTrackedResourceKindedValue) {
			dictionaryValue, ok := value.(*DictionaryValue)
			if !ok {
				panic(errors.NewUnreachableError())
			}

			dictionaryValue.isDestroyed = true

			if config.InvalidatedResourceValidationEnabled {
				dictionaryValue.dictionary = nil
			}
		},
	)
}

func (v *DictionaryValue) ForEachKey(
	interpreter *Interpreter,
	locationRange LocationRange,
	procedure FunctionValue,
) {
	keyType := v.SemaType(interpreter).KeyType

	iterationInvocation := func(key Value) Invocation {
		return NewInvocation(
			interpreter,
			nil,
			nil,
			[]Value{key},
			[]sema.Type{keyType},
			nil,
			locationRange,
		)
	}

	err := v.dictionary.IterateKeys(
		func(item atree.Value) (bool, error) {
			key := MustConvertStoredValue(interpreter, item)

			shouldContinue, ok := procedure.invoke(iterationInvocation(key)).(BoolValue)
			if !ok {
				panic(errors.NewUnreachableError())
			}

			return bool(shouldContinue), nil
		},
	)

	if err != nil {
		panic(errors.NewExternalError(err))
	}
}

func (v *DictionaryValue) ContainsKey(
	interpreter *Interpreter,
	locationRange LocationRange,
	keyValue Value,
) BoolValue {

	valueComparator := newValueComparator(interpreter, locationRange)
	hashInputProvider := newHashInputProvider(interpreter, locationRange)

	_, err := v.dictionary.Get(
		valueComparator,
		hashInputProvider,
		keyValue,
	)
	if err != nil {
		var keyNotFoundError *atree.KeyNotFoundError
		if goerrors.As(err, &keyNotFoundError) {
			return FalseValue
		}
		panic(errors.NewExternalError(err))
	}

	return TrueValue
}

func (v *DictionaryValue) Get(
	interpreter *Interpreter,
	locationRange LocationRange,
	keyValue Value,
) (Value, bool) {

	valueComparator := newValueComparator(interpreter, locationRange)
	hashInputProvider := newHashInputProvider(interpreter, locationRange)

	storable, err := v.dictionary.Get(
		valueComparator,
		hashInputProvider,
		keyValue,
	)
	if err != nil {
		var keyNotFoundError *atree.KeyNotFoundError
		if goerrors.As(err, &keyNotFoundError) {
			return nil, false
		}
		panic(errors.NewExternalError(err))
	}

	storage := v.dictionary.Storage
	value := StoredValue(interpreter, storable, storage)
	return value, true
}

func (v *DictionaryValue) GetKey(interpreter *Interpreter, locationRange LocationRange, keyValue Value) Value {
	config := interpreter.SharedState.Config

	if config.InvalidatedResourceValidationEnabled {
		v.checkInvalidatedResourceUse(interpreter, locationRange)
	}

	value, ok := v.Get(interpreter, locationRange, keyValue)
	if ok {
		return NewSomeValueNonCopying(interpreter, value)
	}

	return Nil
}

func (v *DictionaryValue) SetKey(
	interpreter *Interpreter,
	locationRange LocationRange,
	keyValue Value,
	value Value,
) {
	config := interpreter.SharedState.Config

	if config.InvalidatedResourceValidationEnabled {
		v.checkInvalidatedResourceUse(interpreter, locationRange)
	}

	interpreter.checkContainerMutation(v.Type.KeyType, keyValue, locationRange)
	interpreter.checkContainerMutation(
		OptionalStaticType{ // intentionally unmetered
			Type: v.Type.ValueType,
		},
		value,
		locationRange,
	)

	switch value := value.(type) {
	case *SomeValue:
		innerValue := value.InnerValue(interpreter, locationRange)
		_ = v.Insert(interpreter, locationRange, keyValue, innerValue)

	case NilValue:
		_ = v.Remove(interpreter, locationRange, keyValue)

	default:
		panic(errors.NewUnreachableError())
	}
}

func (v *DictionaryValue) String() string {
	return v.RecursiveString(SeenReferences{})
}

func (v *DictionaryValue) RecursiveString(seenReferences SeenReferences) string {
	return v.MeteredString(nil, seenReferences)
}

func (v *DictionaryValue) MeteredString(memoryGauge common.MemoryGauge, seenReferences SeenReferences) string {

	pairs := make([]struct {
		Key   string
		Value string
	}, v.Count())

	index := 0
	_ = v.dictionary.Iterate(func(key, value atree.Value) (resume bool, err error) {
		// atree.OrderedMap iteration provides low-level atree.Value,
		// convert to high-level interpreter.Value

		pairs[index] = struct {
			Key   string
			Value string
		}{
			Key:   MustConvertStoredValue(memoryGauge, key).MeteredString(memoryGauge, seenReferences),
			Value: MustConvertStoredValue(memoryGauge, value).MeteredString(memoryGauge, seenReferences),
		}
		index++
		return true, nil
	})

	// len = len(open-brace) + len(close-brace) + (n times colon+space) + ((n-1) times comma+space)
	//     = 2 + 2n + 2n - 2
	//     = 4n + 2 - 2
	//
	// Since (-2) only occurs if its non-empty (i.e: n>0), ignore the (-2). i.e: overestimate
	//    len = 4n + 2
	//
	// String of each key and value are metered separately.
	strLen := len(pairs)*4 + 2

	common.UseMemory(memoryGauge, common.NewRawStringMemoryUsage(strLen))

	return format.Dictionary(pairs)
}

func (v *DictionaryValue) GetMember(
	interpreter *Interpreter,
	locationRange LocationRange,
	name string,
) Value {
	config := interpreter.SharedState.Config

	if config.InvalidatedResourceValidationEnabled {
		v.checkInvalidatedResourceUse(interpreter, locationRange)
	}

	if config.TracingEnabled {
		startTime := time.Now()

		typeInfo := v.Type.String()
		count := v.Count()

		defer func() {
			interpreter.reportDictionaryValueGetMemberTrace(
				typeInfo,
				count,
				name,
				time.Since(startTime),
			)
		}()
	}

	switch name {
	case "length":
		return NewIntValueFromInt64(interpreter, int64(v.Count()))

	case "keys":

		iterator, err := v.dictionary.Iterator()
		if err != nil {
			panic(errors.NewExternalError(err))
		}

		return NewArrayValueWithIterator(
			interpreter,
			NewVariableSizedStaticType(interpreter, v.Type.KeyType),
			common.ZeroAddress,
			v.dictionary.Count(),
			func() Value {

				key, err := iterator.NextKey()
				if err != nil {
					panic(errors.NewExternalError(err))
				}
				if key == nil {
					return nil
				}

				return MustConvertStoredValue(interpreter, key).
					Transfer(interpreter, locationRange, atree.Address{}, false, nil)
			},
		)

	case "values":

		iterator, err := v.dictionary.Iterator()
		if err != nil {
			panic(errors.NewExternalError(err))
		}

		return NewArrayValueWithIterator(
			interpreter,
			NewVariableSizedStaticType(interpreter, v.Type.ValueType),
			common.ZeroAddress,
			v.dictionary.Count(),
			func() Value {

				value, err := iterator.NextValue()
				if err != nil {
					panic(errors.NewExternalError(err))
				}
				if value == nil {
					return nil
				}

				return MustConvertStoredValue(interpreter, value).
					Transfer(interpreter, locationRange, atree.Address{}, false, nil)
			})

	case "remove":
		return NewHostFunctionValue(
			interpreter,
			sema.DictionaryRemoveFunctionType(
				v.SemaType(interpreter),
			),
			func(invocation Invocation) Value {
				keyValue := invocation.Arguments[0]

				return v.Remove(
					invocation.Interpreter,
					invocation.LocationRange,
					keyValue,
				)
			},
		)

	case "insert":
		return NewHostFunctionValue(
			interpreter,
			sema.DictionaryInsertFunctionType(
				v.SemaType(interpreter),
			),
			func(invocation Invocation) Value {
				keyValue := invocation.Arguments[0]
				newValue := invocation.Arguments[1]

				return v.Insert(
					invocation.Interpreter,
					invocation.LocationRange,
					keyValue,
					newValue,
				)
			},
		)

	case "containsKey":
		return NewHostFunctionValue(
			interpreter,
			sema.DictionaryContainsKeyFunctionType(
				v.SemaType(interpreter),
			),
			func(invocation Invocation) Value {
				return v.ContainsKey(
					invocation.Interpreter,
					invocation.LocationRange,
					invocation.Arguments[0],
				)
			},
		)
	case "forEachKey":
		return NewHostFunctionValue(
			interpreter,
			sema.DictionaryForEachKeyFunctionType(
				v.SemaType(interpreter),
			),
			func(invocation Invocation) Value {
				interpreter := invocation.Interpreter

				funcArgument, ok := invocation.Arguments[0].(FunctionValue)
				if !ok {
					panic(errors.NewUnreachableError())
				}

				v.ForEachKey(
					interpreter,
					invocation.LocationRange,
					funcArgument,
				)

				return Void
			},
		)
	}

	return nil
}

func (v *DictionaryValue) RemoveMember(interpreter *Interpreter, locationRange LocationRange, _ string) Value {
	config := interpreter.SharedState.Config

	if config.InvalidatedResourceValidationEnabled {
		v.checkInvalidatedResourceUse(interpreter, locationRange)
	}

	// Dictionaries have no removable members (fields / functions)
	panic(errors.NewUnreachableError())
}

func (v *DictionaryValue) SetMember(interpreter *Interpreter, locationRange LocationRange, _ string, _ Value) bool {
	config := interpreter.SharedState.Config

	if config.InvalidatedResourceValidationEnabled {
		v.checkInvalidatedResourceUse(interpreter, locationRange)
	}

	// Dictionaries have no settable members (fields / functions)
	panic(errors.NewUnreachableError())
}

func (v *DictionaryValue) Count() int {
	return int(v.dictionary.Count())
}

func (v *DictionaryValue) RemoveKey(
	interpreter *Interpreter,
	locationRange LocationRange,
	key Value,
) Value {
	config := interpreter.SharedState.Config

	if config.InvalidatedResourceValidationEnabled {
		v.checkInvalidatedResourceUse(interpreter, locationRange)
	}

	return v.Remove(interpreter, locationRange, key)
}

func (v *DictionaryValue) Remove(
	interpreter *Interpreter,
	locationRange LocationRange,
	keyValue Value,
) OptionalValue {

	valueComparator := newValueComparator(interpreter, locationRange)
	hashInputProvider := newHashInputProvider(interpreter, locationRange)

	// No need to clean up storable for passed-in key value,
	// as atree never calls Storable()
	existingKeyStorable, existingValueStorable, err := v.dictionary.Remove(
		valueComparator,
		hashInputProvider,
		keyValue,
	)
	if err != nil {
		var keyNotFoundError *atree.KeyNotFoundError
		if goerrors.As(err, &keyNotFoundError) {
			return NilOptionalValue
		}
		panic(errors.NewExternalError(err))
	}
	interpreter.maybeValidateAtreeValue(v.dictionary)

	config := interpreter.SharedState.Config
	storage := config.Storage

	// Key

	existingKeyValue := StoredValue(interpreter, existingKeyStorable, storage)
	existingKeyValue.DeepRemove(interpreter)
	interpreter.RemoveReferencedSlab(existingKeyStorable)

	// Value

	existingValue := StoredValue(interpreter, existingValueStorable, storage).
		Transfer(
			interpreter,
			locationRange,
			atree.Address{},
			true,
			existingValueStorable,
		)

	return NewSomeValueNonCopying(interpreter, existingValue)
}

func (v *DictionaryValue) InsertKey(
	interpreter *Interpreter,
	locationRange LocationRange,
	key, value Value,
) {
	v.SetKey(interpreter, locationRange, key, value)
}

func (v *DictionaryValue) Insert(
	interpreter *Interpreter,
	locationRange LocationRange,
	keyValue, value Value,
) OptionalValue {

	// length increases by 1
	dataSlabs, metaDataSlabs := common.AdditionalAtreeMemoryUsage(v.dictionary.Count(), v.elementSize, false)
	common.UseMemory(interpreter, common.AtreeMapElementOverhead)
	common.UseMemory(interpreter, dataSlabs)
	common.UseMemory(interpreter, metaDataSlabs)

	interpreter.checkContainerMutation(v.Type.KeyType, keyValue, locationRange)
	interpreter.checkContainerMutation(v.Type.ValueType, value, locationRange)

	address := v.dictionary.Address()

	keyValue = keyValue.Transfer(
		interpreter,
		locationRange,
		address,
		true,
		nil,
	)

	value = value.Transfer(
		interpreter,
		locationRange,
		address,
		true,
		nil,
	)

	valueComparator := newValueComparator(interpreter, locationRange)
	hashInputProvider := newHashInputProvider(interpreter, locationRange)

	// atree only calls Storable() on keyValue if needed,
	// i.e., if the key is a new key
	existingValueStorable, err := v.dictionary.Set(
		valueComparator,
		hashInputProvider,
		keyValue,
		value,
	)
	if err != nil {
		panic(errors.NewExternalError(err))
	}
	interpreter.maybeValidateAtreeValue(v.dictionary)

	if existingValueStorable == nil {
		return NilOptionalValue
	}

	config := interpreter.SharedState.Config
	storage := config.Storage

	existingValue := StoredValue(
		interpreter,
		existingValueStorable,
		storage,
	).Transfer(
		interpreter,
		locationRange,
		atree.Address{},
		true,
		existingValueStorable,
	)

	return NewSomeValueNonCopying(interpreter, existingValue)
}

type DictionaryEntryValues struct {
	Key   Value
	Value Value
}

func (v *DictionaryValue) ConformsToStaticType(
	interpreter *Interpreter,
	locationRange LocationRange,
	results TypeConformanceResults,
) bool {

	count := v.Count()

	config := interpreter.SharedState.Config

	if config.TracingEnabled {
		startTime := time.Now()

		typeInfo := v.Type.String()

		defer func() {
			interpreter.reportDictionaryValueConformsToStaticTypeTrace(
				typeInfo,
				count,
				time.Since(startTime),
			)
		}()
	}

	staticType, ok := v.StaticType(interpreter).(DictionaryStaticType)
	if !ok {
		return false
	}

	keyType := staticType.KeyType
	valueType := staticType.ValueType

	iterator, err := v.dictionary.Iterator()
	if err != nil {
		panic(errors.NewExternalError(err))
	}

	for {
		key, value, err := iterator.Next()
		if err != nil {
			panic(errors.NewExternalError(err))
		}
		if key == nil {
			return true
		}

		// Check the key

		// atree.OrderedMap iteration provides low-level atree.Value,
		// convert to high-level interpreter.Value
		entryKey := MustConvertStoredValue(interpreter, key)

		if !interpreter.IsSubType(entryKey.StaticType(interpreter), keyType) {
			return false
		}

		if !entryKey.ConformsToStaticType(
			interpreter,
			locationRange,
			results,
		) {
			return false
		}

		// Check the value

		// atree.OrderedMap iteration provides low-level atree.Value,
		// convert to high-level interpreter.Value
		entryValue := MustConvertStoredValue(interpreter, value)

		if !interpreter.IsSubType(entryValue.StaticType(interpreter), valueType) {
			return false
		}

		if !entryValue.ConformsToStaticType(
			interpreter,
			locationRange,
			results,
		) {
			return false
		}
	}
}

func (v *DictionaryValue) Equal(interpreter *Interpreter, locationRange LocationRange, other Value) bool {

	otherDictionary, ok := other.(*DictionaryValue)
	if !ok {
		return false
	}

	if v.Count() != otherDictionary.Count() {
		return false
	}

	if !v.Type.Equal(otherDictionary.Type) {
		return false
	}

	iterator, err := v.dictionary.Iterator()
	if err != nil {
		panic(errors.NewExternalError(err))
	}

	for {
		key, value, err := iterator.Next()
		if err != nil {
			panic(errors.NewExternalError(err))
		}
		if key == nil {
			return true
		}

		// Do NOT use an iterator, as other value may be stored in another account,
		// leading to a different iteration order, as the storage ID is used in the seed
		otherValue, otherValueExists :=
			otherDictionary.Get(
				interpreter,
				locationRange,
				MustConvertStoredValue(interpreter, key),
			)

		if !otherValueExists {
			return false
		}

		equatableValue, ok := MustConvertStoredValue(interpreter, value).(EquatableValue)
		if !ok || !equatableValue.Equal(interpreter, locationRange, otherValue) {
			return false
		}
	}
}

func (v *DictionaryValue) Storable(_ atree.SlabStorage, _ atree.Address, _ uint64) (atree.Storable, error) {
	return atree.StorageIDStorable(v.StorageID()), nil
}

func (v *DictionaryValue) IsReferenceTrackedResourceKindedValue() {}

func (v *DictionaryValue) Transfer(
	interpreter *Interpreter,
	locationRange LocationRange,
	address atree.Address,
	remove bool,
	storable atree.Storable,
) Value {
	baseUse, elementOverhead, dataUse, metaDataUse := common.NewDictionaryMemoryUsages(
		v.dictionary.Count(),
		v.elementSize,
	)
	common.UseMemory(interpreter, baseUse)
	common.UseMemory(interpreter, elementOverhead)
	common.UseMemory(interpreter, dataUse)
	common.UseMemory(interpreter, metaDataUse)

	interpreter.ReportComputation(common.ComputationKindTransferDictionaryValue, uint(v.Count()))

	config := interpreter.SharedState.Config

	if config.InvalidatedResourceValidationEnabled {
		v.checkInvalidatedResourceUse(interpreter, locationRange)
	}

	if config.TracingEnabled {
		startTime := time.Now()

		typeInfo := v.Type.String()
		count := v.Count()

		defer func() {
			interpreter.reportDictionaryValueTransferTrace(
				typeInfo,
				count,
				time.Since(startTime),
			)
		}()
	}

	currentStorageID := v.StorageID()
	currentAddress := currentStorageID.Address

	dictionary := v.dictionary

	needsStoreTo := address != currentAddress
	isResourceKinded := v.IsResourceKinded(interpreter)

	if needsStoreTo || !isResourceKinded {

		valueComparator := newValueComparator(interpreter, locationRange)
		hashInputProvider := newHashInputProvider(interpreter, locationRange)

		iterator, err := v.dictionary.Iterator()
		if err != nil {
			panic(errors.NewExternalError(err))
		}

		elementMemoryUse := common.NewAtreeMapPreAllocatedElementsMemoryUsage(v.dictionary.Count(), v.elementSize)
		common.UseMemory(config.MemoryGauge, elementMemoryUse)

		dictionary, err = atree.NewMapFromBatchData(
			config.Storage,
			address,
			atree.NewDefaultDigesterBuilder(),
			v.dictionary.Type(),
			valueComparator,
			hashInputProvider,
			v.dictionary.Seed(),
			func() (atree.Value, atree.Value, error) {

				atreeKey, atreeValue, err := iterator.Next()
				if err != nil {
					return nil, nil, err
				}
				if atreeKey == nil || atreeValue == nil {
					return nil, nil, nil
				}

				key := MustConvertStoredValue(interpreter, atreeKey).
					Transfer(interpreter, locationRange, address, remove, nil)

				value := MustConvertStoredValue(interpreter, atreeValue).
					Transfer(interpreter, locationRange, address, remove, nil)

				return key, value, nil
			},
		)
		if err != nil {
			panic(errors.NewExternalError(err))
		}

		if remove {
			err = v.dictionary.PopIterate(func(keyStorable atree.Storable, valueStorable atree.Storable) {
				interpreter.RemoveReferencedSlab(keyStorable)
				interpreter.RemoveReferencedSlab(valueStorable)
			})
			if err != nil {
				panic(errors.NewExternalError(err))
			}
			interpreter.maybeValidateAtreeValue(v.dictionary)

			interpreter.RemoveReferencedSlab(storable)
		}
	}

	var res *DictionaryValue

	if isResourceKinded {
		// Update the resource in-place,
		// and also update all values that are referencing the same value
		// (but currently point to an outdated Go instance of the value)

		// If checking of transfers of invalidated resource is enabled,
		// then mark the resource array as invalidated, by unsetting the backing array.
		// This allows raising an error when the resource array is attempted
		// to be transferred/moved again (see beginning of this function)

		if config.InvalidatedResourceValidationEnabled {
			v.dictionary = nil
		} else {
			v.dictionary = dictionary
			res = v
		}

		newStorageID := dictionary.StorageID()

		interpreter.updateReferencedResource(
			currentStorageID,
			newStorageID,
			func(value ReferenceTrackedResourceKindedValue) {
				dictionaryValue, ok := value.(*DictionaryValue)
				if !ok {
					panic(errors.NewUnreachableError())
				}

				// Any kind of move would invalidate the references.
				dictionaryValue.dictionary = nil
			},
		)
	}

	if res == nil {
		res = newDictionaryValueFromOrderedMap(dictionary, v.Type)
		res.elementSize = v.elementSize
		res.semaType = v.semaType
		res.isResourceKinded = v.isResourceKinded
		res.isDestroyed = v.isDestroyed
	}

	return res
}

func (v *DictionaryValue) Clone(interpreter *Interpreter) Value {
	config := interpreter.SharedState.Config

	valueComparator := newValueComparator(interpreter, EmptyLocationRange)
	hashInputProvider := newHashInputProvider(interpreter, EmptyLocationRange)

	iterator, err := v.dictionary.Iterator()
	if err != nil {
		panic(errors.NewExternalError(err))
	}

	elementMemoryUse := common.NewAtreeMapPreAllocatedElementsMemoryUsage(v.dictionary.Count(), v.elementSize)
	common.UseMemory(config.MemoryGauge, elementMemoryUse)

	dictionary, err := atree.NewMapFromBatchData(
		config.Storage,
		v.StorageID().Address,
		atree.NewDefaultDigesterBuilder(),
		v.dictionary.Type(),
		valueComparator,
		hashInputProvider,
		v.dictionary.Seed(),
		func() (atree.Value, atree.Value, error) {

			atreeKey, atreeValue, err := iterator.Next()
			if err != nil {
				return nil, nil, err
			}
			if atreeKey == nil || atreeValue == nil {
				return nil, nil, nil
			}

			key := MustConvertStoredValue(interpreter, atreeKey).
				Clone(interpreter)

			value := MustConvertStoredValue(interpreter, atreeValue).
				Clone(interpreter)

			return key, value, nil
		},
	)
	if err != nil {
		panic(errors.NewExternalError(err))
	}

	return &DictionaryValue{
		Type:             v.Type,
		semaType:         v.semaType,
		isResourceKinded: v.isResourceKinded,
		dictionary:       dictionary,
		isDestroyed:      v.isDestroyed,
	}
}

func (v *DictionaryValue) DeepRemove(interpreter *Interpreter) {
	config := interpreter.SharedState.Config

	if config.TracingEnabled {
		startTime := time.Now()

		typeInfo := v.Type.String()
		count := v.Count()

		defer func() {
			interpreter.reportDictionaryValueDeepRemoveTrace(
				typeInfo,
				count,
				time.Since(startTime),
			)
		}()
	}

	// Remove nested values and storables

	storage := v.dictionary.Storage

	err := v.dictionary.PopIterate(func(keyStorable atree.Storable, valueStorable atree.Storable) {

		key := StoredValue(interpreter, keyStorable, storage)
		key.DeepRemove(interpreter)
		interpreter.RemoveReferencedSlab(keyStorable)

		value := StoredValue(interpreter, valueStorable, storage)
		value.DeepRemove(interpreter)
		interpreter.RemoveReferencedSlab(valueStorable)
	})
	if err != nil {
		panic(errors.NewExternalError(err))
	}
	interpreter.maybeValidateAtreeValue(v.dictionary)
}

func (v *DictionaryValue) GetOwner() common.Address {
	return common.Address(v.StorageID().Address)
}

func (v *DictionaryValue) StorageID() atree.StorageID {
	return v.dictionary.StorageID()
}

func (v *DictionaryValue) SemaType(interpreter *Interpreter) *sema.DictionaryType {
	if v.semaType == nil {
		// this function will panic already if this conversion fails
		v.semaType, _ = interpreter.MustConvertStaticToSemaType(v.Type).(*sema.DictionaryType)
	}
	return v.semaType
}

func (v *DictionaryValue) NeedsStoreTo(address atree.Address) bool {
	return address != v.StorageID().Address
}

func (v *DictionaryValue) IsResourceKinded(interpreter *Interpreter) bool {
	if v.isResourceKinded == nil {
		isResourceKinded := v.SemaType(interpreter).IsResourceType()
		v.isResourceKinded = &isResourceKinded
	}
	return *v.isResourceKinded
}

// OptionalValue

type OptionalValue interface {
	Value
	isOptionalValue()
	forEach(f func(Value))
	fmap(inter *Interpreter, f func(Value) Value) OptionalValue
}

// NilValue

type NilValue struct{}

var Nil Value = NilValue{}
var NilOptionalValue OptionalValue = NilValue{}
var NilStorable atree.Storable = NilValue{}

var _ Value = NilValue{}
var _ atree.Storable = NilValue{}
var _ EquatableValue = NilValue{}
var _ MemberAccessibleValue = NilValue{}
var _ OptionalValue = NilValue{}

func (NilValue) IsValue() {}

func (v NilValue) Accept(interpreter *Interpreter, visitor Visitor) {
	visitor.VisitNilValue(interpreter, v)
}

func (NilValue) Walk(_ *Interpreter, _ func(Value)) {
	// NO-OP
}

func (NilValue) StaticType(interpreter *Interpreter) StaticType {
	return NewOptionalStaticType(
		interpreter,
		NewPrimitiveStaticType(interpreter, PrimitiveStaticTypeNever),
	)
}

func (NilValue) IsImportable(_ *Interpreter) bool {
	return true
}

func (NilValue) isOptionalValue() {}

func (NilValue) forEach(_ func(Value)) {}

func (n NilValue) fmap(inter *Interpreter, f func(Value) Value) OptionalValue {
	return n
}

func (NilValue) IsDestroyed() bool {
	return false
}

func (v NilValue) Destroy(_ *Interpreter, _ LocationRange) {
	// NO-OP
}

func (NilValue) String() string {
	return format.Nil
}

func (v NilValue) RecursiveString(_ SeenReferences) string {
	return v.String()
}

func (v NilValue) MeteredString(memoryGauge common.MemoryGauge, _ SeenReferences) string {
	common.UseMemory(memoryGauge, common.NilValueStringMemoryUsage)
	return v.String()
}

// nilValueMapFunction is created only once per interpreter.
// Hence, no need to meter, as it's a constant.
var nilValueMapFunction = NewUnmeteredHostFunctionValue(
	sema.OptionalTypeMapFunctionType(sema.NeverType),
	func(invocation Invocation) Value {
		return Nil
	},
)

func (v NilValue) GetMember(_ *Interpreter, _ LocationRange, name string) Value {
	switch name {
	case sema.OptionalTypeMapFunctionName:
		return nilValueMapFunction
	}

	return nil
}

func (NilValue) RemoveMember(_ *Interpreter, _ LocationRange, _ string) Value {
	// Nil has no removable members (fields / functions)
	panic(errors.NewUnreachableError())
}

func (NilValue) SetMember(_ *Interpreter, _ LocationRange, _ string, _ Value) bool {
	// Nil has no settable members (fields / functions)
	panic(errors.NewUnreachableError())
}

func (v NilValue) ConformsToStaticType(
	_ *Interpreter,
	_ LocationRange,
	_ TypeConformanceResults,
) bool {
	return true
}

func (v NilValue) Equal(_ *Interpreter, _ LocationRange, other Value) bool {
	_, ok := other.(NilValue)
	return ok
}

func (NilValue) IsStorable() bool {
	return true
}

func (v NilValue) Storable(_ atree.SlabStorage, _ atree.Address, _ uint64) (atree.Storable, error) {
	return v, nil
}

func (NilValue) NeedsStoreTo(_ atree.Address) bool {
	return false
}

func (NilValue) IsResourceKinded(_ *Interpreter) bool {
	return false
}

func (v NilValue) Transfer(
	interpreter *Interpreter,
	_ LocationRange,
	_ atree.Address,
	remove bool,
	storable atree.Storable,
) Value {
	if remove {
		interpreter.RemoveReferencedSlab(storable)
	}
	return v
}

func (v NilValue) Clone(_ *Interpreter) Value {
	return v
}

func (NilValue) DeepRemove(_ *Interpreter) {
	// NO-OP
}

func (v NilValue) ByteSize() uint32 {
	return 1
}

func (v NilValue) StoredValue(_ atree.SlabStorage) (atree.Value, error) {
	return v, nil
}

func (NilValue) ChildStorables() []atree.Storable {
	return nil
}

// SomeValue

type SomeValue struct {
	value         Value
	valueStorable atree.Storable
	// TODO: Store isDestroyed in SomeStorable?
	isDestroyed bool
}

func NewSomeValueNonCopying(interpreter *Interpreter, value Value) *SomeValue {
	common.UseMemory(interpreter, common.OptionalValueMemoryUsage)

	return NewUnmeteredSomeValueNonCopying(value)
}

func NewUnmeteredSomeValueNonCopying(value Value) *SomeValue {
	return &SomeValue{
		value: value,
	}
}

var _ Value = &SomeValue{}
var _ EquatableValue = &SomeValue{}
var _ MemberAccessibleValue = &SomeValue{}
var _ OptionalValue = &SomeValue{}

func (*SomeValue) IsValue() {}

func (v *SomeValue) Accept(interpreter *Interpreter, visitor Visitor) {
	descend := visitor.VisitSomeValue(interpreter, v)
	if !descend {
		return
	}
	v.value.Accept(interpreter, visitor)
}

func (v *SomeValue) Walk(_ *Interpreter, walkChild func(Value)) {
	walkChild(v.value)
}

func (v *SomeValue) StaticType(inter *Interpreter) StaticType {
	innerType := v.value.StaticType(inter)
	if innerType == nil {
		return nil
	}
	return NewOptionalStaticType(
		inter,
		innerType,
	)
}

func (v *SomeValue) IsImportable(inter *Interpreter) bool {
	return v.value.IsImportable(inter)
}

func (*SomeValue) isOptionalValue() {}

func (v *SomeValue) forEach(f func(Value)) {
	f(v.value)
}

func (v *SomeValue) fmap(inter *Interpreter, f func(Value) Value) OptionalValue {
	newValue := f(v.value)
	return NewSomeValueNonCopying(inter, newValue)
}

func (v *SomeValue) IsDestroyed() bool {
	return v.isDestroyed
}

func (v *SomeValue) Destroy(interpreter *Interpreter, locationRange LocationRange) {
	config := interpreter.SharedState.Config

	if config.InvalidatedResourceValidationEnabled {
		v.checkInvalidatedResourceUse(locationRange)
	}

	innerValue := v.InnerValue(interpreter, locationRange)

	maybeDestroy(interpreter, locationRange, innerValue)
	v.isDestroyed = true

	if config.InvalidatedResourceValidationEnabled {
		v.value = nil
	}
}

func (v *SomeValue) String() string {
	return v.RecursiveString(SeenReferences{})
}

func (v *SomeValue) RecursiveString(seenReferences SeenReferences) string {
	return v.value.RecursiveString(seenReferences)
}

func (v SomeValue) MeteredString(memoryGauge common.MemoryGauge, seenReferences SeenReferences) string {
	return v.value.MeteredString(memoryGauge, seenReferences)
}

func (v *SomeValue) GetMember(interpreter *Interpreter, locationRange LocationRange, name string) Value {
	config := interpreter.SharedState.Config

	if config.InvalidatedResourceValidationEnabled {
		v.checkInvalidatedResourceUse(locationRange)
	}
	switch name {
	case sema.OptionalTypeMapFunctionName:
		return NewHostFunctionValue(
			interpreter,
			sema.OptionalTypeMapFunctionType(
				interpreter.MustConvertStaticToSemaType(
					v.value.StaticType(interpreter),
				),
			),
			func(invocation Invocation) Value {

				transformFunction, ok := invocation.Arguments[0].(FunctionValue)
				if !ok {
					panic(errors.NewUnreachableError())
				}

				transformFunctionType, ok := invocation.ArgumentTypes[0].(*sema.FunctionType)
				if !ok {
					panic(errors.NewUnreachableError())
				}

				valueType := transformFunctionType.Parameters[0].TypeAnnotation.Type

				f := func(v Value) Value {
					transformInvocation := NewInvocation(
						invocation.Interpreter,
						nil,
						nil,
						[]Value{v},
						[]sema.Type{valueType},
						nil,
						invocation.LocationRange,
					)
					return transformFunction.invoke(transformInvocation)
				}

				return v.fmap(invocation.Interpreter, f)
			},
		)
	}

	return nil
}

func (v *SomeValue) RemoveMember(interpreter *Interpreter, locationRange LocationRange, _ string) Value {
	config := interpreter.SharedState.Config

	if config.InvalidatedResourceValidationEnabled {
		v.checkInvalidatedResourceUse(locationRange)
	}

	panic(errors.NewUnreachableError())
}

func (v *SomeValue) SetMember(interpreter *Interpreter, locationRange LocationRange, _ string, _ Value) bool {
	config := interpreter.SharedState.Config

	if config.InvalidatedResourceValidationEnabled {
		v.checkInvalidatedResourceUse(locationRange)
	}

	panic(errors.NewUnreachableError())
}

func (v *SomeValue) ConformsToStaticType(
	interpreter *Interpreter,
	locationRange LocationRange,
	results TypeConformanceResults,
) bool {

	// NOTE: value does not have static type information on its own,
	// SomeValue.StaticType builds type from inner value (if available),
	// so no need to check it

	innerValue := v.InnerValue(interpreter, locationRange)

	return innerValue.ConformsToStaticType(
		interpreter,
		locationRange,
		results,
	)
}

func (v *SomeValue) Equal(interpreter *Interpreter, locationRange LocationRange, other Value) bool {
	otherSome, ok := other.(*SomeValue)
	if !ok {
		return false
	}

	innerValue := v.InnerValue(interpreter, locationRange)

	equatableValue, ok := innerValue.(EquatableValue)
	if !ok {
		return false
	}

	return equatableValue.Equal(interpreter, locationRange, otherSome.value)
}

func (v *SomeValue) Storable(
	storage atree.SlabStorage,
	address atree.Address,
	maxInlineSize uint64,
) (atree.Storable, error) {

	if v.valueStorable == nil {
		var err error
		v.valueStorable, err = v.value.Storable(
			storage,
			address,
			maxInlineSize,
		)
		if err != nil {
			return nil, err
		}
	}

	return maybeLargeImmutableStorable(
		SomeStorable{
			Storable: v.valueStorable,
		},
		storage,
		address,
		maxInlineSize,
	)
}

func (v *SomeValue) NeedsStoreTo(address atree.Address) bool {
	return v.value.NeedsStoreTo(address)
}

func (v *SomeValue) IsResourceKinded(interpreter *Interpreter) bool {
	return v.value.IsResourceKinded(interpreter)
}

func (v *SomeValue) checkInvalidatedResourceUse(locationRange LocationRange) {
	if v.isDestroyed || v.value == nil {
		panic(InvalidatedResourceError{
			LocationRange: locationRange,
		})
	}
}

func (v *SomeValue) Transfer(
	interpreter *Interpreter,
	locationRange LocationRange,
	address atree.Address,
	remove bool,
	storable atree.Storable,
) Value {
	config := interpreter.SharedState.Config

	if config.InvalidatedResourceValidationEnabled {
		v.checkInvalidatedResourceUse(locationRange)
	}

	innerValue := v.value

	needsStoreTo := v.NeedsStoreTo(address)
	isResourceKinded := v.IsResourceKinded(interpreter)

	if needsStoreTo || !isResourceKinded {

		innerValue = v.value.Transfer(interpreter, locationRange, address, remove, nil)

		if remove {
			interpreter.RemoveReferencedSlab(v.valueStorable)
			interpreter.RemoveReferencedSlab(storable)
		}
	}

	var res *SomeValue

	if isResourceKinded {
		// Update the resource in-place,
		// and also update all values that are referencing the same value
		// (but currently point to an outdated Go instance of the value)

		// If checking of transfers of invalidated resource is enabled,
		// then mark the resource array as invalidated, by unsetting the backing array.
		// This allows raising an error when the resource array is attempted
		// to be transferred/moved again (see beginning of this function)

		if config.InvalidatedResourceValidationEnabled {
			v.value = nil
		} else {
			v.value = innerValue
			v.valueStorable = nil
			res = v
		}

	}

	if res == nil {
		res = NewSomeValueNonCopying(interpreter, innerValue)
		res.valueStorable = nil
		res.isDestroyed = v.isDestroyed
	}

	return res
}

func (v *SomeValue) Clone(interpreter *Interpreter) Value {
	innerValue := v.value.Clone(interpreter)
	return NewUnmeteredSomeValueNonCopying(innerValue)
}

func (v *SomeValue) DeepRemove(interpreter *Interpreter) {
	v.value.DeepRemove(interpreter)
	if v.valueStorable != nil {
		interpreter.RemoveReferencedSlab(v.valueStorable)
	}
}

func (v *SomeValue) InnerValue(interpreter *Interpreter, locationRange LocationRange) Value {
	config := interpreter.SharedState.Config

	if config.InvalidatedResourceValidationEnabled {
		v.checkInvalidatedResourceUse(locationRange)
	}

	return v.value
}

type SomeStorable struct {
	gauge    common.MemoryGauge
	Storable atree.Storable
}

var _ atree.Storable = SomeStorable{}

func (s SomeStorable) ByteSize() uint32 {
	return cborTagSize + s.Storable.ByteSize()
}

func (s SomeStorable) StoredValue(storage atree.SlabStorage) (atree.Value, error) {
	value := StoredValue(s.gauge, s.Storable, storage)

	return &SomeValue{
		value:         value,
		valueStorable: s.Storable,
	}, nil
}

func (s SomeStorable) ChildStorables() []atree.Storable {
	return []atree.Storable{
		s.Storable,
	}
}

type ReferenceValue interface {
	isReference()
}

// StorageReferenceValue

type StorageReferenceValue struct {
	BorrowedType         sema.Type
	TargetPath           PathValue
	TargetStorageAddress common.Address
	Authorization        Authorization
}

var _ Value = &StorageReferenceValue{}
var _ EquatableValue = &StorageReferenceValue{}
var _ ValueIndexableValue = &StorageReferenceValue{}
var _ TypeIndexableValue = &StorageReferenceValue{}
var _ MemberAccessibleValue = &StorageReferenceValue{}
var _ ReferenceValue = &StorageReferenceValue{}

func NewUnmeteredStorageReferenceValue(
	authorization Authorization,
	targetStorageAddress common.Address,
	targetPath PathValue,
	borrowedType sema.Type,
) *StorageReferenceValue {
	return &StorageReferenceValue{
		Authorization:        authorization,
		TargetStorageAddress: targetStorageAddress,
		TargetPath:           targetPath,
		BorrowedType:         borrowedType,
	}
}

func NewStorageReferenceValue(
	memoryGauge common.MemoryGauge,
	authorization Authorization,
	targetStorageAddress common.Address,
	targetPath PathValue,
	borrowedType sema.Type,
) *StorageReferenceValue {
	common.UseMemory(memoryGauge, common.StorageReferenceValueMemoryUsage)
	return NewUnmeteredStorageReferenceValue(
		authorization,
		targetStorageAddress,
		targetPath,
		borrowedType,
	)
}

func (*StorageReferenceValue) IsValue() {}

func (v *StorageReferenceValue) Accept(interpreter *Interpreter, visitor Visitor) {
	visitor.VisitStorageReferenceValue(interpreter, v)
}

func (*StorageReferenceValue) Walk(_ *Interpreter, _ func(Value)) {
	// NO-OP
	// NOTE: *not* walking referenced value!
}

func (*StorageReferenceValue) String() string {
	return format.StorageReference
}

func (v *StorageReferenceValue) RecursiveString(_ SeenReferences) string {
	return v.String()
}

func (v *StorageReferenceValue) MeteredString(memoryGauge common.MemoryGauge, _ SeenReferences) string {
	common.UseMemory(memoryGauge, common.StorageReferenceValueStringMemoryUsage)
	return v.String()
}

func (v *StorageReferenceValue) StaticType(inter *Interpreter) StaticType {
	referencedValue, err := v.dereference(inter, EmptyLocationRange)
	if err != nil {
		panic(err)
	}

	self := *referencedValue

	return NewReferenceStaticType(
		inter,
		v.Authorization,
		ConvertSemaToStaticType(inter, v.BorrowedType),
		self.StaticType(inter),
	)
}

func (*StorageReferenceValue) IsImportable(_ *Interpreter) bool {
	return false
}

func (v *StorageReferenceValue) dereference(interpreter *Interpreter, locationRange LocationRange) (*Value, error) {
	address := v.TargetStorageAddress
	domain := v.TargetPath.Domain.Identifier()
	identifier := v.TargetPath.Identifier

	referenced := interpreter.ReadStored(address, domain, identifier)
	if referenced == nil {
		return nil, nil
	}

	if v.BorrowedType != nil {
		staticType := referenced.StaticType(interpreter)

		if !interpreter.IsSubTypeOfSemaType(staticType, v.BorrowedType) {
			semaType := interpreter.MustConvertStaticToSemaType(staticType)

			return nil, ForceCastTypeMismatchError{
				ExpectedType:  v.BorrowedType,
				ActualType:    semaType,
				LocationRange: locationRange,
			}
		}
	}

	return &referenced, nil
}

func (v *StorageReferenceValue) ReferencedValue(interpreter *Interpreter, locationRange LocationRange, errorOnFailedDereference bool) *Value {
	referencedValue, err := v.dereference(interpreter, EmptyLocationRange)
	if err == nil {
		return referencedValue
	}
	if forceCastErr, ok := err.(ForceCastTypeMismatchError); ok {
		if errorOnFailedDereference {
			// relay the type mismatch error with a dereference error context
			panic(DereferenceError{
				ExpectedType:  forceCastErr.ExpectedType,
				ActualType:    forceCastErr.ActualType,
				LocationRange: locationRange,
			})
		}
		return nil
	}
	panic(err)
}

func (v *StorageReferenceValue) mustReferencedValue(
	interpreter *Interpreter,
	locationRange LocationRange,
) Value {
	referencedValue := v.ReferencedValue(interpreter, locationRange, true)
	if referencedValue == nil {
		panic(DereferenceError{
			Cause:         "no value is stored at this path",
			LocationRange: locationRange,
		})
	}

	self := *referencedValue

	interpreter.checkReferencedResourceNotDestroyed(self, locationRange)

	return self
}

func (v *StorageReferenceValue) GetMember(
	interpreter *Interpreter,
	locationRange LocationRange,
	name string,
) Value {
	self := v.mustReferencedValue(interpreter, locationRange)

	return interpreter.getMember(self, locationRange, name)
}

func (v *StorageReferenceValue) RemoveMember(
	interpreter *Interpreter,
	locationRange LocationRange,
	name string,
) Value {
	self := v.mustReferencedValue(interpreter, locationRange)

	return self.(MemberAccessibleValue).RemoveMember(interpreter, locationRange, name)
}

func (v *StorageReferenceValue) SetMember(
	interpreter *Interpreter,
	locationRange LocationRange,
	name string,
	value Value,
) bool {
	self := v.mustReferencedValue(interpreter, locationRange)

	return interpreter.setMember(self, locationRange, name, value)
}

func (v *StorageReferenceValue) GetKey(
	interpreter *Interpreter,
	locationRange LocationRange,
	key Value,
) Value {
	self := v.mustReferencedValue(interpreter, locationRange)

	return self.(ValueIndexableValue).
		GetKey(interpreter, locationRange, key)
}

func (v *StorageReferenceValue) SetKey(
	interpreter *Interpreter,
	locationRange LocationRange,
	key Value,
	value Value,
) {
	self := v.mustReferencedValue(interpreter, locationRange)

	self.(ValueIndexableValue).
		SetKey(interpreter, locationRange, key, value)
}

func (v *StorageReferenceValue) InsertKey(
	interpreter *Interpreter,
	locationRange LocationRange,
	key Value,
	value Value,
) {
	self := v.mustReferencedValue(interpreter, locationRange)

	self.(ValueIndexableValue).
		InsertKey(interpreter, locationRange, key, value)
}

func (v *StorageReferenceValue) RemoveKey(
	interpreter *Interpreter,
	locationRange LocationRange,
	key Value,
) Value {
	self := v.mustReferencedValue(interpreter, locationRange)

	return self.(ValueIndexableValue).
		RemoveKey(interpreter, locationRange, key)
}

func (v *StorageReferenceValue) GetTypeKey(
	interpreter *Interpreter,
	locationRange LocationRange,
	key sema.Type,
) Value {
	self := v.mustReferencedValue(interpreter, locationRange)

	return self.(TypeIndexableValue).
		GetTypeKey(interpreter, locationRange, key)
}

func (v *StorageReferenceValue) SetTypeKey(
	interpreter *Interpreter,
	locationRange LocationRange,
	key sema.Type,
	value Value,
) {
	self := v.mustReferencedValue(interpreter, locationRange)

	self.(TypeIndexableValue).
		SetTypeKey(interpreter, locationRange, key, value)
}

func (v *StorageReferenceValue) RemoveTypeKey(
	interpreter *Interpreter,
	locationRange LocationRange,
	key sema.Type,
) Value {
	self := v.mustReferencedValue(interpreter, locationRange)

	return self.(TypeIndexableValue).
		RemoveTypeKey(interpreter, locationRange, key)
}

func (v *StorageReferenceValue) Equal(_ *Interpreter, _ LocationRange, other Value) bool {
	otherReference, ok := other.(*StorageReferenceValue)
	if !ok ||
		v.TargetStorageAddress != otherReference.TargetStorageAddress ||
		v.TargetPath != otherReference.TargetPath ||
		!v.Authorization.Equal(otherReference.Authorization) {

		return false
	}

	if v.BorrowedType == nil {
		return otherReference.BorrowedType == nil
	} else {
		return v.BorrowedType.Equal(otherReference.BorrowedType)
	}
}

func (v *StorageReferenceValue) ConformsToStaticType(
	interpreter *Interpreter,
	locationRange LocationRange,
	results TypeConformanceResults,
) bool {
	referencedValue, err := v.dereference(interpreter, locationRange)
	if referencedValue == nil || err != nil {
		return false
	}

	self := *referencedValue

	staticType := self.StaticType(interpreter)

	if !interpreter.IsSubTypeOfSemaType(staticType, v.BorrowedType) {
		return false
	}

	return self.ConformsToStaticType(
		interpreter,
		locationRange,
		results,
	)
}

func (*StorageReferenceValue) IsStorable() bool {
	return false
}

func (v *StorageReferenceValue) Storable(_ atree.SlabStorage, _ atree.Address, _ uint64) (atree.Storable, error) {
	return NonStorable{Value: v}, nil
}

func (*StorageReferenceValue) NeedsStoreTo(_ atree.Address) bool {
	return false
}

func (*StorageReferenceValue) IsResourceKinded(_ *Interpreter) bool {
	return false
}

func (v *StorageReferenceValue) Transfer(
	interpreter *Interpreter,
	_ LocationRange,
	_ atree.Address,
	remove bool,
	storable atree.Storable,
) Value {
	if remove {
		interpreter.RemoveReferencedSlab(storable)
	}
	return v
}

func (v *StorageReferenceValue) Clone(_ *Interpreter) Value {
	return NewUnmeteredStorageReferenceValue(
		v.Authorization,
		v.TargetStorageAddress,
		v.TargetPath,
		v.BorrowedType,
	)
}

func (*StorageReferenceValue) DeepRemove(_ *Interpreter) {
	// NO-OP
}

func (*StorageReferenceValue) isReference() {}

// EphemeralReferenceValue

type EphemeralReferenceValue struct {
	Value         Value
	BorrowedType  sema.Type
	Authorization Authorization
}

var _ Value = &EphemeralReferenceValue{}
var _ EquatableValue = &EphemeralReferenceValue{}
var _ ValueIndexableValue = &EphemeralReferenceValue{}
var _ TypeIndexableValue = &EphemeralReferenceValue{}
var _ MemberAccessibleValue = &EphemeralReferenceValue{}
var _ ReferenceValue = &EphemeralReferenceValue{}

func NewUnmeteredEphemeralReferenceValue(
	authorization Authorization,
	value Value,
	borrowedType sema.Type,
) *EphemeralReferenceValue {
	return &EphemeralReferenceValue{
		Authorization: authorization,
		Value:         value,
		BorrowedType:  borrowedType,
	}
}

func NewEphemeralReferenceValue(
	interpreter *Interpreter,
	authorization Authorization,
	value Value,
	borrowedType sema.Type,
) *EphemeralReferenceValue {
	common.UseMemory(interpreter, common.EphemeralReferenceValueMemoryUsage)
	return NewUnmeteredEphemeralReferenceValue(authorization, value, borrowedType)
}

func (*EphemeralReferenceValue) IsValue() {}

func (v *EphemeralReferenceValue) Accept(interpreter *Interpreter, visitor Visitor) {
	visitor.VisitEphemeralReferenceValue(interpreter, v)
}

func (*EphemeralReferenceValue) Walk(_ *Interpreter, _ func(Value)) {
	// NO-OP
	// NOTE: *not* walking referenced value!
}

func (v *EphemeralReferenceValue) String() string {
	return v.RecursiveString(SeenReferences{})
}

func (v *EphemeralReferenceValue) RecursiveString(seenReferences SeenReferences) string {
	return v.MeteredString(nil, seenReferences)
}

func (v *EphemeralReferenceValue) MeteredString(memoryGauge common.MemoryGauge, seenReferences SeenReferences) string {
	if _, ok := seenReferences[v]; ok {
		common.UseMemory(memoryGauge, common.SeenReferenceStringMemoryUsage)
		return "..."
	}

	seenReferences[v] = struct{}{}
	defer delete(seenReferences, v)

	return v.Value.MeteredString(memoryGauge, seenReferences)
}

func (v *EphemeralReferenceValue) StaticType(inter *Interpreter) StaticType {
	referencedValue := v.ReferencedValue(inter, EmptyLocationRange)
	if referencedValue == nil {
		panic(DereferenceError{
			Cause: "the value being referenced has been destroyed or moved",
		})
	}

	self := *referencedValue

	return NewReferenceStaticType(
		inter,
		v.Authorization,
		ConvertSemaToStaticType(inter, v.BorrowedType),
		self.StaticType(inter),
	)
}

func (*EphemeralReferenceValue) IsImportable(_ *Interpreter) bool {
	return false
}

func (v *EphemeralReferenceValue) ReferencedValue(
	interpreter *Interpreter,
	locationRange LocationRange,
) *Value {
	// Just like for storage references, references to optionals are unwrapped,
	// i.e. a reference to `nil` aborts when dereferenced.

	switch referenced := v.Value.(type) {
	case *SomeValue:
		innerValue := referenced.InnerValue(interpreter, locationRange)
		return &innerValue
	case NilValue:
		return nil
	default:
		return &v.Value
	}
}

func (v *EphemeralReferenceValue) MustReferencedValue(
	interpreter *Interpreter,
	locationRange LocationRange,
) Value {
	referencedValue := v.ReferencedValue(interpreter, locationRange)
	if referencedValue == nil {
		panic(DereferenceError{
			Cause:         "the value being referenced has been destroyed or moved",
			LocationRange: locationRange,
		})
	}

	self := *referencedValue

	interpreter.checkReferencedResourceNotMovedOrDestroyed(self, locationRange)
	return self
}

func (v *EphemeralReferenceValue) GetMember(
	interpreter *Interpreter,
	locationRange LocationRange,
	name string,
) Value {
	self := v.MustReferencedValue(interpreter, locationRange)

	return interpreter.getMember(self, locationRange, name)
}

func (v *EphemeralReferenceValue) RemoveMember(
	interpreter *Interpreter,
	locationRange LocationRange,
	identifier string,
) Value {
	self := v.MustReferencedValue(interpreter, locationRange)

	if memberAccessibleValue, ok := self.(MemberAccessibleValue); ok {
		return memberAccessibleValue.RemoveMember(interpreter, locationRange, identifier)
	}

	return nil
}

func (v *EphemeralReferenceValue) SetMember(
	interpreter *Interpreter,
	locationRange LocationRange,
	name string,
	value Value,
) bool {
	self := v.MustReferencedValue(interpreter, locationRange)

	return interpreter.setMember(self, locationRange, name, value)
}

func (v *EphemeralReferenceValue) GetKey(
	interpreter *Interpreter,
	locationRange LocationRange,
	key Value,
) Value {
	self := v.MustReferencedValue(interpreter, locationRange)

	return self.(ValueIndexableValue).
		GetKey(interpreter, locationRange, key)
}

func (v *EphemeralReferenceValue) SetKey(
	interpreter *Interpreter,
	locationRange LocationRange,
	key Value,
	value Value,
) {
	self := v.MustReferencedValue(interpreter, locationRange)

	self.(ValueIndexableValue).
		SetKey(interpreter, locationRange, key, value)
}

func (v *EphemeralReferenceValue) InsertKey(
	interpreter *Interpreter,
	locationRange LocationRange,
	key Value,
	value Value,
) {
	self := v.MustReferencedValue(interpreter, locationRange)

	self.(ValueIndexableValue).
		InsertKey(interpreter, locationRange, key, value)
}

func (v *EphemeralReferenceValue) RemoveKey(
	interpreter *Interpreter,
	locationRange LocationRange,
	key Value,
) Value {
	self := v.MustReferencedValue(interpreter, locationRange)

	return self.(ValueIndexableValue).
		RemoveKey(interpreter, locationRange, key)
}

func (v *EphemeralReferenceValue) GetTypeKey(
	interpreter *Interpreter,
	locationRange LocationRange,
	key sema.Type,
) Value {
	self := v.MustReferencedValue(interpreter, locationRange)

	return self.(TypeIndexableValue).
		GetTypeKey(interpreter, locationRange, key)
}

func (v *EphemeralReferenceValue) SetTypeKey(
	interpreter *Interpreter,
	locationRange LocationRange,
	key sema.Type,
	value Value,
) {
	self := v.MustReferencedValue(interpreter, locationRange)

	self.(TypeIndexableValue).
		SetTypeKey(interpreter, locationRange, key, value)
}

func (v *EphemeralReferenceValue) RemoveTypeKey(
	interpreter *Interpreter,
	locationRange LocationRange,
	key sema.Type,
) Value {
	self := v.MustReferencedValue(interpreter, locationRange)

	return self.(TypeIndexableValue).
		RemoveTypeKey(interpreter, locationRange, key)
}

func (v *EphemeralReferenceValue) Equal(_ *Interpreter, _ LocationRange, other Value) bool {
	otherReference, ok := other.(*EphemeralReferenceValue)
	if !ok ||
		v.Value != otherReference.Value ||
		!v.Authorization.Equal(otherReference.Authorization) {

		return false
	}

	if v.BorrowedType == nil {
		return otherReference.BorrowedType == nil
	} else {
		return v.BorrowedType.Equal(otherReference.BorrowedType)
	}
}

func (v *EphemeralReferenceValue) ConformsToStaticType(
	interpreter *Interpreter,
	locationRange LocationRange,
	results TypeConformanceResults,
) bool {
	referencedValue := v.ReferencedValue(interpreter, locationRange)
	if referencedValue == nil {
		return false
	}

	interpreter.checkReferencedResourceNotMovedOrDestroyed(*referencedValue, locationRange)

	self := *referencedValue

	staticType := self.StaticType(interpreter)

	if !interpreter.IsSubTypeOfSemaType(staticType, v.BorrowedType) {
		return false
	}

	entry := typeConformanceResultEntry{
		EphemeralReferenceValue: v,
		EphemeralReferenceType:  staticType,
	}

	if result, contains := results[entry]; contains {
		return result
	}

	// It is safe to set 'true' here even this is not checked yet, because the final result
	// doesn't depend on this. It depends on the rest of values of the object tree.
	results[entry] = true

	result := self.ConformsToStaticType(
		interpreter,
		locationRange,
		results,
	)

	results[entry] = result

	return result
}

func (*EphemeralReferenceValue) IsStorable() bool {
	return false
}

func (v *EphemeralReferenceValue) Storable(_ atree.SlabStorage, _ atree.Address, _ uint64) (atree.Storable, error) {
	return NonStorable{Value: v}, nil
}

func (*EphemeralReferenceValue) NeedsStoreTo(_ atree.Address) bool {
	return false
}

func (*EphemeralReferenceValue) IsResourceKinded(_ *Interpreter) bool {
	return false
}

func (v *EphemeralReferenceValue) Transfer(
	interpreter *Interpreter,
	_ LocationRange,
	_ atree.Address,
	remove bool,
	storable atree.Storable,
) Value {
	if remove {
		interpreter.RemoveReferencedSlab(storable)
	}
	return v
}

func (v *EphemeralReferenceValue) Clone(*Interpreter) Value {
	return NewUnmeteredEphemeralReferenceValue(v.Authorization, v.Value, v.BorrowedType)
}

func (*EphemeralReferenceValue) DeepRemove(_ *Interpreter) {
	// NO-OP
}

func (*EphemeralReferenceValue) isReference() {}

// AddressValue
type AddressValue common.Address

func NewAddressValueFromBytes(memoryGauge common.MemoryGauge, constructor func() []byte) AddressValue {
	common.UseMemory(memoryGauge, common.AddressValueMemoryUsage)
	return NewUnmeteredAddressValueFromBytes(constructor())
}

func NewUnmeteredAddressValueFromBytes(b []byte) AddressValue {
	result := AddressValue{}
	copy(result[common.AddressLength-len(b):], b)
	return result
}

// NewAddressValue constructs an address-value from a `common.Address`.
//
// NOTE:
// This method must only be used if the `address` value is already constructed,
// and/or already loaded onto memory. This is a convenient method for better performance.
// If the `address` needs to be constructed, the `NewAddressValueFromConstructor` must be used.
func NewAddressValue(
	memoryGauge common.MemoryGauge,
	address common.Address,
) AddressValue {
	common.UseMemory(memoryGauge, common.AddressValueMemoryUsage)
	return NewUnmeteredAddressValueFromBytes(address[:])
}

func NewAddressValueFromConstructor(
	memoryGauge common.MemoryGauge,
	addressConstructor func() common.Address,
) AddressValue {
	common.UseMemory(memoryGauge, common.AddressValueMemoryUsage)
	address := addressConstructor()
	return NewUnmeteredAddressValueFromBytes(address[:])
}

func ConvertAddress(memoryGauge common.MemoryGauge, value Value, locationRange LocationRange) AddressValue {
	converter := func() (result common.Address) {
		uint64Value := ConvertUInt64(memoryGauge, value, locationRange)

		binary.BigEndian.PutUint64(
			result[:common.AddressLength],
			uint64(uint64Value),
		)

		return
	}

	return NewAddressValueFromConstructor(memoryGauge, converter)
}

var _ Value = AddressValue{}
var _ atree.Storable = AddressValue{}
var _ EquatableValue = AddressValue{}
var _ HashableValue = AddressValue{}
var _ MemberAccessibleValue = AddressValue{}

func (AddressValue) IsValue() {}

func (v AddressValue) Accept(interpreter *Interpreter, visitor Visitor) {
	visitor.VisitAddressValue(interpreter, v)
}

func (AddressValue) Walk(_ *Interpreter, _ func(Value)) {
	// NO-OP
}

func (AddressValue) StaticType(interpreter *Interpreter) StaticType {
	return NewPrimitiveStaticType(interpreter, PrimitiveStaticTypeAddress)
}

func (AddressValue) IsImportable(_ *Interpreter) bool {
	return true
}

func (v AddressValue) String() string {
	return format.Address(common.Address(v))
}

func (v AddressValue) RecursiveString(_ SeenReferences) string {
	return v.String()
}

func (v AddressValue) MeteredString(memoryGauge common.MemoryGauge, _ SeenReferences) string {
	common.UseMemory(memoryGauge, common.AddressValueStringMemoryUsage)
	return v.String()
}

func (v AddressValue) Equal(_ *Interpreter, _ LocationRange, other Value) bool {
	otherAddress, ok := other.(AddressValue)
	if !ok {
		return false
	}
	return v == otherAddress
}

// HashInput returns a byte slice containing:
// - HashInputTypeAddress (1 byte)
// - address (8 bytes)
func (v AddressValue) HashInput(_ *Interpreter, _ LocationRange, scratch []byte) []byte {
	length := 1 + len(v)
	var buffer []byte
	if length <= len(scratch) {
		buffer = scratch[:length]
	} else {
		buffer = make([]byte, length)
	}

	buffer[0] = byte(HashInputTypeAddress)
	copy(buffer[1:], v[:])
	return buffer
}

func (v AddressValue) Hex() string {
	return v.ToAddress().Hex()
}

func (v AddressValue) ToAddress() common.Address {
	return common.Address(v)
}

func (v AddressValue) GetMember(interpreter *Interpreter, locationRange LocationRange, name string) Value {
	switch name {

	case sema.ToStringFunctionName:
		return NewHostFunctionValue(
			interpreter,
			sema.ToStringFunctionType,
			func(invocation Invocation) Value {
				interpreter := invocation.Interpreter
				memoryUsage := common.NewStringMemoryUsage(
					safeMul(common.AddressLength, 2, locationRange),
				)
				return NewStringValue(
					interpreter,
					memoryUsage,
					func() string {
						return v.String()
					},
				)
			},
		)

	case sema.AddressTypeToBytesFunctionName:
		return NewHostFunctionValue(
			interpreter,
			sema.AddressTypeToBytesFunctionType,
			func(invocation Invocation) Value {
				interpreter := invocation.Interpreter
				address := common.Address(v)
				return ByteSliceToByteArrayValue(interpreter, address[:])
			},
		)
	}

	return nil
}

func (AddressValue) RemoveMember(_ *Interpreter, _ LocationRange, _ string) Value {
	// Addresses have no removable members (fields / functions)
	panic(errors.NewUnreachableError())
}

func (AddressValue) SetMember(_ *Interpreter, _ LocationRange, _ string, _ Value) bool {
	// Addresses have no settable members (fields / functions)
	panic(errors.NewUnreachableError())
}

func (v AddressValue) ConformsToStaticType(
	_ *Interpreter,
	_ LocationRange,
	_ TypeConformanceResults,
) bool {
	return true
}

func (AddressValue) IsStorable() bool {
	return true
}

func (v AddressValue) Storable(_ atree.SlabStorage, _ atree.Address, _ uint64) (atree.Storable, error) {
	return v, nil
}

func (AddressValue) NeedsStoreTo(_ atree.Address) bool {
	return false
}

func (AddressValue) IsResourceKinded(_ *Interpreter) bool {
	return false
}

func (v AddressValue) Transfer(
	interpreter *Interpreter,
	_ LocationRange,
	_ atree.Address,
	remove bool,
	storable atree.Storable,
) Value {
	if remove {
		interpreter.RemoveReferencedSlab(storable)
	}
	return v
}

func (v AddressValue) Clone(_ *Interpreter) Value {
	return v
}

func (AddressValue) DeepRemove(_ *Interpreter) {
	// NO-OP
}

func (v AddressValue) ByteSize() uint32 {
	return cborTagSize + getBytesCBORSize(v.ToAddress().Bytes())
}

func (v AddressValue) StoredValue(_ atree.SlabStorage) (atree.Value, error) {
	return v, nil
}

func (AddressValue) ChildStorables() []atree.Storable {
	return nil
}

func accountGetCapabilityFunction(
	gauge common.MemoryGauge,
	addressValue AddressValue,
	pathType sema.Type,
	funcType *sema.FunctionType,
) *HostFunctionValue {

	return NewHostFunctionValue(
		gauge,
		funcType,
		func(invocation Invocation) Value {

			path, ok := invocation.Arguments[0].(PathValue)
			if !ok {
				panic(errors.NewUnreachableError())
			}

			interpreter := invocation.Interpreter

			pathStaticType := path.StaticType(interpreter)

			if !interpreter.IsSubTypeOfSemaType(pathStaticType, pathType) {
				pathSemaType := interpreter.MustConvertStaticToSemaType(pathStaticType)

				panic(TypeMismatchError{
					ExpectedType:  pathType,
					ActualType:    pathSemaType,
					LocationRange: invocation.LocationRange,
				})
			}

			// NOTE: the type parameter is optional, for backwards compatibility

			var borrowType *sema.ReferenceType
			typeParameterPair := invocation.TypeParameterTypes.Oldest()
			if typeParameterPair != nil {
				ty := typeParameterPair.Value
				// we handle the nil case for this below
				borrowType, _ = ty.(*sema.ReferenceType)
			}

			var borrowStaticType StaticType
			if borrowType != nil {
				borrowStaticType = ConvertSemaToStaticType(interpreter, borrowType)
			}

			return NewStorageCapabilityValue(
				gauge,
				addressValue,
				path,
				borrowStaticType,
			)
		},
	)
}

// PathValue

type PathValue struct {
	Identifier string
	Domain     common.PathDomain
}

func NewUnmeteredPathValue(domain common.PathDomain, identifier string) PathValue {
	return PathValue{Domain: domain, Identifier: identifier}
}

func NewPathValue(
	memoryGauge common.MemoryGauge,
	domain common.PathDomain,
	identifier string,
) PathValue {
	common.UseMemory(memoryGauge, common.PathValueMemoryUsage)
	return NewUnmeteredPathValue(domain, identifier)
}

var EmptyPathValue = PathValue{}

var _ Value = PathValue{}
var _ atree.Storable = PathValue{}
var _ EquatableValue = PathValue{}
var _ HashableValue = PathValue{}
var _ MemberAccessibleValue = PathValue{}

func (PathValue) IsValue() {}

func (v PathValue) Accept(interpreter *Interpreter, visitor Visitor) {
	visitor.VisitPathValue(interpreter, v)
}

func (PathValue) Walk(_ *Interpreter, _ func(Value)) {
	// NO-OP
}

func (v PathValue) StaticType(interpreter *Interpreter) StaticType {
	switch v.Domain {
	case common.PathDomainStorage:
		return NewPrimitiveStaticType(interpreter, PrimitiveStaticTypeStoragePath)
	case common.PathDomainPublic:
		return NewPrimitiveStaticType(interpreter, PrimitiveStaticTypePublicPath)
	case common.PathDomainPrivate:
		return NewPrimitiveStaticType(interpreter, PrimitiveStaticTypePrivatePath)
	default:
		panic(errors.NewUnreachableError())
	}
}

func (v PathValue) IsImportable(_ *Interpreter) bool {
	switch v.Domain {
	case common.PathDomainStorage:
		return sema.StoragePathType.Importable
	case common.PathDomainPublic:
		return sema.PublicPathType.Importable
	case common.PathDomainPrivate:
		return sema.PrivatePathType.Importable
	default:
		panic(errors.NewUnreachableError())
	}
}

func (v PathValue) String() string {
	return format.Path(
		v.Domain.Identifier(),
		v.Identifier,
	)
}

func (v PathValue) RecursiveString(_ SeenReferences) string {
	return v.String()
}

func (v PathValue) MeteredString(memoryGauge common.MemoryGauge, _ SeenReferences) string {
	// len(domain) + len(identifier) + '/' x2
	strLen := len(v.Domain.Identifier()) + len(v.Identifier) + 2
	common.UseMemory(memoryGauge, common.NewRawStringMemoryUsage(strLen))
	return v.String()
}

func (v PathValue) GetMember(inter *Interpreter, locationRange LocationRange, name string) Value {
	switch name {

	case sema.ToStringFunctionName:
		return NewHostFunctionValue(
			inter,
			sema.ToStringFunctionType,
			func(invocation Invocation) Value {
				interpreter := invocation.Interpreter

				domainLength := len(v.Domain.Identifier())
				identifierLength := len(v.Identifier)

				memoryUsage := common.NewStringMemoryUsage(
					safeAdd(domainLength, identifierLength, locationRange),
				)

				return NewStringValue(
					interpreter,
					memoryUsage,
					v.String,
				)
			},
		)
	}

	return nil
}

func (PathValue) RemoveMember(_ *Interpreter, _ LocationRange, _ string) Value {
	// Paths have no removable members (fields / functions)
	panic(errors.NewUnreachableError())
}

func (PathValue) SetMember(_ *Interpreter, _ LocationRange, _ string, _ Value) bool {
	// Paths have no settable members (fields / functions)
	panic(errors.NewUnreachableError())
}

func (v PathValue) ConformsToStaticType(
	_ *Interpreter,
	_ LocationRange,
	_ TypeConformanceResults,
) bool {
	return true
}

func (v PathValue) Equal(_ *Interpreter, _ LocationRange, other Value) bool {
	otherPath, ok := other.(PathValue)
	if !ok {
		return false
	}

	return otherPath.Identifier == v.Identifier &&
		otherPath.Domain == v.Domain
}

// HashInput returns a byte slice containing:
// - HashInputTypePath (1 byte)
// - domain (1 byte)
// - identifier (n bytes)
func (v PathValue) HashInput(_ *Interpreter, _ LocationRange, scratch []byte) []byte {
	length := 1 + 1 + len(v.Identifier)
	var buffer []byte
	if length <= len(scratch) {
		buffer = scratch[:length]
	} else {
		buffer = make([]byte, length)
	}

	buffer[0] = byte(HashInputTypePath)
	buffer[1] = byte(v.Domain)
	copy(buffer[2:], v.Identifier)
	return buffer
}

func (PathValue) IsStorable() bool {
	return true
}

func convertPath(interpreter *Interpreter, domain common.PathDomain, value Value) Value {
	stringValue, ok := value.(*StringValue)
	if !ok {
		return Nil
	}

	_, err := sema.CheckPathLiteral(
		domain.Identifier(),
		stringValue.Str,
		ReturnEmptyRange,
		ReturnEmptyRange,
	)
	if err != nil {
		return Nil
	}

	return NewSomeValueNonCopying(
		interpreter,
		NewPathValue(
			interpreter,
			domain,
			stringValue.Str,
		),
	)
}

func ConvertPublicPath(interpreter *Interpreter, value Value) Value {
	return convertPath(interpreter, common.PathDomainPublic, value)
}

func ConvertPrivatePath(interpreter *Interpreter, value Value) Value {
	return convertPath(interpreter, common.PathDomainPrivate, value)
}

func ConvertStoragePath(interpreter *Interpreter, value Value) Value {
	return convertPath(interpreter, common.PathDomainStorage, value)
}

func (v PathValue) Storable(
	storage atree.SlabStorage,
	address atree.Address,
	maxInlineSize uint64,
) (atree.Storable, error) {
	return maybeLargeImmutableStorable(
		v,
		storage,
		address,
		maxInlineSize,
	)
}

func (PathValue) NeedsStoreTo(_ atree.Address) bool {
	return false
}

func (PathValue) IsResourceKinded(_ *Interpreter) bool {
	return false
}

func (v PathValue) Transfer(
	interpreter *Interpreter,
	_ LocationRange,
	_ atree.Address,
	remove bool,
	storable atree.Storable,
) Value {
	if remove {
		interpreter.RemoveReferencedSlab(storable)
	}
	return v
}

func (v PathValue) Clone(_ *Interpreter) Value {
	return v
}

func (PathValue) DeepRemove(_ *Interpreter) {
	// NO-OP
}

func (v PathValue) ByteSize() uint32 {
	// tag number (2 bytes) + array head (1 byte) + domain (CBOR uint) + identifier (CBOR string)
	return cborTagSize + 1 + getUintCBORSize(uint64(v.Domain)) + getBytesCBORSize([]byte(v.Identifier))
}

func (v PathValue) StoredValue(_ atree.SlabStorage) (atree.Value, error) {
	return v, nil
}

func (PathValue) ChildStorables() []atree.Storable {
	return nil
}

// StorageCapabilityValue

type StorageCapabilityValue struct {
	BorrowType StaticType
	Path       PathValue
	Address    AddressValue
}

func NewUnmeteredStorageCapabilityValue(
	address AddressValue,
	path PathValue,
	borrowType StaticType,
) *StorageCapabilityValue {
	return &StorageCapabilityValue{
		Address:    address,
		Path:       path,
		BorrowType: borrowType,
	}
}

func NewStorageCapabilityValue(
	memoryGauge common.MemoryGauge,
	address AddressValue,
	path PathValue,
	borrowType StaticType,
) *StorageCapabilityValue {
	// Constant because its constituents are already metered.
	common.UseMemory(memoryGauge, common.StorageCapabilityValueMemoryUsage)
	return NewUnmeteredStorageCapabilityValue(address, path, borrowType)
}

var _ Value = &StorageCapabilityValue{}
var _ atree.Storable = &StorageCapabilityValue{}
var _ EquatableValue = &StorageCapabilityValue{}
var _ MemberAccessibleValue = &StorageCapabilityValue{}

func (*StorageCapabilityValue) IsValue() {}

func (v *StorageCapabilityValue) Accept(interpreter *Interpreter, visitor Visitor) {
	visitor.VisitStorageCapabilityValue(interpreter, v)
}

func (v *StorageCapabilityValue) Walk(_ *Interpreter, walkChild func(Value)) {
	walkChild(v.Address)
	walkChild(v.Path)
}

func (v *StorageCapabilityValue) StaticType(inter *Interpreter) StaticType {
	return NewCapabilityStaticType(
		inter,
		v.BorrowType,
	)
}

func (v *StorageCapabilityValue) IsImportable(_ *Interpreter) bool {
	return v.Path.Domain == common.PathDomainPublic
}

func (v *StorageCapabilityValue) String() string {
	return v.RecursiveString(SeenReferences{})
}

func (v *StorageCapabilityValue) RecursiveString(seenReferences SeenReferences) string {
	var borrowType string
	if v.BorrowType != nil {
		borrowType = v.BorrowType.String()
	}
	return format.StorageCapability(
		borrowType,
		v.Address.RecursiveString(seenReferences),
		v.Path.RecursiveString(seenReferences),
	)
}

func (v *StorageCapabilityValue) MeteredString(memoryGauge common.MemoryGauge, seenReferences SeenReferences) string {
	common.UseMemory(memoryGauge, common.StorageCapabilityValueStringMemoryUsage)

	var borrowType string
	if v.BorrowType != nil {
		borrowType = v.BorrowType.MeteredString(memoryGauge)
	}

	return format.StorageCapability(
		borrowType,
		v.Address.MeteredString(memoryGauge, seenReferences),
		v.Path.MeteredString(memoryGauge, seenReferences),
	)
}

func (v *StorageCapabilityValue) GetMember(interpreter *Interpreter, _ LocationRange, name string) Value {
	switch name {
	case sema.CapabilityTypeBorrowFunctionName:
		var borrowType *sema.ReferenceType
		if v.BorrowType != nil {
			// this function will panic already if this conversion fails
			borrowType, _ = interpreter.MustConvertStaticToSemaType(v.BorrowType).(*sema.ReferenceType)
		}
		return interpreter.storageCapabilityBorrowFunction(v.Address, v.Path, borrowType)

	case sema.CapabilityTypeCheckFunctionName:
		var borrowType *sema.ReferenceType
		if v.BorrowType != nil {
			// this function will panic already if this conversion fails
			borrowType, _ = interpreter.MustConvertStaticToSemaType(v.BorrowType).(*sema.ReferenceType)
		}
		return interpreter.storageCapabilityCheckFunction(v.Address, v.Path, borrowType)

	case sema.CapabilityTypeAddressFieldName:
		return v.Address
	}

	return nil
}

func (*StorageCapabilityValue) RemoveMember(_ *Interpreter, _ LocationRange, _ string) Value {
	// Capabilities have no removable members (fields / functions)
	panic(errors.NewUnreachableError())
}

func (*StorageCapabilityValue) SetMember(_ *Interpreter, _ LocationRange, _ string, _ Value) bool {
	// Capabilities have no settable members (fields / functions)
	panic(errors.NewUnreachableError())
}

func (v *StorageCapabilityValue) ConformsToStaticType(
	_ *Interpreter,
	_ LocationRange,
	_ TypeConformanceResults,
) bool {
	return true
}

func (v *StorageCapabilityValue) Equal(interpreter *Interpreter, locationRange LocationRange, other Value) bool {
	otherCapability, ok := other.(*StorageCapabilityValue)
	if !ok {
		return false
	}

	// BorrowType is optional

	if v.BorrowType == nil {
		if otherCapability.BorrowType != nil {
			return false
		}
	} else if !v.BorrowType.Equal(otherCapability.BorrowType) {
		return false
	}

	return otherCapability.Address.Equal(interpreter, locationRange, v.Address) &&
		otherCapability.Path.Equal(interpreter, locationRange, v.Path)
}

func (*StorageCapabilityValue) IsStorable() bool {
	return true
}

func (v *StorageCapabilityValue) Storable(
	storage atree.SlabStorage,
	address atree.Address,
	maxInlineSize uint64,
) (atree.Storable, error) {
	return maybeLargeImmutableStorable(
		v,
		storage,
		address,
		maxInlineSize,
	)
}

func (*StorageCapabilityValue) NeedsStoreTo(_ atree.Address) bool {
	return false
}

func (*StorageCapabilityValue) IsResourceKinded(_ *Interpreter) bool {
	return false
}

func (v *StorageCapabilityValue) Transfer(
	interpreter *Interpreter,
	_ LocationRange,
	_ atree.Address,
	remove bool,
	storable atree.Storable,
) Value {
	if remove {
		v.DeepRemove(interpreter)
		interpreter.RemoveReferencedSlab(storable)
	}
	return v
}

func (v *StorageCapabilityValue) Clone(interpreter *Interpreter) Value {
	return &StorageCapabilityValue{
		Address:    v.Address.Clone(interpreter).(AddressValue),
		Path:       v.Path.Clone(interpreter).(PathValue),
		BorrowType: v.BorrowType,
	}
}

func (v *StorageCapabilityValue) DeepRemove(interpreter *Interpreter) {
	v.Address.DeepRemove(interpreter)
	v.Path.DeepRemove(interpreter)
}

func (v *StorageCapabilityValue) ByteSize() uint32 {
	return mustStorableSize(v)
}

func (v *StorageCapabilityValue) StoredValue(_ atree.SlabStorage) (atree.Value, error) {
	return v, nil
}

func (v *StorageCapabilityValue) ChildStorables() []atree.Storable {
	return []atree.Storable{
		v.Address,
		v.Path,
	}
}

// PathLinkValue

type PathLinkValue struct {
	Type       StaticType
	TargetPath PathValue
}

func NewUnmeteredPathLinkValue(targetPath PathValue, staticType StaticType) PathLinkValue {
	return PathLinkValue{
		TargetPath: targetPath,
		Type:       staticType,
	}
}

func NewPathLinkValue(memoryGauge common.MemoryGauge, targetPath PathValue, staticType StaticType) PathLinkValue {
	// The only variable is TargetPath, which is already metered as a PathValue.
	common.UseMemory(memoryGauge, common.PathLinkValueMemoryUsage)
	return NewUnmeteredPathLinkValue(targetPath, staticType)
}

var EmptyPathLinkValue = PathLinkValue{}

var _ Value = PathLinkValue{}
var _ atree.Value = PathLinkValue{}
var _ EquatableValue = PathLinkValue{}

func (PathLinkValue) IsValue() {}

func (v PathLinkValue) Accept(interpreter *Interpreter, visitor Visitor) {
	visitor.VisitPathLinkValue(interpreter, v)
}

func (v PathLinkValue) Walk(_ *Interpreter, walkChild func(Value)) {
	walkChild(v.TargetPath)
}

func (v PathLinkValue) StaticType(interpreter *Interpreter) StaticType {
	// When iterating over public/private paths,
	// the values at these paths are PathLinkValues,
	// placed there by the `link` function.
	//
	// These are loaded as links, however,
	// for the purposes of checking their type,
	// we treat them as capabilities
	return NewCapabilityStaticType(interpreter, v.Type)
}

func (PathLinkValue) IsImportable(_ *Interpreter) bool {
	return false
}

func (v PathLinkValue) String() string {
	return v.RecursiveString(SeenReferences{})
}

func (v PathLinkValue) RecursiveString(seenReferences SeenReferences) string {
	return format.PathLink(
		v.Type.String(),
		v.TargetPath.RecursiveString(seenReferences),
	)
}

func (v PathLinkValue) MeteredString(memoryGauge common.MemoryGauge, seenReferences SeenReferences) string {
	common.UseMemory(memoryGauge, common.PathLinkValueStringMemoryUsage)

	return format.PathLink(
		v.Type.MeteredString(memoryGauge),
		v.TargetPath.MeteredString(memoryGauge, seenReferences),
	)
}

func (v PathLinkValue) ConformsToStaticType(
	_ *Interpreter,
	_ LocationRange,
	_ TypeConformanceResults,
) bool {
	return true
}

func (v PathLinkValue) Equal(interpreter *Interpreter, locationRange LocationRange, other Value) bool {
	otherLink, ok := other.(PathLinkValue)
	if !ok {
		return false
	}

	return otherLink.TargetPath.Equal(interpreter, locationRange, v.TargetPath) &&
		otherLink.Type.Equal(v.Type)
}

func (PathLinkValue) IsStorable() bool {
	return true
}

func (v PathLinkValue) Storable(storage atree.SlabStorage, address atree.Address, maxInlineSize uint64) (atree.Storable, error) {
	return maybeLargeImmutableStorable(v, storage, address, maxInlineSize)
}

func (PathLinkValue) NeedsStoreTo(_ atree.Address) bool {
	return false
}

func (PathLinkValue) IsResourceKinded(_ *Interpreter) bool {
	return false
}

func (v PathLinkValue) Transfer(
	interpreter *Interpreter,
	_ LocationRange,
	_ atree.Address,
	remove bool,
	storable atree.Storable,
) Value {
	if remove {
		interpreter.RemoveReferencedSlab(storable)
	}
	return v
}

func (v PathLinkValue) Clone(interpreter *Interpreter) Value {
	return PathLinkValue{
		TargetPath: v.TargetPath.Clone(interpreter).(PathValue),
		Type:       v.Type,
	}
}

func (PathLinkValue) DeepRemove(_ *Interpreter) {
	// NO-OP
}

func (v PathLinkValue) ByteSize() uint32 {
	return mustStorableSize(v)
}

func (v PathLinkValue) StoredValue(_ atree.SlabStorage) (atree.Value, error) {
	return v, nil
}

func (v PathLinkValue) ChildStorables() []atree.Storable {
	return []atree.Storable{
		v.TargetPath,
	}
}

// PublishedValue

type PublishedValue struct {
	// NB: If `publish` and `claim` are ever extended to support arbitrary values, rather than just capabilities,
	// this will need to be changed to `Value`, and more storage-related operations must be implemented for `PublishedValue`
	Value     *StorageCapabilityValue
	Recipient AddressValue
}

func NewPublishedValue(memoryGauge common.MemoryGauge, recipient AddressValue, value *StorageCapabilityValue) *PublishedValue {
	common.UseMemory(memoryGauge, common.PublishedValueMemoryUsage)
	return &PublishedValue{Recipient: recipient, Value: value}
}

var _ Value = &PublishedValue{}
var _ atree.Value = &PublishedValue{}
var _ EquatableValue = &PublishedValue{}

func (*PublishedValue) IsValue() {}

func (v *PublishedValue) Accept(interpreter *Interpreter, visitor Visitor) {
	visitor.VisitPublishedValue(interpreter, v)
}

func (v *PublishedValue) StaticType(interpreter *Interpreter) StaticType {
	// checking the static type of a published value should show us the
	// static type of the underlying value
	return v.Value.StaticType(interpreter)
}

func (*PublishedValue) IsImportable(_ *Interpreter) bool {
	return false
}

func (v *PublishedValue) String() string {
	return v.RecursiveString(SeenReferences{})
}

func (v *PublishedValue) RecursiveString(seenReferences SeenReferences) string {
	return fmt.Sprintf(
		"PublishedValue<%s>(%s)",
		v.Recipient.RecursiveString(seenReferences),
		v.Value.RecursiveString(seenReferences),
	)
}

func (v *PublishedValue) MeteredString(memoryGauge common.MemoryGauge, seenReferences SeenReferences) string {
	common.UseMemory(memoryGauge, common.PublishedValueStringMemoryUsage)

	return fmt.Sprintf(
		"PublishedValue<%s>(%s)",
		v.Recipient.MeteredString(memoryGauge, seenReferences),
		v.Value.MeteredString(memoryGauge, seenReferences),
	)
}

func (v *PublishedValue) Walk(_ *Interpreter, walkChild func(Value)) {
	walkChild(v.Recipient)
	walkChild(v.Value)
}

func (v *PublishedValue) ConformsToStaticType(
	_ *Interpreter,
	_ LocationRange,
	_ TypeConformanceResults,
) bool {
	return false
}

func (v *PublishedValue) Equal(interpreter *Interpreter, locationRange LocationRange, other Value) bool {
	otherValue, ok := other.(*PublishedValue)
	if !ok {
		return false
	}

	return otherValue.Recipient.Equal(interpreter, locationRange, v.Recipient) &&
		otherValue.Value.Equal(interpreter, locationRange, v.Value)
}

func (*PublishedValue) IsStorable() bool {
	return true
}

func (v *PublishedValue) Storable(storage atree.SlabStorage, address atree.Address, maxInlineSize uint64) (atree.Storable, error) {
	return maybeLargeImmutableStorable(v, storage, address, maxInlineSize)
}

func (v *PublishedValue) NeedsStoreTo(address atree.Address) bool {
	return v.Value.NeedsStoreTo(address)
}

func (*PublishedValue) IsResourceKinded(_ *Interpreter) bool {
	return false
}

func (v *PublishedValue) Transfer(
	interpreter *Interpreter,
	locationRange LocationRange,
	address atree.Address,
	remove bool,
	storable atree.Storable,
) Value {
	// NB: if the inner value of a PublishedValue can be a resource,
	// we must perform resource-related checks here as well

	if v.NeedsStoreTo(address) {

		innerValue := v.Value.Transfer(interpreter, locationRange, address, remove, nil).(*StorageCapabilityValue)
		addressValue := v.Recipient.Transfer(interpreter, locationRange, address, remove, nil).(AddressValue)

		if remove {
			interpreter.RemoveReferencedSlab(storable)
		}

		return NewPublishedValue(interpreter, addressValue, innerValue)
	}

	return v

}

func (v *PublishedValue) Clone(interpreter *Interpreter) Value {
	return &PublishedValue{
		Recipient: v.Recipient,
		Value:     v.Value,
	}
}

func (*PublishedValue) DeepRemove(_ *Interpreter) {
	// NO-OP
}

func (v *PublishedValue) ByteSize() uint32 {
	return mustStorableSize(v)
}

func (v *PublishedValue) StoredValue(_ atree.SlabStorage) (atree.Value, error) {
	return v, nil
}

func (v *PublishedValue) ChildStorables() []atree.Storable {
	return []atree.Storable{
		v.Recipient,
		v.Value,
	}
}

// ContractValue is the value of a contract.
// Under normal circumstances, a contract value is always a CompositeValue.
// However, in the test framework, an imported contract is constructed via a constructor function.
// Hence, during tests, the value is a HostFunctionValue.
type ContractValue interface {
	Value
	SetNestedVariables(variables map[string]*Variable)
}

// AccountLinkValue

type AccountLinkValue struct{}

func NewUnmeteredAccountLinkValue() AccountLinkValue {
	return EmptyAccountLinkValue
}

func NewAccountLinkValue(memoryGauge common.MemoryGauge) AccountLinkValue {
	common.UseMemory(memoryGauge, common.AccountLinkValueMemoryUsage)
	return NewUnmeteredAccountLinkValue()
}

var EmptyAccountLinkValue = AccountLinkValue{}

var _ Value = AccountLinkValue{}
var _ atree.Value = AccountLinkValue{}
var _ EquatableValue = AccountLinkValue{}

func (AccountLinkValue) IsValue() {}

func (v AccountLinkValue) Accept(interpreter *Interpreter, visitor Visitor) {
	visitor.VisitAccountLinkValue(interpreter, v)
}

func (AccountLinkValue) Walk(_ *Interpreter, _ func(Value)) {
	// NO-OP
}

func (v AccountLinkValue) StaticType(interpreter *Interpreter) StaticType {
	// When iterating over public/private paths,
	// the values at these paths are AccountLinkValues,
	// placed there by the `linkAccount` function.
	//
	// These are loaded as links, however,
	// for the purposes of checking their type,
	// we treat them as capabilities
	return NewCapabilityStaticType(
		interpreter,
		ReferenceStaticType{
			BorrowedType:   authAccountStaticType,
			ReferencedType: authAccountStaticType,
		},
	)
}

func (AccountLinkValue) IsImportable(_ *Interpreter) bool {
	return false
}

func (v AccountLinkValue) String() string {
	return v.RecursiveString(SeenReferences{})
}

func (v AccountLinkValue) RecursiveString(_ SeenReferences) string {
	return format.AccountLink
}

func (v AccountLinkValue) MeteredString(_ common.MemoryGauge, _ SeenReferences) string {
	return format.AccountLink
}

func (v AccountLinkValue) ConformsToStaticType(
	_ *Interpreter,
	_ LocationRange,
	_ TypeConformanceResults,
) bool {
	return true
}

func (v AccountLinkValue) Equal(_ *Interpreter, _ LocationRange, other Value) bool {
	_, ok := other.(AccountLinkValue)
	return ok
}

func (AccountLinkValue) IsStorable() bool {
	return true
}

func (v AccountLinkValue) Storable(storage atree.SlabStorage, address atree.Address, maxInlineSize uint64) (atree.Storable, error) {
	return maybeLargeImmutableStorable(v, storage, address, maxInlineSize)
}

func (AccountLinkValue) NeedsStoreTo(_ atree.Address) bool {
	return false
}

func (AccountLinkValue) IsResourceKinded(_ *Interpreter) bool {
	return false
}

func (v AccountLinkValue) Transfer(
	interpreter *Interpreter,
	_ LocationRange,
	_ atree.Address,
	remove bool,
	storable atree.Storable,
) Value {
	if remove {
		interpreter.RemoveReferencedSlab(storable)
	}
	return v
}

func (AccountLinkValue) Clone(_ *Interpreter) Value {
	return AccountLinkValue{}
}

func (AccountLinkValue) DeepRemove(_ *Interpreter) {
	// NO-OP
}

func (v AccountLinkValue) ByteSize() uint32 {
	return mustStorableSize(v)
}

func (v AccountLinkValue) StoredValue(_ atree.SlabStorage) (atree.Value, error) {
	return v, nil
}

func (v AccountLinkValue) ChildStorables() []atree.Storable {
	return nil
}<|MERGE_RESOLUTION|>--- conflicted
+++ resolved
@@ -15136,14 +15136,10 @@
 	}
 
 	// the base reference can only be borrowed with the declared type of the attachment's base
-<<<<<<< HEAD
 	// ENTITLEMENTS TODO: map the entitlements of the accessing reference through the attachment's entitlement map to get the authorization of this reference
 	v.base = NewEphemeralReferenceValue(interpreter, UnauthorizedAccess, base, baseType)
-=======
-	v.base = NewEphemeralReferenceValue(interpreter, false, base, baseType)
 
 	interpreter.trackReferencedResourceKindedValue(base.StorageID(), base)
->>>>>>> a46a75f1
 }
 
 func attachmentMemberName(ty sema.Type) string {
@@ -15176,13 +15172,9 @@
 ) (base *EphemeralReferenceValue, self *EphemeralReferenceValue) {
 	base = v.getBaseValue(interpreter, locationRange)
 	// in attachment functions, self is a reference value
-<<<<<<< HEAD
 	// ENTITLEMENTS TODO: map the entitlements of the accessing reference through the attachment's entitlement map to get the authorization of this reference
 	self = NewEphemeralReferenceValue(interpreter, UnauthorizedAccess, v, interpreter.MustSemaTypeOfValue(v))
-=======
-	self = NewEphemeralReferenceValue(interpreter, false, v, interpreter.MustSemaTypeOfValue(v))
 	interpreter.trackReferencedResourceKindedValue(v.StorageID(), v)
->>>>>>> a46a75f1
 	return
 }
 
@@ -15232,15 +15224,11 @@
 	// dynamically set the attachment's base to this composite
 	attachment.setBaseValue(interpreter, v)
 
-	attachmentRef := NewEphemeralReferenceValue(interpreter, false, attachment, ty)
+	// ENTITLEMENTS TODO: map the entitlements of the accessing reference through the attachment's entitlement map to get the authorization of this reference
+	attachmentRef := NewEphemeralReferenceValue(interpreter, UnauthorizedAccess, attachment, ty)
 	interpreter.trackReferencedResourceKindedValue(attachment.StorageID(), attachment)
 
-<<<<<<< HEAD
-	// ENTITLEMENTS TODO: map the entitlements of the accessing reference through the attachment's entitlement map to get the authorization of this reference
-	return NewSomeValueNonCopying(interpreter, NewEphemeralReferenceValue(interpreter, UnauthorizedAccess, attachment, ty))
-=======
 	return NewSomeValueNonCopying(interpreter, attachmentRef)
->>>>>>> a46a75f1
 }
 
 func (v *CompositeValue) SetTypeKey(
