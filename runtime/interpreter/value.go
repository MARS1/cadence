/*
 * Cadence - The resource-oriented smart contract programming language
 *
 * Copyright Dapper Labs, Inc.
 *
 * Licensed under the Apache License, Version 2.0 (the "License");
 * you may not use this file except in compliance with the License.
 * You may obtain a copy of the License at
 *
 *   http://www.apache.org/licenses/LICENSE-2.0
 *
 * Unless required by applicable law or agreed to in writing, software
 * distributed under the License is distributed on an "AS IS" BASIS,
 * WITHOUT WARRANTIES OR CONDITIONS OF ANY KIND, either express or implied.
 * See the License for the specific language governing permissions and
 * limitations under the License.
 */

package interpreter

import (
	"encoding/binary"
	"encoding/hex"
	"fmt"
	"math"
	"math/big"
	"strings"
	"time"
	"unicode"
	"unicode/utf8"
	"unsafe"

	"github.com/onflow/atree"
	"github.com/rivo/uniseg"
	"golang.org/x/text/unicode/norm"

	"github.com/onflow/cadence/runtime/ast"
	"github.com/onflow/cadence/runtime/common"
	"github.com/onflow/cadence/runtime/errors"
	"github.com/onflow/cadence/runtime/format"
	"github.com/onflow/cadence/runtime/sema"
)

type Unsigned interface {
	~uint8 | ~uint16 | ~uint32 | ~uint64
}

type TypeConformanceResults map[typeConformanceResultEntry]bool

type typeConformanceResultEntry struct {
	EphemeralReferenceValue *EphemeralReferenceValue
	EphemeralReferenceType  StaticType
}

// SeenReferences is a set of seen references.
//
// NOTE: Do not generalize to map[interpreter.Value],
// as not all values are Go hashable, i.e. this might lead to run-time panics
type SeenReferences map[*EphemeralReferenceValue]struct{}

// NonStorable represents a value that cannot be stored
type NonStorable struct {
	Value Value
}

var _ atree.Storable = NonStorable{}

func (s NonStorable) Encode(_ *atree.Encoder) error {
	//nolint:gosimple
	return NonStorableValueError{
		Value: s.Value,
	}
}

func (s NonStorable) ByteSize() uint32 {
	// Return 1 so that atree split and merge operations don't have to handle special cases.
	// Any value larger than 0 and smaller than half of the max slab size works,
	// but 1 results in fewer number of slabs which is ideal for non-storable values.
	return 1
}

func (s NonStorable) StoredValue(_ atree.SlabStorage) (atree.Value, error) {
	return s.Value, nil
}

func (NonStorable) ChildStorables() []atree.Storable {
	return nil
}

// Value is the Cadence value hierarchy which is heavily tied to the interpreter and persistent storage,
// and has lots of implementation details.
//
// We do not want to expose those details to users
// (for example, Cadence is used as a library in flow-go (FVM), in the Flow Go SDK, etc.),
// because we want to be able to change the API and implementation details;
// nor do we want to require users to Cadence (the library) to write lots of low-level/boilerplate code (e.g. setting up storage).
//
// To accomplish this, cadence.Value is the "user-facing" hierarchy that is easy to work with:
// simple Go types that can be used without an interpreter or storage.
//
// cadence.Value can be converted to an interpreter.Value by "importing" it with importValue,
// and interpreter.Value can be "exported" to a cadence.Value with ExportValue.
type Value interface {
	atree.Value
	// Stringer provides `func String() string`
	// NOTE: important, error messages rely on values to implement String
	fmt.Stringer
	IsValue()
	Accept(interpreter *Interpreter, visitor Visitor)
	Walk(interpreter *Interpreter, walkChild func(Value))
	StaticType(interpreter *Interpreter) StaticType
	// ConformsToStaticType returns true if the value (i.e. its dynamic type)
	// conforms to its own static type.
	// Non-container values trivially always conform to their own static type.
	// Container values conform to their own static type,
	// and this function recursively checks conformance for nested values.
	// If the container contains static type information about nested values,
	// e.g. the element type of an array, it also ensures the nested values'
	// static types are subtypes.
	ConformsToStaticType(
		interpreter *Interpreter,
		locationRange LocationRange,
		results TypeConformanceResults,
	) bool
	RecursiveString(seenReferences SeenReferences) string
	MeteredString(memoryGauge common.MemoryGauge, seenReferences SeenReferences) string
	IsResourceKinded(interpreter *Interpreter) bool
	NeedsStoreTo(address atree.Address) bool
	Transfer(
		interpreter *Interpreter,
		locationRange LocationRange,
		address atree.Address,
		remove bool,
		storable atree.Storable,
	) Value
	DeepRemove(interpreter *Interpreter)
	// Clone returns a new value that is equal to this value.
	// NOTE: not used by interpreter, but used externally (e.g. state migration)
	// NOTE: memory metering is unnecessary for Clone methods
	Clone(interpreter *Interpreter) Value
	IsImportable(interpreter *Interpreter) bool
}

// ValueIndexableValue

type ValueIndexableValue interface {
	Value
	GetKey(interpreter *Interpreter, locationRange LocationRange, key Value) Value
	SetKey(interpreter *Interpreter, locationRange LocationRange, key Value, value Value)
	RemoveKey(interpreter *Interpreter, locationRange LocationRange, key Value) Value
	InsertKey(interpreter *Interpreter, locationRange LocationRange, key Value, value Value)
}

type TypeIndexableValue interface {
	Value
	GetTypeKey(interpreter *Interpreter, locationRange LocationRange, ty sema.Type) Value
	SetTypeKey(interpreter *Interpreter, locationRange LocationRange, ty sema.Type, value Value)
	RemoveTypeKey(interpreter *Interpreter, locationRange LocationRange, ty sema.Type) Value
}

// MemberAccessibleValue

type MemberAccessibleValue interface {
	Value
	GetMember(interpreter *Interpreter, locationRange LocationRange, name string) Value
	RemoveMember(interpreter *Interpreter, locationRange LocationRange, name string) Value
	// returns whether a value previously existed with this name
	SetMember(interpreter *Interpreter, locationRange LocationRange, name string, value Value) bool
}

// EquatableValue

type EquatableValue interface {
	Value
	// Equal returns true if the given value is equal to this value.
	// If no location range is available, pass e.g. EmptyLocationRange
	Equal(interpreter *Interpreter, locationRange LocationRange, other Value) bool
}

func newValueComparator(interpreter *Interpreter, locationRange LocationRange) atree.ValueComparator {
	return func(storage atree.SlabStorage, atreeValue atree.Value, otherStorable atree.Storable) (bool, error) {
		value := MustConvertStoredValue(interpreter, atreeValue)
		otherValue := StoredValue(interpreter, otherStorable, storage)
		return value.(EquatableValue).Equal(interpreter, locationRange, otherValue), nil
	}
}

// ResourceKindedValue

type ResourceKindedValue interface {
	Value
	Destroy(interpreter *Interpreter, locationRange LocationRange)
	IsDestroyed() bool
}

func maybeDestroy(interpreter *Interpreter, locationRange LocationRange, value Value) {
	resourceKindedValue, ok := value.(ResourceKindedValue)
	if !ok {
		return
	}

	resourceKindedValue.Destroy(interpreter, locationRange)
}

// ReferenceTrackedResourceKindedValue is a resource-kinded value
// that must be tracked when a reference of it is taken.
type ReferenceTrackedResourceKindedValue interface {
	ResourceKindedValue
	IsReferenceTrackedResourceKindedValue()
	StorageID() atree.StorageID
}

// IterableValue is a value which can be iterated over, e.g. with a for-loop
type IterableValue interface {
	Value
	Iterator(interpreter *Interpreter) ValueIterator
}

// ValueIterator is an iterator which returns values.
// When Next returns nil, it signals the end of the iterator.
type ValueIterator interface {
	Next(interpreter *Interpreter) Value
}

func safeAdd(a, b int, locationRange LocationRange) int {
	// INT32-C
	if (b > 0) && (a > (goMaxInt - b)) {
		panic(OverflowError{LocationRange: locationRange})
	} else if (b < 0) && (a < (goMinInt - b)) {
		panic(UnderflowError{LocationRange: locationRange})
	}
	return a + b
}

func safeMul(a, b int, locationRange LocationRange) int {
	// INT32-C
	if a > 0 {
		if b > 0 {
			// positive * positive = positive. overflow?
			if a > (goMaxInt / b) {
				panic(OverflowError{LocationRange: locationRange})
			}
		} else {
			// positive * negative = negative. underflow?
			if b < (goMinInt / a) {
				panic(UnderflowError{LocationRange: locationRange})
			}
		}
	} else {
		if b > 0 {
			// negative * positive = negative. underflow?
			if a < (goMinInt / b) {
				panic(UnderflowError{LocationRange: locationRange})
			}
		} else {
			// negative * negative = positive. overflow?
			if (a != 0) && (b < (goMaxInt / a)) {
				panic(OverflowError{LocationRange: locationRange})
			}
		}
	}
	return a * b
}

// TypeValue

type TypeValue struct {
	Type StaticType
}

var EmptyTypeValue = TypeValue{}

var _ Value = TypeValue{}
var _ atree.Storable = TypeValue{}
var _ EquatableValue = TypeValue{}
var _ MemberAccessibleValue = TypeValue{}

func NewUnmeteredTypeValue(t StaticType) TypeValue {
	return TypeValue{Type: t}
}

func NewTypeValue(
	memoryGauge common.MemoryGauge,
	staticType StaticType,
) TypeValue {
	common.UseMemory(memoryGauge, common.TypeValueMemoryUsage)
	return NewUnmeteredTypeValue(staticType)
}

func (TypeValue) IsValue() {}

func (v TypeValue) Accept(interpreter *Interpreter, visitor Visitor) {
	visitor.VisitTypeValue(interpreter, v)
}

func (TypeValue) Walk(_ *Interpreter, _ func(Value)) {
	// NO-OP
}

func (TypeValue) StaticType(interpreter *Interpreter) StaticType {
	return NewPrimitiveStaticType(interpreter, PrimitiveStaticTypeMetaType)
}

func (TypeValue) IsImportable(_ *Interpreter) bool {
	return sema.MetaType.Importable
}

func (v TypeValue) String() string {
	var typeString string
	staticType := v.Type
	if staticType != nil {
		typeString = staticType.String()
	}

	return format.TypeValue(typeString)
}

func (v TypeValue) RecursiveString(_ SeenReferences) string {
	return v.String()
}

func (v TypeValue) MeteredString(memoryGauge common.MemoryGauge, _ SeenReferences) string {
	common.UseMemory(memoryGauge, common.TypeValueStringMemoryUsage)

	var typeString string
	if v.Type != nil {
		typeString = v.Type.MeteredString(memoryGauge)
	}

	return format.TypeValue(typeString)
}

func (v TypeValue) Equal(_ *Interpreter, _ LocationRange, other Value) bool {
	otherTypeValue, ok := other.(TypeValue)
	if !ok {
		return false
	}

	// Unknown types are never equal to another type

	staticType := v.Type
	otherStaticType := otherTypeValue.Type

	if staticType == nil || otherStaticType == nil {
		return false
	}

	return staticType.Equal(otherStaticType)
}

func (v TypeValue) GetMember(interpreter *Interpreter, _ LocationRange, name string) Value {
	switch name {
	case "identifier":
		var typeID string
		staticType := v.Type
		if staticType != nil {
			typeID = string(interpreter.MustConvertStaticToSemaType(staticType).ID())
		}
		memoryUsage := common.MemoryUsage{
			Kind:   common.MemoryKindStringValue,
			Amount: uint64(len(typeID)),
		}
		return NewStringValue(interpreter, memoryUsage, func() string {
			return typeID
		})
	case "isSubtype":
		return NewHostFunctionValue(
			interpreter,
			func(invocation Invocation) Value {
				interpreter := invocation.Interpreter

				staticType := v.Type
				otherTypeValue, ok := invocation.Arguments[0].(TypeValue)
				if !ok {
					panic(errors.NewUnreachableError())
				}
				otherStaticType := otherTypeValue.Type

				// if either type is unknown, the subtype relation is false, as it doesn't make sense to even ask this question
				if staticType == nil || otherStaticType == nil {
					return FalseValue
				}

				result := sema.IsSubType(
					interpreter.MustConvertStaticToSemaType(staticType),
					interpreter.MustConvertStaticToSemaType(otherStaticType),
				)
				return AsBoolValue(result)
			},
			sema.MetaTypeIsSubtypeFunctionType,
		)
	}

	return nil
}

func (TypeValue) RemoveMember(_ *Interpreter, _ LocationRange, _ string) Value {
	// Types have no removable members (fields / functions)
	panic(errors.NewUnreachableError())
}

func (TypeValue) SetMember(_ *Interpreter, _ LocationRange, _ string, _ Value) bool {
	// Types have no settable members (fields / functions)
	panic(errors.NewUnreachableError())
}

func (v TypeValue) ConformsToStaticType(
	_ *Interpreter,
	_ LocationRange,
	_ TypeConformanceResults,
) bool {
	return true
}

func (v TypeValue) Storable(
	storage atree.SlabStorage,
	address atree.Address,
	maxInlineSize uint64,
) (atree.Storable, error) {
	return maybeLargeImmutableStorable(
		v,
		storage,
		address,
		maxInlineSize,
	)
}

func (TypeValue) NeedsStoreTo(_ atree.Address) bool {
	return false
}

func (TypeValue) IsResourceKinded(_ *Interpreter) bool {
	return false
}

func (v TypeValue) Transfer(
	interpreter *Interpreter,
	_ LocationRange,
	_ atree.Address,
	remove bool,
	storable atree.Storable,
) Value {
	if remove {
		interpreter.RemoveReferencedSlab(storable)
	}
	return v
}

func (v TypeValue) Clone(_ *Interpreter) Value {
	return v
}

func (TypeValue) DeepRemove(_ *Interpreter) {
	// NO-OP
}

func (v TypeValue) ByteSize() uint32 {
	return mustStorableSize(v)
}

func (v TypeValue) StoredValue(_ atree.SlabStorage) (atree.Value, error) {
	return v, nil
}

func (TypeValue) ChildStorables() []atree.Storable {
	return nil
}

// HashInput returns a byte slice containing:
// - HashInputTypeType (1 byte)
// - type id (n bytes)
func (v TypeValue) HashInput(interpreter *Interpreter, _ LocationRange, scratch []byte) []byte {
	typeID := interpreter.MustConvertStaticToSemaType(v.Type).ID()

	length := 1 + len(typeID)
	var buf []byte
	if length <= len(scratch) {
		buf = scratch[:length]
	} else {
		buf = make([]byte, length)
	}

	buf[0] = byte(HashInputTypeType)
	copy(buf[1:], typeID)
	return buf
}

// VoidValue

type VoidValue struct{}

var Void Value = VoidValue{}
var VoidStorable atree.Storable = VoidValue{}

var _ Value = VoidValue{}
var _ atree.Storable = VoidValue{}
var _ EquatableValue = VoidValue{}

func (VoidValue) IsValue() {}

func (v VoidValue) Accept(interpreter *Interpreter, visitor Visitor) {
	visitor.VisitVoidValue(interpreter, v)
}

func (VoidValue) Walk(_ *Interpreter, _ func(Value)) {
	// NO-OP
}

func (VoidValue) StaticType(interpreter *Interpreter) StaticType {
	return NewPrimitiveStaticType(interpreter, PrimitiveStaticTypeVoid)
}

func (VoidValue) IsImportable(_ *Interpreter) bool {
	return sema.VoidType.Importable
}

func (VoidValue) String() string {
	return format.Void
}

func (v VoidValue) RecursiveString(_ SeenReferences) string {
	return v.String()
}

func (v VoidValue) MeteredString(memoryGauge common.MemoryGauge, _ SeenReferences) string {
	common.UseMemory(memoryGauge, common.VoidStringMemoryUsage)
	return v.String()
}

func (v VoidValue) ConformsToStaticType(
	_ *Interpreter,
	_ LocationRange,
	_ TypeConformanceResults,
) bool {
	return true
}

func (v VoidValue) Equal(_ *Interpreter, _ LocationRange, other Value) bool {
	_, ok := other.(VoidValue)
	return ok
}

func (v VoidValue) Storable(_ atree.SlabStorage, _ atree.Address, _ uint64) (atree.Storable, error) {
	return v, nil
}

func (VoidValue) NeedsStoreTo(_ atree.Address) bool {
	return false
}

func (VoidValue) IsResourceKinded(_ *Interpreter) bool {
	return false
}

func (v VoidValue) Transfer(
	interpreter *Interpreter,
	_ LocationRange,
	_ atree.Address,
	remove bool,
	storable atree.Storable,
) Value {
	if remove {
		interpreter.RemoveReferencedSlab(storable)
	}
	return v
}

func (v VoidValue) Clone(_ *Interpreter) Value {
	return v
}

func (VoidValue) DeepRemove(_ *Interpreter) {
	// NO-OP
}

func (VoidValue) ByteSize() uint32 {
	return uint32(len(cborVoidValue))
}

func (v VoidValue) StoredValue(_ atree.SlabStorage) (atree.Value, error) {
	return v, nil
}

func (VoidValue) ChildStorables() []atree.Storable {
	return nil
}

// BoolValue

type BoolValue bool

var _ Value = BoolValue(false)
var _ atree.Storable = BoolValue(false)
var _ EquatableValue = BoolValue(false)
var _ HashableValue = BoolValue(false)

const TrueValue = BoolValue(true)
const FalseValue = BoolValue(false)

func AsBoolValue(v bool) BoolValue {
	if v {
		return TrueValue
	}
	return FalseValue
}

func (BoolValue) IsValue() {}

func (v BoolValue) Accept(interpreter *Interpreter, visitor Visitor) {
	visitor.VisitBoolValue(interpreter, v)
}

func (BoolValue) Walk(_ *Interpreter, _ func(Value)) {
	// NO-OP
}

func (BoolValue) StaticType(interpreter *Interpreter) StaticType {
	return NewPrimitiveStaticType(interpreter, PrimitiveStaticTypeBool)
}

func (BoolValue) IsImportable(_ *Interpreter) bool {
	return sema.BoolType.Importable
}

func (v BoolValue) Negate(_ *Interpreter) BoolValue {
	if v == TrueValue {
		return FalseValue
	}
	return TrueValue
}

func (v BoolValue) Equal(_ *Interpreter, _ LocationRange, other Value) bool {
	otherBool, ok := other.(BoolValue)
	if !ok {
		return false
	}
	return bool(v) == bool(otherBool)
}

// HashInput returns a byte slice containing:
// - HashInputTypeBool (1 byte)
// - 1/0 (1 byte)
func (v BoolValue) HashInput(_ *Interpreter, _ LocationRange, scratch []byte) []byte {
	scratch[0] = byte(HashInputTypeBool)
	if v {
		scratch[1] = 1
	} else {
		scratch[1] = 0
	}
	return scratch[:2]
}

func (v BoolValue) String() string {
	return format.Bool(bool(v))
}

func (v BoolValue) RecursiveString(_ SeenReferences) string {
	return v.String()
}

func (v BoolValue) MeteredString(memoryGauge common.MemoryGauge, _ SeenReferences) string {
	if v {
		common.UseMemory(memoryGauge, common.TrueStringMemoryUsage)
	} else {
		common.UseMemory(memoryGauge, common.FalseStringMemoryUsage)
	}

	return v.String()
}

func (v BoolValue) ConformsToStaticType(
	_ *Interpreter,
	_ LocationRange,
	_ TypeConformanceResults,
) bool {
	return true
}

func (v BoolValue) Storable(_ atree.SlabStorage, _ atree.Address, _ uint64) (atree.Storable, error) {
	return v, nil
}

func (BoolValue) NeedsStoreTo(_ atree.Address) bool {
	return false
}

func (BoolValue) IsResourceKinded(_ *Interpreter) bool {
	return false
}

func (v BoolValue) Transfer(
	interpreter *Interpreter,
	_ LocationRange,
	_ atree.Address,
	remove bool,
	storable atree.Storable,
) Value {
	if remove {
		interpreter.RemoveReferencedSlab(storable)
	}
	return v
}

func (v BoolValue) Clone(_ *Interpreter) Value {
	return v
}

func (BoolValue) DeepRemove(_ *Interpreter) {
	// NO-OP
}

func (v BoolValue) ByteSize() uint32 {
	return 1
}

func (v BoolValue) StoredValue(_ atree.SlabStorage) (atree.Value, error) {
	return v, nil
}

func (BoolValue) ChildStorables() []atree.Storable {
	return nil
}

// CharacterValue

// CharacterValue represents a Cadence character, which is a Unicode extended grapheme cluster.
// Hence, use a Go string to be able to hold multiple Unicode code points (Go runes).
// It should consist of exactly one grapheme cluster
type CharacterValue string

func NewUnmeteredCharacterValue(r string) CharacterValue {
	return CharacterValue(r)
}

func NewCharacterValue(
	memoryGauge common.MemoryGauge,
	memoryUsage common.MemoryUsage,
	characterConstructor func() string,
) CharacterValue {
	common.UseMemory(memoryGauge, memoryUsage)

	character := characterConstructor()
	return NewUnmeteredCharacterValue(character)
}

var _ Value = CharacterValue("a")
var _ atree.Storable = CharacterValue("a")
var _ EquatableValue = CharacterValue("a")
var _ HashableValue = CharacterValue("a")
var _ MemberAccessibleValue = CharacterValue("a")

func (CharacterValue) IsValue() {}

func (v CharacterValue) Accept(interpreter *Interpreter, visitor Visitor) {
	visitor.VisitCharacterValue(interpreter, v)
}

func (CharacterValue) Walk(_ *Interpreter, _ func(Value)) {
	// NO-OP
}

func (CharacterValue) StaticType(interpreter *Interpreter) StaticType {
	return NewPrimitiveStaticType(interpreter, PrimitiveStaticTypeCharacter)
}

func (CharacterValue) IsImportable(_ *Interpreter) bool {
	return sema.CharacterType.Importable
}

func (v CharacterValue) String() string {
	return format.String(string(v))
}

func (v CharacterValue) RecursiveString(_ SeenReferences) string {
	return v.String()
}

func (v CharacterValue) MeteredString(memoryGauge common.MemoryGauge, _ SeenReferences) string {
	l := format.FormattedStringLength(string(v))
	common.UseMemory(memoryGauge, common.NewRawStringMemoryUsage(l))
	return v.String()
}

func (v CharacterValue) NormalForm() string {
	return norm.NFC.String(string(v))
}

func (v CharacterValue) Equal(_ *Interpreter, _ LocationRange, other Value) bool {
	otherChar, ok := other.(CharacterValue)
	if !ok {
		return false
	}
	return v.NormalForm() == otherChar.NormalForm()
}

func (v CharacterValue) HashInput(_ *Interpreter, _ LocationRange, scratch []byte) []byte {
	s := []byte(string(v))
	length := 1 + len(s)
	var buffer []byte
	if length <= len(scratch) {
		buffer = scratch[:length]
	} else {
		buffer = make([]byte, length)
	}

	buffer[0] = byte(HashInputTypeCharacter)
	copy(buffer[1:], s)
	return buffer
}

func (v CharacterValue) ConformsToStaticType(
	_ *Interpreter,
	_ LocationRange,
	_ TypeConformanceResults,
) bool {
	return true
}

func (v CharacterValue) Storable(_ atree.SlabStorage, _ atree.Address, _ uint64) (atree.Storable, error) {
	return v, nil
}

func (CharacterValue) NeedsStoreTo(_ atree.Address) bool {
	return false
}

func (CharacterValue) IsResourceKinded(_ *Interpreter) bool {
	return false
}

func (v CharacterValue) Transfer(
	interpreter *Interpreter,
	_ LocationRange,
	_ atree.Address,
	remove bool,
	storable atree.Storable,
) Value {
	if remove {
		interpreter.RemoveReferencedSlab(storable)
	}
	return v
}

func (v CharacterValue) Clone(_ *Interpreter) Value {
	return v
}

func (CharacterValue) DeepRemove(_ *Interpreter) {
	// NO-OP
}

func (v CharacterValue) ByteSize() uint32 {
	return cborTagSize + getBytesCBORSize([]byte(v))
}

func (v CharacterValue) StoredValue(_ atree.SlabStorage) (atree.Value, error) {
	return v, nil
}

func (CharacterValue) ChildStorables() []atree.Storable {
	return nil
}

func (v CharacterValue) GetMember(interpreter *Interpreter, _ LocationRange, name string) Value {
	switch name {
	case sema.ToStringFunctionName:
		return NewHostFunctionValue(
			interpreter,
			func(invocation Invocation) Value {
				interpreter := invocation.Interpreter

				memoryUsage := common.NewStringMemoryUsage(len(v))

				return NewStringValue(
					interpreter,
					memoryUsage,
					func() string {
						return string(v)
					},
				)
			},
			sema.ToStringFunctionType,
		)
	}
	return nil
}

func (CharacterValue) RemoveMember(_ *Interpreter, _ LocationRange, _ string) Value {
	// Characters have no removable members (fields / functions)
	panic(errors.NewUnreachableError())
}

func (CharacterValue) SetMember(_ *Interpreter, _ LocationRange, _ string, _ Value) bool {
	// Characters have no settable members (fields / functions)
	panic(errors.NewUnreachableError())
}

// StringValue

type StringValue struct {
	// graphemes is a grapheme cluster segmentation iterator,
	// which is initialized lazily and reused/reset in functions
	// that are based on grapheme clusters
	graphemes *uniseg.Graphemes
	Str       string
	// length is the cached length of the string, based on grapheme clusters.
	// a negative value indicates the length has not been initialized, see Length()
	length int
}

func NewUnmeteredStringValue(str string) *StringValue {
	return &StringValue{
		Str: str,
		// a negative value indicates the length has not been initialized, see Length()
		length: -1,
	}
}

func NewStringValue(
	memoryGauge common.MemoryGauge,
	memoryUsage common.MemoryUsage,
	stringConstructor func() string,
) *StringValue {
	common.UseMemory(memoryGauge, memoryUsage)
	str := stringConstructor()
	return NewUnmeteredStringValue(str)
}

var _ Value = &StringValue{}
var _ atree.Storable = &StringValue{}
var _ EquatableValue = &StringValue{}
var _ HashableValue = &StringValue{}
var _ ValueIndexableValue = &StringValue{}
var _ MemberAccessibleValue = &StringValue{}
var _ IterableValue = &StringValue{}

func (v *StringValue) prepareGraphemes() {
	if v.graphemes == nil {
		v.graphemes = uniseg.NewGraphemes(v.Str)
	} else {
		v.graphemes.Reset()
	}
}

func (*StringValue) IsValue() {}

func (v *StringValue) Accept(interpreter *Interpreter, visitor Visitor) {
	visitor.VisitStringValue(interpreter, v)
}

func (*StringValue) Walk(_ *Interpreter, _ func(Value)) {
	// NO-OP
}

func (*StringValue) StaticType(interpreter *Interpreter) StaticType {
	return NewPrimitiveStaticType(interpreter, PrimitiveStaticTypeString)
}

func (*StringValue) IsImportable(_ *Interpreter) bool {
	return sema.StringType.Importable
}

func (v *StringValue) String() string {
	return format.String(v.Str)
}

func (v *StringValue) RecursiveString(_ SeenReferences) string {
	return v.String()
}

func (v *StringValue) MeteredString(memoryGauge common.MemoryGauge, _ SeenReferences) string {
	l := format.FormattedStringLength(v.Str)
	common.UseMemory(memoryGauge, common.NewRawStringMemoryUsage(l))
	return v.String()
}

func (v *StringValue) Equal(_ *Interpreter, _ LocationRange, other Value) bool {
	otherString, ok := other.(*StringValue)
	if !ok {
		return false
	}
	return v.NormalForm() == otherString.NormalForm()
}

// HashInput returns a byte slice containing:
// - HashInputTypeString (1 byte)
// - string value (n bytes)
func (v *StringValue) HashInput(_ *Interpreter, _ LocationRange, scratch []byte) []byte {
	length := 1 + len(v.Str)
	var buffer []byte
	if length <= len(scratch) {
		buffer = scratch[:length]
	} else {
		buffer = make([]byte, length)
	}

	buffer[0] = byte(HashInputTypeString)
	copy(buffer[1:], v.Str)
	return buffer
}

func (v *StringValue) NormalForm() string {
	return norm.NFC.String(v.Str)
}

func (v *StringValue) Concat(interpreter *Interpreter, other *StringValue, locationRange LocationRange) Value {

	firstLength := len(v.Str)
	secondLength := len(other.Str)

	newLength := safeAdd(firstLength, secondLength, locationRange)

	memoryUsage := common.NewStringMemoryUsage(newLength)

	return NewStringValue(
		interpreter,
		memoryUsage,
		func() string {
			var sb strings.Builder

			sb.WriteString(v.Str)
			sb.WriteString(other.Str)

			return sb.String()
		},
	)
}

var emptyString = NewUnmeteredStringValue("")

func (v *StringValue) Slice(from IntValue, to IntValue, locationRange LocationRange) Value {
	fromIndex := from.ToInt(locationRange)

	toIndex := to.ToInt(locationRange)

	length := v.Length()

	if fromIndex < 0 || fromIndex > length || toIndex < 0 || toIndex > length {
		panic(StringSliceIndicesError{
			FromIndex:     fromIndex,
			UpToIndex:     toIndex,
			Length:        length,
			LocationRange: locationRange,
		})
	}

	if fromIndex > toIndex {
		panic(InvalidSliceIndexError{
			FromIndex:     fromIndex,
			UpToIndex:     toIndex,
			LocationRange: locationRange,
		})
	}

	if fromIndex == toIndex {
		return emptyString
	}

	v.prepareGraphemes()

	j := 0

	for ; j <= fromIndex; j++ {
		v.graphemes.Next()
	}
	start, _ := v.graphemes.Positions()

	for ; j < toIndex; j++ {
		v.graphemes.Next()
	}
	_, end := v.graphemes.Positions()

	// NOTE: string slicing in Go does not copy,
	// see https://stackoverflow.com/questions/52395730/does-slice-of-string-perform-copy-of-underlying-data
	return NewUnmeteredStringValue(v.Str[start:end])
}

func (v *StringValue) checkBounds(index int, locationRange LocationRange) {
	length := v.Length()

	if index < 0 || index >= length {
		panic(StringIndexOutOfBoundsError{
			Index:         index,
			Length:        length,
			LocationRange: locationRange,
		})
	}
}

func (v *StringValue) GetKey(interpreter *Interpreter, locationRange LocationRange, key Value) Value {
	index := key.(NumberValue).ToInt(locationRange)
	v.checkBounds(index, locationRange)

	v.prepareGraphemes()

	for j := 0; j <= index; j++ {
		v.graphemes.Next()
	}

	char := v.graphemes.Str()
	return NewCharacterValue(
		interpreter,
		common.NewCharacterMemoryUsage(len(char)),
		func() string {
			return char
		},
	)
}

func (*StringValue) SetKey(_ *Interpreter, _ LocationRange, _ Value, _ Value) {
	panic(errors.NewUnreachableError())
}

func (*StringValue) InsertKey(_ *Interpreter, _ LocationRange, _ Value, _ Value) {
	panic(errors.NewUnreachableError())
}

func (*StringValue) RemoveKey(_ *Interpreter, _ LocationRange, _ Value) Value {
	panic(errors.NewUnreachableError())
}

func (v *StringValue) GetMember(interpreter *Interpreter, locationRange LocationRange, name string) Value {
	switch name {
	case "length":
		length := v.Length()
		return NewIntValueFromInt64(interpreter, int64(length))

	case "utf8":
		return ByteSliceToByteArrayValue(interpreter, []byte(v.Str))

	case "concat":
		return NewHostFunctionValue(
			interpreter,
			func(invocation Invocation) Value {
				interpreter := invocation.Interpreter
				otherArray, ok := invocation.Arguments[0].(*StringValue)
				if !ok {
					panic(errors.NewUnreachableError())
				}
				return v.Concat(interpreter, otherArray, locationRange)
			},
			sema.StringTypeConcatFunctionType,
		)

	case "slice":
		return NewHostFunctionValue(
			interpreter,
			func(invocation Invocation) Value {
				from, ok := invocation.Arguments[0].(IntValue)
				if !ok {
					panic(errors.NewUnreachableError())
				}

				to, ok := invocation.Arguments[1].(IntValue)
				if !ok {
					panic(errors.NewUnreachableError())
				}

				return v.Slice(from, to, invocation.LocationRange)
			},
			sema.StringTypeSliceFunctionType,
		)

	case "decodeHex":
		return NewHostFunctionValue(
			interpreter,
			func(invocation Invocation) Value {
				return v.DecodeHex(
					invocation.Interpreter,
					invocation.LocationRange,
				)
			},
			sema.StringTypeDecodeHexFunctionType,
		)

	case "toLower":
		return NewHostFunctionValue(
			interpreter,
			func(invocation Invocation) Value {
				return v.ToLower(invocation.Interpreter)
			},
			sema.StringTypeToLowerFunctionType,
		)
	}

	return nil
}

func (*StringValue) RemoveMember(_ *Interpreter, _ LocationRange, _ string) Value {
	// Strings have no removable members (fields / functions)
	panic(errors.NewUnreachableError())
}

func (*StringValue) SetMember(_ *Interpreter, _ LocationRange, _ string, _ Value) bool {
	// Strings have no settable members (fields / functions)
	panic(errors.NewUnreachableError())
}

// Length returns the number of characters (grapheme clusters)
func (v *StringValue) Length() int {
	if v.length < 0 {
		var length int
		v.prepareGraphemes()
		for v.graphemes.Next() {
			length++
		}
		v.length = length
	}
	return v.length
}

func (v *StringValue) ToLower(interpreter *Interpreter) *StringValue {

	// Over-estimate resulting string length,
	// as an uppercase character may be converted to several lower-case characters, e.g İ => [i, ̇]
	// see https://stackoverflow.com/questions/28683805/is-there-a-unicode-string-which-gets-longer-when-converted-to-lowercase

	var lengthEstimate int
	for _, r := range v.Str {
		if r < unicode.MaxASCII {
			lengthEstimate += 1
		} else {
			lengthEstimate += utf8.UTFMax
		}
	}

	memoryUsage := common.NewStringMemoryUsage(lengthEstimate)

	return NewStringValue(
		interpreter,
		memoryUsage,
		func() string {
			return strings.ToLower(v.Str)
		},
	)
}

func (v *StringValue) Storable(storage atree.SlabStorage, address atree.Address, maxInlineSize uint64) (atree.Storable, error) {
	return maybeLargeImmutableStorable(v, storage, address, maxInlineSize)
}

func (*StringValue) NeedsStoreTo(_ atree.Address) bool {
	return false
}

func (*StringValue) IsResourceKinded(_ *Interpreter) bool {
	return false
}

func (v *StringValue) Transfer(
	interpreter *Interpreter,
	_ LocationRange,
	_ atree.Address,
	remove bool,
	storable atree.Storable,
) Value {
	if remove {
		interpreter.RemoveReferencedSlab(storable)
	}
	return v
}

func (v *StringValue) Clone(_ *Interpreter) Value {
	return NewUnmeteredStringValue(v.Str)
}

func (*StringValue) DeepRemove(_ *Interpreter) {
	// NO-OP
}

func (v *StringValue) ByteSize() uint32 {
	return cborTagSize + getBytesCBORSize([]byte(v.Str))
}

func (v *StringValue) StoredValue(_ atree.SlabStorage) (atree.Value, error) {
	return v, nil
}

func (*StringValue) ChildStorables() []atree.Storable {
	return nil
}

// Memory is NOT metered for this value
var ByteArrayStaticType = ConvertSemaArrayTypeToStaticArrayType(nil, sema.ByteArrayType)

// DecodeHex hex-decodes this string and returns an array of UInt8 values
func (v *StringValue) DecodeHex(interpreter *Interpreter, locationRange LocationRange) *ArrayValue {
	bs, err := hex.DecodeString(v.Str)
	if err != nil {
		if err, ok := err.(hex.InvalidByteError); ok {
			panic(InvalidHexByteError{
				LocationRange: locationRange,
				Byte:          byte(err),
			})
		}

		if err == hex.ErrLength {
			panic(InvalidHexLengthError{
				LocationRange: locationRange,
			})
		}

		panic(err)
	}

	i := 0

	return NewArrayValueWithIterator(
		interpreter,
		ByteArrayStaticType,
		common.ZeroAddress,
		uint64(len(bs)),
		func() Value {
			if i >= len(bs) {
				return nil
			}

			value := NewUInt8Value(
				interpreter,
				func() uint8 {
					return bs[i]
				},
			)

			i++

			return value
		},
	)
}

func (v *StringValue) ConformsToStaticType(
	_ *Interpreter,
	_ LocationRange,
	_ TypeConformanceResults,
) bool {
	return true
}

func (v *StringValue) Iterator(_ *Interpreter) ValueIterator {
	return StringValueIterator{
		graphemes: uniseg.NewGraphemes(v.Str),
	}
}

type StringValueIterator struct {
	graphemes *uniseg.Graphemes
}

var _ ValueIterator = StringValueIterator{}

func (i StringValueIterator) Next(_ *Interpreter) Value {
	if !i.graphemes.Next() {
		return nil
	}
	return NewUnmeteredCharacterValue(i.graphemes.Str())
}

// ArrayValue

type ArrayValue struct {
	Type             ArrayStaticType
	semaType         sema.ArrayType
	array            *atree.Array
	isResourceKinded *bool
	elementSize      uint
	isDestroyed      bool
}

type ArrayValueIterator struct {
	atreeIterator *atree.ArrayIterator
}

func (v *ArrayValue) Iterator(_ *Interpreter) ValueIterator {
	arrayIterator, err := v.array.Iterator()
	if err != nil {
		panic(errors.NewExternalError(err))
	}
	return ArrayValueIterator{
		atreeIterator: arrayIterator,
	}
}

var _ ValueIterator = ArrayValueIterator{}

func (i ArrayValueIterator) Next(interpreter *Interpreter) Value {
	atreeValue, err := i.atreeIterator.Next()
	if err != nil {
		panic(errors.NewExternalError(err))
	}

	if atreeValue == nil {
		return nil
	}

	// atree.Array iterator returns low-level atree.Value,
	// convert to high-level interpreter.Value
	return MustConvertStoredValue(interpreter, atreeValue)
}

func NewArrayValue(
	interpreter *Interpreter,
	locationRange LocationRange,
	arrayType ArrayStaticType,
	address common.Address,
	values ...Value,
) *ArrayValue {

	var index int
	count := len(values)

	return NewArrayValueWithIterator(
		interpreter,
		arrayType,
		address,
		uint64(count),
		func() Value {
			if index >= count {
				return nil
			}

			value := values[index]

			index++

			value = value.Transfer(
				interpreter,
				locationRange,
				atree.Address(address),
				true,
				nil,
			)

			return value
		},
	)
}

func NewArrayValueWithIterator(
	interpreter *Interpreter,
	arrayType ArrayStaticType,
	address common.Address,
	count uint64,
	values func() Value,
) *ArrayValue {
	interpreter.ReportComputation(common.ComputationKindCreateArrayValue, 1)

	config := interpreter.SharedState.Config

	var v *ArrayValue

	if config.TracingEnabled {
		startTime := time.Now()

		defer func() {
			// NOTE: in defer, as v is only initialized at the end of the function,
			// if there was no error during construction
			if v == nil {
				return
			}

			typeInfo := v.Type.String()
			count := v.Count()

			interpreter.reportArrayValueConstructTrace(
				typeInfo,
				count,
				time.Since(startTime),
			)
		}()
	}

	constructor := func() *atree.Array {
		array, err := atree.NewArrayFromBatchData(
			config.Storage,
			atree.Address(address),
			arrayType,
			func() (atree.Value, error) {
				return values(), nil
			},
		)
		if err != nil {
			panic(errors.NewExternalError(err))
		}
		return array
	}
	// must assign to v here for tracing to work properly
	v = newArrayValueFromConstructor(interpreter, arrayType, count, constructor)
	return v
}

func newArrayValueFromAtreeValue(
	array *atree.Array,
	staticType ArrayStaticType,
) *ArrayValue {
	return &ArrayValue{
		Type:  staticType,
		array: array,
	}
}

func newArrayValueFromConstructor(
	gauge common.MemoryGauge,
	staticType ArrayStaticType,
	count uint64,
	constructor func() *atree.Array,
) (array *ArrayValue) {
	var elementSize uint
	if staticType != nil {
		elementSize = staticType.ElementType().elementSize()
	}
	baseUsage, elementUsage, dataSlabs, metaDataSlabs := common.NewArrayMemoryUsages(count, elementSize)
	common.UseMemory(gauge, baseUsage)
	common.UseMemory(gauge, elementUsage)
	common.UseMemory(gauge, dataSlabs)
	common.UseMemory(gauge, metaDataSlabs)

	array = newArrayValueFromAtreeValue(constructor(), staticType)
	array.elementSize = elementSize
	return
}

var _ Value = &ArrayValue{}
var _ atree.Value = &ArrayValue{}
var _ EquatableValue = &ArrayValue{}
var _ ValueIndexableValue = &ArrayValue{}
var _ MemberAccessibleValue = &ArrayValue{}
var _ ReferenceTrackedResourceKindedValue = &ArrayValue{}
var _ IterableValue = &ArrayValue{}

func (*ArrayValue) IsValue() {}

func (v *ArrayValue) Accept(interpreter *Interpreter, visitor Visitor) {
	descend := visitor.VisitArrayValue(interpreter, v)
	if !descend {
		return
	}

	v.Walk(interpreter, func(element Value) {
		element.Accept(interpreter, visitor)
	})
}

func (v *ArrayValue) Iterate(gauge common.MemoryGauge, f func(element Value) (resume bool)) {
	err := v.array.Iterate(func(element atree.Value) (resume bool, err error) {
		// atree.Array iteration provides low-level atree.Value,
		// convert to high-level interpreter.Value

		resume = f(MustConvertStoredValue(gauge, element))

		return resume, nil
	})
	if err != nil {
		panic(errors.NewExternalError(err))
	}
}

func (v *ArrayValue) Walk(interpreter *Interpreter, walkChild func(Value)) {
	v.Iterate(interpreter, func(element Value) (resume bool) {
		walkChild(element)
		return true
	})
}

func (v *ArrayValue) StaticType(_ *Interpreter) StaticType {
	// TODO meter
	return v.Type
}

func (v *ArrayValue) IsImportable(inter *Interpreter) bool {
	importable := true
	v.Iterate(inter, func(element Value) (resume bool) {
		if !element.IsImportable(inter) {
			importable = false
			// stop iteration
			return false
		}

		// continue iteration
		return true
	})

	return importable
}

func (v *ArrayValue) checkInvalidatedResourceUse(interpreter *Interpreter, locationRange LocationRange) {
	if v.isDestroyed || (v.array == nil && v.IsResourceKinded(interpreter)) {
		panic(InvalidatedResourceError{
			LocationRange: locationRange,
		})
	}
}

func (v *ArrayValue) Destroy(interpreter *Interpreter, locationRange LocationRange) {

	interpreter.ReportComputation(common.ComputationKindDestroyArrayValue, 1)

	config := interpreter.SharedState.Config

	if config.InvalidatedResourceValidationEnabled {
		v.checkInvalidatedResourceUse(interpreter, locationRange)
	}

	storageID := v.StorageID()

	if config.TracingEnabled {
		startTime := time.Now()

		typeInfo := v.Type.String()
		count := v.Count()

		defer func() {
			interpreter.reportArrayValueDestroyTrace(
				typeInfo,
				count,
				time.Since(startTime),
			)
		}()
	}

	v.Walk(interpreter, func(element Value) {
		maybeDestroy(interpreter, locationRange, element)
	})

	v.isDestroyed = true

	if config.InvalidatedResourceValidationEnabled {
		v.array = nil
	}

	interpreter.updateReferencedResource(
		storageID,
		storageID,
		func(value ReferenceTrackedResourceKindedValue) {
			arrayValue, ok := value.(*ArrayValue)
			if !ok {
				panic(errors.NewUnreachableError())
			}

			arrayValue.isDestroyed = true

			if config.InvalidatedResourceValidationEnabled {
				arrayValue.array = nil
			}
		},
	)
}

func (v *ArrayValue) IsDestroyed() bool {
	return v.isDestroyed
}

func (v *ArrayValue) Concat(interpreter *Interpreter, locationRange LocationRange, other *ArrayValue) Value {

	first := true

	firstIterator, err := v.array.Iterator()
	if err != nil {
		panic(errors.NewExternalError(err))
	}

	secondIterator, err := other.array.Iterator()
	if err != nil {
		panic(errors.NewExternalError(err))
	}

	elementType := v.Type.ElementType()

	return NewArrayValueWithIterator(
		interpreter,
		v.Type,
		common.ZeroAddress,
		v.array.Count()+other.array.Count(),
		func() Value {

			var value Value

			if first {
				atreeValue, err := firstIterator.Next()
				if err != nil {
					panic(errors.NewExternalError(err))
				}

				if atreeValue == nil {
					first = false
				} else {
					value = MustConvertStoredValue(interpreter, atreeValue)
				}
			}

			if !first {
				atreeValue, err := secondIterator.Next()
				if err != nil {
					panic(errors.NewExternalError(err))
				}

				if atreeValue != nil {
					value = MustConvertStoredValue(interpreter, atreeValue)

					interpreter.checkContainerMutation(elementType, value, locationRange)
				}
			}

			if value == nil {
				return nil
			}

			return value.Transfer(
				interpreter,
				locationRange,
				atree.Address{},
				false,
				nil,
			)
		},
	)
}

func (v *ArrayValue) GetKey(interpreter *Interpreter, locationRange LocationRange, key Value) Value {
	config := interpreter.SharedState.Config

	if config.InvalidatedResourceValidationEnabled {
		v.checkInvalidatedResourceUse(interpreter, locationRange)
	}

	index := key.(NumberValue).ToInt(locationRange)
	return v.Get(interpreter, locationRange, index)
}

func (v *ArrayValue) handleIndexOutOfBoundsError(err error, index int, locationRange LocationRange) {
	if _, ok := err.(*atree.IndexOutOfBoundsError); ok {
		panic(ArrayIndexOutOfBoundsError{
			Index:         index,
			Size:          v.Count(),
			LocationRange: locationRange,
		})
	}
}

func (v *ArrayValue) Get(interpreter *Interpreter, locationRange LocationRange, index int) Value {

	// We only need to check the lower bound before converting from `int` (signed) to `uint64` (unsigned).
	// atree's Array.Get function will check the upper bound and report an atree.IndexOutOfBoundsError

	if index < 0 {
		panic(ArrayIndexOutOfBoundsError{
			Index:         index,
			Size:          v.Count(),
			LocationRange: locationRange,
		})
	}

	storable, err := v.array.Get(uint64(index))
	if err != nil {
		v.handleIndexOutOfBoundsError(err, index, locationRange)

		panic(errors.NewExternalError(err))
	}

	config := interpreter.SharedState.Config

	return StoredValue(interpreter, storable, config.Storage)
}

func (v *ArrayValue) SetKey(interpreter *Interpreter, locationRange LocationRange, key Value, value Value) {
	config := interpreter.SharedState.Config

	if config.InvalidatedResourceValidationEnabled {
		v.checkInvalidatedResourceUse(interpreter, locationRange)
	}

	index := key.(NumberValue).ToInt(locationRange)
	v.Set(interpreter, locationRange, index, value)
}

func (v *ArrayValue) Set(interpreter *Interpreter, locationRange LocationRange, index int, element Value) {

	// We only need to check the lower bound before converting from `int` (signed) to `uint64` (unsigned).
	// atree's Array.Set function will check the upper bound and report an atree.IndexOutOfBoundsError

	if index < 0 {
		panic(ArrayIndexOutOfBoundsError{
			Index:         index,
			Size:          v.Count(),
			LocationRange: locationRange,
		})
	}

	interpreter.checkContainerMutation(v.Type.ElementType(), element, locationRange)

	common.UseMemory(interpreter, common.AtreeArrayElementOverhead)

	element = element.Transfer(
		interpreter,
		locationRange,
		v.array.Address(),
		true,
		nil,
	)

	existingStorable, err := v.array.Set(uint64(index), element)
	if err != nil {
		v.handleIndexOutOfBoundsError(err, index, locationRange)

		panic(errors.NewExternalError(err))
	}
	interpreter.maybeValidateAtreeValue(v.array)

	config := interpreter.SharedState.Config
	existingValue := StoredValue(interpreter, existingStorable, config.Storage)

	existingValue.DeepRemove(interpreter)

	interpreter.RemoveReferencedSlab(existingStorable)
}

func (v *ArrayValue) String() string {
	return v.RecursiveString(SeenReferences{})
}

func (v *ArrayValue) RecursiveString(seenReferences SeenReferences) string {
	return v.MeteredString(nil, seenReferences)
}

func (v *ArrayValue) MeteredString(memoryGauge common.MemoryGauge, seenReferences SeenReferences) string {
	// if n > 0:
	// len = open-bracket + close-bracket + ((n-1) comma+space)
	//     = 2 + 2n - 2
	//     = 2n
	// Always +2 to include empty array case (over estimate).
	// Each elements' string value is metered individually.
	common.UseMemory(memoryGauge, common.NewRawStringMemoryUsage(v.Count()*2+2))

	values := make([]string, v.Count())

	i := 0

	_ = v.array.Iterate(func(element atree.Value) (resume bool, err error) {
		// ok to not meter anything created as part of this iteration, since we will discard the result
		// upon creating the string
		values[i] = MustConvertUnmeteredStoredValue(element).MeteredString(memoryGauge, seenReferences)
		i++
		return true, nil
	})

	return format.Array(values)
}

func (v *ArrayValue) Append(interpreter *Interpreter, locationRange LocationRange, element Value) {

	// length increases by 1
	dataSlabs, metaDataSlabs := common.AdditionalAtreeMemoryUsage(
		v.array.Count(),
		v.elementSize,
		true,
	)
	common.UseMemory(interpreter, dataSlabs)
	common.UseMemory(interpreter, metaDataSlabs)
	common.UseMemory(interpreter, common.AtreeArrayElementOverhead)

	interpreter.checkContainerMutation(v.Type.ElementType(), element, locationRange)

	element = element.Transfer(
		interpreter,
		locationRange,
		v.array.Address(),
		true,
		nil,
	)

	err := v.array.Append(element)
	if err != nil {
		panic(errors.NewExternalError(err))
	}
	interpreter.maybeValidateAtreeValue(v.array)
}

func (v *ArrayValue) AppendAll(interpreter *Interpreter, locationRange LocationRange, other *ArrayValue) {
	other.Walk(interpreter, func(value Value) {
		v.Append(interpreter, locationRange, value)
	})
}

func (v *ArrayValue) InsertKey(interpreter *Interpreter, locationRange LocationRange, key Value, value Value) {
	config := interpreter.SharedState.Config

	if config.InvalidatedResourceValidationEnabled {
		v.checkInvalidatedResourceUse(interpreter, locationRange)
	}

	index := key.(NumberValue).ToInt(locationRange)
	v.Insert(interpreter, locationRange, index, value)
}

func (v *ArrayValue) Insert(interpreter *Interpreter, locationRange LocationRange, index int, element Value) {

	// We only need to check the lower bound before converting from `int` (signed) to `uint64` (unsigned).
	// atree's Array.Insert function will check the upper bound and report an atree.IndexOutOfBoundsError

	if index < 0 {
		panic(ArrayIndexOutOfBoundsError{
			Index:         index,
			Size:          v.Count(),
			LocationRange: locationRange,
		})
	}

	// length increases by 1
	dataSlabs, metaDataSlabs := common.AdditionalAtreeMemoryUsage(
		v.array.Count(),
		v.elementSize,
		true,
	)
	common.UseMemory(interpreter, dataSlabs)
	common.UseMemory(interpreter, metaDataSlabs)
	common.UseMemory(interpreter, common.AtreeArrayElementOverhead)

	interpreter.checkContainerMutation(v.Type.ElementType(), element, locationRange)

	element = element.Transfer(
		interpreter,
		locationRange,
		v.array.Address(),
		true,
		nil,
	)

	err := v.array.Insert(uint64(index), element)
	if err != nil {
		v.handleIndexOutOfBoundsError(err, index, locationRange)

		panic(errors.NewExternalError(err))
	}
	interpreter.maybeValidateAtreeValue(v.array)
}

func (v *ArrayValue) RemoveKey(interpreter *Interpreter, locationRange LocationRange, key Value) Value {
	config := interpreter.SharedState.Config

	if config.InvalidatedResourceValidationEnabled {
		v.checkInvalidatedResourceUse(interpreter, locationRange)
	}

	index := key.(NumberValue).ToInt(locationRange)
	return v.Remove(interpreter, locationRange, index)
}

func (v *ArrayValue) Remove(interpreter *Interpreter, locationRange LocationRange, index int) Value {

	// We only need to check the lower bound before converting from `int` (signed) to `uint64` (unsigned).
	// atree's Array.Remove function will check the upper bound and report an atree.IndexOutOfBoundsError

	if index < 0 {
		panic(ArrayIndexOutOfBoundsError{
			Index:         index,
			Size:          v.Count(),
			LocationRange: locationRange,
		})
	}

	storable, err := v.array.Remove(uint64(index))
	if err != nil {
		v.handleIndexOutOfBoundsError(err, index, locationRange)

		panic(errors.NewExternalError(err))
	}
	interpreter.maybeValidateAtreeValue(v.array)

	config := interpreter.SharedState.Config
	value := StoredValue(interpreter, storable, config.Storage)

	return value.Transfer(
		interpreter,
		locationRange,
		atree.Address{},
		true,
		storable,
	)
}

func (v *ArrayValue) RemoveFirst(interpreter *Interpreter, locationRange LocationRange) Value {
	return v.Remove(interpreter, locationRange, 0)
}

func (v *ArrayValue) RemoveLast(interpreter *Interpreter, locationRange LocationRange) Value {
	return v.Remove(interpreter, locationRange, v.Count()-1)
}

func (v *ArrayValue) FirstIndex(interpreter *Interpreter, locationRange LocationRange, needleValue Value) OptionalValue {

	needleEquatable, ok := needleValue.(EquatableValue)
	if !ok {
		panic(errors.NewUnreachableError())
	}

	var counter int64
	var result bool
	v.Iterate(interpreter, func(element Value) (resume bool) {
		if needleEquatable.Equal(interpreter, locationRange, element) {
			result = true
			// stop iteration
			return false
		}
		counter++
		// continue iteration
		return true
	})

	if result {
		value := NewIntValueFromInt64(interpreter, counter)
		return NewSomeValueNonCopying(interpreter, value)
	}
	return NilOptionalValue
}

func (v *ArrayValue) Contains(
	interpreter *Interpreter,
	locationRange LocationRange,
	needleValue Value,
) BoolValue {

	needleEquatable, ok := needleValue.(EquatableValue)
	if !ok {
		panic(errors.NewUnreachableError())
	}

	var result bool
	v.Iterate(interpreter, func(element Value) (resume bool) {
		if needleEquatable.Equal(interpreter, locationRange, element) {
			result = true
			// stop iteration
			return false
		}
		// continue iteration
		return true
	})

	return AsBoolValue(result)
}

func (v *ArrayValue) GetMember(interpreter *Interpreter, locationRange LocationRange, name string) Value {
	config := interpreter.SharedState.Config

	if config.InvalidatedResourceValidationEnabled {
		v.checkInvalidatedResourceUse(interpreter, locationRange)
	}
	switch name {
	case "length":
		return NewIntValueFromInt64(interpreter, int64(v.Count()))

	case "append":
		return NewHostFunctionValue(
			interpreter,
			func(invocation Invocation) Value {
				v.Append(
					invocation.Interpreter,
					invocation.LocationRange,
					invocation.Arguments[0],
				)
				return Void
			},
			sema.ArrayAppendFunctionType(
				v.SemaType(interpreter).ElementType(false),
			),
		)

	case "appendAll":
		return NewHostFunctionValue(
			interpreter,
			func(invocation Invocation) Value {
				otherArray, ok := invocation.Arguments[0].(*ArrayValue)
				if !ok {
					panic(errors.NewUnreachableError())
				}
				v.AppendAll(
					invocation.Interpreter,
					invocation.LocationRange,
					otherArray,
				)
				return Void
			},
			sema.ArrayAppendAllFunctionType(
				v.SemaType(interpreter),
			),
		)

	case "concat":
		return NewHostFunctionValue(
			interpreter,
			func(invocation Invocation) Value {
				otherArray, ok := invocation.Arguments[0].(*ArrayValue)
				if !ok {
					panic(errors.NewUnreachableError())
				}
				return v.Concat(
					invocation.Interpreter,
					invocation.LocationRange,
					otherArray,
				)
			},
			sema.ArrayConcatFunctionType(
				v.SemaType(interpreter),
			),
		)

	case "insert":
		return NewHostFunctionValue(
			interpreter,
			func(invocation Invocation) Value {
				indexValue, ok := invocation.Arguments[0].(NumberValue)
				if !ok {
					panic(errors.NewUnreachableError())
				}
				index := indexValue.ToInt(locationRange)

				element := invocation.Arguments[1]

				v.Insert(
					invocation.Interpreter,
					invocation.LocationRange,
					index,
					element,
				)
				return Void
			},
			sema.ArrayInsertFunctionType(
				v.SemaType(interpreter).ElementType(false),
			),
		)

	case "remove":
		return NewHostFunctionValue(
			interpreter,
			func(invocation Invocation) Value {
				indexValue, ok := invocation.Arguments[0].(NumberValue)
				if !ok {
					panic(errors.NewUnreachableError())
				}
				index := indexValue.ToInt(locationRange)

				return v.Remove(
					invocation.Interpreter,
					invocation.LocationRange,
					index,
				)
			},
			sema.ArrayRemoveFunctionType(
				v.SemaType(interpreter).ElementType(false),
			),
		)

	case "removeFirst":
		return NewHostFunctionValue(
			interpreter,
			func(invocation Invocation) Value {
				return v.RemoveFirst(
					invocation.Interpreter,
					invocation.LocationRange,
				)
			},
			sema.ArrayRemoveFirstFunctionType(
				v.SemaType(interpreter).ElementType(false),
			),
		)

	case "removeLast":
		return NewHostFunctionValue(
			interpreter,
			func(invocation Invocation) Value {
				return v.RemoveLast(
					invocation.Interpreter,
					invocation.LocationRange,
				)
			},
			sema.ArrayRemoveLastFunctionType(
				v.SemaType(interpreter).ElementType(false),
			),
		)

	case "firstIndex":
		return NewHostFunctionValue(
			interpreter,
			func(invocation Invocation) Value {
				return v.FirstIndex(
					invocation.Interpreter,
					invocation.LocationRange,
					invocation.Arguments[0],
				)
			},
			sema.ArrayFirstIndexFunctionType(
				v.SemaType(interpreter).ElementType(false),
			),
		)

	case "contains":
		return NewHostFunctionValue(
			interpreter,
			func(invocation Invocation) Value {
				return v.Contains(
					invocation.Interpreter,
					invocation.LocationRange,
					invocation.Arguments[0],
				)
			},
			sema.ArrayContainsFunctionType(
				v.SemaType(interpreter).ElementType(false),
			),
		)

	case "slice":
		return NewHostFunctionValue(
			interpreter,
			func(invocation Invocation) Value {
				from, ok := invocation.Arguments[0].(IntValue)
				if !ok {
					panic(errors.NewUnreachableError())
				}

				to, ok := invocation.Arguments[1].(IntValue)
				if !ok {
					panic(errors.NewUnreachableError())
				}

				return v.Slice(
					invocation.Interpreter,
					from,
					to,
					invocation.LocationRange,
				)
			},
			sema.ArraySliceFunctionType(
				v.SemaType(interpreter).ElementType(false),
			),
		)
	}

	return nil
}

func (v *ArrayValue) RemoveMember(interpreter *Interpreter, locationRange LocationRange, _ string) Value {
	config := interpreter.SharedState.Config

	if config.InvalidatedResourceValidationEnabled {
		v.checkInvalidatedResourceUse(interpreter, locationRange)
	}

	// Arrays have no removable members (fields / functions)
	panic(errors.NewUnreachableError())
}

func (v *ArrayValue) SetMember(interpreter *Interpreter, locationRange LocationRange, _ string, _ Value) bool {
	config := interpreter.SharedState.Config

	if config.InvalidatedResourceValidationEnabled {
		v.checkInvalidatedResourceUse(interpreter, locationRange)
	}

	// Arrays have no settable members (fields / functions)
	panic(errors.NewUnreachableError())
}

func (v *ArrayValue) Count() int {
	return int(v.array.Count())
}

func (v *ArrayValue) ConformsToStaticType(
	interpreter *Interpreter,
	locationRange LocationRange,
	results TypeConformanceResults,
) bool {
	config := interpreter.SharedState.Config

	count := v.Count()

	if config.TracingEnabled {
		startTime := time.Now()

		typeInfo := v.Type.String()

		defer func() {
			interpreter.reportArrayValueConformsToStaticTypeTrace(
				typeInfo,
				count,
				time.Since(startTime),
			)
		}()
	}

	var elementType StaticType
	switch staticType := v.StaticType(interpreter).(type) {
	case ConstantSizedStaticType:
		elementType = staticType.ElementType()
		if v.Count() != int(staticType.Size) {
			return false
		}
	case VariableSizedStaticType:
		elementType = staticType.ElementType()
	default:
		return false
	}

	var elementMismatch bool

	v.Iterate(interpreter, func(element Value) (resume bool) {

		if !interpreter.IsSubType(element.StaticType(interpreter), elementType) {
			elementMismatch = true
			// stop iteration
			return false
		}

		if !element.ConformsToStaticType(
			interpreter,
			locationRange,
			results,
		) {
			elementMismatch = true
			// stop iteration
			return false
		}

		// continue iteration
		return true
	})

	return !elementMismatch
}

func (v *ArrayValue) Equal(interpreter *Interpreter, locationRange LocationRange, other Value) bool {
	otherArray, ok := other.(*ArrayValue)
	if !ok {
		return false
	}

	count := v.Count()

	if count != otherArray.Count() {
		return false
	}

	if v.Type == nil {
		if otherArray.Type != nil {
			return false
		}
	} else if otherArray.Type == nil ||
		!v.Type.Equal(otherArray.Type) {

		return false
	}

	for i := 0; i < count; i++ {
		value := v.Get(interpreter, locationRange, i)
		otherValue := otherArray.Get(interpreter, locationRange, i)

		equatableValue, ok := value.(EquatableValue)
		if !ok || !equatableValue.Equal(interpreter, locationRange, otherValue) {
			return false
		}
	}

	return true
}

func (v *ArrayValue) Storable(_ atree.SlabStorage, _ atree.Address, _ uint64) (atree.Storable, error) {
	return atree.StorageIDStorable(v.StorageID()), nil
}

func (v *ArrayValue) IsReferenceTrackedResourceKindedValue() {}

func (v *ArrayValue) Transfer(
	interpreter *Interpreter,
	locationRange LocationRange,
	address atree.Address,
	remove bool,
	storable atree.Storable,
) Value {
	baseUsage, elementUsage, dataSlabs, metaDataSlabs := common.NewArrayMemoryUsages(v.array.Count(), v.elementSize)
	common.UseMemory(interpreter, baseUsage)
	common.UseMemory(interpreter, elementUsage)
	common.UseMemory(interpreter, dataSlabs)
	common.UseMemory(interpreter, metaDataSlabs)

	config := interpreter.SharedState.Config

	if config.InvalidatedResourceValidationEnabled {
		v.checkInvalidatedResourceUse(interpreter, locationRange)
	}

	interpreter.ReportComputation(common.ComputationKindTransferArrayValue, uint(v.Count()))

	if config.TracingEnabled {
		startTime := time.Now()

		typeInfo := v.Type.String()
		count := v.Count()

		defer func() {
			interpreter.reportArrayValueTransferTrace(
				typeInfo,
				count,
				time.Since(startTime),
			)
		}()
	}

	currentStorageID := v.StorageID()
	currentAddress := currentStorageID.Address

	array := v.array

	needsStoreTo := address != currentAddress
	isResourceKinded := v.IsResourceKinded(interpreter)

	if needsStoreTo || !isResourceKinded {

		iterator, err := v.array.Iterator()
		if err != nil {
			panic(errors.NewExternalError(err))
		}

		array, err = atree.NewArrayFromBatchData(
			config.Storage,
			address,
			v.array.Type(),
			func() (atree.Value, error) {
				value, err := iterator.Next()
				if err != nil {
					return nil, err
				}
				if value == nil {
					return nil, nil
				}

				element := MustConvertStoredValue(interpreter, value).
					Transfer(interpreter, locationRange, address, remove, nil)

				return element, nil
			},
		)
		if err != nil {
			panic(errors.NewExternalError(err))
		}

		if remove {
			err = v.array.PopIterate(func(storable atree.Storable) {
				interpreter.RemoveReferencedSlab(storable)
			})
			if err != nil {
				panic(errors.NewExternalError(err))
			}
			interpreter.maybeValidateAtreeValue(v.array)

			interpreter.RemoveReferencedSlab(storable)
		}
	}

	var res *ArrayValue

	if isResourceKinded {
		// Update the resource in-place,
		// and also update all values that are referencing the same value
		// (but currently point to an outdated Go instance of the value)

		// If checking of transfers of invalidated resource is enabled,
		// then mark the resource array as invalidated, by unsetting the backing array.
		// This allows raising an error when the resource array is attempted
		// to be transferred/moved again (see beginning of this function)

		if config.InvalidatedResourceValidationEnabled {
			v.array = nil
		} else {
			v.array = array
			res = v
		}

		newStorageID := array.StorageID()

		interpreter.updateReferencedResource(
			currentStorageID,
			newStorageID,
			func(value ReferenceTrackedResourceKindedValue) {
				arrayValue, ok := value.(*ArrayValue)
				if !ok {
					panic(errors.NewUnreachableError())
				}
				arrayValue.array = array
			},
		)
	}

	if res == nil {
		res = newArrayValueFromAtreeValue(array, v.Type)
		res.elementSize = v.elementSize
		res.semaType = v.semaType
		res.isResourceKinded = v.isResourceKinded
		res.isDestroyed = v.isDestroyed
	}

	return res
}

func (v *ArrayValue) Clone(interpreter *Interpreter) Value {
	config := interpreter.SharedState.Config

	iterator, err := v.array.Iterator()
	if err != nil {
		panic(errors.NewExternalError(err))
	}

	baseUsage, elementUsage, dataSlabs, metaDataSlabs := common.NewArrayMemoryUsages(v.array.Count(), v.elementSize)
	common.UseMemory(interpreter, baseUsage)
	common.UseMemory(interpreter, elementUsage)
	common.UseMemory(interpreter, dataSlabs)
	common.UseMemory(interpreter, metaDataSlabs)

	array, err := atree.NewArrayFromBatchData(
		config.Storage,
		v.StorageID().Address,
		v.array.Type(),
		func() (atree.Value, error) {
			value, err := iterator.Next()
			if err != nil {
				return nil, err
			}
			if value == nil {
				return nil, nil
			}

			element := MustConvertStoredValue(interpreter, value).
				Clone(interpreter)

			return element, nil
		},
	)
	if err != nil {
		panic(errors.NewExternalError(err))
	}
	return &ArrayValue{
		Type:             v.Type,
		semaType:         v.semaType,
		isResourceKinded: v.isResourceKinded,
		array:            array,
		isDestroyed:      v.isDestroyed,
	}
}

func (v *ArrayValue) DeepRemove(interpreter *Interpreter) {
	config := interpreter.SharedState.Config

	if config.TracingEnabled {
		startTime := time.Now()

		typeInfo := v.Type.String()
		count := v.Count()

		defer func() {
			interpreter.reportArrayValueDeepRemoveTrace(
				typeInfo,
				count,
				time.Since(startTime),
			)
		}()
	}

	// Remove nested values and storables

	storage := v.array.Storage

	err := v.array.PopIterate(func(storable atree.Storable) {
		value := StoredValue(interpreter, storable, storage)
		value.DeepRemove(interpreter)
		interpreter.RemoveReferencedSlab(storable)
	})
	if err != nil {
		panic(errors.NewExternalError(err))
	}
	interpreter.maybeValidateAtreeValue(v.array)
}

func (v *ArrayValue) StorageID() atree.StorageID {
	return v.array.StorageID()
}

func (v *ArrayValue) GetOwner() common.Address {
	return common.Address(v.StorageID().Address)
}

func (v *ArrayValue) SemaType(interpreter *Interpreter) sema.ArrayType {
	if v.semaType == nil {
		// this function will panic already if this conversion fails
		v.semaType, _ = interpreter.MustConvertStaticToSemaType(v.Type).(sema.ArrayType)
	}
	return v.semaType
}

func (v *ArrayValue) NeedsStoreTo(address atree.Address) bool {
	return address != v.StorageID().Address
}

func (v *ArrayValue) IsResourceKinded(interpreter *Interpreter) bool {
	if v.isResourceKinded == nil {
		isResourceKinded := v.SemaType(interpreter).IsResourceType()
		v.isResourceKinded = &isResourceKinded
	}
	return *v.isResourceKinded
}

func (v *ArrayValue) Slice(
	interpreter *Interpreter,
	from IntValue,
	to IntValue,
	locationRange LocationRange,
) Value {
	fromIndex := from.ToInt(locationRange)
	toIndex := to.ToInt(locationRange)

	// We only need to check the lower bound before converting from `int` (signed) to `uint64` (unsigned).
	// atree's Array.RangeIterator function will check the upper bound and report an atree.SliceOutOfBoundsError

	if fromIndex < 0 || toIndex < 0 {
		panic(ArraySliceIndicesError{
			FromIndex:     fromIndex,
			UpToIndex:     toIndex,
			Size:          v.Count(),
			LocationRange: locationRange,
		})
	}

	iterator, err := v.array.RangeIterator(uint64(fromIndex), uint64(toIndex))
	if err != nil {

		switch err.(type) {
		case *atree.SliceOutOfBoundsError:
			panic(ArraySliceIndicesError{
				FromIndex:     fromIndex,
				UpToIndex:     toIndex,
				Size:          v.Count(),
				LocationRange: locationRange,
			})

		case *atree.InvalidSliceIndexError:
			panic(InvalidSliceIndexError{
				FromIndex:     fromIndex,
				UpToIndex:     toIndex,
				LocationRange: locationRange,
			})
		}

		panic(errors.NewExternalError(err))
	}

	return NewArrayValueWithIterator(
		interpreter,
		NewVariableSizedStaticType(interpreter, v.Type.ElementType()),
		common.ZeroAddress,
		uint64(toIndex-fromIndex),
		func() Value {

			var value Value

			atreeValue, err := iterator.Next()
			if err != nil {
				panic(errors.NewExternalError(err))
			}

			if atreeValue != nil {
				value = MustConvertStoredValue(interpreter, atreeValue)
			}

			if value == nil {
				return nil
			}

			return value.Transfer(
				interpreter,
				locationRange,
				atree.Address{},
				false,
				nil,
			)
		},
	)
}

// NumberValue
type NumberValue interface {
	EquatableValue
	ToInt(locationRange LocationRange) int
	Negate(*Interpreter, LocationRange) NumberValue
	Plus(interpreter *Interpreter, other NumberValue, locationRange LocationRange) NumberValue
	SaturatingPlus(interpreter *Interpreter, other NumberValue, locationRange LocationRange) NumberValue
	Minus(interpreter *Interpreter, other NumberValue, locationRange LocationRange) NumberValue
	SaturatingMinus(interpreter *Interpreter, other NumberValue, locationRange LocationRange) NumberValue
	Mod(interpreter *Interpreter, other NumberValue, locationRange LocationRange) NumberValue
	Mul(interpreter *Interpreter, other NumberValue, locationRange LocationRange) NumberValue
	SaturatingMul(interpreter *Interpreter, other NumberValue, locationRange LocationRange) NumberValue
	Div(interpreter *Interpreter, other NumberValue, locationRange LocationRange) NumberValue
	SaturatingDiv(interpreter *Interpreter, other NumberValue, locationRange LocationRange) NumberValue
	Less(interpreter *Interpreter, other NumberValue, locationRange LocationRange) BoolValue
	LessEqual(interpreter *Interpreter, other NumberValue, locationRange LocationRange) BoolValue
	Greater(interpreter *Interpreter, other NumberValue, locationRange LocationRange) BoolValue
	GreaterEqual(interpreter *Interpreter, other NumberValue, locationRange LocationRange) BoolValue
	ToBigEndianBytes() []byte
}

func getNumberValueMember(interpreter *Interpreter, v NumberValue, name string, typ sema.Type, locationRange LocationRange) Value {
	switch name {

	case sema.ToStringFunctionName:
		return NewHostFunctionValue(
			interpreter,
			func(invocation Invocation) Value {
				interpreter := invocation.Interpreter
				memoryUsage := common.NewStringMemoryUsage(
					OverEstimateNumberStringLength(interpreter, v),
				)
				return NewStringValue(
					interpreter,
					memoryUsage,
					func() string {
						return v.String()
					},
				)
			},
			sema.ToStringFunctionType,
		)

	case sema.ToBigEndianBytesFunctionName:
		return NewHostFunctionValue(
			interpreter,
			func(invocation Invocation) Value {
				return ByteSliceToByteArrayValue(
					invocation.Interpreter,
					v.ToBigEndianBytes(),
				)
			},
			&sema.FunctionType{
				ReturnTypeAnnotation: sema.NewTypeAnnotation(
					sema.ByteArrayType,
				),
			},
		)

	case sema.NumericTypeSaturatingAddFunctionName:
		return NewHostFunctionValue(
			interpreter,
			func(invocation Invocation) Value {
				other, ok := invocation.Arguments[0].(NumberValue)
				if !ok {
					panic(errors.NewUnreachableError())
				}
				return v.SaturatingPlus(
					invocation.Interpreter,
					other,
					locationRange,
				)
			},
			&sema.FunctionType{
				ReturnTypeAnnotation: sema.NewTypeAnnotation(
					typ,
				),
			},
		)

	case sema.NumericTypeSaturatingSubtractFunctionName:
		return NewHostFunctionValue(
			interpreter,
			func(invocation Invocation) Value {
				other, ok := invocation.Arguments[0].(NumberValue)
				if !ok {
					panic(errors.NewUnreachableError())
				}
				return v.SaturatingMinus(
					invocation.Interpreter,
					other,
					locationRange,
				)
			},
			&sema.FunctionType{
				ReturnTypeAnnotation: sema.NewTypeAnnotation(
					typ,
				),
			},
		)

	case sema.NumericTypeSaturatingMultiplyFunctionName:
		return NewHostFunctionValue(
			interpreter,
			func(invocation Invocation) Value {
				other, ok := invocation.Arguments[0].(NumberValue)
				if !ok {
					panic(errors.NewUnreachableError())
				}
				return v.SaturatingMul(
					invocation.Interpreter,
					other,
					locationRange,
				)
			},
			&sema.FunctionType{
				ReturnTypeAnnotation: sema.NewTypeAnnotation(
					typ,
				),
			},
		)

	case sema.NumericTypeSaturatingDivideFunctionName:
		return NewHostFunctionValue(
			interpreter,
			func(invocation Invocation) Value {
				other, ok := invocation.Arguments[0].(NumberValue)
				if !ok {
					panic(errors.NewUnreachableError())
				}
				return v.SaturatingDiv(
					invocation.Interpreter,
					other,
					locationRange,
				)
			},
			&sema.FunctionType{
				ReturnTypeAnnotation: sema.NewTypeAnnotation(
					typ,
				),
			},
		)
	}

	return nil
}

type IntegerValue interface {
	NumberValue
	BitwiseOr(interpreter *Interpreter, other IntegerValue, locationRange LocationRange) IntegerValue
	BitwiseXor(interpreter *Interpreter, other IntegerValue, locationRange LocationRange) IntegerValue
	BitwiseAnd(interpreter *Interpreter, other IntegerValue, locationRange LocationRange) IntegerValue
	BitwiseLeftShift(interpreter *Interpreter, other IntegerValue, locationRange LocationRange) IntegerValue
	BitwiseRightShift(interpreter *Interpreter, other IntegerValue, locationRange LocationRange) IntegerValue
}

// BigNumberValue is a number value with an integer value outside the range of int64
type BigNumberValue interface {
	NumberValue
	ByteLength() int
	ToBigInt(memoryGauge common.MemoryGauge) *big.Int
}

// Int

type IntValue struct {
	BigInt *big.Int
}

const int64Size = int(unsafe.Sizeof(int64(0)))

var int64BigIntMemoryUsage = common.NewBigIntMemoryUsage(int64Size)

func NewIntValueFromInt64(memoryGauge common.MemoryGauge, value int64) IntValue {
	return NewIntValueFromBigInt(
		memoryGauge,
		int64BigIntMemoryUsage,
		func() *big.Int {
			return big.NewInt(value)
		},
	)
}

func NewUnmeteredIntValueFromInt64(value int64) IntValue {
	return NewUnmeteredIntValueFromBigInt(big.NewInt(value))
}

func NewIntValueFromBigInt(
	memoryGauge common.MemoryGauge,
	memoryUsage common.MemoryUsage,
	bigIntConstructor func() *big.Int,
) IntValue {
	common.UseMemory(memoryGauge, memoryUsage)
	value := bigIntConstructor()
	return NewUnmeteredIntValueFromBigInt(value)
}

func NewUnmeteredIntValueFromBigInt(value *big.Int) IntValue {
	return IntValue{
		BigInt: value,
	}
}

func ConvertInt(memoryGauge common.MemoryGauge, value Value, locationRange LocationRange) IntValue {
	switch value := value.(type) {
	case BigNumberValue:
		return NewUnmeteredIntValueFromBigInt(
			value.ToBigInt(memoryGauge),
		)

	case NumberValue:
		return NewIntValueFromInt64(
			memoryGauge,
			int64(value.ToInt(locationRange)),
		)

	default:
		panic(errors.NewUnreachableError())
	}
}

var _ Value = IntValue{}
var _ atree.Storable = IntValue{}
var _ NumberValue = IntValue{}
var _ IntegerValue = IntValue{}
var _ EquatableValue = IntValue{}
var _ HashableValue = IntValue{}
var _ MemberAccessibleValue = IntValue{}

func (IntValue) IsValue() {}

func (v IntValue) Accept(interpreter *Interpreter, visitor Visitor) {
	visitor.VisitIntValue(interpreter, v)
}

func (IntValue) Walk(_ *Interpreter, _ func(Value)) {
	// NO-OP
}

func (IntValue) StaticType(interpreter *Interpreter) StaticType {
	return NewPrimitiveStaticType(interpreter, PrimitiveStaticTypeInt)
}

func (IntValue) IsImportable(_ *Interpreter) bool {
	return true
}

func (v IntValue) ToInt(locationRange LocationRange) int {
	if !v.BigInt.IsInt64() {
		panic(OverflowError{LocationRange: locationRange})
	}
	return int(v.BigInt.Int64())
}

func (v IntValue) ByteLength() int {
	return common.BigIntByteLength(v.BigInt)
}

func (v IntValue) ToBigInt(memoryGauge common.MemoryGauge) *big.Int {
	common.UseMemory(memoryGauge, common.NewBigIntMemoryUsage(v.ByteLength()))
	return new(big.Int).Set(v.BigInt)
}

func (v IntValue) String() string {
	return format.BigInt(v.BigInt)
}

func (v IntValue) RecursiveString(_ SeenReferences) string {
	return v.String()
}

func (v IntValue) MeteredString(memoryGauge common.MemoryGauge, _ SeenReferences) string {
	common.UseMemory(
		memoryGauge,
		common.NewRawStringMemoryUsage(
			OverEstimateNumberStringLength(memoryGauge, v),
		),
	)
	return v.String()
}

func (v IntValue) Negate(interpreter *Interpreter, locationRange LocationRange) NumberValue {
	return NewIntValueFromBigInt(
		interpreter,
		common.NewNegateBigIntMemoryUsage(v.BigInt),
		func() *big.Int {
			return new(big.Int).Neg(v.BigInt)
		},
	)
}

func (v IntValue) Plus(interpreter *Interpreter, other NumberValue, locationRange LocationRange) NumberValue {
	o, ok := other.(IntValue)
	if !ok {
		panic(InvalidOperandsError{
			Operation: ast.OperationPlus,
			LeftType:  v.StaticType(interpreter),
			RightType: other.StaticType(interpreter),
		})
	}

	return NewIntValueFromBigInt(
		interpreter,
		common.NewPlusBigIntMemoryUsage(v.BigInt, o.BigInt),
		func() *big.Int {
			res := new(big.Int)
			return res.Add(v.BigInt, o.BigInt)
		},
	)
}

func (v IntValue) SaturatingPlus(interpreter *Interpreter, other NumberValue, locationRange LocationRange) NumberValue {
	defer func() {
		r := recover()
		if _, ok := r.(InvalidOperandsError); ok {
			panic(InvalidOperandsError{
				FunctionName: sema.NumericTypeSaturatingAddFunctionName,
				LeftType:     v.StaticType(interpreter),
				RightType:    other.StaticType(interpreter),
			})
		}
	}()

	return v.Plus(interpreter, other, locationRange)
}

func (v IntValue) Minus(interpreter *Interpreter, other NumberValue, locationRange LocationRange) NumberValue {
	o, ok := other.(IntValue)
	if !ok {
		panic(InvalidOperandsError{
			Operation: ast.OperationMinus,
			LeftType:  v.StaticType(interpreter),
			RightType: other.StaticType(interpreter),
		})
	}

	return NewIntValueFromBigInt(
		interpreter,
		common.NewMinusBigIntMemoryUsage(v.BigInt, o.BigInt),
		func() *big.Int {
			res := new(big.Int)
			return res.Sub(v.BigInt, o.BigInt)
		},
	)
}

func (v IntValue) SaturatingMinus(interpreter *Interpreter, other NumberValue, locationRange LocationRange) NumberValue {
	defer func() {
		r := recover()
		if _, ok := r.(InvalidOperandsError); ok {
			panic(InvalidOperandsError{
				FunctionName: sema.NumericTypeSaturatingSubtractFunctionName,
				LeftType:     v.StaticType(interpreter),
				RightType:    other.StaticType(interpreter),
			})
		}
	}()

	return v.Minus(interpreter, other, locationRange)
}

func (v IntValue) Mod(interpreter *Interpreter, other NumberValue, locationRange LocationRange) NumberValue {
	o, ok := other.(IntValue)
	if !ok {
		panic(InvalidOperandsError{
			Operation: ast.OperationMod,
			LeftType:  v.StaticType(interpreter),
			RightType: other.StaticType(interpreter),
		})
	}

	return NewIntValueFromBigInt(
		interpreter,
		common.NewModBigIntMemoryUsage(v.BigInt, o.BigInt),
		func() *big.Int {
			res := new(big.Int)
			// INT33-C
			if o.BigInt.Cmp(res) == 0 {
				panic(DivisionByZeroError{LocationRange: locationRange})
			}
			return res.Rem(v.BigInt, o.BigInt)
		},
	)
}

func (v IntValue) Mul(interpreter *Interpreter, other NumberValue, locationRange LocationRange) NumberValue {
	o, ok := other.(IntValue)
	if !ok {
		panic(InvalidOperandsError{
			Operation: ast.OperationMul,
			LeftType:  v.StaticType(interpreter),
			RightType: other.StaticType(interpreter),
		})
	}

	return NewIntValueFromBigInt(
		interpreter,
		common.NewMulBigIntMemoryUsage(v.BigInt, o.BigInt),
		func() *big.Int {
			res := new(big.Int)
			return res.Mul(v.BigInt, o.BigInt)
		},
	)
}

func (v IntValue) SaturatingMul(interpreter *Interpreter, other NumberValue, locationRange LocationRange) NumberValue {
	defer func() {
		r := recover()
		if _, ok := r.(InvalidOperandsError); ok {
			panic(InvalidOperandsError{
				FunctionName: sema.NumericTypeSaturatingMultiplyFunctionName,
				LeftType:     v.StaticType(interpreter),
				RightType:    other.StaticType(interpreter),
			})
		}
	}()

	return v.Mul(interpreter, other, locationRange)
}

func (v IntValue) Div(interpreter *Interpreter, other NumberValue, locationRange LocationRange) NumberValue {
	o, ok := other.(IntValue)
	if !ok {
		panic(InvalidOperandsError{
			Operation: ast.OperationDiv,
			LeftType:  v.StaticType(interpreter),
			RightType: other.StaticType(interpreter),
		})
	}

	return NewIntValueFromBigInt(
		interpreter,
		common.NewDivBigIntMemoryUsage(v.BigInt, o.BigInt),
		func() *big.Int {
			res := new(big.Int)
			// INT33-C
			if o.BigInt.Cmp(res) == 0 {
				panic(DivisionByZeroError{LocationRange: locationRange})
			}
			return res.Div(v.BigInt, o.BigInt)
		},
	)
}

func (v IntValue) SaturatingDiv(interpreter *Interpreter, other NumberValue, locationRange LocationRange) NumberValue {
	defer func() {
		r := recover()
		if _, ok := r.(InvalidOperandsError); ok {
			panic(InvalidOperandsError{
				FunctionName: sema.NumericTypeSaturatingDivideFunctionName,
				LeftType:     v.StaticType(interpreter),
				RightType:    other.StaticType(interpreter),
			})
		}
	}()

	return v.Div(interpreter, other, locationRange)
}

func (v IntValue) Less(interpreter *Interpreter, other NumberValue, locationRange LocationRange) BoolValue {
	o, ok := other.(IntValue)
	if !ok {
		panic(InvalidOperandsError{
			Operation: ast.OperationLess,
			LeftType:  v.StaticType(interpreter),
			RightType: other.StaticType(interpreter),
		})
	}

	cmp := v.BigInt.Cmp(o.BigInt)
	return AsBoolValue(cmp == -1)
}

func (v IntValue) LessEqual(interpreter *Interpreter, other NumberValue, locationRange LocationRange) BoolValue {
	o, ok := other.(IntValue)
	if !ok {
		panic(InvalidOperandsError{
			Operation: ast.OperationLessEqual,
			LeftType:  v.StaticType(interpreter),
			RightType: other.StaticType(interpreter),
		})
	}

	cmp := v.BigInt.Cmp(o.BigInt)
	return AsBoolValue(cmp <= 0)
}

func (v IntValue) Greater(interpreter *Interpreter, other NumberValue, locationRange LocationRange) BoolValue {
	o, ok := other.(IntValue)
	if !ok {
		panic(InvalidOperandsError{
			Operation: ast.OperationGreater,
			LeftType:  v.StaticType(interpreter),
			RightType: other.StaticType(interpreter),
		})
	}

	cmp := v.BigInt.Cmp(o.BigInt)
	return AsBoolValue(cmp == 1)

}

func (v IntValue) GreaterEqual(interpreter *Interpreter, other NumberValue, locationRange LocationRange) BoolValue {
	o, ok := other.(IntValue)
	if !ok {
		panic(InvalidOperandsError{
			Operation: ast.OperationGreaterEqual,
			LeftType:  v.StaticType(interpreter),
			RightType: other.StaticType(interpreter),
		})
	}

	cmp := v.BigInt.Cmp(o.BigInt)
	return AsBoolValue(cmp >= 0)
}

func (v IntValue) Equal(_ *Interpreter, _ LocationRange, other Value) bool {
	otherInt, ok := other.(IntValue)
	if !ok {
		return false
	}
	cmp := v.BigInt.Cmp(otherInt.BigInt)
	return cmp == 0
}

// HashInput returns a byte slice containing:
// - HashInputTypeInt (1 byte)
// - big int encoded in big-endian (n bytes)
func (v IntValue) HashInput(_ *Interpreter, _ LocationRange, scratch []byte) []byte {
	b := SignedBigIntToBigEndianBytes(v.BigInt)

	length := 1 + len(b)
	var buffer []byte
	if length <= len(scratch) {
		buffer = scratch[:length]
	} else {
		buffer = make([]byte, length)
	}

	buffer[0] = byte(HashInputTypeInt)
	copy(buffer[1:], b)
	return buffer
}

func (v IntValue) BitwiseOr(interpreter *Interpreter, other IntegerValue, locationRange LocationRange) IntegerValue {
	o, ok := other.(IntValue)
	if !ok {
		panic(InvalidOperandsError{
			Operation: ast.OperationBitwiseOr,
			LeftType:  v.StaticType(interpreter),
			RightType: other.StaticType(interpreter),
		})
	}

	return NewIntValueFromBigInt(
		interpreter,
		common.NewBitwiseOrBigIntMemoryUsage(v.BigInt, o.BigInt),
		func() *big.Int {
			res := new(big.Int)
			return res.Or(v.BigInt, o.BigInt)
		},
	)
}

func (v IntValue) BitwiseXor(interpreter *Interpreter, other IntegerValue, locationRange LocationRange) IntegerValue {
	o, ok := other.(IntValue)
	if !ok {
		panic(InvalidOperandsError{
			Operation: ast.OperationBitwiseXor,
			LeftType:  v.StaticType(interpreter),
			RightType: other.StaticType(interpreter),
		})
	}

	return NewIntValueFromBigInt(
		interpreter,
		common.NewBitwiseXorBigIntMemoryUsage(v.BigInt, o.BigInt),
		func() *big.Int {
			res := new(big.Int)
			return res.Xor(v.BigInt, o.BigInt)
		},
	)
}

func (v IntValue) BitwiseAnd(interpreter *Interpreter, other IntegerValue, locationRange LocationRange) IntegerValue {
	o, ok := other.(IntValue)
	if !ok {
		panic(InvalidOperandsError{
			Operation: ast.OperationBitwiseAnd,
			LeftType:  v.StaticType(interpreter),
			RightType: other.StaticType(interpreter),
		})
	}

	return NewIntValueFromBigInt(
		interpreter,
		common.NewBitwiseAndBigIntMemoryUsage(v.BigInt, o.BigInt),
		func() *big.Int {
			res := new(big.Int)
			return res.And(v.BigInt, o.BigInt)
		},
	)
}

func (v IntValue) BitwiseLeftShift(interpreter *Interpreter, other IntegerValue, locationRange LocationRange) IntegerValue {
	o, ok := other.(IntValue)
	if !ok {
		panic(InvalidOperandsError{
			Operation: ast.OperationBitwiseLeftShift,
			LeftType:  v.StaticType(interpreter),
			RightType: other.StaticType(interpreter),
		})
	}

	if o.BigInt.Sign() < 0 {
		panic(UnderflowError{LocationRange: locationRange})
	}

	if !o.BigInt.IsUint64() {
		panic(OverflowError{LocationRange: locationRange})
	}

	return NewIntValueFromBigInt(
		interpreter,
		common.NewBitwiseLeftShiftBigIntMemoryUsage(v.BigInt, o.BigInt),
		func() *big.Int {
			res := new(big.Int)
			return res.Lsh(v.BigInt, uint(o.BigInt.Uint64()))
		},
	)
}

func (v IntValue) BitwiseRightShift(interpreter *Interpreter, other IntegerValue, locationRange LocationRange) IntegerValue {
	o, ok := other.(IntValue)
	if !ok {
		panic(InvalidOperandsError{
			Operation: ast.OperationBitwiseRightShift,
			LeftType:  v.StaticType(interpreter),
			RightType: other.StaticType(interpreter),
		})
	}

	if o.BigInt.Sign() < 0 {
		panic(UnderflowError{LocationRange: locationRange})
	}

	if !o.BigInt.IsUint64() {
		panic(OverflowError{LocationRange: locationRange})
	}

	return NewIntValueFromBigInt(
		interpreter,
		common.NewBitwiseRightShiftBigIntMemoryUsage(v.BigInt, o.BigInt),
		func() *big.Int {
			res := new(big.Int)
			return res.Rsh(v.BigInt, uint(o.BigInt.Uint64()))
		},
	)
}

func (v IntValue) GetMember(interpreter *Interpreter, locationRange LocationRange, name string) Value {
	return getNumberValueMember(interpreter, v, name, sema.IntType, locationRange)
}

func (IntValue) RemoveMember(_ *Interpreter, _ LocationRange, _ string) Value {
	// Numbers have no removable members (fields / functions)
	panic(errors.NewUnreachableError())
}

func (IntValue) SetMember(_ *Interpreter, _ LocationRange, _ string, _ Value) bool {
	// Numbers have no settable members (fields / functions)
	panic(errors.NewUnreachableError())
}

func (v IntValue) ToBigEndianBytes() []byte {
	return SignedBigIntToBigEndianBytes(v.BigInt)
}

func (v IntValue) ConformsToStaticType(
	_ *Interpreter,
	_ LocationRange,
	_ TypeConformanceResults,
) bool {
	return true
}

func (v IntValue) Storable(storage atree.SlabStorage, address atree.Address, maxInlineSize uint64) (atree.Storable, error) {
	return maybeLargeImmutableStorable(v, storage, address, maxInlineSize)
}

func (IntValue) NeedsStoreTo(_ atree.Address) bool {
	return false
}

func (IntValue) IsResourceKinded(_ *Interpreter) bool {
	return false
}

func (v IntValue) Transfer(
	interpreter *Interpreter,
	_ LocationRange,
	_ atree.Address,
	remove bool,
	storable atree.Storable,
) Value {
	if remove {
		interpreter.RemoveReferencedSlab(storable)
	}
	return v
}

func (v IntValue) Clone(_ *Interpreter) Value {
	return NewUnmeteredIntValueFromBigInt(v.BigInt)
}

func (IntValue) DeepRemove(_ *Interpreter) {
	// NO-OP
}

func (v IntValue) ByteSize() uint32 {
	return cborTagSize + getBigIntCBORSize(v.BigInt)
}

func (v IntValue) StoredValue(_ atree.SlabStorage) (atree.Value, error) {
	return v, nil
}

func (IntValue) ChildStorables() []atree.Storable {
	return nil
}

// Int8Value

type Int8Value int8

const int8Size = int(unsafe.Sizeof(Int8Value(0)))

var Int8MemoryUsage = common.NewNumberMemoryUsage(int8Size)

func NewInt8Value(gauge common.MemoryGauge, valueGetter func() int8) Int8Value {
	common.UseMemory(gauge, Int8MemoryUsage)

	return NewUnmeteredInt8Value(valueGetter())
}

func NewUnmeteredInt8Value(value int8) Int8Value {
	return Int8Value(value)
}

var _ Value = Int8Value(0)
var _ atree.Storable = Int8Value(0)
var _ NumberValue = Int8Value(0)
var _ IntegerValue = Int8Value(0)
var _ EquatableValue = Int8Value(0)
var _ HashableValue = Int8Value(0)

func (Int8Value) IsValue() {}

func (v Int8Value) Accept(interpreter *Interpreter, visitor Visitor) {
	visitor.VisitInt8Value(interpreter, v)
}

func (Int8Value) Walk(_ *Interpreter, _ func(Value)) {
	// NO-OP
}

func (Int8Value) StaticType(interpreter *Interpreter) StaticType {
	return NewPrimitiveStaticType(interpreter, PrimitiveStaticTypeInt8)
}

func (Int8Value) IsImportable(_ *Interpreter) bool {
	return true
}

func (v Int8Value) String() string {
	return format.Int(int64(v))
}

func (v Int8Value) RecursiveString(_ SeenReferences) string {
	return v.String()
}

func (v Int8Value) MeteredString(memoryGauge common.MemoryGauge, _ SeenReferences) string {
	common.UseMemory(
		memoryGauge,
		common.NewRawStringMemoryUsage(
			OverEstimateNumberStringLength(memoryGauge, v),
		),
	)
	return v.String()
}

func (v Int8Value) ToInt(locationRange LocationRange) int {
	return int(v)
}

func (v Int8Value) Negate(interpreter *Interpreter, locationRange LocationRange) NumberValue {
	// INT32-C
	if v == math.MinInt8 {
		panic(OverflowError{LocationRange: locationRange})
	}

	valueGetter := func() int8 {
		return int8(-v)
	}

	return NewInt8Value(interpreter, valueGetter)
}

func (v Int8Value) Plus(interpreter *Interpreter, other NumberValue, locationRange LocationRange) NumberValue {
	o, ok := other.(Int8Value)
	if !ok {
		panic(InvalidOperandsError{
			Operation: ast.OperationPlus,
			LeftType:  v.StaticType(interpreter),
			RightType: other.StaticType(interpreter),
		})
	}

	// INT32-C
	if (o > 0) && (v > (math.MaxInt8 - o)) {
		panic(OverflowError{LocationRange: locationRange})
	} else if (o < 0) && (v < (math.MinInt8 - o)) {
		panic(UnderflowError{LocationRange: locationRange})
	}

	valueGetter := func() int8 {
		return int8(v + o)
	}

	return NewInt8Value(interpreter, valueGetter)
}

func (v Int8Value) SaturatingPlus(interpreter *Interpreter, other NumberValue, locationRange LocationRange) NumberValue {
	o, ok := other.(Int8Value)
	if !ok {
		panic(InvalidOperandsError{
			FunctionName: sema.NumericTypeSaturatingAddFunctionName,
			LeftType:     v.StaticType(interpreter),
			RightType:    other.StaticType(interpreter),
		})
	}

	valueGetter := func() int8 {
		// INT32-C
		if (o > 0) && (v > (math.MaxInt8 - o)) {
			return math.MaxInt8
		} else if (o < 0) && (v < (math.MinInt8 - o)) {
			return math.MinInt8
		}
		return int8(v + o)
	}

	return NewInt8Value(interpreter, valueGetter)
}

func (v Int8Value) Minus(interpreter *Interpreter, other NumberValue, locationRange LocationRange) NumberValue {
	o, ok := other.(Int8Value)
	if !ok {
		panic(InvalidOperandsError{
			Operation: ast.OperationMinus,
			LeftType:  v.StaticType(interpreter),
			RightType: other.StaticType(interpreter),
		})
	}

	// INT32-C
	if (o > 0) && (v < (math.MinInt8 + o)) {
		panic(OverflowError{LocationRange: locationRange})
	} else if (o < 0) && (v > (math.MaxInt8 + o)) {
		panic(UnderflowError{LocationRange: locationRange})
	}

	valueGetter := func() int8 {
		return int8(v - o)
	}

	return NewInt8Value(interpreter, valueGetter)
}

func (v Int8Value) SaturatingMinus(interpreter *Interpreter, other NumberValue, locationRange LocationRange) NumberValue {
	o, ok := other.(Int8Value)
	if !ok {
		panic(InvalidOperandsError{
			FunctionName: sema.NumericTypeSaturatingSubtractFunctionName,
			LeftType:     v.StaticType(interpreter),
			RightType:    other.StaticType(interpreter),
		})
	}

	valueGetter := func() int8 {
		// INT32-C
		if (o > 0) && (v < (math.MinInt8 + o)) {
			return math.MinInt8
		} else if (o < 0) && (v > (math.MaxInt8 + o)) {
			return math.MaxInt8
		}
		return int8(v - o)
	}

	return NewInt8Value(interpreter, valueGetter)
}

func (v Int8Value) Mod(interpreter *Interpreter, other NumberValue, locationRange LocationRange) NumberValue {
	o, ok := other.(Int8Value)
	if !ok {
		panic(InvalidOperandsError{
			Operation: ast.OperationMod,
			LeftType:  v.StaticType(interpreter),
			RightType: other.StaticType(interpreter),
		})
	}

	// INT33-C
	if o == 0 {
		panic(DivisionByZeroError{LocationRange: locationRange})
	}

	valueGetter := func() int8 {
		return int8(v % o)
	}

	return NewInt8Value(interpreter, valueGetter)
}

func (v Int8Value) Mul(interpreter *Interpreter, other NumberValue, locationRange LocationRange) NumberValue {
	o, ok := other.(Int8Value)
	if !ok {
		panic(InvalidOperandsError{
			Operation: ast.OperationMul,
			LeftType:  v.StaticType(interpreter),
			RightType: other.StaticType(interpreter),
		})
	}

	// INT32-C
	if v > 0 {
		if o > 0 {
			// positive * positive = positive. overflow?
			if v > (math.MaxInt8 / o) {
				panic(OverflowError{LocationRange: locationRange})
			}
		} else {
			// positive * negative = negative. underflow?
			if o < (math.MinInt8 / v) {
				panic(UnderflowError{LocationRange: locationRange})
			}
		}
	} else {
		if o > 0 {
			// negative * positive = negative. underflow?
			if v < (math.MinInt8 / o) {
				panic(UnderflowError{LocationRange: locationRange})
			}
		} else {
			// negative * negative = positive. overflow?
			if (v != 0) && (o < (math.MaxInt8 / v)) {
				panic(OverflowError{LocationRange: locationRange})
			}
		}
	}

	valueGetter := func() int8 {
		return int8(v * o)
	}

	return NewInt8Value(interpreter, valueGetter)
}

func (v Int8Value) SaturatingMul(interpreter *Interpreter, other NumberValue, locationRange LocationRange) NumberValue {
	o, ok := other.(Int8Value)
	if !ok {
		panic(InvalidOperandsError{
			FunctionName: sema.NumericTypeSaturatingMultiplyFunctionName,
			LeftType:     v.StaticType(interpreter),
			RightType:    other.StaticType(interpreter),
		})
	}

	valueGetter := func() int8 {
		// INT32-C
		if v > 0 {
			if o > 0 {
				// positive * positive = positive. overflow?
				if v > (math.MaxInt8 / o) {
					return math.MaxInt8
				}
			} else {
				// positive * negative = negative. underflow?
				if o < (math.MinInt8 / v) {
					return math.MinInt8
				}
			}
		} else {
			if o > 0 {
				// negative * positive = negative. underflow?
				if v < (math.MinInt8 / o) {
					return math.MinInt8
				}
			} else {
				// negative * negative = positive. overflow?
				if (v != 0) && (o < (math.MaxInt8 / v)) {
					return math.MaxInt8
				}
			}
		}

		return int8(v * o)
	}

	return NewInt8Value(interpreter, valueGetter)
}

func (v Int8Value) Div(interpreter *Interpreter, other NumberValue, locationRange LocationRange) NumberValue {
	o, ok := other.(Int8Value)
	if !ok {
		panic(InvalidOperandsError{
			Operation: ast.OperationDiv,
			LeftType:  v.StaticType(interpreter),
			RightType: other.StaticType(interpreter),
		})
	}

	// INT33-C
	// https://golang.org/ref/spec#Integer_operators
	if o == 0 {
		panic(DivisionByZeroError{LocationRange: locationRange})
	} else if (v == math.MinInt8) && (o == -1) {
		panic(OverflowError{LocationRange: locationRange})
	}

	valueGetter := func() int8 {
		return int8(v / o)
	}

	return NewInt8Value(interpreter, valueGetter)
}

func (v Int8Value) SaturatingDiv(interpreter *Interpreter, other NumberValue, locationRange LocationRange) NumberValue {
	o, ok := other.(Int8Value)
	if !ok {
		panic(InvalidOperandsError{
			FunctionName: sema.NumericTypeSaturatingDivideFunctionName,
			LeftType:     v.StaticType(interpreter),
			RightType:    other.StaticType(interpreter),
		})
	}

	valueGetter := func() int8 {
		// INT33-C
		// https://golang.org/ref/spec#Integer_operators
		if o == 0 {
			panic(DivisionByZeroError{LocationRange: locationRange})
		} else if (v == math.MinInt8) && (o == -1) {
			return math.MaxInt8
		}
		return int8(v / o)
	}

	return NewInt8Value(interpreter, valueGetter)
}

func (v Int8Value) Less(interpreter *Interpreter, other NumberValue, locationRange LocationRange) BoolValue {
	o, ok := other.(Int8Value)
	if !ok {
		panic(InvalidOperandsError{
			Operation: ast.OperationLess,
			LeftType:  v.StaticType(interpreter),
			RightType: other.StaticType(interpreter),
		})
	}

	return AsBoolValue(v < o)
}

func (v Int8Value) LessEqual(interpreter *Interpreter, other NumberValue, locationRange LocationRange) BoolValue {
	o, ok := other.(Int8Value)
	if !ok {
		panic(InvalidOperandsError{
			Operation: ast.OperationLessEqual,
			LeftType:  v.StaticType(interpreter),
			RightType: other.StaticType(interpreter),
		})
	}

	return AsBoolValue(v <= o)
}

func (v Int8Value) Greater(interpreter *Interpreter, other NumberValue, locationRange LocationRange) BoolValue {
	o, ok := other.(Int8Value)
	if !ok {
		panic(InvalidOperandsError{
			Operation: ast.OperationGreater,
			LeftType:  v.StaticType(interpreter),
			RightType: other.StaticType(interpreter),
		})
	}

	return AsBoolValue(v > o)
}

func (v Int8Value) GreaterEqual(interpreter *Interpreter, other NumberValue, locationRange LocationRange) BoolValue {
	o, ok := other.(Int8Value)
	if !ok {
		panic(InvalidOperandsError{
			Operation: ast.OperationGreaterEqual,
			LeftType:  v.StaticType(interpreter),
			RightType: other.StaticType(interpreter),
		})
	}

	return AsBoolValue(v >= o)
}

func (v Int8Value) Equal(_ *Interpreter, _ LocationRange, other Value) bool {
	otherInt8, ok := other.(Int8Value)
	if !ok {
		return false
	}
	return v == otherInt8
}

// HashInput returns a byte slice containing:
// - HashInputTypeInt8 (1 byte)
// - int8 value (1 byte)
func (v Int8Value) HashInput(_ *Interpreter, _ LocationRange, scratch []byte) []byte {
	scratch[0] = byte(HashInputTypeInt8)
	scratch[1] = byte(v)
	return scratch[:2]
}

func ConvertInt8(memoryGauge common.MemoryGauge, value Value, locationRange LocationRange) Int8Value {
	converter := func() int8 {

		switch value := value.(type) {
		case BigNumberValue:
			v := value.ToBigInt(memoryGauge)
			if v.Cmp(sema.Int8TypeMaxInt) > 0 {
				panic(OverflowError{LocationRange: locationRange})
			} else if v.Cmp(sema.Int8TypeMinInt) < 0 {
				panic(UnderflowError{LocationRange: locationRange})
			}
			return int8(v.Int64())

		case NumberValue:
			v := value.ToInt(locationRange)
			if v > math.MaxInt8 {
				panic(OverflowError{LocationRange: locationRange})
			} else if v < math.MinInt8 {
				panic(UnderflowError{LocationRange: locationRange})
			}
			return int8(v)

		default:
			panic(errors.NewUnreachableError())
		}
	}

	return NewInt8Value(memoryGauge, converter)
}

func (v Int8Value) BitwiseOr(interpreter *Interpreter, other IntegerValue, locationRange LocationRange) IntegerValue {
	o, ok := other.(Int8Value)
	if !ok {
		panic(InvalidOperandsError{
			Operation: ast.OperationBitwiseOr,
			LeftType:  v.StaticType(interpreter),
			RightType: other.StaticType(interpreter),
		})
	}

	valueGetter := func() int8 {
		return int8(v | o)
	}

	return NewInt8Value(interpreter, valueGetter)
}

func (v Int8Value) BitwiseXor(interpreter *Interpreter, other IntegerValue, locationRange LocationRange) IntegerValue {
	o, ok := other.(Int8Value)
	if !ok {
		panic(InvalidOperandsError{
			Operation: ast.OperationBitwiseXor,
			LeftType:  v.StaticType(interpreter),
			RightType: other.StaticType(interpreter),
		})
	}

	valueGetter := func() int8 {
		return int8(v ^ o)
	}

	return NewInt8Value(interpreter, valueGetter)
}

func (v Int8Value) BitwiseAnd(interpreter *Interpreter, other IntegerValue, locationRange LocationRange) IntegerValue {
	o, ok := other.(Int8Value)
	if !ok {
		panic(InvalidOperandsError{
			Operation: ast.OperationBitwiseAnd,
			LeftType:  v.StaticType(interpreter),
			RightType: other.StaticType(interpreter),
		})
	}

	valueGetter := func() int8 {
		return int8(v & o)
	}

	return NewInt8Value(interpreter, valueGetter)
}

func (v Int8Value) BitwiseLeftShift(interpreter *Interpreter, other IntegerValue, locationRange LocationRange) IntegerValue {
	o, ok := other.(Int8Value)
	if !ok {
		panic(InvalidOperandsError{
			Operation: ast.OperationBitwiseLeftShift,
			LeftType:  v.StaticType(interpreter),
			RightType: other.StaticType(interpreter),
		})
	}

	valueGetter := func() int8 {
		return int8(v << o)
	}

	return NewInt8Value(interpreter, valueGetter)
}

func (v Int8Value) BitwiseRightShift(interpreter *Interpreter, other IntegerValue, locationRange LocationRange) IntegerValue {
	o, ok := other.(Int8Value)
	if !ok {
		panic(InvalidOperandsError{
			Operation: ast.OperationBitwiseRightShift,
			LeftType:  v.StaticType(interpreter),
			RightType: other.StaticType(interpreter),
		})
	}

	valueGetter := func() int8 {
		return int8(v >> o)
	}

	return NewInt8Value(interpreter, valueGetter)
}

func (v Int8Value) GetMember(interpreter *Interpreter, locationRange LocationRange, name string) Value {
	return getNumberValueMember(interpreter, v, name, sema.Int8Type, locationRange)
}

func (Int8Value) RemoveMember(_ *Interpreter, _ LocationRange, _ string) Value {
	// Numbers have no removable members (fields / functions)
	panic(errors.NewUnreachableError())
}

func (Int8Value) SetMember(_ *Interpreter, _ LocationRange, _ string, _ Value) bool {
	// Numbers have no settable members (fields / functions)
	panic(errors.NewUnreachableError())
}

func (v Int8Value) ToBigEndianBytes() []byte {
	return []byte{byte(v)}
}

func (v Int8Value) ConformsToStaticType(
	_ *Interpreter,
	_ LocationRange,
	_ TypeConformanceResults,
) bool {
	return true
}

func (v Int8Value) Storable(_ atree.SlabStorage, _ atree.Address, _ uint64) (atree.Storable, error) {
	return v, nil
}

func (Int8Value) NeedsStoreTo(_ atree.Address) bool {
	return false
}

func (Int8Value) IsResourceKinded(_ *Interpreter) bool {
	return false
}

func (v Int8Value) Transfer(
	interpreter *Interpreter,
	_ LocationRange,
	_ atree.Address,
	remove bool,
	storable atree.Storable,
) Value {
	if remove {
		interpreter.RemoveReferencedSlab(storable)
	}
	return v
}

func (v Int8Value) Clone(_ *Interpreter) Value {
	return v
}

func (Int8Value) DeepRemove(_ *Interpreter) {
	// NO-OP
}

func (v Int8Value) ByteSize() uint32 {
	return cborTagSize + getIntCBORSize(int64(v))
}

func (v Int8Value) StoredValue(_ atree.SlabStorage) (atree.Value, error) {
	return v, nil
}

func (Int8Value) ChildStorables() []atree.Storable {
	return nil
}

// Int16Value

type Int16Value int16

const int16Size = int(unsafe.Sizeof(Int16Value(0)))

var Int16MemoryUsage = common.NewNumberMemoryUsage(int16Size)

func NewInt16Value(gauge common.MemoryGauge, valueGetter func() int16) Int16Value {
	common.UseMemory(gauge, Int16MemoryUsage)

	return NewUnmeteredInt16Value(valueGetter())
}

func NewUnmeteredInt16Value(value int16) Int16Value {
	return Int16Value(value)
}

var _ Value = Int16Value(0)
var _ atree.Storable = Int16Value(0)
var _ NumberValue = Int16Value(0)
var _ IntegerValue = Int16Value(0)
var _ EquatableValue = Int16Value(0)
var _ HashableValue = Int16Value(0)
var _ MemberAccessibleValue = Int16Value(0)

func (Int16Value) IsValue() {}

func (v Int16Value) Accept(interpreter *Interpreter, visitor Visitor) {
	visitor.VisitInt16Value(interpreter, v)
}

func (Int16Value) Walk(_ *Interpreter, _ func(Value)) {
	// NO-OP
}

func (Int16Value) StaticType(interpreter *Interpreter) StaticType {
	return NewPrimitiveStaticType(interpreter, PrimitiveStaticTypeInt16)
}

func (Int16Value) IsImportable(_ *Interpreter) bool {
	return true
}

func (v Int16Value) String() string {
	return format.Int(int64(v))
}

func (v Int16Value) RecursiveString(_ SeenReferences) string {
	return v.String()
}

func (v Int16Value) MeteredString(memoryGauge common.MemoryGauge, _ SeenReferences) string {
	common.UseMemory(
		memoryGauge,
		common.NewRawStringMemoryUsage(
			OverEstimateNumberStringLength(memoryGauge, v),
		),
	)
	return v.String()
}

func (v Int16Value) ToInt(locationRange LocationRange) int {
	return int(v)
}

func (v Int16Value) Negate(interpreter *Interpreter, locationRange LocationRange) NumberValue {
	// INT32-C
	if v == math.MinInt16 {
		panic(OverflowError{LocationRange: locationRange})
	}

	valueGetter := func() int16 {
		return int16(-v)
	}

	return NewInt16Value(interpreter, valueGetter)
}

func (v Int16Value) Plus(interpreter *Interpreter, other NumberValue, locationRange LocationRange) NumberValue {
	o, ok := other.(Int16Value)
	if !ok {
		panic(InvalidOperandsError{
			Operation: ast.OperationPlus,
			LeftType:  v.StaticType(interpreter),
			RightType: other.StaticType(interpreter),
		})
	}

	// INT32-C
	if (o > 0) && (v > (math.MaxInt16 - o)) {
		panic(OverflowError{LocationRange: locationRange})
	} else if (o < 0) && (v < (math.MinInt16 - o)) {
		panic(UnderflowError{LocationRange: locationRange})
	}

	valueGetter := func() int16 {
		return int16(v + o)
	}

	return NewInt16Value(interpreter, valueGetter)
}

func (v Int16Value) SaturatingPlus(interpreter *Interpreter, other NumberValue, locationRange LocationRange) NumberValue {
	o, ok := other.(Int16Value)
	if !ok {
		panic(InvalidOperandsError{
			FunctionName: sema.NumericTypeSaturatingAddFunctionName,
			LeftType:     v.StaticType(interpreter),
			RightType:    other.StaticType(interpreter),
		})
	}

	valueGetter := func() int16 {
		// INT32-C
		if (o > 0) && (v > (math.MaxInt16 - o)) {
			return math.MaxInt16
		} else if (o < 0) && (v < (math.MinInt16 - o)) {
			return math.MinInt16
		}
		return int16(v + o)
	}

	return NewInt16Value(interpreter, valueGetter)
}

func (v Int16Value) Minus(interpreter *Interpreter, other NumberValue, locationRange LocationRange) NumberValue {
	o, ok := other.(Int16Value)
	if !ok {
		panic(InvalidOperandsError{
			Operation: ast.OperationMinus,
			LeftType:  v.StaticType(interpreter),
			RightType: other.StaticType(interpreter),
		})
	}

	// INT32-C
	if (o > 0) && (v < (math.MinInt16 + o)) {
		panic(OverflowError{LocationRange: locationRange})
	} else if (o < 0) && (v > (math.MaxInt16 + o)) {
		panic(UnderflowError{LocationRange: locationRange})
	}

	valueGetter := func() int16 {
		return int16(v - o)
	}

	return NewInt16Value(interpreter, valueGetter)
}

func (v Int16Value) SaturatingMinus(interpreter *Interpreter, other NumberValue, locationRange LocationRange) NumberValue {
	o, ok := other.(Int16Value)
	if !ok {
		panic(InvalidOperandsError{
			FunctionName: sema.NumericTypeSaturatingSubtractFunctionName,
			LeftType:     v.StaticType(interpreter),
			RightType:    other.StaticType(interpreter),
		})
	}

	valueGetter := func() int16 {
		// INT32-C
		if (o > 0) && (v < (math.MinInt16 + o)) {
			return math.MinInt16
		} else if (o < 0) && (v > (math.MaxInt16 + o)) {
			return math.MaxInt16
		}
		return int16(v - o)
	}

	return NewInt16Value(interpreter, valueGetter)
}

func (v Int16Value) Mod(interpreter *Interpreter, other NumberValue, locationRange LocationRange) NumberValue {
	o, ok := other.(Int16Value)
	if !ok {
		panic(InvalidOperandsError{
			Operation: ast.OperationMod,
			LeftType:  v.StaticType(interpreter),
			RightType: other.StaticType(interpreter),
		})
	}

	// INT33-C
	if o == 0 {
		panic(DivisionByZeroError{LocationRange: locationRange})
	}

	valueGetter := func() int16 {
		return int16(v % o)
	}

	return NewInt16Value(interpreter, valueGetter)
}

func (v Int16Value) Mul(interpreter *Interpreter, other NumberValue, locationRange LocationRange) NumberValue {
	o, ok := other.(Int16Value)
	if !ok {
		panic(InvalidOperandsError{
			Operation: ast.OperationMul,
			LeftType:  v.StaticType(interpreter),
			RightType: other.StaticType(interpreter),
		})
	}

	// INT32-C
	if v > 0 {
		if o > 0 {
			// positive * positive = positive. overflow?
			if v > (math.MaxInt16 / o) {
				panic(OverflowError{LocationRange: locationRange})
			}
		} else {
			// positive * negative = negative. underflow?
			if o < (math.MinInt16 / v) {
				panic(UnderflowError{LocationRange: locationRange})
			}
		}
	} else {
		if o > 0 {
			// negative * positive = negative. underflow?
			if v < (math.MinInt16 / o) {
				panic(UnderflowError{LocationRange: locationRange})
			}
		} else {
			// negative * negative = positive. overflow?
			if (v != 0) && (o < (math.MaxInt16 / v)) {
				panic(OverflowError{LocationRange: locationRange})
			}
		}
	}

	valueGetter := func() int16 {
		return int16(v * o)
	}

	return NewInt16Value(interpreter, valueGetter)
}

func (v Int16Value) SaturatingMul(interpreter *Interpreter, other NumberValue, locationRange LocationRange) NumberValue {
	o, ok := other.(Int16Value)
	if !ok {
		panic(InvalidOperandsError{
			FunctionName: sema.NumericTypeSaturatingMultiplyFunctionName,
			LeftType:     v.StaticType(interpreter),
			RightType:    other.StaticType(interpreter),
		})
	}

	valueGetter := func() int16 {
		// INT32-C
		if v > 0 {
			if o > 0 {
				// positive * positive = positive. overflow?
				if v > (math.MaxInt16 / o) {
					return math.MaxInt16
				}
			} else {
				// positive * negative = negative. underflow?
				if o < (math.MinInt16 / v) {
					return math.MinInt16
				}
			}
		} else {
			if o > 0 {
				// negative * positive = negative. underflow?
				if v < (math.MinInt16 / o) {
					return math.MinInt16
				}
			} else {
				// negative * negative = positive. overflow?
				if (v != 0) && (o < (math.MaxInt16 / v)) {
					return math.MaxInt16
				}
			}
		}
		return int16(v * o)
	}

	return NewInt16Value(interpreter, valueGetter)
}

func (v Int16Value) Div(interpreter *Interpreter, other NumberValue, locationRange LocationRange) NumberValue {
	o, ok := other.(Int16Value)
	if !ok {
		panic(InvalidOperandsError{
			Operation: ast.OperationDiv,
			LeftType:  v.StaticType(interpreter),
			RightType: other.StaticType(interpreter),
		})
	}

	// INT33-C
	// https://golang.org/ref/spec#Integer_operators
	if o == 0 {
		panic(DivisionByZeroError{LocationRange: locationRange})
	} else if (v == math.MinInt16) && (o == -1) {
		panic(OverflowError{LocationRange: locationRange})
	}

	valueGetter := func() int16 {
		return int16(v / o)
	}

	return NewInt16Value(interpreter, valueGetter)
}

func (v Int16Value) SaturatingDiv(interpreter *Interpreter, other NumberValue, locationRange LocationRange) NumberValue {
	o, ok := other.(Int16Value)
	if !ok {
		panic(InvalidOperandsError{
			FunctionName: sema.NumericTypeSaturatingDivideFunctionName,
			LeftType:     v.StaticType(interpreter),
			RightType:    other.StaticType(interpreter),
		})
	}

	valueGetter := func() int16 {
		// INT33-C
		// https://golang.org/ref/spec#Integer_operators
		if o == 0 {
			panic(DivisionByZeroError{LocationRange: locationRange})
		} else if (v == math.MinInt16) && (o == -1) {
			return math.MaxInt16
		}
		return int16(v / o)
	}

	return NewInt16Value(interpreter, valueGetter)
}

func (v Int16Value) Less(interpreter *Interpreter, other NumberValue, locationRange LocationRange) BoolValue {
	o, ok := other.(Int16Value)
	if !ok {
		panic(InvalidOperandsError{
			Operation: ast.OperationLess,
			LeftType:  v.StaticType(interpreter),
			RightType: other.StaticType(interpreter),
		})
	}

	return AsBoolValue(v < o)
}

func (v Int16Value) LessEqual(interpreter *Interpreter, other NumberValue, locationRange LocationRange) BoolValue {
	o, ok := other.(Int16Value)
	if !ok {
		panic(InvalidOperandsError{
			Operation: ast.OperationLessEqual,
			LeftType:  v.StaticType(interpreter),
			RightType: other.StaticType(interpreter),
		})
	}

	return AsBoolValue(v <= o)
}

func (v Int16Value) Greater(interpreter *Interpreter, other NumberValue, locationRange LocationRange) BoolValue {
	o, ok := other.(Int16Value)
	if !ok {
		panic(InvalidOperandsError{
			Operation: ast.OperationGreater,
			LeftType:  v.StaticType(interpreter),
			RightType: other.StaticType(interpreter),
		})
	}

	return AsBoolValue(v > o)
}

func (v Int16Value) GreaterEqual(interpreter *Interpreter, other NumberValue, locationRange LocationRange) BoolValue {
	o, ok := other.(Int16Value)
	if !ok {
		panic(InvalidOperandsError{
			Operation: ast.OperationGreaterEqual,
			LeftType:  v.StaticType(interpreter),
			RightType: other.StaticType(interpreter),
		})
	}

	return AsBoolValue(v >= o)
}

func (v Int16Value) Equal(_ *Interpreter, _ LocationRange, other Value) bool {
	otherInt16, ok := other.(Int16Value)
	if !ok {
		return false
	}
	return v == otherInt16
}

// HashInput returns a byte slice containing:
// - HashInputTypeInt16 (1 byte)
// - int16 value encoded in big-endian (2 bytes)
func (v Int16Value) HashInput(_ *Interpreter, _ LocationRange, scratch []byte) []byte {
	scratch[0] = byte(HashInputTypeInt16)
	binary.BigEndian.PutUint16(scratch[1:], uint16(v))
	return scratch[:3]
}

func ConvertInt16(memoryGauge common.MemoryGauge, value Value, locationRange LocationRange) Int16Value {
	converter := func() int16 {

		switch value := value.(type) {
		case BigNumberValue:
			v := value.ToBigInt(memoryGauge)
			if v.Cmp(sema.Int16TypeMaxInt) > 0 {
				panic(OverflowError{LocationRange: locationRange})
			} else if v.Cmp(sema.Int16TypeMinInt) < 0 {
				panic(UnderflowError{LocationRange: locationRange})
			}
			return int16(v.Int64())

		case NumberValue:
			v := value.ToInt(locationRange)
			if v > math.MaxInt16 {
				panic(OverflowError{LocationRange: locationRange})
			} else if v < math.MinInt16 {
				panic(UnderflowError{LocationRange: locationRange})
			}
			return int16(v)

		default:
			panic(errors.NewUnreachableError())
		}
	}

	return NewInt16Value(memoryGauge, converter)
}

func (v Int16Value) BitwiseOr(interpreter *Interpreter, other IntegerValue, locationRange LocationRange) IntegerValue {
	o, ok := other.(Int16Value)
	if !ok {
		panic(InvalidOperandsError{
			Operation: ast.OperationBitwiseOr,
			LeftType:  v.StaticType(interpreter),
			RightType: other.StaticType(interpreter),
		})
	}

	valueGetter := func() int16 {
		return int16(v | o)
	}

	return NewInt16Value(interpreter, valueGetter)
}

func (v Int16Value) BitwiseXor(interpreter *Interpreter, other IntegerValue, locationRange LocationRange) IntegerValue {
	o, ok := other.(Int16Value)
	if !ok {
		panic(InvalidOperandsError{
			Operation: ast.OperationBitwiseXor,
			LeftType:  v.StaticType(interpreter),
			RightType: other.StaticType(interpreter),
		})
	}

	valueGetter := func() int16 {
		return int16(v ^ o)
	}

	return NewInt16Value(interpreter, valueGetter)
}

func (v Int16Value) BitwiseAnd(interpreter *Interpreter, other IntegerValue, locationRange LocationRange) IntegerValue {
	o, ok := other.(Int16Value)
	if !ok {
		panic(InvalidOperandsError{
			Operation: ast.OperationBitwiseAnd,
			LeftType:  v.StaticType(interpreter),
			RightType: other.StaticType(interpreter),
		})
	}

	valueGetter := func() int16 {
		return int16(v & o)
	}

	return NewInt16Value(interpreter, valueGetter)
}

func (v Int16Value) BitwiseLeftShift(interpreter *Interpreter, other IntegerValue, locationRange LocationRange) IntegerValue {
	o, ok := other.(Int16Value)
	if !ok {
		panic(InvalidOperandsError{
			Operation: ast.OperationBitwiseLeftShift,
			LeftType:  v.StaticType(interpreter),
			RightType: other.StaticType(interpreter),
		})
	}

	valueGetter := func() int16 {
		return int16(v << o)
	}

	return NewInt16Value(interpreter, valueGetter)
}

func (v Int16Value) BitwiseRightShift(interpreter *Interpreter, other IntegerValue, locationRange LocationRange) IntegerValue {
	o, ok := other.(Int16Value)
	if !ok {
		panic(InvalidOperandsError{
			Operation: ast.OperationBitwiseRightShift,
			LeftType:  v.StaticType(interpreter),
			RightType: other.StaticType(interpreter),
		})
	}

	valueGetter := func() int16 {
		return int16(v >> o)
	}

	return NewInt16Value(interpreter, valueGetter)
}

func (v Int16Value) GetMember(interpreter *Interpreter, locationRange LocationRange, name string) Value {
	return getNumberValueMember(interpreter, v, name, sema.Int16Type, locationRange)
}

func (Int16Value) RemoveMember(_ *Interpreter, _ LocationRange, _ string) Value {
	// Numbers have no removable members (fields / functions)
	panic(errors.NewUnreachableError())
}

func (Int16Value) SetMember(_ *Interpreter, _ LocationRange, _ string, _ Value) bool {
	// Numbers have no settable members (fields / functions)
	panic(errors.NewUnreachableError())
}

func (v Int16Value) ToBigEndianBytes() []byte {
	b := make([]byte, 2)
	binary.BigEndian.PutUint16(b, uint16(v))
	return b
}

func (v Int16Value) ConformsToStaticType(
	_ *Interpreter,
	_ LocationRange,
	_ TypeConformanceResults,
) bool {
	return true
}

func (v Int16Value) Storable(_ atree.SlabStorage, _ atree.Address, _ uint64) (atree.Storable, error) {
	return v, nil
}

func (Int16Value) NeedsStoreTo(_ atree.Address) bool {
	return false
}

func (Int16Value) IsResourceKinded(_ *Interpreter) bool {
	return false
}

func (v Int16Value) Transfer(
	interpreter *Interpreter,
	_ LocationRange,
	_ atree.Address,
	remove bool,
	storable atree.Storable,
) Value {
	if remove {
		interpreter.RemoveReferencedSlab(storable)
	}
	return v
}

func (v Int16Value) Clone(_ *Interpreter) Value {
	return v
}

func (Int16Value) DeepRemove(_ *Interpreter) {
	// NO-OP
}

func (v Int16Value) ByteSize() uint32 {
	return cborTagSize + getIntCBORSize(int64(v))
}

func (v Int16Value) StoredValue(_ atree.SlabStorage) (atree.Value, error) {
	return v, nil
}

func (Int16Value) ChildStorables() []atree.Storable {
	return nil
}

// Int32Value

type Int32Value int32

const int32Size = int(unsafe.Sizeof(Int32Value(0)))

var Int32MemoryUsage = common.NewNumberMemoryUsage(int32Size)

func NewInt32Value(gauge common.MemoryGauge, valueGetter func() int32) Int32Value {
	common.UseMemory(gauge, Int32MemoryUsage)

	return NewUnmeteredInt32Value(valueGetter())
}

func NewUnmeteredInt32Value(value int32) Int32Value {
	return Int32Value(value)
}

var _ Value = Int32Value(0)
var _ atree.Storable = Int32Value(0)
var _ NumberValue = Int32Value(0)
var _ IntegerValue = Int32Value(0)
var _ EquatableValue = Int32Value(0)
var _ HashableValue = Int32Value(0)
var _ MemberAccessibleValue = Int32Value(0)

func (Int32Value) IsValue() {}

func (v Int32Value) Accept(interpreter *Interpreter, visitor Visitor) {
	visitor.VisitInt32Value(interpreter, v)
}

func (Int32Value) Walk(_ *Interpreter, _ func(Value)) {
	// NO-OP
}

func (Int32Value) StaticType(interpreter *Interpreter) StaticType {
	return NewPrimitiveStaticType(interpreter, PrimitiveStaticTypeInt32)
}

func (Int32Value) IsImportable(_ *Interpreter) bool {
	return true
}

func (v Int32Value) String() string {
	return format.Int(int64(v))
}

func (v Int32Value) RecursiveString(_ SeenReferences) string {
	return v.String()
}

func (v Int32Value) MeteredString(memoryGauge common.MemoryGauge, _ SeenReferences) string {
	common.UseMemory(
		memoryGauge,
		common.NewRawStringMemoryUsage(
			OverEstimateNumberStringLength(memoryGauge, v),
		),
	)
	return v.String()
}

func (v Int32Value) ToInt(locationRange LocationRange) int {
	return int(v)
}

func (v Int32Value) Negate(interpreter *Interpreter, locationRange LocationRange) NumberValue {
	// INT32-C
	if v == math.MinInt32 {
		panic(OverflowError{LocationRange: locationRange})
	}

	valueGetter := func() int32 {
		return int32(-v)
	}

	return NewInt32Value(interpreter, valueGetter)
}

func (v Int32Value) Plus(interpreter *Interpreter, other NumberValue, locationRange LocationRange) NumberValue {
	o, ok := other.(Int32Value)
	if !ok {
		panic(InvalidOperandsError{
			Operation: ast.OperationPlus,
			LeftType:  v.StaticType(interpreter),
			RightType: other.StaticType(interpreter),
		})
	}

	// INT32-C
	if (o > 0) && (v > (math.MaxInt32 - o)) {
		panic(OverflowError{LocationRange: locationRange})
	} else if (o < 0) && (v < (math.MinInt32 - o)) {
		panic(UnderflowError{LocationRange: locationRange})
	}

	valueGetter := func() int32 {
		return int32(v + o)
	}

	return NewInt32Value(interpreter, valueGetter)
}

func (v Int32Value) SaturatingPlus(interpreter *Interpreter, other NumberValue, locationRange LocationRange) NumberValue {
	o, ok := other.(Int32Value)
	if !ok {
		panic(InvalidOperandsError{
			FunctionName: sema.NumericTypeSaturatingAddFunctionName,
			LeftType:     v.StaticType(interpreter),
			RightType:    other.StaticType(interpreter),
		})
	}

	valueGetter := func() int32 {
		// INT32-C
		if (o > 0) && (v > (math.MaxInt32 - o)) {
			return math.MaxInt32
		} else if (o < 0) && (v < (math.MinInt32 - o)) {
			return math.MinInt32
		}
		return int32(v + o)
	}

	return NewInt32Value(interpreter, valueGetter)
}

func (v Int32Value) Minus(interpreter *Interpreter, other NumberValue, locationRange LocationRange) NumberValue {
	o, ok := other.(Int32Value)
	if !ok {
		panic(InvalidOperandsError{
			Operation: ast.OperationMinus,
			LeftType:  v.StaticType(interpreter),
			RightType: other.StaticType(interpreter),
		})
	}

	// INT32-C
	if (o > 0) && (v < (math.MinInt32 + o)) {
		panic(OverflowError{LocationRange: locationRange})
	} else if (o < 0) && (v > (math.MaxInt32 + o)) {
		panic(UnderflowError{LocationRange: locationRange})
	}

	valueGetter := func() int32 {
		return int32(v - o)
	}

	return NewInt32Value(interpreter, valueGetter)
}

func (v Int32Value) SaturatingMinus(interpreter *Interpreter, other NumberValue, locationRange LocationRange) NumberValue {
	o, ok := other.(Int32Value)
	if !ok {
		panic(InvalidOperandsError{
			FunctionName: sema.NumericTypeSaturatingSubtractFunctionName,
			LeftType:     v.StaticType(interpreter),
			RightType:    other.StaticType(interpreter),
		})
	}

	valueGetter := func() int32 {
		// INT32-C
		if (o > 0) && (v < (math.MinInt32 + o)) {
			return math.MinInt32
		} else if (o < 0) && (v > (math.MaxInt32 + o)) {
			return math.MaxInt32
		}
		return int32(v - o)
	}

	return NewInt32Value(interpreter, valueGetter)
}

func (v Int32Value) Mod(interpreter *Interpreter, other NumberValue, locationRange LocationRange) NumberValue {
	o, ok := other.(Int32Value)
	if !ok {
		panic(InvalidOperandsError{
			Operation: ast.OperationMod,
			LeftType:  v.StaticType(interpreter),
			RightType: other.StaticType(interpreter),
		})
	}

	// INT33-C
	if o == 0 {
		panic(DivisionByZeroError{LocationRange: locationRange})
	}

	valueGetter := func() int32 {
		return int32(v % o)
	}

	return NewInt32Value(interpreter, valueGetter)
}

func (v Int32Value) Mul(interpreter *Interpreter, other NumberValue, locationRange LocationRange) NumberValue {
	o, ok := other.(Int32Value)
	if !ok {
		panic(InvalidOperandsError{
			Operation: ast.OperationMul,
			LeftType:  v.StaticType(interpreter),
			RightType: other.StaticType(interpreter),
		})
	}

	// INT32-C
	if v > 0 {
		if o > 0 {
			// positive * positive = positive. overflow?
			if v > (math.MaxInt32 / o) {
				panic(OverflowError{LocationRange: locationRange})
			}
		} else {
			// positive * negative = negative. underflow?
			if o < (math.MinInt32 / v) {
				panic(UnderflowError{LocationRange: locationRange})
			}
		}
	} else {
		if o > 0 {
			// negative * positive = negative. underflow?
			if v < (math.MinInt32 / o) {
				panic(UnderflowError{LocationRange: locationRange})
			}
		} else {
			// negative * negative = positive. overflow?
			if (v != 0) && (o < (math.MaxInt32 / v)) {
				panic(OverflowError{LocationRange: locationRange})
			}
		}
	}

	valueGetter := func() int32 {
		return int32(v * o)
	}

	return NewInt32Value(interpreter, valueGetter)
}

func (v Int32Value) SaturatingMul(interpreter *Interpreter, other NumberValue, locationRange LocationRange) NumberValue {
	o, ok := other.(Int32Value)
	if !ok {
		panic(InvalidOperandsError{
			FunctionName: sema.NumericTypeSaturatingMultiplyFunctionName,
			LeftType:     v.StaticType(interpreter),
			RightType:    other.StaticType(interpreter),
		})
	}

	valueGetter := func() int32 {
		// INT32-C
		if v > 0 {
			if o > 0 {
				// positive * positive = positive. overflow?
				if v > (math.MaxInt32 / o) {
					return math.MaxInt32
				}
			} else {
				// positive * negative = negative. underflow?
				if o < (math.MinInt32 / v) {
					return math.MinInt32
				}
			}
		} else {
			if o > 0 {
				// negative * positive = negative. underflow?
				if v < (math.MinInt32 / o) {
					return math.MinInt32
				}
			} else {
				// negative * negative = positive. overflow?
				if (v != 0) && (o < (math.MaxInt32 / v)) {
					return math.MaxInt32
				}
			}
		}
		return int32(v * o)
	}

	return NewInt32Value(interpreter, valueGetter)
}

func (v Int32Value) Div(interpreter *Interpreter, other NumberValue, locationRange LocationRange) NumberValue {
	o, ok := other.(Int32Value)
	if !ok {
		panic(InvalidOperandsError{
			Operation: ast.OperationDiv,
			LeftType:  v.StaticType(interpreter),
			RightType: other.StaticType(interpreter),
		})
	}

	// INT33-C
	// https://golang.org/ref/spec#Integer_operators
	if o == 0 {
		panic(DivisionByZeroError{LocationRange: locationRange})
	} else if (v == math.MinInt32) && (o == -1) {
		panic(OverflowError{LocationRange: locationRange})
	}

	valueGetter := func() int32 {
		return int32(v / o)
	}

	return NewInt32Value(interpreter, valueGetter)
}

func (v Int32Value) SaturatingDiv(interpreter *Interpreter, other NumberValue, locationRange LocationRange) NumberValue {
	o, ok := other.(Int32Value)
	if !ok {
		panic(InvalidOperandsError{
			FunctionName: sema.NumericTypeSaturatingDivideFunctionName,
			LeftType:     v.StaticType(interpreter),
			RightType:    other.StaticType(interpreter),
		})
	}

	valueGetter := func() int32 {
		// INT33-C
		// https://golang.org/ref/spec#Integer_operators
		if o == 0 {
			panic(DivisionByZeroError{LocationRange: locationRange})
		} else if (v == math.MinInt32) && (o == -1) {
			return math.MaxInt32
		}

		return int32(v / o)
	}

	return NewInt32Value(interpreter, valueGetter)
}

func (v Int32Value) Less(interpreter *Interpreter, other NumberValue, locationRange LocationRange) BoolValue {
	o, ok := other.(Int32Value)
	if !ok {
		panic(InvalidOperandsError{
			Operation: ast.OperationLess,
			LeftType:  v.StaticType(interpreter),
			RightType: other.StaticType(interpreter),
		})
	}

	return AsBoolValue(v < o)
}

func (v Int32Value) LessEqual(interpreter *Interpreter, other NumberValue, locationRange LocationRange) BoolValue {
	o, ok := other.(Int32Value)
	if !ok {
		panic(InvalidOperandsError{
			Operation: ast.OperationLessEqual,
			LeftType:  v.StaticType(interpreter),
			RightType: other.StaticType(interpreter),
		})
	}

	return AsBoolValue(v <= o)
}

func (v Int32Value) Greater(interpreter *Interpreter, other NumberValue, locationRange LocationRange) BoolValue {
	o, ok := other.(Int32Value)
	if !ok {
		panic(InvalidOperandsError{
			Operation: ast.OperationGreater,
			LeftType:  v.StaticType(interpreter),
			RightType: other.StaticType(interpreter),
		})
	}

	return AsBoolValue(v > o)
}

func (v Int32Value) GreaterEqual(interpreter *Interpreter, other NumberValue, locationRange LocationRange) BoolValue {
	o, ok := other.(Int32Value)
	if !ok {
		panic(InvalidOperandsError{
			Operation: ast.OperationGreaterEqual,
			LeftType:  v.StaticType(interpreter),
			RightType: other.StaticType(interpreter),
		})
	}

	return AsBoolValue(v >= o)
}

func (v Int32Value) Equal(_ *Interpreter, _ LocationRange, other Value) bool {
	otherInt32, ok := other.(Int32Value)
	if !ok {
		return false
	}
	return v == otherInt32
}

// HashInput returns a byte slice containing:
// - HashInputTypeInt32 (1 byte)
// - int32 value encoded in big-endian (4 bytes)
func (v Int32Value) HashInput(_ *Interpreter, _ LocationRange, scratch []byte) []byte {
	scratch[0] = byte(HashInputTypeInt32)
	binary.BigEndian.PutUint32(scratch[1:], uint32(v))
	return scratch[:5]
}

func ConvertInt32(memoryGauge common.MemoryGauge, value Value, locationRange LocationRange) Int32Value {
	converter := func() int32 {
		switch value := value.(type) {
		case BigNumberValue:
			v := value.ToBigInt(memoryGauge)
			if v.Cmp(sema.Int32TypeMaxInt) > 0 {
				panic(OverflowError{LocationRange: locationRange})
			} else if v.Cmp(sema.Int32TypeMinInt) < 0 {
				panic(UnderflowError{LocationRange: locationRange})
			}
			return int32(v.Int64())

		case NumberValue:
			v := value.ToInt(locationRange)
			if v > math.MaxInt32 {
				panic(OverflowError{LocationRange: locationRange})
			} else if v < math.MinInt32 {
				panic(UnderflowError{LocationRange: locationRange})
			}
			return int32(v)

		default:
			panic(errors.NewUnreachableError())
		}
	}

	return NewInt32Value(memoryGauge, converter)
}

func (v Int32Value) BitwiseOr(interpreter *Interpreter, other IntegerValue, locationRange LocationRange) IntegerValue {
	o, ok := other.(Int32Value)
	if !ok {
		panic(InvalidOperandsError{
			Operation: ast.OperationBitwiseOr,
			LeftType:  v.StaticType(interpreter),
			RightType: other.StaticType(interpreter),
		})
	}

	valueGetter := func() int32 {
		return int32(v | o)
	}

	return NewInt32Value(interpreter, valueGetter)
}

func (v Int32Value) BitwiseXor(interpreter *Interpreter, other IntegerValue, locationRange LocationRange) IntegerValue {
	o, ok := other.(Int32Value)
	if !ok {
		panic(InvalidOperandsError{
			Operation: ast.OperationBitwiseXor,
			LeftType:  v.StaticType(interpreter),
			RightType: other.StaticType(interpreter),
		})
	}

	valueGetter := func() int32 {
		return int32(v ^ o)
	}

	return NewInt32Value(interpreter, valueGetter)
}

func (v Int32Value) BitwiseAnd(interpreter *Interpreter, other IntegerValue, locationRange LocationRange) IntegerValue {
	o, ok := other.(Int32Value)
	if !ok {
		panic(InvalidOperandsError{
			Operation: ast.OperationBitwiseAnd,
			LeftType:  v.StaticType(interpreter),
			RightType: other.StaticType(interpreter),
		})
	}

	valueGetter := func() int32 {
		return int32(v & o)
	}

	return NewInt32Value(interpreter, valueGetter)
}

func (v Int32Value) BitwiseLeftShift(interpreter *Interpreter, other IntegerValue, locationRange LocationRange) IntegerValue {
	o, ok := other.(Int32Value)
	if !ok {
		panic(InvalidOperandsError{
			Operation: ast.OperationBitwiseLeftShift,
			LeftType:  v.StaticType(interpreter),
			RightType: other.StaticType(interpreter),
		})
	}

	valueGetter := func() int32 {
		return int32(v << o)
	}

	return NewInt32Value(interpreter, valueGetter)
}

func (v Int32Value) BitwiseRightShift(interpreter *Interpreter, other IntegerValue, locationRange LocationRange) IntegerValue {
	o, ok := other.(Int32Value)
	if !ok {
		panic(InvalidOperandsError{
			Operation: ast.OperationBitwiseRightShift,
			LeftType:  v.StaticType(interpreter),
			RightType: other.StaticType(interpreter),
		})
	}

	valueGetter := func() int32 {
		return int32(v >> o)
	}

	return NewInt32Value(interpreter, valueGetter)
}

func (v Int32Value) GetMember(interpreter *Interpreter, locationRange LocationRange, name string) Value {
	return getNumberValueMember(interpreter, v, name, sema.Int32Type, locationRange)
}

func (Int32Value) RemoveMember(_ *Interpreter, _ LocationRange, _ string) Value {
	// Numbers have no removable members (fields / functions)
	panic(errors.NewUnreachableError())
}

func (Int32Value) SetMember(_ *Interpreter, _ LocationRange, _ string, _ Value) bool {
	// Numbers have no settable members (fields / functions)
	panic(errors.NewUnreachableError())
}

func (v Int32Value) ToBigEndianBytes() []byte {
	b := make([]byte, 4)
	binary.BigEndian.PutUint32(b, uint32(v))
	return b
}

func (v Int32Value) ConformsToStaticType(
	_ *Interpreter,
	_ LocationRange,
	_ TypeConformanceResults,
) bool {
	return true
}

func (v Int32Value) Storable(_ atree.SlabStorage, _ atree.Address, _ uint64) (atree.Storable, error) {
	return v, nil
}

func (Int32Value) NeedsStoreTo(_ atree.Address) bool {
	return false
}

func (Int32Value) IsResourceKinded(_ *Interpreter) bool {
	return false
}

func (v Int32Value) Transfer(
	interpreter *Interpreter,
	_ LocationRange,
	_ atree.Address,
	remove bool,
	storable atree.Storable,
) Value {
	if remove {
		interpreter.RemoveReferencedSlab(storable)
	}
	return v
}

func (v Int32Value) Clone(_ *Interpreter) Value {
	return v
}

func (Int32Value) DeepRemove(_ *Interpreter) {
	// NO-OP
}

func (v Int32Value) ByteSize() uint32 {
	return cborTagSize + getIntCBORSize(int64(v))
}

func (v Int32Value) StoredValue(_ atree.SlabStorage) (atree.Value, error) {
	return v, nil
}

func (Int32Value) ChildStorables() []atree.Storable {
	return nil
}

// Int64Value

type Int64Value int64

var Int64MemoryUsage = common.NewNumberMemoryUsage(int64Size)

func NewInt64Value(gauge common.MemoryGauge, valueGetter func() int64) Int64Value {
	common.UseMemory(gauge, Int64MemoryUsage)

	return NewUnmeteredInt64Value(valueGetter())
}

func NewUnmeteredInt64Value(value int64) Int64Value {
	return Int64Value(value)
}

var _ Value = Int64Value(0)
var _ atree.Storable = Int64Value(0)
var _ NumberValue = Int64Value(0)
var _ IntegerValue = Int64Value(0)
var _ EquatableValue = Int64Value(0)
var _ HashableValue = Int64Value(0)
var _ MemberAccessibleValue = Int64Value(0)

func (Int64Value) IsValue() {}

func (v Int64Value) Accept(interpreter *Interpreter, visitor Visitor) {
	visitor.VisitInt64Value(interpreter, v)
}

func (Int64Value) Walk(_ *Interpreter, _ func(Value)) {
	// NO-OP
}

func (Int64Value) StaticType(interpreter *Interpreter) StaticType {
	return NewPrimitiveStaticType(interpreter, PrimitiveStaticTypeInt64)
}

func (Int64Value) IsImportable(_ *Interpreter) bool {
	return true
}

func (v Int64Value) String() string {
	return format.Int(int64(v))
}

func (v Int64Value) RecursiveString(_ SeenReferences) string {
	return v.String()
}

func (v Int64Value) MeteredString(memoryGauge common.MemoryGauge, _ SeenReferences) string {
	common.UseMemory(
		memoryGauge,
		common.NewRawStringMemoryUsage(
			OverEstimateNumberStringLength(memoryGauge, v),
		),
	)
	return v.String()
}

func (v Int64Value) ToInt(locationRange LocationRange) int {
	return int(v)
}

func (v Int64Value) Negate(interpreter *Interpreter, locationRange LocationRange) NumberValue {
	// INT32-C
	if v == math.MinInt64 {
		panic(OverflowError{LocationRange: locationRange})
	}

	valueGetter := func() int64 {
		return int64(-v)
	}

	return NewInt64Value(interpreter, valueGetter)
}

func safeAddInt64(a, b int64, locationRange LocationRange) int64 {
	// INT32-C
	if (b > 0) && (a > (math.MaxInt64 - b)) {
		panic(OverflowError{LocationRange: locationRange})
	} else if (b < 0) && (a < (math.MinInt64 - b)) {
		panic(UnderflowError{LocationRange: locationRange})
	}
	return a + b
}

func (v Int64Value) Plus(interpreter *Interpreter, other NumberValue, locationRange LocationRange) NumberValue {
	o, ok := other.(Int64Value)
	if !ok {
		panic(InvalidOperandsError{
			Operation: ast.OperationPlus,
			LeftType:  v.StaticType(interpreter),
			RightType: other.StaticType(interpreter),
		})
	}

	valueGetter := func() int64 {
		return safeAddInt64(int64(v), int64(o), locationRange)
	}

	return NewInt64Value(interpreter, valueGetter)
}

func (v Int64Value) SaturatingPlus(interpreter *Interpreter, other NumberValue, locationRange LocationRange) NumberValue {
	o, ok := other.(Int64Value)
	if !ok {
		panic(InvalidOperandsError{
			FunctionName: sema.NumericTypeSaturatingAddFunctionName,
			LeftType:     v.StaticType(interpreter),
			RightType:    other.StaticType(interpreter),
		})
	}

	valueGetter := func() int64 {
		// INT32-C
		if (o > 0) && (v > (math.MaxInt64 - o)) {
			return math.MaxInt64
		} else if (o < 0) && (v < (math.MinInt64 - o)) {
			return math.MinInt64
		}
		return int64(v + o)
	}

	return NewInt64Value(interpreter, valueGetter)
}

func (v Int64Value) Minus(interpreter *Interpreter, other NumberValue, locationRange LocationRange) NumberValue {
	o, ok := other.(Int64Value)
	if !ok {
		panic(InvalidOperandsError{
			Operation: ast.OperationMinus,
			LeftType:  v.StaticType(interpreter),
			RightType: other.StaticType(interpreter),
		})
	}

	// INT32-C
	if (o > 0) && (v < (math.MinInt64 + o)) {
		panic(OverflowError{LocationRange: locationRange})
	} else if (o < 0) && (v > (math.MaxInt64 + o)) {
		panic(UnderflowError{LocationRange: locationRange})
	}

	valueGetter := func() int64 {
		return int64(v - o)
	}

	return NewInt64Value(interpreter, valueGetter)
}

func (v Int64Value) SaturatingMinus(interpreter *Interpreter, other NumberValue, locationRange LocationRange) NumberValue {
	o, ok := other.(Int64Value)
	if !ok {
		panic(InvalidOperandsError{
			FunctionName: sema.NumericTypeSaturatingSubtractFunctionName,
			LeftType:     v.StaticType(interpreter),
			RightType:    other.StaticType(interpreter),
		})
	}

	valueGetter := func() int64 {
		// INT32-C
		if (o > 0) && (v < (math.MinInt64 + o)) {
			return math.MinInt64
		} else if (o < 0) && (v > (math.MaxInt64 + o)) {
			return math.MaxInt64
		}
		return int64(v - o)
	}

	return NewInt64Value(interpreter, valueGetter)
}

func (v Int64Value) Mod(interpreter *Interpreter, other NumberValue, locationRange LocationRange) NumberValue {
	o, ok := other.(Int64Value)
	if !ok {
		panic(InvalidOperandsError{
			Operation: ast.OperationMod,
			LeftType:  v.StaticType(interpreter),
			RightType: other.StaticType(interpreter),
		})
	}

	// INT33-C
	if o == 0 {
		panic(DivisionByZeroError{LocationRange: locationRange})
	}

	valueGetter := func() int64 {
		return int64(v % o)
	}

	return NewInt64Value(interpreter, valueGetter)
}

func (v Int64Value) Mul(interpreter *Interpreter, other NumberValue, locationRange LocationRange) NumberValue {
	o, ok := other.(Int64Value)
	if !ok {
		panic(InvalidOperandsError{
			Operation: ast.OperationMul,
			LeftType:  v.StaticType(interpreter),
			RightType: other.StaticType(interpreter),
		})
	}

	// INT32-C
	if v > 0 {
		if o > 0 {
			// positive * positive = positive. overflow?
			if v > (math.MaxInt64 / o) {
				panic(OverflowError{LocationRange: locationRange})
			}
		} else {
			// positive * negative = negative. underflow?
			if o < (math.MinInt64 / v) {
				panic(UnderflowError{LocationRange: locationRange})
			}
		}
	} else {
		if o > 0 {
			// negative * positive = negative. underflow?
			if v < (math.MinInt64 / o) {
				panic(UnderflowError{LocationRange: locationRange})
			}
		} else {
			// negative * negative = positive. overflow?
			if (v != 0) && (o < (math.MaxInt64 / v)) {
				panic(OverflowError{LocationRange: locationRange})
			}
		}
	}

	valueGetter := func() int64 {
		return int64(v * o)
	}

	return NewInt64Value(interpreter, valueGetter)
}

func (v Int64Value) SaturatingMul(interpreter *Interpreter, other NumberValue, locationRange LocationRange) NumberValue {
	o, ok := other.(Int64Value)
	if !ok {
		panic(InvalidOperandsError{
			FunctionName: sema.NumericTypeSaturatingMultiplyFunctionName,
			LeftType:     v.StaticType(interpreter),
			RightType:    other.StaticType(interpreter),
		})
	}

	valueGetter := func() int64 {
		// INT32-C
		if v > 0 {
			if o > 0 {
				// positive * positive = positive. overflow?
				if v > (math.MaxInt64 / o) {
					return math.MaxInt64
				}
			} else {
				// positive * negative = negative. underflow?
				if o < (math.MinInt64 / v) {
					return math.MinInt64
				}
			}
		} else {
			if o > 0 {
				// negative * positive = negative. underflow?
				if v < (math.MinInt64 / o) {
					return math.MinInt64
				}
			} else {
				// negative * negative = positive. overflow?
				if (v != 0) && (o < (math.MaxInt64 / v)) {
					return math.MaxInt64
				}
			}
		}
		return int64(v * o)
	}

	return NewInt64Value(interpreter, valueGetter)
}

func (v Int64Value) Div(interpreter *Interpreter, other NumberValue, locationRange LocationRange) NumberValue {
	o, ok := other.(Int64Value)
	if !ok {
		panic(InvalidOperandsError{
			Operation: ast.OperationDiv,
			LeftType:  v.StaticType(interpreter),
			RightType: other.StaticType(interpreter),
		})
	}

	// INT33-C
	// https://golang.org/ref/spec#Integer_operators
	if o == 0 {
		panic(DivisionByZeroError{LocationRange: locationRange})
	} else if (v == math.MinInt64) && (o == -1) {
		panic(OverflowError{LocationRange: locationRange})
	}

	valueGetter := func() int64 {
		return int64(v / o)
	}

	return NewInt64Value(interpreter, valueGetter)
}

func (v Int64Value) SaturatingDiv(interpreter *Interpreter, other NumberValue, locationRange LocationRange) NumberValue {
	o, ok := other.(Int64Value)
	if !ok {
		panic(InvalidOperandsError{
			FunctionName: sema.NumericTypeSaturatingDivideFunctionName,
			LeftType:     v.StaticType(interpreter),
			RightType:    other.StaticType(interpreter),
		})
	}

	valueGetter := func() int64 {
		// INT33-C
		// https://golang.org/ref/spec#Integer_operators
		if o == 0 {
			panic(DivisionByZeroError{LocationRange: locationRange})
		} else if (v == math.MinInt64) && (o == -1) {
			return math.MaxInt64
		}
		return int64(v / o)
	}

	return NewInt64Value(interpreter, valueGetter)
}

func (v Int64Value) Less(interpreter *Interpreter, other NumberValue, locationRange LocationRange) BoolValue {
	o, ok := other.(Int64Value)
	if !ok {
		panic(InvalidOperandsError{
			Operation: ast.OperationLess,
			LeftType:  v.StaticType(interpreter),
			RightType: other.StaticType(interpreter),
		})
	}

	return AsBoolValue(v < o)
}

func (v Int64Value) LessEqual(interpreter *Interpreter, other NumberValue, locationRange LocationRange) BoolValue {
	o, ok := other.(Int64Value)
	if !ok {
		panic(InvalidOperandsError{
			Operation: ast.OperationLessEqual,
			LeftType:  v.StaticType(interpreter),
			RightType: other.StaticType(interpreter),
		})
	}

	return AsBoolValue(v <= o)
}

func (v Int64Value) Greater(interpreter *Interpreter, other NumberValue, locationRange LocationRange) BoolValue {
	o, ok := other.(Int64Value)
	if !ok {
		panic(InvalidOperandsError{
			Operation: ast.OperationGreater,
			LeftType:  v.StaticType(interpreter),
			RightType: other.StaticType(interpreter),
		})
	}

	return AsBoolValue(v > o)

}

func (v Int64Value) GreaterEqual(interpreter *Interpreter, other NumberValue, locationRange LocationRange) BoolValue {
	o, ok := other.(Int64Value)
	if !ok {
		panic(InvalidOperandsError{
			Operation: ast.OperationGreaterEqual,
			LeftType:  v.StaticType(interpreter),
			RightType: other.StaticType(interpreter),
		})
	}

	return AsBoolValue(v >= o)
}

func (v Int64Value) Equal(_ *Interpreter, _ LocationRange, other Value) bool {
	otherInt64, ok := other.(Int64Value)
	if !ok {
		return false
	}
	return v == otherInt64
}

// HashInput returns a byte slice containing:
// - HashInputTypeInt64 (1 byte)
// - int64 value encoded in big-endian (8 bytes)
func (v Int64Value) HashInput(_ *Interpreter, _ LocationRange, scratch []byte) []byte {
	scratch[0] = byte(HashInputTypeInt64)
	binary.BigEndian.PutUint64(scratch[1:], uint64(v))
	return scratch[:9]
}

func ConvertInt64(memoryGauge common.MemoryGauge, value Value, locationRange LocationRange) Int64Value {
	converter := func() int64 {
		switch value := value.(type) {
		case BigNumberValue:
			v := value.ToBigInt(memoryGauge)
			if v.Cmp(sema.Int64TypeMaxInt) > 0 {
				panic(OverflowError{LocationRange: locationRange})
			} else if v.Cmp(sema.Int64TypeMinInt) < 0 {
				panic(UnderflowError{LocationRange: locationRange})
			}
			return v.Int64()

		case NumberValue:
			v := value.ToInt(locationRange)
			return int64(v)

		default:
			panic(errors.NewUnreachableError())
		}
	}

	return NewInt64Value(memoryGauge, converter)
}

func (v Int64Value) BitwiseOr(interpreter *Interpreter, other IntegerValue, locationRange LocationRange) IntegerValue {
	o, ok := other.(Int64Value)
	if !ok {
		panic(InvalidOperandsError{
			Operation: ast.OperationBitwiseOr,
			LeftType:  v.StaticType(interpreter),
			RightType: other.StaticType(interpreter),
		})
	}

	valueGetter := func() int64 {
		return int64(v | o)
	}

	return NewInt64Value(interpreter, valueGetter)
}

func (v Int64Value) BitwiseXor(interpreter *Interpreter, other IntegerValue, locationRange LocationRange) IntegerValue {
	o, ok := other.(Int64Value)
	if !ok {
		panic(InvalidOperandsError{
			Operation: ast.OperationBitwiseXor,
			LeftType:  v.StaticType(interpreter),
			RightType: other.StaticType(interpreter),
		})
	}

	valueGetter := func() int64 {
		return int64(v ^ o)
	}

	return NewInt64Value(interpreter, valueGetter)
}

func (v Int64Value) BitwiseAnd(interpreter *Interpreter, other IntegerValue, locationRange LocationRange) IntegerValue {
	o, ok := other.(Int64Value)
	if !ok {
		panic(InvalidOperandsError{
			Operation: ast.OperationBitwiseAnd,
			LeftType:  v.StaticType(interpreter),
			RightType: other.StaticType(interpreter),
		})
	}

	valueGetter := func() int64 {
		return int64(v & o)
	}

	return NewInt64Value(interpreter, valueGetter)
}

func (v Int64Value) BitwiseLeftShift(interpreter *Interpreter, other IntegerValue, locationRange LocationRange) IntegerValue {
	o, ok := other.(Int64Value)
	if !ok {
		panic(InvalidOperandsError{
			Operation: ast.OperationBitwiseLeftShift,
			LeftType:  v.StaticType(interpreter),
			RightType: other.StaticType(interpreter),
		})
	}

	valueGetter := func() int64 {
		return int64(v << o)
	}

	return NewInt64Value(interpreter, valueGetter)
}

func (v Int64Value) BitwiseRightShift(interpreter *Interpreter, other IntegerValue, locationRange LocationRange) IntegerValue {
	o, ok := other.(Int64Value)
	if !ok {
		panic(InvalidOperandsError{
			Operation: ast.OperationBitwiseRightShift,
			LeftType:  v.StaticType(interpreter),
			RightType: other.StaticType(interpreter),
		})
	}

	valueGetter := func() int64 {
		return int64(v >> o)
	}

	return NewInt64Value(interpreter, valueGetter)
}

func (v Int64Value) GetMember(interpreter *Interpreter, locationRange LocationRange, name string) Value {
	return getNumberValueMember(interpreter, v, name, sema.Int64Type, locationRange)
}

func (Int64Value) RemoveMember(_ *Interpreter, _ LocationRange, _ string) Value {
	// Numbers have no removable members (fields / functions)
	panic(errors.NewUnreachableError())
}

func (Int64Value) SetMember(_ *Interpreter, _ LocationRange, _ string, _ Value) bool {
	// Numbers have no settable members (fields / functions)
	panic(errors.NewUnreachableError())
}

func (v Int64Value) ToBigEndianBytes() []byte {
	b := make([]byte, 8)
	binary.BigEndian.PutUint64(b, uint64(v))
	return b
}

func (v Int64Value) ConformsToStaticType(
	_ *Interpreter,
	_ LocationRange,
	_ TypeConformanceResults,
) bool {
	return true
}

func (v Int64Value) Storable(_ atree.SlabStorage, _ atree.Address, _ uint64) (atree.Storable, error) {
	return v, nil
}

func (Int64Value) NeedsStoreTo(_ atree.Address) bool {
	return false
}

func (Int64Value) IsResourceKinded(_ *Interpreter) bool {
	return false
}

func (v Int64Value) Transfer(
	interpreter *Interpreter,
	_ LocationRange,
	_ atree.Address,
	remove bool,
	storable atree.Storable,
) Value {
	if remove {
		interpreter.RemoveReferencedSlab(storable)
	}
	return v
}

func (v Int64Value) Clone(_ *Interpreter) Value {
	return v
}

func (Int64Value) DeepRemove(_ *Interpreter) {
	// NO-OP
}

func (v Int64Value) ByteSize() uint32 {
	return cborTagSize + getIntCBORSize(int64(v))
}

func (v Int64Value) StoredValue(_ atree.SlabStorage) (atree.Value, error) {
	return v, nil
}

func (Int64Value) ChildStorables() []atree.Storable {
	return nil
}

// Int128Value

type Int128Value struct {
	BigInt *big.Int
}

func NewInt128ValueFromUint64(memoryGauge common.MemoryGauge, value int64) Int128Value {
	return NewInt128ValueFromBigInt(
		memoryGauge,
		func() *big.Int {
			return new(big.Int).SetInt64(value)
		},
	)
}

var Int128MemoryUsage = common.NewBigIntMemoryUsage(16)

func NewInt128ValueFromBigInt(memoryGauge common.MemoryGauge, bigIntConstructor func() *big.Int) Int128Value {
	common.UseMemory(memoryGauge, Int128MemoryUsage)
	value := bigIntConstructor()
	return NewUnmeteredInt128ValueFromBigInt(value)
}

func NewUnmeteredInt128ValueFromInt64(value int64) Int128Value {
	return NewUnmeteredInt128ValueFromBigInt(big.NewInt(value))
}

func NewUnmeteredInt128ValueFromBigInt(value *big.Int) Int128Value {
	return Int128Value{
		BigInt: value,
	}
}

var _ Value = Int128Value{}
var _ atree.Storable = Int128Value{}
var _ NumberValue = Int128Value{}
var _ IntegerValue = Int128Value{}
var _ EquatableValue = Int128Value{}
var _ HashableValue = Int128Value{}
var _ MemberAccessibleValue = Int128Value{}

func (Int128Value) IsValue() {}

func (v Int128Value) Accept(interpreter *Interpreter, visitor Visitor) {
	visitor.VisitInt128Value(interpreter, v)
}

func (Int128Value) Walk(_ *Interpreter, _ func(Value)) {
	// NO-OP
}

func (Int128Value) StaticType(interpreter *Interpreter) StaticType {
	return NewPrimitiveStaticType(interpreter, PrimitiveStaticTypeInt128)
}

func (Int128Value) IsImportable(_ *Interpreter) bool {
	return true
}

func (v Int128Value) ToInt(locationRange LocationRange) int {
	if !v.BigInt.IsInt64() {
		panic(OverflowError{LocationRange: locationRange})
	}
	return int(v.BigInt.Int64())
}

func (v Int128Value) ByteLength() int {
	return common.BigIntByteLength(v.BigInt)
}

func (v Int128Value) ToBigInt(memoryGauge common.MemoryGauge) *big.Int {
	common.UseMemory(memoryGauge, common.NewBigIntMemoryUsage(v.ByteLength()))
	return new(big.Int).Set(v.BigInt)
}

func (v Int128Value) String() string {
	return format.BigInt(v.BigInt)
}

func (v Int128Value) RecursiveString(_ SeenReferences) string {
	return v.String()
}

func (v Int128Value) MeteredString(memoryGauge common.MemoryGauge, _ SeenReferences) string {
	common.UseMemory(
		memoryGauge,
		common.NewRawStringMemoryUsage(
			OverEstimateNumberStringLength(memoryGauge, v),
		),
	)
	return v.String()
}

func (v Int128Value) Negate(interpreter *Interpreter, locationRange LocationRange) NumberValue {
	// INT32-C
	//   if v == Int128TypeMinIntBig {
	//       ...
	//   }
	if v.BigInt.Cmp(sema.Int128TypeMinIntBig) == 0 {
		panic(OverflowError{LocationRange: locationRange})
	}

	valueGetter := func() *big.Int {
		return new(big.Int).Neg(v.BigInt)
	}

	return NewInt128ValueFromBigInt(interpreter, valueGetter)
}

func (v Int128Value) Plus(interpreter *Interpreter, other NumberValue, locationRange LocationRange) NumberValue {
	o, ok := other.(Int128Value)
	if !ok {
		panic(InvalidOperandsError{
			Operation: ast.OperationPlus,
			LeftType:  v.StaticType(interpreter),
			RightType: other.StaticType(interpreter),
		})
	}

	valueGetter := func() *big.Int {
		// Given that this value is backed by an arbitrary size integer,
		// we can just add and check the range of the result.
		//
		// If Go gains a native int128 type and we switch this value
		// to be based on it, then we need to follow INT32-C:
		//
		//   if (o > 0) && (v > (Int128TypeMaxIntBig - o)) {
		//       ...
		//   } else if (o < 0) && (v < (Int128TypeMinIntBig - o)) {
		//       ...
		//   }
		//
		res := new(big.Int)
		res.Add(v.BigInt, o.BigInt)
		if res.Cmp(sema.Int128TypeMinIntBig) < 0 {
			panic(UnderflowError{LocationRange: locationRange})
		} else if res.Cmp(sema.Int128TypeMaxIntBig) > 0 {
			panic(OverflowError{LocationRange: locationRange})
		}

		return res
	}

	return NewInt128ValueFromBigInt(interpreter, valueGetter)
}

func (v Int128Value) SaturatingPlus(interpreter *Interpreter, other NumberValue, locationRange LocationRange) NumberValue {
	o, ok := other.(Int128Value)
	if !ok {
		panic(InvalidOperandsError{
			FunctionName: sema.NumericTypeSaturatingAddFunctionName,
			LeftType:     v.StaticType(interpreter),
			RightType:    other.StaticType(interpreter),
		})
	}

	valueGetter := func() *big.Int {
		// Given that this value is backed by an arbitrary size integer,
		// we can just add and check the range of the result.
		//
		// If Go gains a native int128 type and we switch this value
		// to be based on it, then we need to follow INT32-C:
		//
		//   if (o > 0) && (v > (Int128TypeMaxIntBig - o)) {
		//       ...
		//   } else if (o < 0) && (v < (Int128TypeMinIntBig - o)) {
		//       ...
		//   }
		//
		res := new(big.Int)
		res.Add(v.BigInt, o.BigInt)
		if res.Cmp(sema.Int128TypeMinIntBig) < 0 {
			return sema.Int128TypeMinIntBig
		} else if res.Cmp(sema.Int128TypeMaxIntBig) > 0 {
			return sema.Int128TypeMaxIntBig
		}

		return res
	}

	return NewInt128ValueFromBigInt(interpreter, valueGetter)
}

func (v Int128Value) Minus(interpreter *Interpreter, other NumberValue, locationRange LocationRange) NumberValue {
	o, ok := other.(Int128Value)
	if !ok {
		panic(InvalidOperandsError{
			Operation: ast.OperationMinus,
			LeftType:  v.StaticType(interpreter),
			RightType: other.StaticType(interpreter),
		})
	}

	valueGetter := func() *big.Int {
		// Given that this value is backed by an arbitrary size integer,
		// we can just subtract and check the range of the result.
		//
		// If Go gains a native int128 type and we switch this value
		// to be based on it, then we need to follow INT32-C:
		//
		//   if (o > 0) && (v < (Int128TypeMinIntBig + o)) {
		// 	     ...
		//   } else if (o < 0) && (v > (Int128TypeMaxIntBig + o)) {
		//       ...
		//   }
		//
		res := new(big.Int)
		res.Sub(v.BigInt, o.BigInt)
		if res.Cmp(sema.Int128TypeMinIntBig) < 0 {
			panic(UnderflowError{LocationRange: locationRange})
		} else if res.Cmp(sema.Int128TypeMaxIntBig) > 0 {
			panic(OverflowError{LocationRange: locationRange})
		}

		return res
	}

	return NewInt128ValueFromBigInt(interpreter, valueGetter)
}

func (v Int128Value) SaturatingMinus(interpreter *Interpreter, other NumberValue, locationRange LocationRange) NumberValue {
	o, ok := other.(Int128Value)
	if !ok {
		panic(InvalidOperandsError{
			FunctionName: sema.NumericTypeSaturatingSubtractFunctionName,
			LeftType:     v.StaticType(interpreter),
			RightType:    other.StaticType(interpreter),
		})
	}

	valueGetter := func() *big.Int {
		// Given that this value is backed by an arbitrary size integer,
		// we can just subtract and check the range of the result.
		//
		// If Go gains a native int128 type and we switch this value
		// to be based on it, then we need to follow INT32-C:
		//
		//   if (o > 0) && (v < (Int128TypeMinIntBig + o)) {
		// 	     ...
		//   } else if (o < 0) && (v > (Int128TypeMaxIntBig + o)) {
		//       ...
		//   }
		//
		res := new(big.Int)
		res.Sub(v.BigInt, o.BigInt)
		if res.Cmp(sema.Int128TypeMinIntBig) < 0 {
			return sema.Int128TypeMinIntBig
		} else if res.Cmp(sema.Int128TypeMaxIntBig) > 0 {
			return sema.Int128TypeMaxIntBig
		}

		return res
	}

	return NewInt128ValueFromBigInt(interpreter, valueGetter)
}

func (v Int128Value) Mod(interpreter *Interpreter, other NumberValue, locationRange LocationRange) NumberValue {
	o, ok := other.(Int128Value)
	if !ok {
		panic(InvalidOperandsError{
			Operation: ast.OperationMod,
			LeftType:  v.StaticType(interpreter),
			RightType: other.StaticType(interpreter),
		})
	}

	valueGetter := func() *big.Int {
		res := new(big.Int)
		// INT33-C
		if o.BigInt.Cmp(res) == 0 {
			panic(DivisionByZeroError{LocationRange: locationRange})
		}
		res.Rem(v.BigInt, o.BigInt)

		return res
	}

	return NewInt128ValueFromBigInt(interpreter, valueGetter)
}

func (v Int128Value) Mul(interpreter *Interpreter, other NumberValue, locationRange LocationRange) NumberValue {
	o, ok := other.(Int128Value)
	if !ok {
		panic(InvalidOperandsError{
			Operation: ast.OperationMul,
			LeftType:  v.StaticType(interpreter),
			RightType: other.StaticType(interpreter),
		})
	}

	valueGetter := func() *big.Int {
		res := new(big.Int)
		res.Mul(v.BigInt, o.BigInt)
		if res.Cmp(sema.Int128TypeMinIntBig) < 0 {
			panic(UnderflowError{LocationRange: locationRange})
		} else if res.Cmp(sema.Int128TypeMaxIntBig) > 0 {
			panic(OverflowError{LocationRange: locationRange})
		}

		return res
	}

	return NewInt128ValueFromBigInt(interpreter, valueGetter)
}

func (v Int128Value) SaturatingMul(interpreter *Interpreter, other NumberValue, locationRange LocationRange) NumberValue {
	o, ok := other.(Int128Value)
	if !ok {
		panic(InvalidOperandsError{
			FunctionName: sema.NumericTypeSaturatingMultiplyFunctionName,
			LeftType:     v.StaticType(interpreter),
			RightType:    other.StaticType(interpreter),
		})
	}

	valueGetter := func() *big.Int {
		res := new(big.Int)
		res.Mul(v.BigInt, o.BigInt)
		if res.Cmp(sema.Int128TypeMinIntBig) < 0 {
			return sema.Int128TypeMinIntBig
		} else if res.Cmp(sema.Int128TypeMaxIntBig) > 0 {
			return sema.Int128TypeMaxIntBig
		}

		return res
	}

	return NewInt128ValueFromBigInt(interpreter, valueGetter)
}

func (v Int128Value) Div(interpreter *Interpreter, other NumberValue, locationRange LocationRange) NumberValue {
	o, ok := other.(Int128Value)
	if !ok {
		panic(InvalidOperandsError{
			Operation: ast.OperationDiv,
			LeftType:  v.StaticType(interpreter),
			RightType: other.StaticType(interpreter),
		})
	}

	valueGetter := func() *big.Int {
		res := new(big.Int)
		// INT33-C:
		//   if o == 0 {
		//       ...
		//   } else if (v == Int128TypeMinIntBig) && (o == -1) {
		//       ...
		//   }
		if o.BigInt.Cmp(res) == 0 {
			panic(DivisionByZeroError{LocationRange: locationRange})
		}
		res.SetInt64(-1)
		if (v.BigInt.Cmp(sema.Int128TypeMinIntBig) == 0) && (o.BigInt.Cmp(res) == 0) {
			panic(OverflowError{LocationRange: locationRange})
		}
		res.Div(v.BigInt, o.BigInt)

		return res
	}

	return NewInt128ValueFromBigInt(interpreter, valueGetter)
}

func (v Int128Value) SaturatingDiv(interpreter *Interpreter, other NumberValue, locationRange LocationRange) NumberValue {
	o, ok := other.(Int128Value)
	if !ok {
		panic(InvalidOperandsError{
			FunctionName: sema.NumericTypeSaturatingDivideFunctionName,
			LeftType:     v.StaticType(interpreter),
			RightType:    other.StaticType(interpreter),
		})
	}

	valueGetter := func() *big.Int {
		res := new(big.Int)
		// INT33-C:
		//   if o == 0 {
		//       ...
		//   } else if (v == Int128TypeMinIntBig) && (o == -1) {
		//       ...
		//   }
		if o.BigInt.Cmp(res) == 0 {
			panic(DivisionByZeroError{LocationRange: locationRange})
		}
		res.SetInt64(-1)
		if (v.BigInt.Cmp(sema.Int128TypeMinIntBig) == 0) && (o.BigInt.Cmp(res) == 0) {
			return sema.Int128TypeMaxIntBig
		}
		res.Div(v.BigInt, o.BigInt)

		return res
	}

	return NewInt128ValueFromBigInt(interpreter, valueGetter)
}

func (v Int128Value) Less(interpreter *Interpreter, other NumberValue, locationRange LocationRange) BoolValue {
	o, ok := other.(Int128Value)
	if !ok {
		panic(InvalidOperandsError{
			Operation: ast.OperationLess,
			LeftType:  v.StaticType(interpreter),
			RightType: other.StaticType(interpreter),
		})
	}

	cmp := v.BigInt.Cmp(o.BigInt)
	return AsBoolValue(cmp == -1)
}

func (v Int128Value) LessEqual(interpreter *Interpreter, other NumberValue, locationRange LocationRange) BoolValue {
	o, ok := other.(Int128Value)
	if !ok {
		panic(InvalidOperandsError{
			Operation: ast.OperationLessEqual,
			LeftType:  v.StaticType(interpreter),
			RightType: other.StaticType(interpreter),
		})
	}

	cmp := v.BigInt.Cmp(o.BigInt)
	return AsBoolValue(cmp <= 0)
}

func (v Int128Value) Greater(interpreter *Interpreter, other NumberValue, locationRange LocationRange) BoolValue {
	o, ok := other.(Int128Value)
	if !ok {
		panic(InvalidOperandsError{
			Operation: ast.OperationGreater,
			LeftType:  v.StaticType(interpreter),
			RightType: other.StaticType(interpreter),
		})
	}

	cmp := v.BigInt.Cmp(o.BigInt)
	return AsBoolValue(cmp == 1)
}

func (v Int128Value) GreaterEqual(interpreter *Interpreter, other NumberValue, locationRange LocationRange) BoolValue {
	o, ok := other.(Int128Value)
	if !ok {
		panic(InvalidOperandsError{
			Operation: ast.OperationGreaterEqual,
			LeftType:  v.StaticType(interpreter),
			RightType: other.StaticType(interpreter),
		})
	}

	cmp := v.BigInt.Cmp(o.BigInt)
	return AsBoolValue(cmp >= 0)
}

func (v Int128Value) Equal(_ *Interpreter, _ LocationRange, other Value) bool {
	otherInt, ok := other.(Int128Value)
	if !ok {
		return false
	}
	cmp := v.BigInt.Cmp(otherInt.BigInt)
	return cmp == 0
}

// HashInput returns a byte slice containing:
// - HashInputTypeInt128 (1 byte)
// - big int value encoded in big-endian (n bytes)
func (v Int128Value) HashInput(_ *Interpreter, _ LocationRange, scratch []byte) []byte {
	b := SignedBigIntToBigEndianBytes(v.BigInt)

	length := 1 + len(b)
	var buffer []byte
	if length <= len(scratch) {
		buffer = scratch[:length]
	} else {
		buffer = make([]byte, length)
	}

	buffer[0] = byte(HashInputTypeInt128)
	copy(buffer[1:], b)
	return buffer
}

func ConvertInt128(memoryGauge common.MemoryGauge, value Value, locationRange LocationRange) Int128Value {
	converter := func() *big.Int {
		var v *big.Int

		switch value := value.(type) {
		case BigNumberValue:
			v = value.ToBigInt(memoryGauge)

		case NumberValue:
			v = big.NewInt(int64(value.ToInt(locationRange)))

		default:
			panic(errors.NewUnreachableError())
		}

		if v.Cmp(sema.Int128TypeMaxIntBig) > 0 {
			panic(OverflowError{LocationRange: locationRange})
		} else if v.Cmp(sema.Int128TypeMinIntBig) < 0 {
			panic(UnderflowError{LocationRange: locationRange})
		}

		return v
	}

	return NewInt128ValueFromBigInt(memoryGauge, converter)
}

func (v Int128Value) BitwiseOr(interpreter *Interpreter, other IntegerValue, locationRange LocationRange) IntegerValue {
	o, ok := other.(Int128Value)
	if !ok {
		panic(InvalidOperandsError{
			Operation: ast.OperationBitwiseOr,
			LeftType:  v.StaticType(interpreter),
			RightType: other.StaticType(interpreter),
		})
	}

	valueGetter := func() *big.Int {
		res := new(big.Int)
		res.Or(v.BigInt, o.BigInt)
		return res
	}

	return NewInt128ValueFromBigInt(interpreter, valueGetter)
}

func (v Int128Value) BitwiseXor(interpreter *Interpreter, other IntegerValue, locationRange LocationRange) IntegerValue {
	o, ok := other.(Int128Value)
	if !ok {
		panic(InvalidOperandsError{
			Operation: ast.OperationBitwiseXor,
			LeftType:  v.StaticType(interpreter),
			RightType: other.StaticType(interpreter),
		})
	}

	valueGetter := func() *big.Int {
		res := new(big.Int)
		res.Xor(v.BigInt, o.BigInt)
		return res
	}

	return NewInt128ValueFromBigInt(interpreter, valueGetter)
}

func (v Int128Value) BitwiseAnd(interpreter *Interpreter, other IntegerValue, locationRange LocationRange) IntegerValue {
	o, ok := other.(Int128Value)
	if !ok {
		panic(InvalidOperandsError{
			Operation: ast.OperationBitwiseAnd,
			LeftType:  v.StaticType(interpreter),
			RightType: other.StaticType(interpreter),
		})
	}

	valueGetter := func() *big.Int {
		res := new(big.Int)
		res.And(v.BigInt, o.BigInt)
		return res
	}

	return NewInt128ValueFromBigInt(interpreter, valueGetter)
}

func (v Int128Value) BitwiseLeftShift(interpreter *Interpreter, other IntegerValue, locationRange LocationRange) IntegerValue {
	o, ok := other.(Int128Value)
	if !ok {
		panic(InvalidOperandsError{
			Operation: ast.OperationBitwiseLeftShift,
			LeftType:  v.StaticType(interpreter),
			RightType: other.StaticType(interpreter),
		})
	}

	if o.BigInt.Sign() < 0 {
		panic(UnderflowError{LocationRange: locationRange})
	}
	if !o.BigInt.IsUint64() {
		panic(OverflowError{LocationRange: locationRange})
	}

	valueGetter := func() *big.Int {
		res := new(big.Int)
		res.Lsh(v.BigInt, uint(o.BigInt.Uint64()))
		return res
	}

	return NewInt128ValueFromBigInt(interpreter, valueGetter)
}

func (v Int128Value) BitwiseRightShift(interpreter *Interpreter, other IntegerValue, locationRange LocationRange) IntegerValue {
	o, ok := other.(Int128Value)
	if !ok {
		panic(InvalidOperandsError{
			Operation: ast.OperationBitwiseRightShift,
			LeftType:  v.StaticType(interpreter),
			RightType: other.StaticType(interpreter),
		})
	}

	if o.BigInt.Sign() < 0 {
		panic(UnderflowError{LocationRange: locationRange})
	}
	if !o.BigInt.IsUint64() {
		panic(OverflowError{LocationRange: locationRange})
	}

	valueGetter := func() *big.Int {
		res := new(big.Int)
		res.Rsh(v.BigInt, uint(o.BigInt.Uint64()))
		return res
	}

	return NewInt128ValueFromBigInt(interpreter, valueGetter)
}

func (v Int128Value) GetMember(interpreter *Interpreter, locationRange LocationRange, name string) Value {
	return getNumberValueMember(interpreter, v, name, sema.Int128Type, locationRange)
}

func (Int128Value) RemoveMember(_ *Interpreter, _ LocationRange, _ string) Value {
	// Numbers have no removable members (fields / functions)
	panic(errors.NewUnreachableError())
}

func (Int128Value) SetMember(_ *Interpreter, _ LocationRange, _ string, _ Value) bool {
	// Numbers have no settable members (fields / functions)
	panic(errors.NewUnreachableError())
}

func (v Int128Value) ToBigEndianBytes() []byte {
	return SignedBigIntToBigEndianBytes(v.BigInt)
}

func (v Int128Value) ConformsToStaticType(
	_ *Interpreter,
	_ LocationRange,
	_ TypeConformanceResults,
) bool {
	return true
}

func (v Int128Value) Storable(_ atree.SlabStorage, _ atree.Address, _ uint64) (atree.Storable, error) {
	return v, nil
}

func (Int128Value) NeedsStoreTo(_ atree.Address) bool {
	return false
}

func (Int128Value) IsResourceKinded(_ *Interpreter) bool {
	return false
}

func (v Int128Value) Transfer(
	interpreter *Interpreter,
	_ LocationRange,
	_ atree.Address,
	remove bool,
	storable atree.Storable,
) Value {
	if remove {
		interpreter.RemoveReferencedSlab(storable)
	}
	return v
}

func (v Int128Value) Clone(_ *Interpreter) Value {
	return NewUnmeteredInt128ValueFromBigInt(v.BigInt)
}

func (Int128Value) DeepRemove(_ *Interpreter) {
	// NO-OP
}

func (v Int128Value) ByteSize() uint32 {
	return cborTagSize + getBigIntCBORSize(v.BigInt)
}

func (v Int128Value) StoredValue(_ atree.SlabStorage) (atree.Value, error) {
	return v, nil
}

func (Int128Value) ChildStorables() []atree.Storable {
	return nil
}

// Int256Value

type Int256Value struct {
	BigInt *big.Int
}

func NewInt256ValueFromUint64(memoryGauge common.MemoryGauge, value int64) Int256Value {
	return NewInt256ValueFromBigInt(
		memoryGauge,
		func() *big.Int {
			return new(big.Int).SetInt64(value)
		},
	)
}

var Int256MemoryUsage = common.NewBigIntMemoryUsage(32)

func NewInt256ValueFromBigInt(memoryGauge common.MemoryGauge, bigIntConstructor func() *big.Int) Int256Value {
	common.UseMemory(memoryGauge, Int256MemoryUsage)
	value := bigIntConstructor()
	return NewUnmeteredInt256ValueFromBigInt(value)
}

func NewUnmeteredInt256ValueFromInt64(value int64) Int256Value {
	return NewUnmeteredInt256ValueFromBigInt(big.NewInt(value))
}

func NewUnmeteredInt256ValueFromBigInt(value *big.Int) Int256Value {
	return Int256Value{
		BigInt: value,
	}
}

var _ Value = Int256Value{}
var _ atree.Storable = Int256Value{}
var _ NumberValue = Int256Value{}
var _ IntegerValue = Int256Value{}
var _ EquatableValue = Int256Value{}
var _ HashableValue = Int256Value{}
var _ MemberAccessibleValue = Int256Value{}

func (Int256Value) IsValue() {}

func (v Int256Value) Accept(interpreter *Interpreter, visitor Visitor) {
	visitor.VisitInt256Value(interpreter, v)
}

func (Int256Value) Walk(_ *Interpreter, _ func(Value)) {
	// NO-OP
}

func (Int256Value) StaticType(interpreter *Interpreter) StaticType {
	return NewPrimitiveStaticType(interpreter, PrimitiveStaticTypeInt256)
}

func (Int256Value) IsImportable(_ *Interpreter) bool {
	return true
}

func (v Int256Value) ToInt(locationRange LocationRange) int {
	if !v.BigInt.IsInt64() {
		panic(OverflowError{LocationRange: locationRange})
	}
	return int(v.BigInt.Int64())
}

func (v Int256Value) ByteLength() int {
	return common.BigIntByteLength(v.BigInt)
}

func (v Int256Value) ToBigInt(memoryGauge common.MemoryGauge) *big.Int {
	common.UseMemory(memoryGauge, common.NewBigIntMemoryUsage(v.ByteLength()))
	return new(big.Int).Set(v.BigInt)
}

func (v Int256Value) String() string {
	return format.BigInt(v.BigInt)
}

func (v Int256Value) RecursiveString(_ SeenReferences) string {
	return v.String()
}

func (v Int256Value) MeteredString(memoryGauge common.MemoryGauge, _ SeenReferences) string {
	common.UseMemory(
		memoryGauge,
		common.NewRawStringMemoryUsage(
			OverEstimateNumberStringLength(memoryGauge, v),
		),
	)
	return v.String()
}

func (v Int256Value) Negate(interpreter *Interpreter, locationRange LocationRange) NumberValue {
	// INT32-C
	//   if v == Int256TypeMinIntBig {
	//       ...
	//   }
	if v.BigInt.Cmp(sema.Int256TypeMinIntBig) == 0 {
		panic(OverflowError{LocationRange: locationRange})
	}

	valueGetter := func() *big.Int {
		return new(big.Int).Neg(v.BigInt)
	}

	return NewInt256ValueFromBigInt(interpreter, valueGetter)
}

func (v Int256Value) Plus(interpreter *Interpreter, other NumberValue, locationRange LocationRange) NumberValue {
	o, ok := other.(Int256Value)
	if !ok {
		panic(InvalidOperandsError{
			Operation: ast.OperationPlus,
			LeftType:  v.StaticType(interpreter),
			RightType: other.StaticType(interpreter),
		})
	}

	valueGetter := func() *big.Int {
		// Given that this value is backed by an arbitrary size integer,
		// we can just add and check the range of the result.
		//
		// If Go gains a native int256 type and we switch this value
		// to be based on it, then we need to follow INT32-C:
		//
		//   if (o > 0) && (v > (Int256TypeMaxIntBig - o)) {
		//       ...
		//   } else if (o < 0) && (v < (Int256TypeMinIntBig - o)) {
		//       ...
		//   }
		//
		res := new(big.Int)
		res.Add(v.BigInt, o.BigInt)
		if res.Cmp(sema.Int256TypeMinIntBig) < 0 {
			panic(UnderflowError{LocationRange: locationRange})
		} else if res.Cmp(sema.Int256TypeMaxIntBig) > 0 {
			panic(OverflowError{LocationRange: locationRange})
		}

		return res
	}

	return NewInt256ValueFromBigInt(interpreter, valueGetter)
}

func (v Int256Value) SaturatingPlus(interpreter *Interpreter, other NumberValue, locationRange LocationRange) NumberValue {
	o, ok := other.(Int256Value)
	if !ok {
		panic(InvalidOperandsError{
			FunctionName: sema.NumericTypeSaturatingAddFunctionName,
			LeftType:     v.StaticType(interpreter),
			RightType:    other.StaticType(interpreter),
		})
	}

	valueGetter := func() *big.Int {
		// Given that this value is backed by an arbitrary size integer,
		// we can just add and check the range of the result.
		//
		// If Go gains a native int256 type and we switch this value
		// to be based on it, then we need to follow INT32-C:
		//
		//   if (o > 0) && (v > (Int256TypeMaxIntBig - o)) {
		//       ...
		//   } else if (o < 0) && (v < (Int256TypeMinIntBig - o)) {
		//       ...
		//   }
		//
		res := new(big.Int)
		res.Add(v.BigInt, o.BigInt)
		if res.Cmp(sema.Int256TypeMinIntBig) < 0 {
			return sema.Int256TypeMinIntBig
		} else if res.Cmp(sema.Int256TypeMaxIntBig) > 0 {
			return sema.Int256TypeMaxIntBig
		}

		return res
	}

	return NewInt256ValueFromBigInt(interpreter, valueGetter)
}

func (v Int256Value) Minus(interpreter *Interpreter, other NumberValue, locationRange LocationRange) NumberValue {
	o, ok := other.(Int256Value)
	if !ok {
		panic(InvalidOperandsError{
			Operation: ast.OperationMinus,
			LeftType:  v.StaticType(interpreter),
			RightType: other.StaticType(interpreter),
		})
	}

	valueGetter := func() *big.Int {
		// Given that this value is backed by an arbitrary size integer,
		// we can just subtract and check the range of the result.
		//
		// If Go gains a native int256 type and we switch this value
		// to be based on it, then we need to follow INT32-C:
		//
		//   if (o > 0) && (v < (Int256TypeMinIntBig + o)) {
		// 	     ...
		//   } else if (o < 0) && (v > (Int256TypeMaxIntBig + o)) {
		//       ...
		//   }
		//
		res := new(big.Int)
		res.Sub(v.BigInt, o.BigInt)
		if res.Cmp(sema.Int256TypeMinIntBig) < 0 {
			panic(UnderflowError{LocationRange: locationRange})
		} else if res.Cmp(sema.Int256TypeMaxIntBig) > 0 {
			panic(OverflowError{LocationRange: locationRange})
		}

		return res
	}

	return NewInt256ValueFromBigInt(interpreter, valueGetter)
}

func (v Int256Value) SaturatingMinus(interpreter *Interpreter, other NumberValue, locationRange LocationRange) NumberValue {
	o, ok := other.(Int256Value)
	if !ok {
		panic(InvalidOperandsError{
			FunctionName: sema.NumericTypeSaturatingSubtractFunctionName,
			LeftType:     v.StaticType(interpreter),
			RightType:    other.StaticType(interpreter),
		})
	}

	valueGetter := func() *big.Int {
		// Given that this value is backed by an arbitrary size integer,
		// we can just subtract and check the range of the result.
		//
		// If Go gains a native int256 type and we switch this value
		// to be based on it, then we need to follow INT32-C:
		//
		//   if (o > 0) && (v < (Int256TypeMinIntBig + o)) {
		// 	     ...
		//   } else if (o < 0) && (v > (Int256TypeMaxIntBig + o)) {
		//       ...
		//   }
		//
		res := new(big.Int)
		res.Sub(v.BigInt, o.BigInt)
		if res.Cmp(sema.Int256TypeMinIntBig) < 0 {
			return sema.Int256TypeMinIntBig
		} else if res.Cmp(sema.Int256TypeMaxIntBig) > 0 {
			return sema.Int256TypeMaxIntBig
		}

		return res
	}

	return NewInt256ValueFromBigInt(interpreter, valueGetter)
}

func (v Int256Value) Mod(interpreter *Interpreter, other NumberValue, locationRange LocationRange) NumberValue {
	o, ok := other.(Int256Value)
	if !ok {
		panic(InvalidOperandsError{
			Operation: ast.OperationMod,
			LeftType:  v.StaticType(interpreter),
			RightType: other.StaticType(interpreter),
		})
	}

	valueGetter := func() *big.Int {
		res := new(big.Int)
		// INT33-C
		if o.BigInt.Cmp(res) == 0 {
			panic(DivisionByZeroError{LocationRange: locationRange})
		}
		res.Rem(v.BigInt, o.BigInt)

		return res
	}

	return NewInt256ValueFromBigInt(interpreter, valueGetter)
}

func (v Int256Value) Mul(interpreter *Interpreter, other NumberValue, locationRange LocationRange) NumberValue {
	o, ok := other.(Int256Value)
	if !ok {
		panic(InvalidOperandsError{
			Operation: ast.OperationMul,
			LeftType:  v.StaticType(interpreter),
			RightType: other.StaticType(interpreter),
		})
	}

	valueGetter := func() *big.Int {
		res := new(big.Int)
		res.Mul(v.BigInt, o.BigInt)
		if res.Cmp(sema.Int256TypeMinIntBig) < 0 {
			panic(UnderflowError{LocationRange: locationRange})
		} else if res.Cmp(sema.Int256TypeMaxIntBig) > 0 {
			panic(OverflowError{LocationRange: locationRange})
		}

		return res
	}

	return NewInt256ValueFromBigInt(interpreter, valueGetter)
}

func (v Int256Value) SaturatingMul(interpreter *Interpreter, other NumberValue, locationRange LocationRange) NumberValue {
	o, ok := other.(Int256Value)
	if !ok {
		panic(InvalidOperandsError{
			FunctionName: sema.NumericTypeSaturatingMultiplyFunctionName,
			LeftType:     v.StaticType(interpreter),
			RightType:    other.StaticType(interpreter),
		})
	}

	valueGetter := func() *big.Int {
		res := new(big.Int)
		res.Mul(v.BigInt, o.BigInt)
		if res.Cmp(sema.Int256TypeMinIntBig) < 0 {
			return sema.Int256TypeMinIntBig
		} else if res.Cmp(sema.Int256TypeMaxIntBig) > 0 {
			return sema.Int256TypeMaxIntBig
		}

		return res
	}

	return NewInt256ValueFromBigInt(interpreter, valueGetter)
}

func (v Int256Value) Div(interpreter *Interpreter, other NumberValue, locationRange LocationRange) NumberValue {
	o, ok := other.(Int256Value)
	if !ok {
		panic(InvalidOperandsError{
			Operation: ast.OperationDiv,
			LeftType:  v.StaticType(interpreter),
			RightType: other.StaticType(interpreter),
		})
	}

	valueGetter := func() *big.Int {
		res := new(big.Int)
		// INT33-C:
		//   if o == 0 {
		//       ...
		//   } else if (v == Int256TypeMinIntBig) && (o == -1) {
		//       ...
		//   }
		if o.BigInt.Cmp(res) == 0 {
			panic(DivisionByZeroError{LocationRange: locationRange})
		}
		res.SetInt64(-1)
		if (v.BigInt.Cmp(sema.Int256TypeMinIntBig) == 0) && (o.BigInt.Cmp(res) == 0) {
			panic(OverflowError{LocationRange: locationRange})
		}
		res.Div(v.BigInt, o.BigInt)
		return res
	}

	return NewInt256ValueFromBigInt(interpreter, valueGetter)
}

func (v Int256Value) SaturatingDiv(interpreter *Interpreter, other NumberValue, locationRange LocationRange) NumberValue {
	o, ok := other.(Int256Value)
	if !ok {
		panic(InvalidOperandsError{
			FunctionName: sema.NumericTypeSaturatingDivideFunctionName,
			LeftType:     v.StaticType(interpreter),
			RightType:    other.StaticType(interpreter),
		})
	}

	valueGetter := func() *big.Int {
		res := new(big.Int)
		// INT33-C:
		//   if o == 0 {
		//       ...
		//   } else if (v == Int256TypeMinIntBig) && (o == -1) {
		//       ...
		//   }
		if o.BigInt.Cmp(res) == 0 {
			panic(DivisionByZeroError{LocationRange: locationRange})
		}
		res.SetInt64(-1)
		if (v.BigInt.Cmp(sema.Int256TypeMinIntBig) == 0) && (o.BigInt.Cmp(res) == 0) {
			return sema.Int256TypeMaxIntBig
		}
		res.Div(v.BigInt, o.BigInt)
		return res
	}

	return NewInt256ValueFromBigInt(interpreter, valueGetter)
}

func (v Int256Value) Less(interpreter *Interpreter, other NumberValue, locationRange LocationRange) BoolValue {
	o, ok := other.(Int256Value)
	if !ok {
		panic(InvalidOperandsError{
			Operation: ast.OperationLess,
			LeftType:  v.StaticType(interpreter),
			RightType: other.StaticType(interpreter),
		})
	}

	cmp := v.BigInt.Cmp(o.BigInt)
	return AsBoolValue(cmp == -1)
}

func (v Int256Value) LessEqual(interpreter *Interpreter, other NumberValue, locationRange LocationRange) BoolValue {
	o, ok := other.(Int256Value)
	if !ok {
		panic(InvalidOperandsError{
			Operation: ast.OperationLessEqual,
			LeftType:  v.StaticType(interpreter),
			RightType: other.StaticType(interpreter),
		})
	}

	cmp := v.BigInt.Cmp(o.BigInt)
	return AsBoolValue(cmp <= 0)
}

func (v Int256Value) Greater(interpreter *Interpreter, other NumberValue, locationRange LocationRange) BoolValue {
	o, ok := other.(Int256Value)
	if !ok {
		panic(InvalidOperandsError{
			Operation: ast.OperationGreater,
			LeftType:  v.StaticType(interpreter),
			RightType: other.StaticType(interpreter),
		})
	}

	cmp := v.BigInt.Cmp(o.BigInt)
	return AsBoolValue(cmp == 1)
}

func (v Int256Value) GreaterEqual(interpreter *Interpreter, other NumberValue, locationRange LocationRange) BoolValue {
	o, ok := other.(Int256Value)
	if !ok {
		panic(InvalidOperandsError{
			Operation: ast.OperationGreaterEqual,
			LeftType:  v.StaticType(interpreter),
			RightType: other.StaticType(interpreter),
		})
	}

	cmp := v.BigInt.Cmp(o.BigInt)
	return AsBoolValue(cmp >= 0)
}

func (v Int256Value) Equal(_ *Interpreter, _ LocationRange, other Value) bool {
	otherInt, ok := other.(Int256Value)
	if !ok {
		return false
	}
	cmp := v.BigInt.Cmp(otherInt.BigInt)
	return cmp == 0
}

// HashInput returns a byte slice containing:
// - HashInputTypeInt256 (1 byte)
// - big int value encoded in big-endian (n bytes)
func (v Int256Value) HashInput(_ *Interpreter, _ LocationRange, scratch []byte) []byte {
	b := SignedBigIntToBigEndianBytes(v.BigInt)

	length := 1 + len(b)
	var buffer []byte
	if length <= len(scratch) {
		buffer = scratch[:length]
	} else {
		buffer = make([]byte, length)
	}

	buffer[0] = byte(HashInputTypeInt256)
	copy(buffer[1:], b)
	return buffer
}

func ConvertInt256(memoryGauge common.MemoryGauge, value Value, locationRange LocationRange) Int256Value {
	converter := func() *big.Int {
		var v *big.Int

		switch value := value.(type) {
		case BigNumberValue:
			v = value.ToBigInt(memoryGauge)

		case NumberValue:
			v = big.NewInt(int64(value.ToInt(locationRange)))

		default:
			panic(errors.NewUnreachableError())
		}

		if v.Cmp(sema.Int256TypeMaxIntBig) > 0 {
			panic(OverflowError{LocationRange: locationRange})
		} else if v.Cmp(sema.Int256TypeMinIntBig) < 0 {
			panic(UnderflowError{LocationRange: locationRange})
		}

		return v
	}

	return NewInt256ValueFromBigInt(memoryGauge, converter)
}

func (v Int256Value) BitwiseOr(interpreter *Interpreter, other IntegerValue, locationRange LocationRange) IntegerValue {
	o, ok := other.(Int256Value)
	if !ok {
		panic(InvalidOperandsError{
			Operation: ast.OperationBitwiseOr,
			LeftType:  v.StaticType(interpreter),
			RightType: other.StaticType(interpreter),
		})
	}

	valueGetter := func() *big.Int {
		res := new(big.Int)
		res.Or(v.BigInt, o.BigInt)
		return res
	}

	return NewInt256ValueFromBigInt(interpreter, valueGetter)
}

func (v Int256Value) BitwiseXor(interpreter *Interpreter, other IntegerValue, locationRange LocationRange) IntegerValue {
	o, ok := other.(Int256Value)
	if !ok {
		panic(InvalidOperandsError{
			Operation: ast.OperationBitwiseXor,
			LeftType:  v.StaticType(interpreter),
			RightType: other.StaticType(interpreter),
		})
	}

	valueGetter := func() *big.Int {
		res := new(big.Int)
		res.Xor(v.BigInt, o.BigInt)
		return res
	}

	return NewInt256ValueFromBigInt(interpreter, valueGetter)
}

func (v Int256Value) BitwiseAnd(interpreter *Interpreter, other IntegerValue, locationRange LocationRange) IntegerValue {
	o, ok := other.(Int256Value)
	if !ok {
		panic(InvalidOperandsError{
			Operation: ast.OperationBitwiseAnd,
			LeftType:  v.StaticType(interpreter),
			RightType: other.StaticType(interpreter),
		})
	}

	valueGetter := func() *big.Int {
		res := new(big.Int)
		res.And(v.BigInt, o.BigInt)
		return res
	}

	return NewInt256ValueFromBigInt(interpreter, valueGetter)
}

func (v Int256Value) BitwiseLeftShift(interpreter *Interpreter, other IntegerValue, locationRange LocationRange) IntegerValue {
	o, ok := other.(Int256Value)
	if !ok {
		panic(InvalidOperandsError{
			Operation: ast.OperationBitwiseLeftShift,
			LeftType:  v.StaticType(interpreter),
			RightType: other.StaticType(interpreter),
		})
	}

	valueGetter := func() *big.Int {
		res := new(big.Int)
		if o.BigInt.Sign() < 0 {
			panic(UnderflowError{LocationRange: locationRange})
		}
		if !o.BigInt.IsUint64() {
			panic(OverflowError{LocationRange: locationRange})
		}
		res.Lsh(v.BigInt, uint(o.BigInt.Uint64()))

		return res
	}

	return NewInt256ValueFromBigInt(interpreter, valueGetter)
}

func (v Int256Value) BitwiseRightShift(interpreter *Interpreter, other IntegerValue, locationRange LocationRange) IntegerValue {
	o, ok := other.(Int256Value)
	if !ok {
		panic(InvalidOperandsError{
			Operation: ast.OperationBitwiseRightShift,
			LeftType:  v.StaticType(interpreter),
			RightType: other.StaticType(interpreter),
		})
	}

	valueGetter := func() *big.Int {
		res := new(big.Int)
		if o.BigInt.Sign() < 0 {
			panic(UnderflowError{LocationRange: locationRange})
		}
		if !o.BigInt.IsUint64() {
			panic(OverflowError{LocationRange: locationRange})
		}
		res.Rsh(v.BigInt, uint(o.BigInt.Uint64()))
		return res
	}

	return NewInt256ValueFromBigInt(interpreter, valueGetter)
}

func (v Int256Value) GetMember(interpreter *Interpreter, locationRange LocationRange, name string) Value {
	return getNumberValueMember(interpreter, v, name, sema.Int256Type, locationRange)
}

func (Int256Value) RemoveMember(_ *Interpreter, _ LocationRange, _ string) Value {
	// Numbers have no removable members (fields / functions)
	panic(errors.NewUnreachableError())
}

func (Int256Value) SetMember(_ *Interpreter, _ LocationRange, _ string, _ Value) bool {
	// Numbers have no settable members (fields / functions)
	panic(errors.NewUnreachableError())
}

func (v Int256Value) ToBigEndianBytes() []byte {
	return SignedBigIntToBigEndianBytes(v.BigInt)
}

func (v Int256Value) ConformsToStaticType(
	_ *Interpreter,
	_ LocationRange,
	_ TypeConformanceResults,
) bool {
	return true
}

func (v Int256Value) Storable(_ atree.SlabStorage, _ atree.Address, _ uint64) (atree.Storable, error) {
	return v, nil
}

func (Int256Value) NeedsStoreTo(_ atree.Address) bool {
	return false
}

func (Int256Value) IsResourceKinded(_ *Interpreter) bool {
	return false
}

func (v Int256Value) Transfer(
	interpreter *Interpreter,
	_ LocationRange,
	_ atree.Address,
	remove bool,
	storable atree.Storable,
) Value {
	if remove {
		interpreter.RemoveReferencedSlab(storable)
	}
	return v
}

func (v Int256Value) Clone(_ *Interpreter) Value {
	return NewUnmeteredInt256ValueFromBigInt(v.BigInt)
}

func (Int256Value) DeepRemove(_ *Interpreter) {
	// NO-OP
}

func (v Int256Value) ByteSize() uint32 {
	return cborTagSize + getBigIntCBORSize(v.BigInt)
}

func (v Int256Value) StoredValue(_ atree.SlabStorage) (atree.Value, error) {
	return v, nil
}

func (Int256Value) ChildStorables() []atree.Storable {
	return nil
}

// UIntValue

type UIntValue struct {
	BigInt *big.Int
}

const uint64Size = int(unsafe.Sizeof(uint64(0)))

var uint64BigIntMemoryUsage = common.NewBigIntMemoryUsage(uint64Size)

func NewUIntValueFromUint64(memoryGauge common.MemoryGauge, value uint64) UIntValue {
	return NewUIntValueFromBigInt(
		memoryGauge,
		uint64BigIntMemoryUsage,
		func() *big.Int {
			return new(big.Int).SetUint64(value)
		},
	)
}

func NewUnmeteredUIntValueFromUint64(value uint64) UIntValue {
	return NewUnmeteredUIntValueFromBigInt(new(big.Int).SetUint64(value))
}

func NewUIntValueFromBigInt(
	memoryGauge common.MemoryGauge,
	memoryUsage common.MemoryUsage,
	bigIntConstructor func() *big.Int,
) UIntValue {
	common.UseMemory(memoryGauge, memoryUsage)
	value := bigIntConstructor()
	return NewUnmeteredUIntValueFromBigInt(value)
}

func NewUnmeteredUIntValueFromBigInt(value *big.Int) UIntValue {
	return UIntValue{
		BigInt: value,
	}
}

func ConvertUInt(memoryGauge common.MemoryGauge, value Value, locationRange LocationRange) UIntValue {
	switch value := value.(type) {
	case BigNumberValue:
		return NewUIntValueFromBigInt(
			memoryGauge,
			common.NewBigIntMemoryUsage(value.ByteLength()),
			func() *big.Int {
				v := value.ToBigInt(memoryGauge)
				if v.Sign() < 0 {
					panic(UnderflowError{LocationRange: locationRange})
				}
				return v
			},
		)

	case NumberValue:
		v := value.ToInt(locationRange)
		if v < 0 {
			panic(UnderflowError{LocationRange: locationRange})
		}
		return NewUIntValueFromUint64(
			memoryGauge,
			uint64(v),
		)

	default:
		panic(errors.NewUnreachableError())
	}
}

var _ Value = UIntValue{}
var _ atree.Storable = UIntValue{}
var _ NumberValue = UIntValue{}
var _ IntegerValue = UIntValue{}
var _ EquatableValue = UIntValue{}
var _ HashableValue = UIntValue{}
var _ MemberAccessibleValue = UIntValue{}

func (UIntValue) IsValue() {}

func (v UIntValue) Accept(interpreter *Interpreter, visitor Visitor) {
	visitor.VisitUIntValue(interpreter, v)
}

func (UIntValue) Walk(_ *Interpreter, _ func(Value)) {
	// NO-OP
}

func (UIntValue) StaticType(interpreter *Interpreter) StaticType {
	return NewPrimitiveStaticType(interpreter, PrimitiveStaticTypeUInt)
}

func (v UIntValue) IsImportable(_ *Interpreter) bool {
	return true
}

func (v UIntValue) ToInt(locationRange LocationRange) int {
	if !v.BigInt.IsInt64() {
		panic(OverflowError{LocationRange: locationRange})
	}
	return int(v.BigInt.Int64())
}

func (v UIntValue) ByteLength() int {
	return common.BigIntByteLength(v.BigInt)
}

func (v UIntValue) ToBigInt(memoryGauge common.MemoryGauge) *big.Int {
	common.UseMemory(memoryGauge, common.NewBigIntMemoryUsage(v.ByteLength()))
	return new(big.Int).Set(v.BigInt)
}

func (v UIntValue) String() string {
	return format.BigInt(v.BigInt)
}

func (v UIntValue) RecursiveString(_ SeenReferences) string {
	return v.String()
}

func (v UIntValue) MeteredString(memoryGauge common.MemoryGauge, _ SeenReferences) string {
	common.UseMemory(
		memoryGauge,
		common.NewRawStringMemoryUsage(
			OverEstimateNumberStringLength(memoryGauge, v),
		),
	)
	return v.String()
}

func (v UIntValue) Negate(*Interpreter, LocationRange) NumberValue {
	panic(errors.NewUnreachableError())
}

func (v UIntValue) Plus(interpreter *Interpreter, other NumberValue, locationRange LocationRange) NumberValue {
	o, ok := other.(UIntValue)
	if !ok {
		panic(InvalidOperandsError{
			Operation: ast.OperationPlus,
			LeftType:  v.StaticType(interpreter),
			RightType: other.StaticType(interpreter),
		})
	}

	return NewUIntValueFromBigInt(
		interpreter,
		common.NewPlusBigIntMemoryUsage(v.BigInt, o.BigInt),
		func() *big.Int {
			res := new(big.Int)
			return res.Add(v.BigInt, o.BigInt)
		},
	)
}

func (v UIntValue) SaturatingPlus(interpreter *Interpreter, other NumberValue, locationRange LocationRange) NumberValue {
	defer func() {
		r := recover()
		if _, ok := r.(InvalidOperandsError); ok {
			panic(InvalidOperandsError{
				FunctionName: sema.NumericTypeSaturatingAddFunctionName,
				LeftType:     v.StaticType(interpreter),
				RightType:    other.StaticType(interpreter),
			})
		}
	}()

	return v.Plus(interpreter, other, locationRange)
}

func (v UIntValue) Minus(interpreter *Interpreter, other NumberValue, locationRange LocationRange) NumberValue {
	o, ok := other.(UIntValue)
	if !ok {
		panic(InvalidOperandsError{
			Operation: ast.OperationMinus,
			LeftType:  v.StaticType(interpreter),
			RightType: other.StaticType(interpreter),
		})
	}

	return NewUIntValueFromBigInt(
		interpreter,
		common.NewMinusBigIntMemoryUsage(v.BigInt, o.BigInt),
		func() *big.Int {
			res := new(big.Int)
			res.Sub(v.BigInt, o.BigInt)
			// INT30-C
			if res.Sign() < 0 {
				panic(UnderflowError{LocationRange: locationRange})
			}
			return res
		},
	)
}

func (v UIntValue) SaturatingMinus(interpreter *Interpreter, other NumberValue, locationRange LocationRange) NumberValue {
	o, ok := other.(UIntValue)
	if !ok {
		panic(InvalidOperandsError{
			FunctionName: sema.NumericTypeSaturatingSubtractFunctionName,
			LeftType:     v.StaticType(interpreter),
			RightType:    other.StaticType(interpreter),
		})
	}

	return NewUIntValueFromBigInt(
		interpreter,
		common.NewMinusBigIntMemoryUsage(v.BigInt, o.BigInt),
		func() *big.Int {
			res := new(big.Int)
			res.Sub(v.BigInt, o.BigInt)
			// INT30-C
			if res.Sign() < 0 {
				return sema.UIntTypeMin
			}
			return res
		},
	)
}

func (v UIntValue) Mod(interpreter *Interpreter, other NumberValue, locationRange LocationRange) NumberValue {
	o, ok := other.(UIntValue)
	if !ok {
		panic(InvalidOperandsError{
			Operation: ast.OperationMod,
			LeftType:  v.StaticType(interpreter),
			RightType: other.StaticType(interpreter),
		})
	}

	return NewUIntValueFromBigInt(
		interpreter,
		common.NewModBigIntMemoryUsage(v.BigInt, o.BigInt),
		func() *big.Int {
			res := new(big.Int)
			// INT33-C
			if o.BigInt.Cmp(res) == 0 {
				panic(DivisionByZeroError{LocationRange: locationRange})
			}
			res.Rem(v.BigInt, o.BigInt)
			return res
		},
	)
}

func (v UIntValue) Mul(interpreter *Interpreter, other NumberValue, locationRange LocationRange) NumberValue {
	o, ok := other.(UIntValue)
	if !ok {
		panic(InvalidOperandsError{
			Operation: ast.OperationMul,
			LeftType:  v.StaticType(interpreter),
			RightType: other.StaticType(interpreter),
		})
	}

	return NewUIntValueFromBigInt(
		interpreter,
		common.NewMulBigIntMemoryUsage(v.BigInt, o.BigInt),
		func() *big.Int {
			res := new(big.Int)
			return res.Mul(v.BigInt, o.BigInt)
		},
	)
}

func (v UIntValue) SaturatingMul(interpreter *Interpreter, other NumberValue, locationRange LocationRange) NumberValue {
	defer func() {
		r := recover()
		if _, ok := r.(InvalidOperandsError); ok {
			panic(InvalidOperandsError{
				FunctionName: sema.NumericTypeSaturatingMultiplyFunctionName,
				LeftType:     v.StaticType(interpreter),
				RightType:    other.StaticType(interpreter),
			})
		}
	}()

	return v.Mul(interpreter, other, locationRange)
}

func (v UIntValue) Div(interpreter *Interpreter, other NumberValue, locationRange LocationRange) NumberValue {
	o, ok := other.(UIntValue)
	if !ok {
		panic(InvalidOperandsError{
			FunctionName: sema.NumericTypeSaturatingMultiplyFunctionName,
			LeftType:     v.StaticType(interpreter),
			RightType:    other.StaticType(interpreter),
		})
	}

	return NewUIntValueFromBigInt(
		interpreter,
		common.NewDivBigIntMemoryUsage(v.BigInt, o.BigInt),
		func() *big.Int {
			res := new(big.Int)
			// INT33-C
			if o.BigInt.Cmp(res) == 0 {
				panic(DivisionByZeroError{LocationRange: locationRange})
			}
			return res.Div(v.BigInt, o.BigInt)
		},
	)
}

func (v UIntValue) SaturatingDiv(interpreter *Interpreter, other NumberValue, locationRange LocationRange) NumberValue {
	defer func() {
		r := recover()
		if _, ok := r.(InvalidOperandsError); ok {
			panic(InvalidOperandsError{
				FunctionName: sema.NumericTypeSaturatingDivideFunctionName,
				LeftType:     v.StaticType(interpreter),
				RightType:    other.StaticType(interpreter),
			})
		}
	}()

	return v.Div(interpreter, other, locationRange)
}

func (v UIntValue) Less(interpreter *Interpreter, other NumberValue, locationRange LocationRange) BoolValue {
	o, ok := other.(UIntValue)
	if !ok {
		panic(InvalidOperandsError{
			Operation: ast.OperationLess,
			LeftType:  v.StaticType(interpreter),
			RightType: other.StaticType(interpreter),
		})
	}

	cmp := v.BigInt.Cmp(o.BigInt)
	return AsBoolValue(cmp == -1)
}

func (v UIntValue) LessEqual(interpreter *Interpreter, other NumberValue, locationRange LocationRange) BoolValue {
	o, ok := other.(UIntValue)
	if !ok {
		panic(InvalidOperandsError{
			Operation: ast.OperationLessEqual,
			LeftType:  v.StaticType(interpreter),
			RightType: other.StaticType(interpreter),
		})
	}

	cmp := v.BigInt.Cmp(o.BigInt)
	return AsBoolValue(cmp <= 0)
}

func (v UIntValue) Greater(interpreter *Interpreter, other NumberValue, locationRange LocationRange) BoolValue {
	o, ok := other.(UIntValue)
	if !ok {
		panic(InvalidOperandsError{
			Operation: ast.OperationGreater,
			LeftType:  v.StaticType(interpreter),
			RightType: other.StaticType(interpreter),
		})
	}

	cmp := v.BigInt.Cmp(o.BigInt)
	return AsBoolValue(cmp == 1)
}

func (v UIntValue) GreaterEqual(interpreter *Interpreter, other NumberValue, locationRange LocationRange) BoolValue {
	o, ok := other.(UIntValue)
	if !ok {
		panic(InvalidOperandsError{
			Operation: ast.OperationGreaterEqual,
			LeftType:  v.StaticType(interpreter),
			RightType: other.StaticType(interpreter),
		})
	}

	cmp := v.BigInt.Cmp(o.BigInt)
	return AsBoolValue(cmp >= 0)
}

func (v UIntValue) Equal(_ *Interpreter, _ LocationRange, other Value) bool {
	otherUInt, ok := other.(UIntValue)
	if !ok {
		return false
	}
	cmp := v.BigInt.Cmp(otherUInt.BigInt)
	return cmp == 0
}

// HashInput returns a byte slice containing:
// - HashInputTypeUInt (1 byte)
// - big int value encoded in big-endian (n bytes)
func (v UIntValue) HashInput(_ *Interpreter, _ LocationRange, scratch []byte) []byte {
	b := UnsignedBigIntToBigEndianBytes(v.BigInt)

	length := 1 + len(b)
	var buffer []byte
	if length <= len(scratch) {
		buffer = scratch[:length]
	} else {
		buffer = make([]byte, length)
	}

	buffer[0] = byte(HashInputTypeUInt)
	copy(buffer[1:], b)
	return buffer
}

func (v UIntValue) BitwiseOr(interpreter *Interpreter, other IntegerValue, locationRange LocationRange) IntegerValue {
	o, ok := other.(UIntValue)
	if !ok {
		panic(InvalidOperandsError{
			Operation: ast.OperationBitwiseOr,
			LeftType:  v.StaticType(interpreter),
			RightType: other.StaticType(interpreter),
		})
	}

	return NewUIntValueFromBigInt(
		interpreter,
		common.NewBitwiseOrBigIntMemoryUsage(v.BigInt, o.BigInt),
		func() *big.Int {
			res := new(big.Int)
			return res.Or(v.BigInt, o.BigInt)
		},
	)
}

func (v UIntValue) BitwiseXor(interpreter *Interpreter, other IntegerValue, locationRange LocationRange) IntegerValue {
	o, ok := other.(UIntValue)
	if !ok {
		panic(InvalidOperandsError{
			Operation: ast.OperationBitwiseXor,
			LeftType:  v.StaticType(interpreter),
			RightType: other.StaticType(interpreter),
		})
	}

	return NewUIntValueFromBigInt(
		interpreter,
		common.NewBitwiseXorBigIntMemoryUsage(v.BigInt, o.BigInt),
		func() *big.Int {
			res := new(big.Int)
			return res.Xor(v.BigInt, o.BigInt)
		},
	)
}

func (v UIntValue) BitwiseAnd(interpreter *Interpreter, other IntegerValue, locationRange LocationRange) IntegerValue {
	o, ok := other.(UIntValue)
	if !ok {
		panic(InvalidOperandsError{
			Operation: ast.OperationBitwiseAnd,
			LeftType:  v.StaticType(interpreter),
			RightType: other.StaticType(interpreter),
		})
	}

	return NewUIntValueFromBigInt(
		interpreter,
		common.NewBitwiseAndBigIntMemoryUsage(v.BigInt, o.BigInt),
		func() *big.Int {
			res := new(big.Int)
			return res.And(v.BigInt, o.BigInt)
		},
	)
}

func (v UIntValue) BitwiseLeftShift(interpreter *Interpreter, other IntegerValue, locationRange LocationRange) IntegerValue {
	o, ok := other.(UIntValue)
	if !ok {
		panic(InvalidOperandsError{
			Operation: ast.OperationBitwiseLeftShift,
			LeftType:  v.StaticType(interpreter),
			RightType: other.StaticType(interpreter),
		})
	}

	if o.BigInt.Sign() < 0 {
		panic(UnderflowError{LocationRange: locationRange})
	}

	if !o.BigInt.IsUint64() {
		panic(OverflowError{LocationRange: locationRange})
	}

	return NewUIntValueFromBigInt(
		interpreter,
		common.NewBitwiseLeftShiftBigIntMemoryUsage(v.BigInt, o.BigInt),
		func() *big.Int {
			res := new(big.Int)
			return res.Lsh(v.BigInt, uint(o.BigInt.Uint64()))

		},
	)
}

func (v UIntValue) BitwiseRightShift(interpreter *Interpreter, other IntegerValue, locationRange LocationRange) IntegerValue {
	o, ok := other.(UIntValue)
	if !ok {
		panic(InvalidOperandsError{
			Operation: ast.OperationBitwiseRightShift,
			LeftType:  v.StaticType(interpreter),
			RightType: other.StaticType(interpreter),
		})
	}

	if o.BigInt.Sign() < 0 {
		panic(UnderflowError{LocationRange: locationRange})
	}
	if !o.BigInt.IsUint64() {
		panic(OverflowError{LocationRange: locationRange})
	}

	return NewUIntValueFromBigInt(
		interpreter,
		common.NewBitwiseRightShiftBigIntMemoryUsage(v.BigInt, o.BigInt),
		func() *big.Int {
			res := new(big.Int)
			return res.Rsh(v.BigInt, uint(o.BigInt.Uint64()))
		},
	)
}

func (v UIntValue) GetMember(interpreter *Interpreter, locationRange LocationRange, name string) Value {
	return getNumberValueMember(interpreter, v, name, sema.UIntType, locationRange)
}

func (UIntValue) RemoveMember(_ *Interpreter, _ LocationRange, _ string) Value {
	// Numbers have no removable members (fields / functions)
	panic(errors.NewUnreachableError())
}

func (UIntValue) SetMember(_ *Interpreter, _ LocationRange, _ string, _ Value) bool {
	// Numbers have no settable members (fields / functions)
	panic(errors.NewUnreachableError())
}

func (v UIntValue) ToBigEndianBytes() []byte {
	return UnsignedBigIntToBigEndianBytes(v.BigInt)
}

func (v UIntValue) ConformsToStaticType(
	_ *Interpreter,
	_ LocationRange,
	_ TypeConformanceResults,
) bool {
	return true
}

func (v UIntValue) Storable(storage atree.SlabStorage, address atree.Address, maxInlineSize uint64) (atree.Storable, error) {
	return maybeLargeImmutableStorable(v, storage, address, maxInlineSize)
}

func (UIntValue) NeedsStoreTo(_ atree.Address) bool {
	return false
}

func (UIntValue) IsResourceKinded(_ *Interpreter) bool {
	return false
}

func (v UIntValue) Transfer(
	interpreter *Interpreter,
	_ LocationRange,
	_ atree.Address,
	remove bool,
	storable atree.Storable,
) Value {
	if remove {
		interpreter.RemoveReferencedSlab(storable)
	}
	return v
}

func (v UIntValue) Clone(_ *Interpreter) Value {
	return NewUnmeteredUIntValueFromBigInt(v.BigInt)
}

func (UIntValue) DeepRemove(_ *Interpreter) {
	// NO-OP
}

func (v UIntValue) ByteSize() uint32 {
	return cborTagSize + getBigIntCBORSize(v.BigInt)
}

func (v UIntValue) StoredValue(_ atree.SlabStorage) (atree.Value, error) {
	return v, nil
}

func (UIntValue) ChildStorables() []atree.Storable {
	return nil
}

// UInt8Value

type UInt8Value uint8

var _ Value = UInt8Value(0)
var _ atree.Storable = UInt8Value(0)
var _ NumberValue = UInt8Value(0)
var _ IntegerValue = UInt8Value(0)
var _ EquatableValue = UInt8Value(0)
var _ HashableValue = UInt8Value(0)
var _ MemberAccessibleValue = UInt8Value(0)

var UInt8MemoryUsage = common.NewNumberMemoryUsage(int(unsafe.Sizeof(UInt8Value(0))))

func NewUInt8Value(gauge common.MemoryGauge, uint8Constructor func() uint8) UInt8Value {
	common.UseMemory(gauge, UInt8MemoryUsage)

	return NewUnmeteredUInt8Value(uint8Constructor())
}

func NewUnmeteredUInt8Value(value uint8) UInt8Value {
	return UInt8Value(value)
}

func (UInt8Value) IsValue() {}

func (v UInt8Value) Accept(interpreter *Interpreter, visitor Visitor) {
	visitor.VisitUInt8Value(interpreter, v)
}

func (UInt8Value) Walk(_ *Interpreter, _ func(Value)) {
	// NO-OP
}

func (UInt8Value) StaticType(interpreter *Interpreter) StaticType {
	return NewPrimitiveStaticType(interpreter, PrimitiveStaticTypeUInt8)
}

func (UInt8Value) IsImportable(_ *Interpreter) bool {
	return true
}

func (v UInt8Value) String() string {
	return format.Uint(uint64(v))
}

func (v UInt8Value) RecursiveString(_ SeenReferences) string {
	return v.String()
}

func (v UInt8Value) MeteredString(memoryGauge common.MemoryGauge, _ SeenReferences) string {
	common.UseMemory(
		memoryGauge,
		common.NewRawStringMemoryUsage(
			OverEstimateNumberStringLength(memoryGauge, v),
		),
	)
	return v.String()
}

func (v UInt8Value) ToInt(locationRange LocationRange) int {
	return int(v)
}

func (v UInt8Value) Negate(*Interpreter, LocationRange) NumberValue {
	panic(errors.NewUnreachableError())
}

func (v UInt8Value) Plus(interpreter *Interpreter, other NumberValue, locationRange LocationRange) NumberValue {
	o, ok := other.(UInt8Value)
	if !ok {
		panic(InvalidOperandsError{
			Operation: ast.OperationPlus,
			LeftType:  v.StaticType(interpreter),
			RightType: other.StaticType(interpreter),
		})
	}

	return NewUInt8Value(interpreter, func() uint8 {
		sum := v + o
		// INT30-C
		if sum < v {
			panic(OverflowError{LocationRange: locationRange})
		}
		return uint8(sum)
	})
}

func (v UInt8Value) SaturatingPlus(interpreter *Interpreter, other NumberValue, locationRange LocationRange) NumberValue {
	o, ok := other.(UInt8Value)
	if !ok {
		panic(InvalidOperandsError{
			FunctionName: sema.NumericTypeSaturatingAddFunctionName,
			LeftType:     v.StaticType(interpreter),
			RightType:    other.StaticType(interpreter),
		})
	}

	return NewUInt8Value(interpreter, func() uint8 {
		sum := v + o
		// INT30-C
		if sum < v {
			return math.MaxUint8
		}
		return uint8(sum)
	})
}

func (v UInt8Value) Minus(interpreter *Interpreter, other NumberValue, locationRange LocationRange) NumberValue {
	o, ok := other.(UInt8Value)
	if !ok {
		panic(InvalidOperandsError{
			Operation: ast.OperationMinus,
			LeftType:  v.StaticType(interpreter),
			RightType: other.StaticType(interpreter),
		})
	}

	return NewUInt8Value(
		interpreter,
		func() uint8 {
			diff := v - o
			// INT30-C
			if diff > v {
				panic(UnderflowError{LocationRange: locationRange})
			}
			return uint8(diff)
		},
	)
}

func (v UInt8Value) SaturatingMinus(interpreter *Interpreter, other NumberValue, locationRange LocationRange) NumberValue {
	o, ok := other.(UInt8Value)
	if !ok {
		panic(InvalidOperandsError{
			FunctionName: sema.NumericTypeSaturatingSubtractFunctionName,
			LeftType:     v.StaticType(interpreter),
			RightType:    other.StaticType(interpreter),
		})
	}

	return NewUInt8Value(
		interpreter,
		func() uint8 {
			diff := v - o
			// INT30-C
			if diff > v {
				return 0
			}
			return uint8(diff)
		},
	)
}

func (v UInt8Value) Mod(interpreter *Interpreter, other NumberValue, locationRange LocationRange) NumberValue {
	o, ok := other.(UInt8Value)
	if !ok {
		panic(InvalidOperandsError{
			Operation: ast.OperationMod,
			LeftType:  v.StaticType(interpreter),
			RightType: other.StaticType(interpreter),
		})
	}

	return NewUInt8Value(
		interpreter,
		func() uint8 {
			if o == 0 {
				panic(DivisionByZeroError{LocationRange: locationRange})
			}
			return uint8(v % o)
		},
	)
}

func (v UInt8Value) Mul(interpreter *Interpreter, other NumberValue, locationRange LocationRange) NumberValue {
	o, ok := other.(UInt8Value)
	if !ok {
		panic(InvalidOperandsError{
			Operation: ast.OperationMul,
			LeftType:  v.StaticType(interpreter),
			RightType: other.StaticType(interpreter),
		})
	}

	return NewUInt8Value(
		interpreter,
		func() uint8 {
			// INT30-C
			if (v > 0) && (o > 0) && (v > (math.MaxUint8 / o)) {
				panic(OverflowError{LocationRange: locationRange})
			}
			return uint8(v * o)
		},
	)
}

func (v UInt8Value) SaturatingMul(interpreter *Interpreter, other NumberValue, locationRange LocationRange) NumberValue {
	o, ok := other.(UInt8Value)
	if !ok {
		panic(InvalidOperandsError{
			FunctionName: sema.NumericTypeSaturatingMultiplyFunctionName,
			LeftType:     v.StaticType(interpreter),
			RightType:    other.StaticType(interpreter),
		})
	}

	return NewUInt8Value(
		interpreter,
		func() uint8 {
			// INT30-C
			if (v > 0) && (o > 0) && (v > (math.MaxUint8 / o)) {
				return math.MaxUint8
			}
			return uint8(v * o)
		},
	)
}

func (v UInt8Value) Div(interpreter *Interpreter, other NumberValue, locationRange LocationRange) NumberValue {
	o, ok := other.(UInt8Value)
	if !ok {
		panic(InvalidOperandsError{
			Operation: ast.OperationDiv,
			LeftType:  v.StaticType(interpreter),
			RightType: other.StaticType(interpreter),
		})
	}

	return NewUInt8Value(
		interpreter,
		func() uint8 {
			if o == 0 {
				panic(DivisionByZeroError{LocationRange: locationRange})
			}
			return uint8(v / o)
		},
	)
}

func (v UInt8Value) SaturatingDiv(interpreter *Interpreter, other NumberValue, locationRange LocationRange) NumberValue {
	defer func() {
		r := recover()
		if _, ok := r.(InvalidOperandsError); ok {
			panic(InvalidOperandsError{
				FunctionName: sema.NumericTypeSaturatingDivideFunctionName,
				LeftType:     v.StaticType(interpreter),
				RightType:    other.StaticType(interpreter),
			})
		}
	}()

	return v.Div(interpreter, other, locationRange)
}

func (v UInt8Value) Less(interpreter *Interpreter, other NumberValue, locationRange LocationRange) BoolValue {
	o, ok := other.(UInt8Value)
	if !ok {
		panic(InvalidOperandsError{
			Operation: ast.OperationLess,
			LeftType:  v.StaticType(interpreter),
			RightType: other.StaticType(interpreter),
		})
	}

	return AsBoolValue(v < o)
}

func (v UInt8Value) LessEqual(interpreter *Interpreter, other NumberValue, locationRange LocationRange) BoolValue {
	o, ok := other.(UInt8Value)
	if !ok {
		panic(InvalidOperandsError{
			Operation: ast.OperationLessEqual,
			LeftType:  v.StaticType(interpreter),
			RightType: other.StaticType(interpreter),
		})
	}

	return AsBoolValue(v <= o)
}

func (v UInt8Value) Greater(interpreter *Interpreter, other NumberValue, locationRange LocationRange) BoolValue {
	o, ok := other.(UInt8Value)
	if !ok {
		panic(InvalidOperandsError{
			Operation: ast.OperationGreater,
			LeftType:  v.StaticType(interpreter),
			RightType: other.StaticType(interpreter),
		})
	}

	return AsBoolValue(v > o)
}

func (v UInt8Value) GreaterEqual(interpreter *Interpreter, other NumberValue, locationRange LocationRange) BoolValue {
	o, ok := other.(UInt8Value)
	if !ok {
		panic(InvalidOperandsError{
			Operation: ast.OperationGreaterEqual,
			LeftType:  v.StaticType(interpreter),
			RightType: other.StaticType(interpreter),
		})
	}

	return AsBoolValue(v >= o)
}

func (v UInt8Value) Equal(_ *Interpreter, _ LocationRange, other Value) bool {
	otherUInt8, ok := other.(UInt8Value)
	if !ok {
		return false
	}
	return v == otherUInt8
}

// HashInput returns a byte slice containing:
// - HashInputTypeUInt8 (1 byte)
// - uint8 value (1 byte)
func (v UInt8Value) HashInput(_ *Interpreter, _ LocationRange, scratch []byte) []byte {
	scratch[0] = byte(HashInputTypeUInt8)
	scratch[1] = byte(v)
	return scratch[:2]
}

func ConvertUnsigned[T Unsigned](
	memoryGauge common.MemoryGauge,
	value Value,
	maxBigNumber *big.Int,
	maxNumber int,
	locationRange LocationRange,
) T {
	switch value := value.(type) {
	case BigNumberValue:
		v := value.ToBigInt(memoryGauge)
		if v.Cmp(maxBigNumber) > 0 {
			panic(OverflowError{LocationRange: locationRange})
		} else if v.Sign() < 0 {
			panic(UnderflowError{LocationRange: locationRange})
		}
		return T(v.Int64())

	case NumberValue:
		v := value.ToInt(locationRange)
		if maxNumber > 0 && v > maxNumber {
			panic(OverflowError{LocationRange: locationRange})
		} else if v < 0 {
			panic(UnderflowError{LocationRange: locationRange})
		}
		return T(v)

	default:
		panic(errors.NewUnreachableError())
	}
}

func ConvertWord[T Unsigned](
	memoryGauge common.MemoryGauge,
	value Value,
	locationRange LocationRange,
) T {
	switch value := value.(type) {
	case BigNumberValue:
		return T(value.ToBigInt(memoryGauge).Int64())

	case NumberValue:
		return T(value.ToInt(locationRange))

	default:
		panic(errors.NewUnreachableError())
	}
}

func ConvertUInt8(memoryGauge common.MemoryGauge, value Value, locationRange LocationRange) UInt8Value {
	return NewUInt8Value(
		memoryGauge,
		func() uint8 {
			return ConvertUnsigned[uint8](
				memoryGauge,
				value,
				sema.UInt8TypeMaxInt,
				math.MaxUint8,
				locationRange,
			)
		},
	)
}

func (v UInt8Value) BitwiseOr(interpreter *Interpreter, other IntegerValue, locationRange LocationRange) IntegerValue {
	o, ok := other.(UInt8Value)
	if !ok {
		panic(InvalidOperandsError{
			Operation: ast.OperationBitwiseOr,
			LeftType:  v.StaticType(interpreter),
			RightType: other.StaticType(interpreter),
		})
	}

	return NewUInt8Value(
		interpreter,
		func() uint8 {
			return uint8(v | o)
		},
	)
}

func (v UInt8Value) BitwiseXor(interpreter *Interpreter, other IntegerValue, locationRange LocationRange) IntegerValue {
	o, ok := other.(UInt8Value)
	if !ok {
		panic(InvalidOperandsError{
			Operation: ast.OperationBitwiseXor,
			LeftType:  v.StaticType(interpreter),
			RightType: other.StaticType(interpreter),
		})
	}

	return NewUInt8Value(
		interpreter,
		func() uint8 {
			return uint8(v ^ o)
		},
	)
}

func (v UInt8Value) BitwiseAnd(interpreter *Interpreter, other IntegerValue, locationRange LocationRange) IntegerValue {
	o, ok := other.(UInt8Value)
	if !ok {
		panic(InvalidOperandsError{
			Operation: ast.OperationBitwiseAnd,
			LeftType:  v.StaticType(interpreter),
			RightType: other.StaticType(interpreter),
		})
	}

	return NewUInt8Value(
		interpreter,
		func() uint8 {
			return uint8(v & o)
		},
	)
}

func (v UInt8Value) BitwiseLeftShift(interpreter *Interpreter, other IntegerValue, locationRange LocationRange) IntegerValue {
	o, ok := other.(UInt8Value)
	if !ok {
		panic(InvalidOperandsError{
			Operation: ast.OperationBitwiseLeftShift,
			LeftType:  v.StaticType(interpreter),
			RightType: other.StaticType(interpreter),
		})
	}

	return NewUInt8Value(
		interpreter,
		func() uint8 {
			return uint8(v << o)
		},
	)
}

func (v UInt8Value) BitwiseRightShift(interpreter *Interpreter, other IntegerValue, locationRange LocationRange) IntegerValue {
	o, ok := other.(UInt8Value)
	if !ok {
		panic(InvalidOperandsError{
			Operation: ast.OperationBitwiseRightShift,
			LeftType:  v.StaticType(interpreter),
			RightType: other.StaticType(interpreter),
		})
	}

	return NewUInt8Value(
		interpreter,
		func() uint8 {
			return uint8(v >> o)
		},
	)
}

func (v UInt8Value) GetMember(interpreter *Interpreter, locationRange LocationRange, name string) Value {
	return getNumberValueMember(interpreter, v, name, sema.UInt8Type, locationRange)
}

func (UInt8Value) RemoveMember(_ *Interpreter, _ LocationRange, _ string) Value {
	// Numbers have no removable members (fields / functions)
	panic(errors.NewUnreachableError())
}

func (UInt8Value) SetMember(_ *Interpreter, _ LocationRange, _ string, _ Value) bool {
	// Numbers have no settable members (fields / functions)
	panic(errors.NewUnreachableError())
}

func (v UInt8Value) ToBigEndianBytes() []byte {
	return []byte{byte(v)}
}

func (v UInt8Value) ConformsToStaticType(
	_ *Interpreter,
	_ LocationRange,
	_ TypeConformanceResults,
) bool {
	return true
}

func (v UInt8Value) Storable(_ atree.SlabStorage, _ atree.Address, _ uint64) (atree.Storable, error) {
	return v, nil
}

func (UInt8Value) NeedsStoreTo(_ atree.Address) bool {
	return false
}

func (UInt8Value) IsResourceKinded(_ *Interpreter) bool {
	return false
}

func (v UInt8Value) Transfer(
	interpreter *Interpreter,
	_ LocationRange,
	_ atree.Address,
	remove bool,
	storable atree.Storable,
) Value {
	if remove {
		interpreter.RemoveReferencedSlab(storable)
	}
	return v
}

func (v UInt8Value) Clone(_ *Interpreter) Value {
	return v
}

func (UInt8Value) DeepRemove(_ *Interpreter) {
	// NO-OP
}

func (v UInt8Value) ByteSize() uint32 {
	return cborTagSize + getUintCBORSize(uint64(v))
}

func (v UInt8Value) StoredValue(_ atree.SlabStorage) (atree.Value, error) {
	return v, nil
}

func (UInt8Value) ChildStorables() []atree.Storable {
	return nil
}

// UInt16Value

type UInt16Value uint16

var _ Value = UInt16Value(0)
var _ atree.Storable = UInt16Value(0)
var _ NumberValue = UInt16Value(0)
var _ IntegerValue = UInt16Value(0)
var _ EquatableValue = UInt16Value(0)
var _ HashableValue = UInt16Value(0)
var _ MemberAccessibleValue = UInt16Value(0)

var UInt16MemoryUsage = common.NewNumberMemoryUsage(int(unsafe.Sizeof(UInt16Value(0))))

func NewUInt16Value(gauge common.MemoryGauge, uint16Constructor func() uint16) UInt16Value {
	common.UseMemory(gauge, UInt16MemoryUsage)

	return NewUnmeteredUInt16Value(uint16Constructor())
}

func NewUnmeteredUInt16Value(value uint16) UInt16Value {
	return UInt16Value(value)
}

func (UInt16Value) IsValue() {}

func (v UInt16Value) Accept(interpreter *Interpreter, visitor Visitor) {
	visitor.VisitUInt16Value(interpreter, v)
}

func (UInt16Value) Walk(_ *Interpreter, _ func(Value)) {
	// NO-OP
}

func (UInt16Value) StaticType(interpreter *Interpreter) StaticType {
	return NewPrimitiveStaticType(interpreter, PrimitiveStaticTypeUInt16)
}

func (UInt16Value) IsImportable(_ *Interpreter) bool {
	return true
}

func (v UInt16Value) String() string {
	return format.Uint(uint64(v))
}

func (v UInt16Value) RecursiveString(_ SeenReferences) string {
	return v.String()
}

func (v UInt16Value) MeteredString(memoryGauge common.MemoryGauge, _ SeenReferences) string {
	common.UseMemory(
		memoryGauge,
		common.NewRawStringMemoryUsage(
			OverEstimateNumberStringLength(memoryGauge, v),
		),
	)
	return v.String()
}

func (v UInt16Value) ToInt(locationRange LocationRange) int {
	return int(v)
}
func (v UInt16Value) Negate(*Interpreter, LocationRange) NumberValue {
	panic(errors.NewUnreachableError())
}

func (v UInt16Value) Plus(interpreter *Interpreter, other NumberValue, locationRange LocationRange) NumberValue {
	o, ok := other.(UInt16Value)
	if !ok {
		panic(InvalidOperandsError{
			Operation: ast.OperationPlus,
			LeftType:  v.StaticType(interpreter),
			RightType: other.StaticType(interpreter),
		})
	}

	return NewUInt16Value(
		interpreter,
		func() uint16 {
			sum := v + o
			// INT30-C
			if sum < v {
				panic(OverflowError{LocationRange: locationRange})
			}
			return uint16(sum)
		},
	)
}

func (v UInt16Value) SaturatingPlus(interpreter *Interpreter, other NumberValue, locationRange LocationRange) NumberValue {
	o, ok := other.(UInt16Value)
	if !ok {
		panic(InvalidOperandsError{
			FunctionName: sema.NumericTypeSaturatingAddFunctionName,
			LeftType:     v.StaticType(interpreter),
			RightType:    other.StaticType(interpreter),
		})
	}

	return NewUInt16Value(
		interpreter,
		func() uint16 {
			sum := v + o
			// INT30-C
			if sum < v {
				return math.MaxUint16
			}
			return uint16(sum)
		},
	)
}

func (v UInt16Value) Minus(interpreter *Interpreter, other NumberValue, locationRange LocationRange) NumberValue {
	o, ok := other.(UInt16Value)
	if !ok {
		panic(InvalidOperandsError{
			Operation: ast.OperationMinus,
			LeftType:  v.StaticType(interpreter),
			RightType: other.StaticType(interpreter),
		})
	}

	return NewUInt16Value(
		interpreter,
		func() uint16 {
			diff := v - o
			// INT30-C
			if diff > v {
				panic(UnderflowError{LocationRange: locationRange})
			}
			return uint16(diff)
		},
	)
}

func (v UInt16Value) SaturatingMinus(interpreter *Interpreter, other NumberValue, locationRange LocationRange) NumberValue {
	o, ok := other.(UInt16Value)
	if !ok {
		panic(InvalidOperandsError{
			FunctionName: sema.NumericTypeSaturatingSubtractFunctionName,
			LeftType:     v.StaticType(interpreter),
			RightType:    other.StaticType(interpreter),
		})
	}

	return NewUInt16Value(
		interpreter,
		func() uint16 {
			diff := v - o
			// INT30-C
			if diff > v {
				return 0
			}
			return uint16(diff)
		},
	)
}

func (v UInt16Value) Mod(interpreter *Interpreter, other NumberValue, locationRange LocationRange) NumberValue {
	o, ok := other.(UInt16Value)
	if !ok {
		panic(InvalidOperandsError{
			Operation: ast.OperationMod,
			LeftType:  v.StaticType(interpreter),
			RightType: other.StaticType(interpreter),
		})
	}

	return NewUInt16Value(
		interpreter,
		func() uint16 {
			if o == 0 {
				panic(DivisionByZeroError{LocationRange: locationRange})
			}
			return uint16(v % o)
		},
	)
}

func (v UInt16Value) Mul(interpreter *Interpreter, other NumberValue, locationRange LocationRange) NumberValue {
	o, ok := other.(UInt16Value)
	if !ok {
		panic(InvalidOperandsError{
			Operation: ast.OperationMul,
			LeftType:  v.StaticType(interpreter),
			RightType: other.StaticType(interpreter),
		})
	}

	return NewUInt16Value(
		interpreter,
		func() uint16 {
			// INT30-C
			if (v > 0) && (o > 0) && (v > (math.MaxUint16 / o)) {
				panic(OverflowError{LocationRange: locationRange})
			}
			return uint16(v * o)
		},
	)
}

func (v UInt16Value) SaturatingMul(interpreter *Interpreter, other NumberValue, locationRange LocationRange) NumberValue {
	o, ok := other.(UInt16Value)
	if !ok {
		panic(InvalidOperandsError{
			FunctionName: sema.NumericTypeSaturatingMultiplyFunctionName,
			LeftType:     v.StaticType(interpreter),
			RightType:    other.StaticType(interpreter),
		})
	}

	return NewUInt16Value(
		interpreter,
		func() uint16 {
			// INT30-C
			if (v > 0) && (o > 0) && (v > (math.MaxUint16 / o)) {
				return math.MaxUint16
			}
			return uint16(v * o)
		},
	)
}

func (v UInt16Value) Div(interpreter *Interpreter, other NumberValue, locationRange LocationRange) NumberValue {
	o, ok := other.(UInt16Value)
	if !ok {
		panic(InvalidOperandsError{
			Operation: ast.OperationDiv,
			LeftType:  v.StaticType(interpreter),
			RightType: other.StaticType(interpreter),
		})
	}

	return NewUInt16Value(
		interpreter,
		func() uint16 {
			if o == 0 {
				panic(DivisionByZeroError{LocationRange: locationRange})
			}
			return uint16(v / o)
		},
	)
}

func (v UInt16Value) SaturatingDiv(interpreter *Interpreter, other NumberValue, locationRange LocationRange) NumberValue {
	defer func() {
		r := recover()
		if _, ok := r.(InvalidOperandsError); ok {
			panic(InvalidOperandsError{
				FunctionName: sema.NumericTypeSaturatingDivideFunctionName,
				LeftType:     v.StaticType(interpreter),
				RightType:    other.StaticType(interpreter),
			})
		}
	}()

	return v.Div(interpreter, other, locationRange)
}

func (v UInt16Value) Less(interpreter *Interpreter, other NumberValue, locationRange LocationRange) BoolValue {
	o, ok := other.(UInt16Value)
	if !ok {
		panic(InvalidOperandsError{
			Operation: ast.OperationLess,
			LeftType:  v.StaticType(interpreter),
			RightType: other.StaticType(interpreter),
		})
	}

	return AsBoolValue(v < o)
}

func (v UInt16Value) LessEqual(interpreter *Interpreter, other NumberValue, locationRange LocationRange) BoolValue {
	o, ok := other.(UInt16Value)
	if !ok {
		panic(InvalidOperandsError{
			Operation: ast.OperationLessEqual,
			LeftType:  v.StaticType(interpreter),
			RightType: other.StaticType(interpreter),
		})
	}

	return AsBoolValue(v <= o)
}

func (v UInt16Value) Greater(interpreter *Interpreter, other NumberValue, locationRange LocationRange) BoolValue {
	o, ok := other.(UInt16Value)
	if !ok {
		panic(InvalidOperandsError{
			Operation: ast.OperationGreater,
			LeftType:  v.StaticType(interpreter),
			RightType: other.StaticType(interpreter),
		})
	}

	return AsBoolValue(v > o)
}

func (v UInt16Value) GreaterEqual(interpreter *Interpreter, other NumberValue, locationRange LocationRange) BoolValue {
	o, ok := other.(UInt16Value)
	if !ok {
		panic(InvalidOperandsError{
			Operation: ast.OperationGreaterEqual,
			LeftType:  v.StaticType(interpreter),
			RightType: other.StaticType(interpreter),
		})
	}

	return AsBoolValue(v >= o)
}

func (v UInt16Value) Equal(_ *Interpreter, _ LocationRange, other Value) bool {
	otherUInt16, ok := other.(UInt16Value)
	if !ok {
		return false
	}
	return v == otherUInt16
}

// HashInput returns a byte slice containing:
// - HashInputTypeUInt16 (1 byte)
// - uint16 value encoded in big-endian (2 bytes)
func (v UInt16Value) HashInput(_ *Interpreter, _ LocationRange, scratch []byte) []byte {
	scratch[0] = byte(HashInputTypeUInt16)
	binary.BigEndian.PutUint16(scratch[1:], uint16(v))
	return scratch[:3]
}

func ConvertUInt16(memoryGauge common.MemoryGauge, value Value, locationRange LocationRange) UInt16Value {
	return NewUInt16Value(
		memoryGauge,
		func() uint16 {
			return ConvertUnsigned[uint16](
				memoryGauge,
				value,
				sema.UInt16TypeMaxInt,
				math.MaxUint16,
				locationRange,
			)
		},
	)
}

func (v UInt16Value) BitwiseOr(interpreter *Interpreter, other IntegerValue, locationRange LocationRange) IntegerValue {
	o, ok := other.(UInt16Value)
	if !ok {
		panic(InvalidOperandsError{
			Operation: ast.OperationBitwiseOr,
			LeftType:  v.StaticType(interpreter),
			RightType: other.StaticType(interpreter),
		})
	}

	return NewUInt16Value(
		interpreter,
		func() uint16 {
			return uint16(v | o)
		},
	)
}

func (v UInt16Value) BitwiseXor(interpreter *Interpreter, other IntegerValue, locationRange LocationRange) IntegerValue {
	o, ok := other.(UInt16Value)
	if !ok {
		panic(InvalidOperandsError{
			Operation: ast.OperationBitwiseXor,
			LeftType:  v.StaticType(interpreter),
			RightType: other.StaticType(interpreter),
		})
	}

	return NewUInt16Value(
		interpreter,
		func() uint16 {
			return uint16(v ^ o)
		},
	)
}

func (v UInt16Value) BitwiseAnd(interpreter *Interpreter, other IntegerValue, locationRange LocationRange) IntegerValue {
	o, ok := other.(UInt16Value)
	if !ok {
		panic(InvalidOperandsError{
			Operation: ast.OperationBitwiseAnd,
			LeftType:  v.StaticType(interpreter),
			RightType: other.StaticType(interpreter),
		})
	}

	return NewUInt16Value(
		interpreter,
		func() uint16 {
			return uint16(v & o)
		},
	)
}

func (v UInt16Value) BitwiseLeftShift(interpreter *Interpreter, other IntegerValue, locationRange LocationRange) IntegerValue {
	o, ok := other.(UInt16Value)
	if !ok {
		panic(InvalidOperandsError{
			Operation: ast.OperationBitwiseLeftShift,
			LeftType:  v.StaticType(interpreter),
			RightType: other.StaticType(interpreter),
		})
	}

	return NewUInt16Value(
		interpreter,
		func() uint16 {
			return uint16(v << o)
		},
	)
}

func (v UInt16Value) BitwiseRightShift(interpreter *Interpreter, other IntegerValue, locationRange LocationRange) IntegerValue {
	o, ok := other.(UInt16Value)
	if !ok {
		panic(InvalidOperandsError{
			Operation: ast.OperationBitwiseRightShift,
			LeftType:  v.StaticType(interpreter),
			RightType: other.StaticType(interpreter),
		})
	}

	return NewUInt16Value(
		interpreter,
		func() uint16 {
			return uint16(v >> o)
		},
	)
}

func (v UInt16Value) GetMember(interpreter *Interpreter, locationRange LocationRange, name string) Value {
	return getNumberValueMember(interpreter, v, name, sema.UInt16Type, locationRange)
}

func (UInt16Value) RemoveMember(_ *Interpreter, _ LocationRange, _ string) Value {
	// Numbers have no removable members (fields / functions)
	panic(errors.NewUnreachableError())
}

func (UInt16Value) SetMember(_ *Interpreter, _ LocationRange, _ string, _ Value) bool {
	// Numbers have no settable members (fields / functions)
	panic(errors.NewUnreachableError())
}

func (v UInt16Value) ToBigEndianBytes() []byte {
	b := make([]byte, 2)
	binary.BigEndian.PutUint16(b, uint16(v))
	return b
}

func (v UInt16Value) ConformsToStaticType(
	_ *Interpreter,
	_ LocationRange,
	_ TypeConformanceResults,
) bool {
	return true
}

func (UInt16Value) IsStorable() bool {
	return true
}

func (v UInt16Value) Storable(_ atree.SlabStorage, _ atree.Address, _ uint64) (atree.Storable, error) {
	return v, nil
}

func (UInt16Value) NeedsStoreTo(_ atree.Address) bool {
	return false
}

func (UInt16Value) IsResourceKinded(_ *Interpreter) bool {
	return false
}

func (v UInt16Value) Transfer(
	interpreter *Interpreter,
	_ LocationRange,
	_ atree.Address,
	remove bool,
	storable atree.Storable,
) Value {
	if remove {
		interpreter.RemoveReferencedSlab(storable)
	}
	return v
}

func (v UInt16Value) Clone(_ *Interpreter) Value {
	return v
}

func (UInt16Value) DeepRemove(_ *Interpreter) {
	// NO-OP
}

func (v UInt16Value) ByteSize() uint32 {
	return cborTagSize + getUintCBORSize(uint64(v))
}

func (v UInt16Value) StoredValue(_ atree.SlabStorage) (atree.Value, error) {
	return v, nil
}

func (UInt16Value) ChildStorables() []atree.Storable {
	return nil
}

// UInt32Value

type UInt32Value uint32

var UInt32MemoryUsage = common.NewNumberMemoryUsage(int(unsafe.Sizeof(UInt32Value(0))))

func NewUInt32Value(gauge common.MemoryGauge, uint32Constructor func() uint32) UInt32Value {
	common.UseMemory(gauge, UInt32MemoryUsage)

	return NewUnmeteredUInt32Value(uint32Constructor())
}

func NewUnmeteredUInt32Value(value uint32) UInt32Value {
	return UInt32Value(value)
}

var _ Value = UInt32Value(0)
var _ atree.Storable = UInt32Value(0)
var _ NumberValue = UInt32Value(0)
var _ IntegerValue = UInt32Value(0)
var _ EquatableValue = UInt32Value(0)
var _ HashableValue = UInt32Value(0)
var _ MemberAccessibleValue = UInt32Value(0)

func (UInt32Value) IsValue() {}

func (v UInt32Value) Accept(interpreter *Interpreter, visitor Visitor) {
	visitor.VisitUInt32Value(interpreter, v)
}

func (UInt32Value) Walk(_ *Interpreter, _ func(Value)) {
	// NO-OP
}

func (UInt32Value) StaticType(interpreter *Interpreter) StaticType {
	return NewPrimitiveStaticType(interpreter, PrimitiveStaticTypeUInt32)
}

func (UInt32Value) IsImportable(_ *Interpreter) bool {
	return true
}

func (v UInt32Value) String() string {
	return format.Uint(uint64(v))
}

func (v UInt32Value) RecursiveString(_ SeenReferences) string {
	return v.String()
}

func (v UInt32Value) MeteredString(memoryGauge common.MemoryGauge, _ SeenReferences) string {
	common.UseMemory(
		memoryGauge,
		common.NewRawStringMemoryUsage(
			OverEstimateNumberStringLength(memoryGauge, v),
		),
	)
	return v.String()
}

func (v UInt32Value) ToInt(locationRange LocationRange) int {
	return int(v)
}

func (v UInt32Value) Negate(*Interpreter, LocationRange) NumberValue {
	panic(errors.NewUnreachableError())
}

func (v UInt32Value) Plus(interpreter *Interpreter, other NumberValue, locationRange LocationRange) NumberValue {
	o, ok := other.(UInt32Value)
	if !ok {
		panic(InvalidOperandsError{
			Operation: ast.OperationPlus,
			LeftType:  v.StaticType(interpreter),
			RightType: other.StaticType(interpreter),
		})
	}

	return NewUInt32Value(
		interpreter,
		func() uint32 {
			sum := v + o
			// INT30-C
			if sum < v {
				panic(OverflowError{LocationRange: locationRange})
			}
			return uint32(sum)
		},
	)
}

func (v UInt32Value) SaturatingPlus(interpreter *Interpreter, other NumberValue, locationRange LocationRange) NumberValue {
	o, ok := other.(UInt32Value)
	if !ok {
		panic(InvalidOperandsError{
			FunctionName: sema.NumericTypeSaturatingAddFunctionName,
			LeftType:     v.StaticType(interpreter),
			RightType:    other.StaticType(interpreter),
		})
	}

	return NewUInt32Value(
		interpreter,
		func() uint32 {
			sum := v + o
			// INT30-C
			if sum < v {
				return math.MaxUint32
			}
			return uint32(sum)
		},
	)
}

func (v UInt32Value) Minus(interpreter *Interpreter, other NumberValue, locationRange LocationRange) NumberValue {
	o, ok := other.(UInt32Value)
	if !ok {
		panic(InvalidOperandsError{
			Operation: ast.OperationMinus,
			LeftType:  v.StaticType(interpreter),
			RightType: other.StaticType(interpreter),
		})
	}

	return NewUInt32Value(
		interpreter,
		func() uint32 {
			diff := v - o
			// INT30-C
			if diff > v {
				panic(UnderflowError{LocationRange: locationRange})
			}
			return uint32(diff)
		},
	)
}

func (v UInt32Value) SaturatingMinus(interpreter *Interpreter, other NumberValue, locationRange LocationRange) NumberValue {
	o, ok := other.(UInt32Value)
	if !ok {
		panic(InvalidOperandsError{
			FunctionName: sema.NumericTypeSaturatingSubtractFunctionName,
			LeftType:     v.StaticType(interpreter),
			RightType:    other.StaticType(interpreter),
		})
	}

	return NewUInt32Value(
		interpreter,
		func() uint32 {
			diff := v - o
			// INT30-C
			if diff > v {
				return 0
			}
			return uint32(diff)
		},
	)
}

func (v UInt32Value) Mod(interpreter *Interpreter, other NumberValue, locationRange LocationRange) NumberValue {
	o, ok := other.(UInt32Value)
	if !ok {
		panic(InvalidOperandsError{
			Operation: ast.OperationMod,
			LeftType:  v.StaticType(interpreter),
			RightType: other.StaticType(interpreter),
		})
	}

	return NewUInt32Value(
		interpreter,
		func() uint32 {
			if o == 0 {
				panic(DivisionByZeroError{LocationRange: locationRange})
			}
			return uint32(v % o)
		},
	)
}

func (v UInt32Value) Mul(interpreter *Interpreter, other NumberValue, locationRange LocationRange) NumberValue {
	o, ok := other.(UInt32Value)
	if !ok {
		panic(InvalidOperandsError{
			Operation: ast.OperationMul,
			LeftType:  v.StaticType(interpreter),
			RightType: other.StaticType(interpreter),
		})
	}

	return NewUInt32Value(
		interpreter,
		func() uint32 {
			if (v > 0) && (o > 0) && (v > (math.MaxUint32 / o)) {
				panic(OverflowError{LocationRange: locationRange})
			}
			return uint32(v * o)
		},
	)
}

func (v UInt32Value) SaturatingMul(interpreter *Interpreter, other NumberValue, locationRange LocationRange) NumberValue {
	o, ok := other.(UInt32Value)
	if !ok {
		panic(InvalidOperandsError{
			FunctionName: sema.NumericTypeSaturatingMultiplyFunctionName,
			LeftType:     v.StaticType(interpreter),
			RightType:    other.StaticType(interpreter),
		})
	}

	return NewUInt32Value(
		interpreter,
		func() uint32 {

			// INT30-C
			if (v > 0) && (o > 0) && (v > (math.MaxUint32 / o)) {
				return math.MaxUint32
			}
			return uint32(v * o)
		},
	)
}

func (v UInt32Value) Div(interpreter *Interpreter, other NumberValue, locationRange LocationRange) NumberValue {
	o, ok := other.(UInt32Value)
	if !ok {
		panic(InvalidOperandsError{
			Operation: ast.OperationDiv,
			LeftType:  v.StaticType(interpreter),
			RightType: other.StaticType(interpreter),
		})
	}

	return NewUInt32Value(
		interpreter,
		func() uint32 {
			if o == 0 {
				panic(DivisionByZeroError{LocationRange: locationRange})
			}
			return uint32(v / o)
		},
	)
}

func (v UInt32Value) SaturatingDiv(interpreter *Interpreter, other NumberValue, locationRange LocationRange) NumberValue {
	defer func() {
		r := recover()
		if _, ok := r.(InvalidOperandsError); ok {
			panic(InvalidOperandsError{
				FunctionName: sema.NumericTypeSaturatingDivideFunctionName,
				LeftType:     v.StaticType(interpreter),
				RightType:    other.StaticType(interpreter),
			})
		}
	}()

	return v.Div(interpreter, other, locationRange)
}

func (v UInt32Value) Less(interpreter *Interpreter, other NumberValue, locationRange LocationRange) BoolValue {
	o, ok := other.(UInt32Value)
	if !ok {
		panic(InvalidOperandsError{
			Operation: ast.OperationLess,
			LeftType:  v.StaticType(interpreter),
			RightType: other.StaticType(interpreter),
		})
	}

	return AsBoolValue(v < o)
}

func (v UInt32Value) LessEqual(interpreter *Interpreter, other NumberValue, locationRange LocationRange) BoolValue {
	o, ok := other.(UInt32Value)
	if !ok {
		panic(InvalidOperandsError{
			Operation: ast.OperationLessEqual,
			LeftType:  v.StaticType(interpreter),
			RightType: other.StaticType(interpreter),
		})
	}

	return AsBoolValue(v <= o)
}

func (v UInt32Value) Greater(interpreter *Interpreter, other NumberValue, locationRange LocationRange) BoolValue {
	o, ok := other.(UInt32Value)
	if !ok {
		panic(InvalidOperandsError{
			Operation: ast.OperationGreater,
			LeftType:  v.StaticType(interpreter),
			RightType: other.StaticType(interpreter),
		})
	}

	return AsBoolValue(v > o)
}

func (v UInt32Value) GreaterEqual(interpreter *Interpreter, other NumberValue, locationRange LocationRange) BoolValue {
	o, ok := other.(UInt32Value)
	if !ok {
		panic(InvalidOperandsError{
			Operation: ast.OperationGreaterEqual,
			LeftType:  v.StaticType(interpreter),
			RightType: other.StaticType(interpreter),
		})
	}

	return AsBoolValue(v >= o)
}

func (v UInt32Value) Equal(_ *Interpreter, _ LocationRange, other Value) bool {
	otherUInt32, ok := other.(UInt32Value)
	if !ok {
		return false
	}
	return v == otherUInt32
}

// HashInput returns a byte slice containing:
// - HashInputTypeUInt32 (1 byte)
// - uint32 value encoded in big-endian (4 bytes)
func (v UInt32Value) HashInput(_ *Interpreter, _ LocationRange, scratch []byte) []byte {
	scratch[0] = byte(HashInputTypeUInt32)
	binary.BigEndian.PutUint32(scratch[1:], uint32(v))
	return scratch[:5]
}

func ConvertUInt32(memoryGauge common.MemoryGauge, value Value, locationRange LocationRange) UInt32Value {
	return NewUInt32Value(
		memoryGauge,
		func() uint32 {
			return ConvertUnsigned[uint32](
				memoryGauge,
				value,
				sema.UInt32TypeMaxInt,
				math.MaxUint32,
				locationRange,
			)
		},
	)
}

func (v UInt32Value) BitwiseOr(interpreter *Interpreter, other IntegerValue, locationRange LocationRange) IntegerValue {
	o, ok := other.(UInt32Value)
	if !ok {
		panic(InvalidOperandsError{
			Operation: ast.OperationBitwiseOr,
			LeftType:  v.StaticType(interpreter),
			RightType: other.StaticType(interpreter),
		})
	}

	return NewUInt32Value(
		interpreter,
		func() uint32 {
			return uint32(v | o)
		},
	)
}

func (v UInt32Value) BitwiseXor(interpreter *Interpreter, other IntegerValue, locationRange LocationRange) IntegerValue {
	o, ok := other.(UInt32Value)
	if !ok {
		panic(InvalidOperandsError{
			Operation: ast.OperationBitwiseXor,
			LeftType:  v.StaticType(interpreter),
			RightType: other.StaticType(interpreter),
		})
	}

	return NewUInt32Value(
		interpreter,
		func() uint32 {
			return uint32(v ^ o)
		},
	)
}

func (v UInt32Value) BitwiseAnd(interpreter *Interpreter, other IntegerValue, locationRange LocationRange) IntegerValue {
	o, ok := other.(UInt32Value)
	if !ok {
		panic(InvalidOperandsError{
			Operation: ast.OperationBitwiseAnd,
			LeftType:  v.StaticType(interpreter),
			RightType: other.StaticType(interpreter),
		})
	}

	return NewUInt32Value(
		interpreter,
		func() uint32 {
			return uint32(v & o)
		},
	)
}

func (v UInt32Value) BitwiseLeftShift(interpreter *Interpreter, other IntegerValue, locationRange LocationRange) IntegerValue {
	o, ok := other.(UInt32Value)
	if !ok {
		panic(InvalidOperandsError{
			Operation: ast.OperationBitwiseLeftShift,
			LeftType:  v.StaticType(interpreter),
			RightType: other.StaticType(interpreter),
		})
	}

	return NewUInt32Value(
		interpreter,
		func() uint32 {
			return uint32(v << o)
		},
	)
}

func (v UInt32Value) BitwiseRightShift(interpreter *Interpreter, other IntegerValue, locationRange LocationRange) IntegerValue {
	o, ok := other.(UInt32Value)
	if !ok {
		panic(InvalidOperandsError{
			Operation: ast.OperationBitwiseRightShift,
			LeftType:  v.StaticType(interpreter),
			RightType: other.StaticType(interpreter),
		})
	}

	return NewUInt32Value(
		interpreter,
		func() uint32 {
			return uint32(v >> o)
		},
	)
}

func (v UInt32Value) GetMember(interpreter *Interpreter, locationRange LocationRange, name string) Value {
	return getNumberValueMember(interpreter, v, name, sema.UInt32Type, locationRange)
}

func (UInt32Value) RemoveMember(_ *Interpreter, _ LocationRange, _ string) Value {
	// Numbers have no removable members (fields / functions)
	panic(errors.NewUnreachableError())
}

func (UInt32Value) SetMember(_ *Interpreter, _ LocationRange, _ string, _ Value) bool {
	// Numbers have no settable members (fields / functions)
	panic(errors.NewUnreachableError())
}

func (v UInt32Value) ToBigEndianBytes() []byte {
	b := make([]byte, 4)
	binary.BigEndian.PutUint32(b, uint32(v))
	return b
}

func (v UInt32Value) ConformsToStaticType(
	_ *Interpreter,
	_ LocationRange,
	_ TypeConformanceResults,
) bool {
	return true
}

func (UInt32Value) IsStorable() bool {
	return true
}

func (v UInt32Value) Storable(_ atree.SlabStorage, _ atree.Address, _ uint64) (atree.Storable, error) {
	return v, nil
}

func (UInt32Value) NeedsStoreTo(_ atree.Address) bool {
	return false
}

func (UInt32Value) IsResourceKinded(_ *Interpreter) bool {
	return false
}

func (v UInt32Value) Transfer(
	interpreter *Interpreter,
	_ LocationRange,
	_ atree.Address,
	remove bool,
	storable atree.Storable,
) Value {
	if remove {
		interpreter.RemoveReferencedSlab(storable)
	}
	return v
}

func (v UInt32Value) Clone(_ *Interpreter) Value {
	return v
}

func (UInt32Value) DeepRemove(_ *Interpreter) {
	// NO-OP
}

func (v UInt32Value) ByteSize() uint32 {
	return cborTagSize + getUintCBORSize(uint64(v))
}

func (v UInt32Value) StoredValue(_ atree.SlabStorage) (atree.Value, error) {
	return v, nil
}

func (UInt32Value) ChildStorables() []atree.Storable {
	return nil
}

// UInt64Value

type UInt64Value uint64

var _ Value = UInt64Value(0)
var _ atree.Storable = UInt64Value(0)
var _ NumberValue = UInt64Value(0)
var _ IntegerValue = UInt64Value(0)
var _ EquatableValue = UInt64Value(0)
var _ HashableValue = UInt64Value(0)
var _ MemberAccessibleValue = UInt64Value(0)

// NOTE: important, do *NOT* remove:
// UInt64 values > math.MaxInt64 overflow int.
// Implementing BigNumberValue ensures conversion functions
// call ToBigInt instead of ToInt.
var _ BigNumberValue = UInt64Value(0)

var UInt64MemoryUsage = common.NewNumberMemoryUsage(int(unsafe.Sizeof(UInt64Value(0))))

func NewUInt64Value(gauge common.MemoryGauge, uint64Constructor func() uint64) UInt64Value {
	common.UseMemory(gauge, UInt64MemoryUsage)

	return NewUnmeteredUInt64Value(uint64Constructor())
}

func NewUnmeteredUInt64Value(value uint64) UInt64Value {
	return UInt64Value(value)
}

func (UInt64Value) IsValue() {}

func (v UInt64Value) Accept(interpreter *Interpreter, visitor Visitor) {
	visitor.VisitUInt64Value(interpreter, v)
}

func (UInt64Value) Walk(_ *Interpreter, _ func(Value)) {
	// NO-OP
}

func (UInt64Value) StaticType(interpreter *Interpreter) StaticType {
	return NewPrimitiveStaticType(interpreter, PrimitiveStaticTypeUInt64)
}

func (UInt64Value) IsImportable(_ *Interpreter) bool {
	return true
}

func (v UInt64Value) String() string {
	return format.Uint(uint64(v))
}

func (v UInt64Value) RecursiveString(_ SeenReferences) string {
	return v.String()
}

func (v UInt64Value) MeteredString(memoryGauge common.MemoryGauge, _ SeenReferences) string {
	common.UseMemory(
		memoryGauge,
		common.NewRawStringMemoryUsage(
			OverEstimateNumberStringLength(memoryGauge, v),
		),
	)
	return v.String()
}

func (v UInt64Value) ToInt(locationRange LocationRange) int {
	if v > math.MaxInt64 {
		panic(OverflowError{LocationRange: locationRange})
	}
	return int(v)
}

func (v UInt64Value) ByteLength() int {
	return 8
}

// ToBigInt
//
// NOTE: important, do *NOT* remove:
// UInt64 values > math.MaxInt64 overflow int.
// Implementing BigNumberValue ensures conversion functions
// call ToBigInt instead of ToInt.
func (v UInt64Value) ToBigInt(memoryGauge common.MemoryGauge) *big.Int {
	common.UseMemory(memoryGauge, common.NewBigIntMemoryUsage(v.ByteLength()))
	return new(big.Int).SetUint64(uint64(v))
}

func (v UInt64Value) Negate(*Interpreter, LocationRange) NumberValue {
	panic(errors.NewUnreachableError())
}

func safeAddUint64(a, b uint64, locationRange LocationRange) uint64 {
	sum := a + b
	// INT30-C
	if sum < a {
		panic(OverflowError{LocationRange: locationRange})
	}
	return sum
}

func (v UInt64Value) Plus(interpreter *Interpreter, other NumberValue, locationRange LocationRange) NumberValue {
	o, ok := other.(UInt64Value)
	if !ok {
		panic(InvalidOperandsError{
			Operation: ast.OperationPlus,
			LeftType:  v.StaticType(interpreter),
			RightType: other.StaticType(interpreter),
		})
	}

	return NewUInt64Value(
		interpreter,
		func() uint64 {
			return safeAddUint64(uint64(v), uint64(o), locationRange)
		},
	)
}

func (v UInt64Value) SaturatingPlus(interpreter *Interpreter, other NumberValue, locationRange LocationRange) NumberValue {
	o, ok := other.(UInt64Value)
	if !ok {
		panic(InvalidOperandsError{
			FunctionName: sema.NumericTypeSaturatingAddFunctionName,
			LeftType:     v.StaticType(interpreter),
			RightType:    other.StaticType(interpreter),
		})
	}

	return NewUInt64Value(
		interpreter,
		func() uint64 {
			sum := v + o
			// INT30-C
			if sum < v {
				return math.MaxUint64
			}
			return uint64(sum)
		},
	)
}

func (v UInt64Value) Minus(interpreter *Interpreter, other NumberValue, locationRange LocationRange) NumberValue {
	o, ok := other.(UInt64Value)
	if !ok {
		panic(InvalidOperandsError{
			Operation: ast.OperationMinus,
			LeftType:  v.StaticType(interpreter),
			RightType: other.StaticType(interpreter),
		})
	}

	return NewUInt64Value(
		interpreter,
		func() uint64 {
			diff := v - o
			// INT30-C
			if diff > v {
				panic(UnderflowError{LocationRange: locationRange})
			}
			return uint64(diff)
		},
	)
}

func (v UInt64Value) SaturatingMinus(interpreter *Interpreter, other NumberValue, locationRange LocationRange) NumberValue {
	o, ok := other.(UInt64Value)
	if !ok {
		panic(InvalidOperandsError{
			FunctionName: sema.NumericTypeSaturatingSubtractFunctionName,
			LeftType:     v.StaticType(interpreter),
			RightType:    other.StaticType(interpreter),
		})
	}

	return NewUInt64Value(
		interpreter,
		func() uint64 {
			diff := v - o
			// INT30-C
			if diff > v {
				return 0
			}
			return uint64(diff)
		},
	)
}

func (v UInt64Value) Mod(interpreter *Interpreter, other NumberValue, locationRange LocationRange) NumberValue {
	o, ok := other.(UInt64Value)
	if !ok {
		panic(InvalidOperandsError{
			Operation: ast.OperationMod,
			LeftType:  v.StaticType(interpreter),
			RightType: other.StaticType(interpreter),
		})
	}

	return NewUInt64Value(
		interpreter,
		func() uint64 {
			if o == 0 {
				panic(DivisionByZeroError{LocationRange: locationRange})
			}
			return uint64(v % o)
		},
	)
}

func (v UInt64Value) Mul(interpreter *Interpreter, other NumberValue, locationRange LocationRange) NumberValue {
	o, ok := other.(UInt64Value)
	if !ok {
		panic(InvalidOperandsError{
			Operation: ast.OperationMul,
			LeftType:  v.StaticType(interpreter),
			RightType: other.StaticType(interpreter),
		})
	}

	return NewUInt64Value(
		interpreter,
		func() uint64 {
			if (v > 0) && (o > 0) && (v > (math.MaxUint64 / o)) {
				panic(OverflowError{LocationRange: locationRange})
			}
			return uint64(v * o)
		},
	)
}

func (v UInt64Value) SaturatingMul(interpreter *Interpreter, other NumberValue, locationRange LocationRange) NumberValue {
	o, ok := other.(UInt64Value)
	if !ok {
		panic(InvalidOperandsError{
			FunctionName: sema.NumericTypeSaturatingMultiplyFunctionName,
			LeftType:     v.StaticType(interpreter),
			RightType:    other.StaticType(interpreter),
		})
	}

	return NewUInt64Value(
		interpreter,
		func() uint64 {
			// INT30-C
			if (v > 0) && (o > 0) && (v > (math.MaxUint64 / o)) {
				return math.MaxUint64
			}
			return uint64(v * o)
		},
	)
}

func (v UInt64Value) Div(interpreter *Interpreter, other NumberValue, locationRange LocationRange) NumberValue {
	o, ok := other.(UInt64Value)
	if !ok {
		panic(InvalidOperandsError{
			Operation: ast.OperationDiv,
			LeftType:  v.StaticType(interpreter),
			RightType: other.StaticType(interpreter),
		})
	}

	return NewUInt64Value(
		interpreter,
		func() uint64 {
			if o == 0 {
				panic(DivisionByZeroError{LocationRange: locationRange})
			}
			return uint64(v / o)
		},
	)
}

func (v UInt64Value) SaturatingDiv(interpreter *Interpreter, other NumberValue, locationRange LocationRange) NumberValue {
	defer func() {
		r := recover()
		if _, ok := r.(InvalidOperandsError); ok {
			panic(InvalidOperandsError{
				FunctionName: sema.NumericTypeSaturatingDivideFunctionName,
				LeftType:     v.StaticType(interpreter),
				RightType:    other.StaticType(interpreter),
			})
		}
	}()

	return v.Div(interpreter, other, locationRange)
}

func (v UInt64Value) Less(interpreter *Interpreter, other NumberValue, locationRange LocationRange) BoolValue {
	o, ok := other.(UInt64Value)
	if !ok {
		panic(InvalidOperandsError{
			Operation: ast.OperationLess,
			LeftType:  v.StaticType(interpreter),
			RightType: other.StaticType(interpreter),
		})
	}

	return AsBoolValue(v < o)
}

func (v UInt64Value) LessEqual(interpreter *Interpreter, other NumberValue, locationRange LocationRange) BoolValue {
	o, ok := other.(UInt64Value)
	if !ok {
		panic(InvalidOperandsError{
			Operation: ast.OperationLessEqual,
			LeftType:  v.StaticType(interpreter),
			RightType: other.StaticType(interpreter),
		})
	}

	return AsBoolValue(v <= o)
}

func (v UInt64Value) Greater(interpreter *Interpreter, other NumberValue, locationRange LocationRange) BoolValue {
	o, ok := other.(UInt64Value)
	if !ok {
		panic(InvalidOperandsError{
			Operation: ast.OperationGreater,
			LeftType:  v.StaticType(interpreter),
			RightType: other.StaticType(interpreter),
		})
	}

	return AsBoolValue(v > o)
}

func (v UInt64Value) GreaterEqual(interpreter *Interpreter, other NumberValue, locationRange LocationRange) BoolValue {
	o, ok := other.(UInt64Value)
	if !ok {
		panic(InvalidOperandsError{
			Operation: ast.OperationGreaterEqual,
			LeftType:  v.StaticType(interpreter),
			RightType: other.StaticType(interpreter),
		})
	}

	return AsBoolValue(v >= o)
}

func (v UInt64Value) Equal(_ *Interpreter, _ LocationRange, other Value) bool {
	otherUInt64, ok := other.(UInt64Value)
	if !ok {
		return false
	}
	return v == otherUInt64
}

// HashInput returns a byte slice containing:
// - HashInputTypeUInt64 (1 byte)
// - uint64 value encoded in big-endian (8 bytes)
func (v UInt64Value) HashInput(_ *Interpreter, _ LocationRange, scratch []byte) []byte {
	scratch[0] = byte(HashInputTypeUInt64)
	binary.BigEndian.PutUint64(scratch[1:], uint64(v))
	return scratch[:9]
}

func ConvertUInt64(memoryGauge common.MemoryGauge, value Value, locationRange LocationRange) UInt64Value {
	return NewUInt64Value(
		memoryGauge,
		func() uint64 {
			return ConvertUnsigned[uint64](
				memoryGauge,
				value,
				sema.UInt64TypeMaxInt,
				-1,
				locationRange,
			)
		},
	)
}

func (v UInt64Value) BitwiseOr(interpreter *Interpreter, other IntegerValue, locationRange LocationRange) IntegerValue {
	o, ok := other.(UInt64Value)
	if !ok {
		panic(InvalidOperandsError{
			Operation: ast.OperationBitwiseOr,
			LeftType:  v.StaticType(interpreter),
			RightType: other.StaticType(interpreter),
		})
	}

	return NewUInt64Value(
		interpreter,
		func() uint64 {
			return uint64(v | o)
		},
	)
}

func (v UInt64Value) BitwiseXor(interpreter *Interpreter, other IntegerValue, locationRange LocationRange) IntegerValue {
	o, ok := other.(UInt64Value)
	if !ok {
		panic(InvalidOperandsError{
			Operation: ast.OperationBitwiseXor,
			LeftType:  v.StaticType(interpreter),
			RightType: other.StaticType(interpreter),
		})
	}

	return NewUInt64Value(
		interpreter,
		func() uint64 {
			return uint64(v ^ o)
		},
	)
}

func (v UInt64Value) BitwiseAnd(interpreter *Interpreter, other IntegerValue, locationRange LocationRange) IntegerValue {
	o, ok := other.(UInt64Value)
	if !ok {
		panic(InvalidOperandsError{
			Operation: ast.OperationBitwiseAnd,
			LeftType:  v.StaticType(interpreter),
			RightType: other.StaticType(interpreter),
		})
	}

	return NewUInt64Value(
		interpreter,
		func() uint64 {
			return uint64(v & o)
		},
	)
}

func (v UInt64Value) BitwiseLeftShift(interpreter *Interpreter, other IntegerValue, locationRange LocationRange) IntegerValue {
	o, ok := other.(UInt64Value)
	if !ok {
		panic(InvalidOperandsError{
			Operation: ast.OperationBitwiseLeftShift,
			LeftType:  v.StaticType(interpreter),
			RightType: other.StaticType(interpreter),
		})
	}

	return NewUInt64Value(
		interpreter,
		func() uint64 {
			return uint64(v << o)
		},
	)
}

func (v UInt64Value) BitwiseRightShift(interpreter *Interpreter, other IntegerValue, locationRange LocationRange) IntegerValue {
	o, ok := other.(UInt64Value)
	if !ok {
		panic(InvalidOperandsError{
			Operation: ast.OperationBitwiseRightShift,
			LeftType:  v.StaticType(interpreter),
			RightType: other.StaticType(interpreter),
		})
	}

	return NewUInt64Value(
		interpreter,
		func() uint64 {
			return uint64(v >> o)
		},
	)
}

func (v UInt64Value) GetMember(interpreter *Interpreter, locationRange LocationRange, name string) Value {
	return getNumberValueMember(interpreter, v, name, sema.UInt64Type, locationRange)
}

func (UInt64Value) RemoveMember(_ *Interpreter, _ LocationRange, _ string) Value {
	// Numbers have no removable members (fields / functions)
	panic(errors.NewUnreachableError())
}

func (UInt64Value) SetMember(_ *Interpreter, _ LocationRange, _ string, _ Value) bool {
	// Numbers have no settable members (fields / functions)
	panic(errors.NewUnreachableError())
}

func (v UInt64Value) ToBigEndianBytes() []byte {
	b := make([]byte, 8)
	binary.BigEndian.PutUint64(b, uint64(v))
	return b
}

func (v UInt64Value) ConformsToStaticType(
	_ *Interpreter,
	_ LocationRange,
	_ TypeConformanceResults,
) bool {
	return true
}

func (UInt64Value) IsStorable() bool {
	return true
}

func (v UInt64Value) Storable(_ atree.SlabStorage, _ atree.Address, _ uint64) (atree.Storable, error) {
	return v, nil
}

func (UInt64Value) NeedsStoreTo(_ atree.Address) bool {
	return false
}

func (UInt64Value) IsResourceKinded(_ *Interpreter) bool {
	return false
}

func (v UInt64Value) Transfer(
	interpreter *Interpreter,
	_ LocationRange,
	_ atree.Address,
	remove bool,
	storable atree.Storable,
) Value {
	if remove {
		interpreter.RemoveReferencedSlab(storable)
	}
	return v
}

func (v UInt64Value) Clone(_ *Interpreter) Value {
	return v
}

func (UInt64Value) DeepRemove(_ *Interpreter) {
	// NO-OP
}

func (v UInt64Value) ByteSize() uint32 {
	return cborTagSize + getUintCBORSize(uint64(v))
}

func (v UInt64Value) StoredValue(_ atree.SlabStorage) (atree.Value, error) {
	return v, nil
}

func (UInt64Value) ChildStorables() []atree.Storable {
	return nil
}

// UInt128Value

type UInt128Value struct {
	BigInt *big.Int
}

func NewUInt128ValueFromUint64(interpreter *Interpreter, value uint64) UInt128Value {
	return NewUInt128ValueFromBigInt(
		interpreter,
		func() *big.Int {
			return new(big.Int).SetUint64(value)
		},
	)
}

func NewUnmeteredUInt128ValueFromUint64(value uint64) UInt128Value {
	return NewUnmeteredUInt128ValueFromBigInt(new(big.Int).SetUint64(value))
}

var Uint128MemoryUsage = common.NewBigIntMemoryUsage(16)

func NewUInt128ValueFromBigInt(memoryGauge common.MemoryGauge, bigIntConstructor func() *big.Int) UInt128Value {
	common.UseMemory(memoryGauge, Uint128MemoryUsage)
	value := bigIntConstructor()
	return NewUnmeteredUInt128ValueFromBigInt(value)
}

func NewUnmeteredUInt128ValueFromBigInt(value *big.Int) UInt128Value {
	return UInt128Value{
		BigInt: value,
	}
}

var _ Value = UInt128Value{}
var _ atree.Storable = UInt128Value{}
var _ NumberValue = UInt128Value{}
var _ IntegerValue = UInt128Value{}
var _ EquatableValue = UInt128Value{}
var _ HashableValue = UInt128Value{}
var _ MemberAccessibleValue = UInt128Value{}

func (UInt128Value) IsValue() {}

func (v UInt128Value) Accept(interpreter *Interpreter, visitor Visitor) {
	visitor.VisitUInt128Value(interpreter, v)
}

func (UInt128Value) Walk(_ *Interpreter, _ func(Value)) {
	// NO-OP
}

func (UInt128Value) StaticType(interpreter *Interpreter) StaticType {
	return NewPrimitiveStaticType(interpreter, PrimitiveStaticTypeUInt128)
}

func (UInt128Value) IsImportable(_ *Interpreter) bool {
	return true
}

func (v UInt128Value) ToInt(locationRange LocationRange) int {
	if !v.BigInt.IsInt64() {
		panic(OverflowError{LocationRange: locationRange})
	}
	return int(v.BigInt.Int64())
}

func (v UInt128Value) ByteLength() int {
	return common.BigIntByteLength(v.BigInt)
}

func (v UInt128Value) ToBigInt(memoryGauge common.MemoryGauge) *big.Int {
	common.UseMemory(memoryGauge, common.NewBigIntMemoryUsage(v.ByteLength()))
	return new(big.Int).Set(v.BigInt)
}

func (v UInt128Value) String() string {
	return format.BigInt(v.BigInt)
}

func (v UInt128Value) RecursiveString(_ SeenReferences) string {
	return v.String()
}

func (v UInt128Value) MeteredString(memoryGauge common.MemoryGauge, _ SeenReferences) string {
	common.UseMemory(
		memoryGauge,
		common.NewRawStringMemoryUsage(
			OverEstimateNumberStringLength(memoryGauge, v),
		),
	)
	return v.String()
}

func (v UInt128Value) Negate(*Interpreter, LocationRange) NumberValue {
	panic(errors.NewUnreachableError())
}

func (v UInt128Value) Plus(interpreter *Interpreter, other NumberValue, locationRange LocationRange) NumberValue {
	o, ok := other.(UInt128Value)
	if !ok {
		panic(InvalidOperandsError{
			Operation: ast.OperationPlus,
			LeftType:  v.StaticType(interpreter),
			RightType: other.StaticType(interpreter),
		})
	}

	return NewUInt128ValueFromBigInt(
		interpreter,
		func() *big.Int {
			sum := new(big.Int)
			sum.Add(v.BigInt, o.BigInt)
			// Given that this value is backed by an arbitrary size integer,
			// we can just add and check the range of the result.
			//
			// If Go gains a native uint128 type and we switch this value
			// to be based on it, then we need to follow INT30-C:
			//
			//  if sum < v {
			//      ...
			//  }
			//
			if sum.Cmp(sema.UInt128TypeMaxIntBig) > 0 {
				panic(OverflowError{LocationRange: locationRange})
			}
			return sum
		},
	)
}

func (v UInt128Value) SaturatingPlus(interpreter *Interpreter, other NumberValue, locationRange LocationRange) NumberValue {
	o, ok := other.(UInt128Value)
	if !ok {
		panic(InvalidOperandsError{
			FunctionName: sema.NumericTypeSaturatingAddFunctionName,
			LeftType:     v.StaticType(interpreter),
			RightType:    other.StaticType(interpreter),
		})
	}

	return NewUInt128ValueFromBigInt(
		interpreter,
		func() *big.Int {
			sum := new(big.Int)
			sum.Add(v.BigInt, o.BigInt)
			// Given that this value is backed by an arbitrary size integer,
			// we can just add and check the range of the result.
			//
			// If Go gains a native uint128 type and we switch this value
			// to be based on it, then we need to follow INT30-C:
			//
			//  if sum < v {
			//      ...
			//  }
			//
			if sum.Cmp(sema.UInt128TypeMaxIntBig) > 0 {
				return sema.UInt128TypeMaxIntBig
			}
			return sum
		},
	)
}

func (v UInt128Value) Minus(interpreter *Interpreter, other NumberValue, locationRange LocationRange) NumberValue {
	o, ok := other.(UInt128Value)
	if !ok {
		panic(InvalidOperandsError{
			Operation: ast.OperationMinus,
			LeftType:  v.StaticType(interpreter),
			RightType: other.StaticType(interpreter),
		})
	}

	return NewUInt128ValueFromBigInt(
		interpreter,
		func() *big.Int {
			diff := new(big.Int)
			diff.Sub(v.BigInt, o.BigInt)
			// Given that this value is backed by an arbitrary size integer,
			// we can just subtract and check the range of the result.
			//
			// If Go gains a native uint128 type and we switch this value
			// to be based on it, then we need to follow INT30-C:
			//
			//   if diff > v {
			// 	     ...
			//   }
			//
			if diff.Cmp(sema.UInt128TypeMinIntBig) < 0 {
				panic(UnderflowError{LocationRange: locationRange})
			}
			return diff
		},
	)
}

func (v UInt128Value) SaturatingMinus(interpreter *Interpreter, other NumberValue, locationRange LocationRange) NumberValue {
	o, ok := other.(UInt128Value)
	if !ok {
		panic(InvalidOperandsError{
			FunctionName: sema.NumericTypeSaturatingSubtractFunctionName,
			LeftType:     v.StaticType(interpreter),
			RightType:    other.StaticType(interpreter),
		})
	}

	return NewUInt128ValueFromBigInt(
		interpreter,
		func() *big.Int {
			diff := new(big.Int)
			diff.Sub(v.BigInt, o.BigInt)
			// Given that this value is backed by an arbitrary size integer,
			// we can just subtract and check the range of the result.
			//
			// If Go gains a native uint128 type and we switch this value
			// to be based on it, then we need to follow INT30-C:
			//
			//   if diff > v {
			// 	     ...
			//   }
			//
			if diff.Cmp(sema.UInt128TypeMinIntBig) < 0 {
				return sema.UInt128TypeMinIntBig
			}
			return diff
		},
	)
}

func (v UInt128Value) Mod(interpreter *Interpreter, other NumberValue, locationRange LocationRange) NumberValue {
	o, ok := other.(UInt128Value)
	if !ok {
		panic(InvalidOperandsError{
			Operation: ast.OperationMod,
			LeftType:  v.StaticType(interpreter),
			RightType: other.StaticType(interpreter),
		})
	}

	return NewUInt128ValueFromBigInt(
		interpreter,
		func() *big.Int {
			res := new(big.Int)
			if o.BigInt.Cmp(res) == 0 {
				panic(DivisionByZeroError{LocationRange: locationRange})
			}
			return res.Rem(v.BigInt, o.BigInt)
		},
	)
}

func (v UInt128Value) Mul(interpreter *Interpreter, other NumberValue, locationRange LocationRange) NumberValue {
	o, ok := other.(UInt128Value)
	if !ok {
		panic(InvalidOperandsError{
			Operation: ast.OperationMul,
			LeftType:  v.StaticType(interpreter),
			RightType: other.StaticType(interpreter),
		})
	}

	return NewUInt128ValueFromBigInt(
		interpreter,
		func() *big.Int {
			res := new(big.Int)
			res.Mul(v.BigInt, o.BigInt)
			if res.Cmp(sema.UInt128TypeMaxIntBig) > 0 {
				panic(OverflowError{LocationRange: locationRange})
			}
			return res
		},
	)
}

func (v UInt128Value) SaturatingMul(interpreter *Interpreter, other NumberValue, locationRange LocationRange) NumberValue {
	o, ok := other.(UInt128Value)
	if !ok {
		panic(InvalidOperandsError{
			FunctionName: sema.NumericTypeSaturatingMultiplyFunctionName,
			LeftType:     v.StaticType(interpreter),
			RightType:    other.StaticType(interpreter),
		})
	}

	return NewUInt128ValueFromBigInt(
		interpreter,
		func() *big.Int {
			res := new(big.Int)
			res.Mul(v.BigInt, o.BigInt)
			if res.Cmp(sema.UInt128TypeMaxIntBig) > 0 {
				return sema.UInt128TypeMaxIntBig
			}
			return res
		},
	)
}

func (v UInt128Value) Div(interpreter *Interpreter, other NumberValue, locationRange LocationRange) NumberValue {
	o, ok := other.(UInt128Value)
	if !ok {
		panic(InvalidOperandsError{
			Operation: ast.OperationDiv,
			LeftType:  v.StaticType(interpreter),
			RightType: other.StaticType(interpreter),
		})
	}

	return NewUInt128ValueFromBigInt(
		interpreter,
		func() *big.Int {
			res := new(big.Int)
			if o.BigInt.Cmp(res) == 0 {
				panic(DivisionByZeroError{LocationRange: locationRange})
			}
			return res.Div(v.BigInt, o.BigInt)
		},
	)

}

func (v UInt128Value) SaturatingDiv(interpreter *Interpreter, other NumberValue, locationRange LocationRange) NumberValue {
	defer func() {
		r := recover()
		if _, ok := r.(InvalidOperandsError); ok {
			panic(InvalidOperandsError{
				FunctionName: sema.NumericTypeSaturatingDivideFunctionName,
				LeftType:     v.StaticType(interpreter),
				RightType:    other.StaticType(interpreter),
			})
		}
	}()

	return v.Div(interpreter, other, locationRange)
}

func (v UInt128Value) Less(interpreter *Interpreter, other NumberValue, locationRange LocationRange) BoolValue {
	o, ok := other.(UInt128Value)
	if !ok {
		panic(InvalidOperandsError{
			Operation: ast.OperationLess,
			LeftType:  v.StaticType(interpreter),
			RightType: other.StaticType(interpreter),
		})
	}

	cmp := v.BigInt.Cmp(o.BigInt)
	return AsBoolValue(cmp == -1)
}

func (v UInt128Value) LessEqual(interpreter *Interpreter, other NumberValue, locationRange LocationRange) BoolValue {
	o, ok := other.(UInt128Value)
	if !ok {
		panic(InvalidOperandsError{
			Operation: ast.OperationLessEqual,
			LeftType:  v.StaticType(interpreter),
			RightType: other.StaticType(interpreter),
		})
	}

	cmp := v.BigInt.Cmp(o.BigInt)
	return AsBoolValue(cmp <= 0)
}

func (v UInt128Value) Greater(interpreter *Interpreter, other NumberValue, locationRange LocationRange) BoolValue {
	o, ok := other.(UInt128Value)
	if !ok {
		panic(InvalidOperandsError{
			Operation: ast.OperationGreater,
			LeftType:  v.StaticType(interpreter),
			RightType: other.StaticType(interpreter),
		})
	}

	cmp := v.BigInt.Cmp(o.BigInt)
	return AsBoolValue(cmp == 1)
}

func (v UInt128Value) GreaterEqual(interpreter *Interpreter, other NumberValue, locationRange LocationRange) BoolValue {
	o, ok := other.(UInt128Value)
	if !ok {
		panic(InvalidOperandsError{
			Operation: ast.OperationGreaterEqual,
			LeftType:  v.StaticType(interpreter),
			RightType: other.StaticType(interpreter),
		})
	}

	cmp := v.BigInt.Cmp(o.BigInt)
	return AsBoolValue(cmp >= 0)
}

func (v UInt128Value) Equal(_ *Interpreter, _ LocationRange, other Value) bool {
	otherInt, ok := other.(UInt128Value)
	if !ok {
		return false
	}
	cmp := v.BigInt.Cmp(otherInt.BigInt)
	return cmp == 0
}

// HashInput returns a byte slice containing:
// - HashInputTypeUInt128 (1 byte)
// - big int encoded in big endian (n bytes)
func (v UInt128Value) HashInput(_ *Interpreter, _ LocationRange, scratch []byte) []byte {
	b := UnsignedBigIntToBigEndianBytes(v.BigInt)

	length := 1 + len(b)
	var buffer []byte
	if length <= len(scratch) {
		buffer = scratch[:length]
	} else {
		buffer = make([]byte, length)
	}

	buffer[0] = byte(HashInputTypeUInt128)
	copy(buffer[1:], b)
	return buffer
}

func ConvertUInt128(memoryGauge common.MemoryGauge, value Value, locationRange LocationRange) Value {
	return NewUInt128ValueFromBigInt(
		memoryGauge,
		func() *big.Int {

			var v *big.Int

			switch value := value.(type) {
			case BigNumberValue:
				v = value.ToBigInt(memoryGauge)

			case NumberValue:
				v = big.NewInt(int64(value.ToInt(locationRange)))

			default:
				panic(errors.NewUnreachableError())
			}

			if v.Cmp(sema.UInt128TypeMaxIntBig) > 0 {
				panic(OverflowError{LocationRange: locationRange})
			} else if v.Sign() < 0 {
				panic(UnderflowError{LocationRange: locationRange})
			}

			return v
		},
	)
}

func (v UInt128Value) BitwiseOr(interpreter *Interpreter, other IntegerValue, locationRange LocationRange) IntegerValue {
	o, ok := other.(UInt128Value)
	if !ok {
		panic(InvalidOperandsError{
			Operation: ast.OperationBitwiseOr,
			LeftType:  v.StaticType(interpreter),
			RightType: other.StaticType(interpreter),
		})
	}

	return NewUInt128ValueFromBigInt(
		interpreter,
		func() *big.Int {
			res := new(big.Int)
			return res.Or(v.BigInt, o.BigInt)
		},
	)
}

func (v UInt128Value) BitwiseXor(interpreter *Interpreter, other IntegerValue, locationRange LocationRange) IntegerValue {
	o, ok := other.(UInt128Value)
	if !ok {
		panic(InvalidOperandsError{
			Operation: ast.OperationBitwiseXor,
			LeftType:  v.StaticType(interpreter),
			RightType: other.StaticType(interpreter),
		})
	}

	return NewUInt128ValueFromBigInt(
		interpreter,
		func() *big.Int {
			res := new(big.Int)
			return res.Xor(v.BigInt, o.BigInt)
		},
	)
}

func (v UInt128Value) BitwiseAnd(interpreter *Interpreter, other IntegerValue, locationRange LocationRange) IntegerValue {
	o, ok := other.(UInt128Value)
	if !ok {
		panic(InvalidOperandsError{
			Operation: ast.OperationBitwiseAnd,
			LeftType:  v.StaticType(interpreter),
			RightType: other.StaticType(interpreter),
		})
	}

	return NewUInt128ValueFromBigInt(
		interpreter,
		func() *big.Int {
			res := new(big.Int)
			return res.And(v.BigInt, o.BigInt)
		},
	)

}

func (v UInt128Value) BitwiseLeftShift(interpreter *Interpreter, other IntegerValue, locationRange LocationRange) IntegerValue {
	o, ok := other.(UInt128Value)
	if !ok {
		panic(InvalidOperandsError{
			Operation: ast.OperationBitwiseLeftShift,
			LeftType:  v.StaticType(interpreter),
			RightType: other.StaticType(interpreter),
		})
	}

	return NewUInt128ValueFromBigInt(
		interpreter,
		func() *big.Int {
			res := new(big.Int)
			if o.BigInt.Sign() < 0 {
				panic(UnderflowError{LocationRange: locationRange})
			}
			if !o.BigInt.IsUint64() {
				panic(OverflowError{LocationRange: locationRange})
			}
			return res.Lsh(v.BigInt, uint(o.BigInt.Uint64()))
		},
	)
}

func (v UInt128Value) BitwiseRightShift(interpreter *Interpreter, other IntegerValue, locationRange LocationRange) IntegerValue {
	o, ok := other.(UInt128Value)
	if !ok {
		panic(InvalidOperandsError{
			Operation: ast.OperationBitwiseRightShift,
			LeftType:  v.StaticType(interpreter),
			RightType: other.StaticType(interpreter),
		})
	}

	return NewUInt128ValueFromBigInt(
		interpreter,
		func() *big.Int {
			res := new(big.Int)
			if o.BigInt.Sign() < 0 {
				panic(UnderflowError{LocationRange: locationRange})
			}
			if !o.BigInt.IsUint64() {
				panic(OverflowError{LocationRange: locationRange})
			}
			return res.Rsh(v.BigInt, uint(o.BigInt.Uint64()))
		},
	)
}

func (v UInt128Value) GetMember(interpreter *Interpreter, locationRange LocationRange, name string) Value {
	return getNumberValueMember(interpreter, v, name, sema.UInt128Type, locationRange)
}

func (UInt128Value) RemoveMember(_ *Interpreter, _ LocationRange, _ string) Value {
	// Numbers have no removable members (fields / functions)
	panic(errors.NewUnreachableError())
}

func (UInt128Value) SetMember(_ *Interpreter, _ LocationRange, _ string, _ Value) bool {
	// Numbers have no settable members (fields / functions)
	panic(errors.NewUnreachableError())
}

func (v UInt128Value) ToBigEndianBytes() []byte {
	return UnsignedBigIntToBigEndianBytes(v.BigInt)
}

func (v UInt128Value) ConformsToStaticType(
	_ *Interpreter,
	_ LocationRange,
	_ TypeConformanceResults,
) bool {
	return true
}

func (UInt128Value) IsStorable() bool {
	return true
}

func (v UInt128Value) Storable(_ atree.SlabStorage, _ atree.Address, _ uint64) (atree.Storable, error) {
	return v, nil
}

func (UInt128Value) NeedsStoreTo(_ atree.Address) bool {
	return false
}

func (UInt128Value) IsResourceKinded(_ *Interpreter) bool {
	return false
}

func (v UInt128Value) Transfer(
	interpreter *Interpreter,
	_ LocationRange,
	_ atree.Address,
	remove bool,
	storable atree.Storable,
) Value {
	if remove {
		interpreter.RemoveReferencedSlab(storable)
	}
	return v
}

func (v UInt128Value) Clone(_ *Interpreter) Value {
	return NewUnmeteredUInt128ValueFromBigInt(v.BigInt)
}

func (UInt128Value) DeepRemove(_ *Interpreter) {
	// NO-OP
}

func (v UInt128Value) ByteSize() uint32 {
	return cborTagSize + getBigIntCBORSize(v.BigInt)
}

func (v UInt128Value) StoredValue(_ atree.SlabStorage) (atree.Value, error) {
	return v, nil
}

func (UInt128Value) ChildStorables() []atree.Storable {
	return nil
}

// UInt256Value

type UInt256Value struct {
	BigInt *big.Int
}

func NewUInt256ValueFromUint64(interpreter *Interpreter, value uint64) UInt256Value {
	return NewUInt256ValueFromBigInt(
		interpreter,
		func() *big.Int {
			return new(big.Int).SetUint64(value)
		},
	)
}

func NewUnmeteredUInt256ValueFromUint64(value uint64) UInt256Value {
	return NewUnmeteredUInt256ValueFromBigInt(new(big.Int).SetUint64(value))
}

var Uint256MemoryUsage = common.NewBigIntMemoryUsage(32)

func NewUInt256ValueFromBigInt(memoryGauge common.MemoryGauge, bigIntConstructor func() *big.Int) UInt256Value {
	common.UseMemory(memoryGauge, Uint256MemoryUsage)
	value := bigIntConstructor()
	return NewUnmeteredUInt256ValueFromBigInt(value)
}

func NewUnmeteredUInt256ValueFromBigInt(value *big.Int) UInt256Value {
	return UInt256Value{
		BigInt: value,
	}
}

var _ Value = UInt256Value{}
var _ atree.Storable = UInt256Value{}
var _ NumberValue = UInt256Value{}
var _ IntegerValue = UInt256Value{}
var _ EquatableValue = UInt256Value{}
var _ HashableValue = UInt256Value{}
var _ MemberAccessibleValue = UInt256Value{}

func (UInt256Value) IsValue() {}

func (v UInt256Value) Accept(interpreter *Interpreter, visitor Visitor) {
	visitor.VisitUInt256Value(interpreter, v)
}

func (UInt256Value) Walk(_ *Interpreter, _ func(Value)) {
	// NO-OP
}

func (UInt256Value) StaticType(interpreter *Interpreter) StaticType {
	return NewPrimitiveStaticType(interpreter, PrimitiveStaticTypeUInt256)
}

func (UInt256Value) IsImportable(_ *Interpreter) bool {
	return true
}

func (v UInt256Value) ToInt(locationRange LocationRange) int {
	if !v.BigInt.IsInt64() {
		panic(OverflowError{LocationRange: locationRange})
	}

	return int(v.BigInt.Int64())
}

func (v UInt256Value) ByteLength() int {
	return common.BigIntByteLength(v.BigInt)
}

func (v UInt256Value) ToBigInt(memoryGauge common.MemoryGauge) *big.Int {
	common.UseMemory(memoryGauge, common.NewBigIntMemoryUsage(v.ByteLength()))
	return new(big.Int).Set(v.BigInt)
}

func (v UInt256Value) String() string {
	return format.BigInt(v.BigInt)
}

func (v UInt256Value) RecursiveString(_ SeenReferences) string {
	return v.String()
}

func (v UInt256Value) MeteredString(memoryGauge common.MemoryGauge, _ SeenReferences) string {
	common.UseMemory(
		memoryGauge,
		common.NewRawStringMemoryUsage(
			OverEstimateNumberStringLength(memoryGauge, v),
		),
	)
	return v.String()
}

func (v UInt256Value) Negate(*Interpreter, LocationRange) NumberValue {
	panic(errors.NewUnreachableError())
}

func (v UInt256Value) Plus(interpreter *Interpreter, other NumberValue, locationRange LocationRange) NumberValue {
	o, ok := other.(UInt256Value)
	if !ok {
		panic(InvalidOperandsError{
			Operation: ast.OperationPlus,
			LeftType:  v.StaticType(interpreter),
			RightType: other.StaticType(interpreter),
		})
	}

	return NewUInt256ValueFromBigInt(
		interpreter,
		func() *big.Int {
			sum := new(big.Int)
			sum.Add(v.BigInt, o.BigInt)
			// Given that this value is backed by an arbitrary size integer,
			// we can just add and check the range of the result.
			//
			// If Go gains a native uint256 type and we switch this value
			// to be based on it, then we need to follow INT30-C:
			//
			//  if sum < v {
			//      ...
			//  }
			//
			if sum.Cmp(sema.UInt256TypeMaxIntBig) > 0 {
				panic(OverflowError{LocationRange: locationRange})
			}
			return sum
		},
	)

}

func (v UInt256Value) SaturatingPlus(interpreter *Interpreter, other NumberValue, locationRange LocationRange) NumberValue {
	o, ok := other.(UInt256Value)
	if !ok {
		panic(InvalidOperandsError{
			FunctionName: sema.NumericTypeSaturatingAddFunctionName,
			LeftType:     v.StaticType(interpreter),
			RightType:    other.StaticType(interpreter),
		})
	}

	return NewUInt256ValueFromBigInt(
		interpreter,
		func() *big.Int {
			sum := new(big.Int)
			sum.Add(v.BigInt, o.BigInt)
			// Given that this value is backed by an arbitrary size integer,
			// we can just add and check the range of the result.
			//
			// If Go gains a native uint256 type and we switch this value
			// to be based on it, then we need to follow INT30-C:
			//
			//  if sum < v {
			//      ...
			//  }
			//
			if sum.Cmp(sema.UInt256TypeMaxIntBig) > 0 {
				return sema.UInt256TypeMaxIntBig
			}
			return sum
		},
	)
}

func (v UInt256Value) Minus(interpreter *Interpreter, other NumberValue, locationRange LocationRange) NumberValue {
	o, ok := other.(UInt256Value)
	if !ok {
		panic(InvalidOperandsError{
			Operation: ast.OperationMinus,
			LeftType:  v.StaticType(interpreter),
			RightType: other.StaticType(interpreter),
		})
	}

	return NewUInt256ValueFromBigInt(
		interpreter,
		func() *big.Int {
			diff := new(big.Int)
			diff.Sub(v.BigInt, o.BigInt)
			// Given that this value is backed by an arbitrary size integer,
			// we can just subtract and check the range of the result.
			//
			// If Go gains a native uint256 type and we switch this value
			// to be based on it, then we need to follow INT30-C:
			//
			//   if diff > v {
			// 	     ...
			//   }
			//
			if diff.Cmp(sema.UInt256TypeMinIntBig) < 0 {
				panic(UnderflowError{LocationRange: locationRange})
			}
			return diff
		},
	)
}

func (v UInt256Value) SaturatingMinus(interpreter *Interpreter, other NumberValue, locationRange LocationRange) NumberValue {
	o, ok := other.(UInt256Value)
	if !ok {
		panic(InvalidOperandsError{
			FunctionName: sema.NumericTypeSaturatingSubtractFunctionName,
			LeftType:     v.StaticType(interpreter),
			RightType:    other.StaticType(interpreter),
		})
	}

	return NewUInt256ValueFromBigInt(
		interpreter,
		func() *big.Int {
			diff := new(big.Int)
			diff.Sub(v.BigInt, o.BigInt)
			// Given that this value is backed by an arbitrary size integer,
			// we can just subtract and check the range of the result.
			//
			// If Go gains a native uint256 type and we switch this value
			// to be based on it, then we need to follow INT30-C:
			//
			//   if diff > v {
			// 	     ...
			//   }
			//
			if diff.Cmp(sema.UInt256TypeMinIntBig) < 0 {
				return sema.UInt256TypeMinIntBig
			}
			return diff
		},
	)

}

func (v UInt256Value) Mod(interpreter *Interpreter, other NumberValue, locationRange LocationRange) NumberValue {
	o, ok := other.(UInt256Value)
	if !ok {
		panic(InvalidOperandsError{
			Operation: ast.OperationMod,
			LeftType:  v.StaticType(interpreter),
			RightType: other.StaticType(interpreter),
		})
	}

	return NewUInt256ValueFromBigInt(
		interpreter,
		func() *big.Int {
			res := new(big.Int)
			if o.BigInt.Cmp(res) == 0 {
				panic(DivisionByZeroError{LocationRange: locationRange})
			}
			return res.Rem(v.BigInt, o.BigInt)
		},
	)
}

func (v UInt256Value) Mul(interpreter *Interpreter, other NumberValue, locationRange LocationRange) NumberValue {
	o, ok := other.(UInt256Value)
	if !ok {
		panic(InvalidOperandsError{
			Operation: ast.OperationMul,
			LeftType:  v.StaticType(interpreter),
			RightType: other.StaticType(interpreter),
		})
	}

	return NewUInt256ValueFromBigInt(
		interpreter,
		func() *big.Int {
			res := new(big.Int)
			res.Mul(v.BigInt, o.BigInt)
			if res.Cmp(sema.UInt256TypeMaxIntBig) > 0 {
				panic(OverflowError{LocationRange: locationRange})
			}
			return res
		},
	)
}

func (v UInt256Value) SaturatingMul(interpreter *Interpreter, other NumberValue, locationRange LocationRange) NumberValue {
	o, ok := other.(UInt256Value)
	if !ok {
		panic(InvalidOperandsError{
			FunctionName: sema.NumericTypeSaturatingMultiplyFunctionName,
			LeftType:     v.StaticType(interpreter),
			RightType:    other.StaticType(interpreter),
		})
	}

	return NewUInt256ValueFromBigInt(
		interpreter,
		func() *big.Int {
			res := new(big.Int)
			res.Mul(v.BigInt, o.BigInt)
			if res.Cmp(sema.UInt256TypeMaxIntBig) > 0 {
				return sema.UInt256TypeMaxIntBig
			}
			return res
		},
	)
}

func (v UInt256Value) Div(interpreter *Interpreter, other NumberValue, locationRange LocationRange) NumberValue {
	o, ok := other.(UInt256Value)
	if !ok {
		panic(InvalidOperandsError{
			Operation: ast.OperationDiv,
			LeftType:  v.StaticType(interpreter),
			RightType: other.StaticType(interpreter),
		})
	}

	return NewUInt256ValueFromBigInt(
		interpreter,
		func() *big.Int {
			res := new(big.Int)
			if o.BigInt.Cmp(res) == 0 {
				panic(DivisionByZeroError{LocationRange: locationRange})
			}
			return res.Div(v.BigInt, o.BigInt)
		},
	)
}

func (v UInt256Value) SaturatingDiv(interpreter *Interpreter, other NumberValue, locationRange LocationRange) NumberValue {
	defer func() {
		r := recover()
		if _, ok := r.(InvalidOperandsError); ok {
			panic(InvalidOperandsError{
				FunctionName: sema.NumericTypeSaturatingDivideFunctionName,
				LeftType:     v.StaticType(interpreter),
				RightType:    other.StaticType(interpreter),
			})
		}
	}()

	return v.Div(interpreter, other, locationRange)
}

func (v UInt256Value) Less(interpreter *Interpreter, other NumberValue, locationRange LocationRange) BoolValue {
	o, ok := other.(UInt256Value)
	if !ok {
		panic(InvalidOperandsError{
			Operation: ast.OperationLess,
			LeftType:  v.StaticType(interpreter),
			RightType: other.StaticType(interpreter),
		})
	}

	cmp := v.BigInt.Cmp(o.BigInt)
	return AsBoolValue(cmp == -1)
}

func (v UInt256Value) LessEqual(interpreter *Interpreter, other NumberValue, locationRange LocationRange) BoolValue {
	o, ok := other.(UInt256Value)
	if !ok {
		panic(InvalidOperandsError{
			Operation: ast.OperationLessEqual,
			LeftType:  v.StaticType(interpreter),
			RightType: other.StaticType(interpreter),
		})
	}

	cmp := v.BigInt.Cmp(o.BigInt)
	return AsBoolValue(cmp <= 0)
}

func (v UInt256Value) Greater(interpreter *Interpreter, other NumberValue, locationRange LocationRange) BoolValue {
	o, ok := other.(UInt256Value)
	if !ok {
		panic(InvalidOperandsError{
			Operation: ast.OperationGreater,
			LeftType:  v.StaticType(interpreter),
			RightType: other.StaticType(interpreter),
		})
	}

	cmp := v.BigInt.Cmp(o.BigInt)
	return AsBoolValue(cmp == 1)
}

func (v UInt256Value) GreaterEqual(interpreter *Interpreter, other NumberValue, locationRange LocationRange) BoolValue {
	o, ok := other.(UInt256Value)
	if !ok {
		panic(InvalidOperandsError{
			Operation: ast.OperationGreaterEqual,
			LeftType:  v.StaticType(interpreter),
			RightType: other.StaticType(interpreter),
		})
	}

	cmp := v.BigInt.Cmp(o.BigInt)
	return AsBoolValue(cmp >= 0)
}

func (v UInt256Value) Equal(_ *Interpreter, _ LocationRange, other Value) bool {
	otherInt, ok := other.(UInt256Value)
	if !ok {
		return false
	}
	cmp := v.BigInt.Cmp(otherInt.BigInt)
	return cmp == 0
}

// HashInput returns a byte slice containing:
// - HashInputTypeUInt256 (1 byte)
// - big int encoded in big endian (n bytes)
func (v UInt256Value) HashInput(_ *Interpreter, _ LocationRange, scratch []byte) []byte {
	b := UnsignedBigIntToBigEndianBytes(v.BigInt)

	length := 1 + len(b)
	var buffer []byte
	if length <= len(scratch) {
		buffer = scratch[:length]
	} else {
		buffer = make([]byte, length)
	}

	buffer[0] = byte(HashInputTypeUInt256)
	copy(buffer[1:], b)
	return buffer
}

func ConvertUInt256(memoryGauge common.MemoryGauge, value Value, locationRange LocationRange) UInt256Value {
	return NewUInt256ValueFromBigInt(
		memoryGauge,
		func() *big.Int {
			var v *big.Int

			switch value := value.(type) {
			case BigNumberValue:
				v = value.ToBigInt(memoryGauge)

			case NumberValue:
				v = big.NewInt(int64(value.ToInt(locationRange)))

			default:
				panic(errors.NewUnreachableError())
			}

			if v.Cmp(sema.UInt256TypeMaxIntBig) > 0 {
				panic(OverflowError{LocationRange: locationRange})
			} else if v.Sign() < 0 {
				panic(UnderflowError{LocationRange: locationRange})
			}

			return v
		},
	)
}

func (v UInt256Value) BitwiseOr(interpreter *Interpreter, other IntegerValue, locationRange LocationRange) IntegerValue {
	o, ok := other.(UInt256Value)
	if !ok {
		panic(InvalidOperandsError{
			Operation: ast.OperationBitwiseOr,
			LeftType:  v.StaticType(interpreter),
			RightType: other.StaticType(interpreter),
		})
	}

	return NewUInt256ValueFromBigInt(
		interpreter,
		func() *big.Int {
			res := new(big.Int)
			return res.Or(v.BigInt, o.BigInt)
		},
	)
}

func (v UInt256Value) BitwiseXor(interpreter *Interpreter, other IntegerValue, locationRange LocationRange) IntegerValue {
	o, ok := other.(UInt256Value)
	if !ok {
		panic(InvalidOperandsError{
			Operation: ast.OperationBitwiseXor,
			LeftType:  v.StaticType(interpreter),
			RightType: other.StaticType(interpreter),
		})
	}

	return NewUInt256ValueFromBigInt(
		interpreter,
		func() *big.Int {
			res := new(big.Int)
			return res.Xor(v.BigInt, o.BigInt)
		},
	)
}

func (v UInt256Value) BitwiseAnd(interpreter *Interpreter, other IntegerValue, locationRange LocationRange) IntegerValue {
	o, ok := other.(UInt256Value)
	if !ok {
		panic(InvalidOperandsError{
			Operation: ast.OperationBitwiseAnd,
			LeftType:  v.StaticType(interpreter),
			RightType: other.StaticType(interpreter),
		})
	}

	return NewUInt256ValueFromBigInt(
		interpreter,
		func() *big.Int {
			res := new(big.Int)
			return res.And(v.BigInt, o.BigInt)
		},
	)
}

func (v UInt256Value) BitwiseLeftShift(interpreter *Interpreter, other IntegerValue, locationRange LocationRange) IntegerValue {
	o, ok := other.(UInt256Value)
	if !ok {
		panic(InvalidOperandsError{
			Operation: ast.OperationBitwiseLeftShift,
			LeftType:  v.StaticType(interpreter),
			RightType: other.StaticType(interpreter),
		})
	}

	return NewUInt256ValueFromBigInt(
		interpreter,
		func() *big.Int {
			res := new(big.Int)
			if o.BigInt.Sign() < 0 {
				panic(UnderflowError{LocationRange: locationRange})
			}
			if !o.BigInt.IsUint64() {
				panic(OverflowError{LocationRange: locationRange})
			}
			return res.Lsh(v.BigInt, uint(o.BigInt.Uint64()))
		},
	)
}

func (v UInt256Value) BitwiseRightShift(interpreter *Interpreter, other IntegerValue, locationRange LocationRange) IntegerValue {
	o, ok := other.(UInt256Value)
	if !ok {
		panic(InvalidOperandsError{
			Operation: ast.OperationBitwiseRightShift,
			LeftType:  v.StaticType(interpreter),
			RightType: other.StaticType(interpreter),
		})
	}

	return NewUInt256ValueFromBigInt(
		interpreter,
		func() *big.Int {
			res := new(big.Int)
			if o.BigInt.Sign() < 0 {
				panic(UnderflowError{LocationRange: locationRange})
			}
			if !o.BigInt.IsUint64() {
				panic(OverflowError{LocationRange: locationRange})
			}
			return res.Rsh(v.BigInt, uint(o.BigInt.Uint64()))
		},
	)
}

func (v UInt256Value) GetMember(interpreter *Interpreter, locationRange LocationRange, name string) Value {
	return getNumberValueMember(interpreter, v, name, sema.UInt256Type, locationRange)
}

func (UInt256Value) RemoveMember(_ *Interpreter, _ LocationRange, _ string) Value {
	// Numbers have no removable members (fields / functions)
	panic(errors.NewUnreachableError())
}

func (UInt256Value) SetMember(_ *Interpreter, _ LocationRange, _ string, _ Value) bool {
	// Numbers have no settable members (fields / functions)
	panic(errors.NewUnreachableError())
}

func (v UInt256Value) ToBigEndianBytes() []byte {
	return UnsignedBigIntToBigEndianBytes(v.BigInt)
}

func (v UInt256Value) ConformsToStaticType(
	_ *Interpreter,
	_ LocationRange,
	_ TypeConformanceResults,
) bool {
	return true
}

func (UInt256Value) IsStorable() bool {
	return true
}

func (v UInt256Value) Storable(_ atree.SlabStorage, _ atree.Address, _ uint64) (atree.Storable, error) {
	return v, nil
}

func (UInt256Value) NeedsStoreTo(_ atree.Address) bool {
	return false
}

func (UInt256Value) IsResourceKinded(_ *Interpreter) bool {
	return false
}
func (v UInt256Value) Transfer(
	interpreter *Interpreter,
	_ LocationRange,
	_ atree.Address,
	remove bool,
	storable atree.Storable,
) Value {
	if remove {
		interpreter.RemoveReferencedSlab(storable)
	}
	return v
}

func (v UInt256Value) Clone(_ *Interpreter) Value {
	return NewUnmeteredUInt256ValueFromBigInt(v.BigInt)
}

func (UInt256Value) DeepRemove(_ *Interpreter) {
	// NO-OP
}

func (v UInt256Value) ByteSize() uint32 {
	return cborTagSize + getBigIntCBORSize(v.BigInt)
}

func (v UInt256Value) StoredValue(_ atree.SlabStorage) (atree.Value, error) {
	return v, nil
}

func (UInt256Value) ChildStorables() []atree.Storable {
	return nil
}

// Word8Value

type Word8Value uint8

var _ Value = Word8Value(0)
var _ atree.Storable = Word8Value(0)
var _ NumberValue = Word8Value(0)
var _ IntegerValue = Word8Value(0)
var _ EquatableValue = Word8Value(0)
var _ HashableValue = Word8Value(0)
var _ MemberAccessibleValue = Word8Value(0)

const word8Size = int(unsafe.Sizeof(Word8Value(0)))

var word8MemoryUsage = common.NewNumberMemoryUsage(word8Size)

func NewWord8Value(gauge common.MemoryGauge, valueGetter func() uint8) Word8Value {
	common.UseMemory(gauge, word8MemoryUsage)

	return NewUnmeteredWord8Value(valueGetter())
}

func NewUnmeteredWord8Value(value uint8) Word8Value {
	return Word8Value(value)
}

func (Word8Value) IsValue() {}

func (v Word8Value) Accept(interpreter *Interpreter, visitor Visitor) {
	visitor.VisitWord8Value(interpreter, v)
}

func (Word8Value) Walk(_ *Interpreter, _ func(Value)) {
	// NO-OP
}

func (Word8Value) StaticType(interpreter *Interpreter) StaticType {
	return NewPrimitiveStaticType(interpreter, PrimitiveStaticTypeWord8)
}

func (Word8Value) IsImportable(_ *Interpreter) bool {
	return true
}

func (v Word8Value) String() string {
	return format.Uint(uint64(v))
}

func (v Word8Value) RecursiveString(_ SeenReferences) string {
	return v.String()
}

func (v Word8Value) MeteredString(memoryGauge common.MemoryGauge, _ SeenReferences) string {
	common.UseMemory(
		memoryGauge,
		common.NewRawStringMemoryUsage(
			OverEstimateNumberStringLength(memoryGauge, v),
		),
	)
	return v.String()
}

func (v Word8Value) ToInt(locationRange LocationRange) int {
	return int(v)
}

func (v Word8Value) Negate(*Interpreter, LocationRange) NumberValue {
	panic(errors.NewUnreachableError())
}

func (v Word8Value) Plus(interpreter *Interpreter, other NumberValue, locationRange LocationRange) NumberValue {
	o, ok := other.(Word8Value)
	if !ok {
		panic(InvalidOperandsError{
			Operation: ast.OperationPlus,
			LeftType:  v.StaticType(interpreter),
			RightType: other.StaticType(interpreter),
		})
	}

	valueGetter := func() uint8 {
		return uint8(v + o)
	}

	return NewWord8Value(interpreter, valueGetter)
}

func (v Word8Value) SaturatingPlus(*Interpreter, NumberValue, LocationRange) NumberValue {
	panic(errors.NewUnreachableError())
}

func (v Word8Value) Minus(interpreter *Interpreter, other NumberValue, locationRange LocationRange) NumberValue {
	o, ok := other.(Word8Value)
	if !ok {
		panic(InvalidOperandsError{
			Operation: ast.OperationMinus,
			LeftType:  v.StaticType(interpreter),
			RightType: other.StaticType(interpreter),
		})
	}

	valueGetter := func() uint8 {
		return uint8(v - o)
	}

	return NewWord8Value(interpreter, valueGetter)
}

func (v Word8Value) SaturatingMinus(*Interpreter, NumberValue, LocationRange) NumberValue {
	panic(errors.NewUnreachableError())
}

func (v Word8Value) Mod(interpreter *Interpreter, other NumberValue, locationRange LocationRange) NumberValue {
	o, ok := other.(Word8Value)
	if !ok {
		panic(InvalidOperandsError{
			Operation: ast.OperationMod,
			LeftType:  v.StaticType(interpreter),
			RightType: other.StaticType(interpreter),
		})
	}

	if o == 0 {
		panic(DivisionByZeroError{LocationRange: locationRange})
	}

	valueGetter := func() uint8 {
		return uint8(v % o)
	}

	return NewWord8Value(interpreter, valueGetter)
}

func (v Word8Value) Mul(interpreter *Interpreter, other NumberValue, locationRange LocationRange) NumberValue {
	o, ok := other.(Word8Value)
	if !ok {
		panic(InvalidOperandsError{
			Operation: ast.OperationMul,
			LeftType:  v.StaticType(interpreter),
			RightType: other.StaticType(interpreter),
		})
	}

	valueGetter := func() uint8 {
		return uint8(v * o)
	}

	return NewWord8Value(interpreter, valueGetter)
}

func (v Word8Value) SaturatingMul(*Interpreter, NumberValue, LocationRange) NumberValue {
	panic(errors.NewUnreachableError())
}

func (v Word8Value) Div(interpreter *Interpreter, other NumberValue, locationRange LocationRange) NumberValue {
	o, ok := other.(Word8Value)
	if !ok {
		panic(InvalidOperandsError{
			Operation: ast.OperationDiv,
			LeftType:  v.StaticType(interpreter),
			RightType: other.StaticType(interpreter),
		})
	}

	if o == 0 {
		panic(DivisionByZeroError{LocationRange: locationRange})
	}

	valueGetter := func() uint8 {
		return uint8(v / o)
	}

	return NewWord8Value(interpreter, valueGetter)
}

func (v Word8Value) SaturatingDiv(*Interpreter, NumberValue, LocationRange) NumberValue {
	panic(errors.NewUnreachableError())
}

func (v Word8Value) Less(interpreter *Interpreter, other NumberValue, locationRange LocationRange) BoolValue {
	o, ok := other.(Word8Value)
	if !ok {
		panic(InvalidOperandsError{
			Operation: ast.OperationLess,
			LeftType:  v.StaticType(interpreter),
			RightType: other.StaticType(interpreter),
		})
	}

	return AsBoolValue(v < o)
}

func (v Word8Value) LessEqual(interpreter *Interpreter, other NumberValue, locationRange LocationRange) BoolValue {
	o, ok := other.(Word8Value)
	if !ok {
		panic(InvalidOperandsError{
			Operation: ast.OperationLessEqual,
			LeftType:  v.StaticType(interpreter),
			RightType: other.StaticType(interpreter),
		})
	}

	return AsBoolValue(v <= o)
}

func (v Word8Value) Greater(interpreter *Interpreter, other NumberValue, locationRange LocationRange) BoolValue {
	o, ok := other.(Word8Value)
	if !ok {
		panic(InvalidOperandsError{
			Operation: ast.OperationGreater,
			LeftType:  v.StaticType(interpreter),
			RightType: other.StaticType(interpreter),
		})
	}

	return AsBoolValue(v > o)
}

func (v Word8Value) GreaterEqual(interpreter *Interpreter, other NumberValue, locationRange LocationRange) BoolValue {
	o, ok := other.(Word8Value)
	if !ok {
		panic(InvalidOperandsError{
			Operation: ast.OperationGreaterEqual,
			LeftType:  v.StaticType(interpreter),
			RightType: other.StaticType(interpreter),
		})
	}

	return AsBoolValue(v >= o)
}

func (v Word8Value) Equal(_ *Interpreter, _ LocationRange, other Value) bool {
	otherWord8, ok := other.(Word8Value)
	if !ok {
		return false
	}
	return v == otherWord8
}

// HashInput returns a byte slice containing:
// - HashInputTypeWord8 (1 byte)
// - uint8 value (1 byte)
func (v Word8Value) HashInput(_ *Interpreter, _ LocationRange, scratch []byte) []byte {
	scratch[0] = byte(HashInputTypeWord8)
	scratch[1] = byte(v)
	return scratch[:2]
}

func ConvertWord8(memoryGauge common.MemoryGauge, value Value, locationRange LocationRange) Word8Value {
	return NewWord8Value(
		memoryGauge,
		func() uint8 {
			return ConvertWord[uint8](memoryGauge, value, locationRange)
		},
	)
}

func (v Word8Value) BitwiseOr(interpreter *Interpreter, other IntegerValue, locationRange LocationRange) IntegerValue {
	o, ok := other.(Word8Value)
	if !ok {
		panic(InvalidOperandsError{
			Operation: ast.OperationBitwiseOr,
			LeftType:  v.StaticType(interpreter),
			RightType: other.StaticType(interpreter),
		})
	}

	valueGetter := func() uint8 {
		return uint8(v | o)
	}

	return NewWord8Value(interpreter, valueGetter)
}

func (v Word8Value) BitwiseXor(interpreter *Interpreter, other IntegerValue, locationRange LocationRange) IntegerValue {
	o, ok := other.(Word8Value)
	if !ok {
		panic(InvalidOperandsError{
			Operation: ast.OperationBitwiseXor,
			LeftType:  v.StaticType(interpreter),
			RightType: other.StaticType(interpreter),
		})
	}

	valueGetter := func() uint8 {
		return uint8(v ^ o)
	}

	return NewWord8Value(interpreter, valueGetter)
}

func (v Word8Value) BitwiseAnd(interpreter *Interpreter, other IntegerValue, locationRange LocationRange) IntegerValue {
	o, ok := other.(Word8Value)
	if !ok {
		panic(InvalidOperandsError{
			Operation: ast.OperationBitwiseAnd,
			LeftType:  v.StaticType(interpreter),
			RightType: other.StaticType(interpreter),
		})
	}

	valueGetter := func() uint8 {
		return uint8(v & o)
	}

	return NewWord8Value(interpreter, valueGetter)
}

func (v Word8Value) BitwiseLeftShift(interpreter *Interpreter, other IntegerValue, locationRange LocationRange) IntegerValue {
	o, ok := other.(Word8Value)
	if !ok {
		panic(InvalidOperandsError{
			Operation: ast.OperationBitwiseLeftShift,
			LeftType:  v.StaticType(interpreter),
			RightType: other.StaticType(interpreter),
		})
	}

	valueGetter := func() uint8 {
		return uint8(v << o)
	}

	return NewWord8Value(interpreter, valueGetter)
}

func (v Word8Value) BitwiseRightShift(interpreter *Interpreter, other IntegerValue, locationRange LocationRange) IntegerValue {
	o, ok := other.(Word8Value)
	if !ok {
		panic(InvalidOperandsError{
			Operation: ast.OperationBitwiseRightShift,
			LeftType:  v.StaticType(interpreter),
			RightType: other.StaticType(interpreter),
		})
	}

	valueGetter := func() uint8 {
		return uint8(v >> o)
	}

	return NewWord8Value(interpreter, valueGetter)
}

func (v Word8Value) GetMember(interpreter *Interpreter, locationRange LocationRange, name string) Value {
	return getNumberValueMember(interpreter, v, name, sema.Word8Type, locationRange)
}

func (Word8Value) RemoveMember(_ *Interpreter, _ LocationRange, _ string) Value {
	// Numbers have no removable members (fields / functions)
	panic(errors.NewUnreachableError())
}

func (Word8Value) SetMember(_ *Interpreter, _ LocationRange, _ string, _ Value) bool {
	// Numbers have no settable members (fields / functions)
	panic(errors.NewUnreachableError())
}

func (v Word8Value) ToBigEndianBytes() []byte {
	return []byte{byte(v)}
}

func (v Word8Value) ConformsToStaticType(
	_ *Interpreter,
	_ LocationRange,
	_ TypeConformanceResults,
) bool {
	return true
}

func (Word8Value) IsStorable() bool {
	return true
}

func (v Word8Value) Storable(_ atree.SlabStorage, _ atree.Address, _ uint64) (atree.Storable, error) {
	return v, nil
}

func (Word8Value) NeedsStoreTo(_ atree.Address) bool {
	return false
}

func (Word8Value) IsResourceKinded(_ *Interpreter) bool {
	return false
}

func (v Word8Value) Transfer(
	interpreter *Interpreter,
	_ LocationRange,
	_ atree.Address,
	remove bool,
	storable atree.Storable,
) Value {
	if remove {
		interpreter.RemoveReferencedSlab(storable)
	}
	return v
}

func (v Word8Value) Clone(_ *Interpreter) Value {
	return v
}

func (Word8Value) DeepRemove(_ *Interpreter) {
	// NO-OP
}

func (v Word8Value) ByteSize() uint32 {
	return cborTagSize + getUintCBORSize(uint64(v))
}

func (v Word8Value) StoredValue(_ atree.SlabStorage) (atree.Value, error) {
	return v, nil
}

func (Word8Value) ChildStorables() []atree.Storable {
	return nil
}

// Word16Value

type Word16Value uint16

var _ Value = Word16Value(0)
var _ atree.Storable = Word16Value(0)
var _ NumberValue = Word16Value(0)
var _ IntegerValue = Word16Value(0)
var _ EquatableValue = Word16Value(0)
var _ HashableValue = Word16Value(0)
var _ MemberAccessibleValue = Word16Value(0)

const word16Size = int(unsafe.Sizeof(Word16Value(0)))

var word16MemoryUsage = common.NewNumberMemoryUsage(word16Size)

func NewWord16Value(gauge common.MemoryGauge, valueGetter func() uint16) Word16Value {
	common.UseMemory(gauge, word16MemoryUsage)

	return NewUnmeteredWord16Value(valueGetter())
}

func NewUnmeteredWord16Value(value uint16) Word16Value {
	return Word16Value(value)
}

func (Word16Value) IsValue() {}

func (v Word16Value) Accept(interpreter *Interpreter, visitor Visitor) {
	visitor.VisitWord16Value(interpreter, v)
}

func (Word16Value) Walk(_ *Interpreter, _ func(Value)) {
	// NO-OP
}

func (Word16Value) StaticType(interpreter *Interpreter) StaticType {
	return NewPrimitiveStaticType(interpreter, PrimitiveStaticTypeWord16)
}

func (Word16Value) IsImportable(_ *Interpreter) bool {
	return true
}

func (v Word16Value) String() string {
	return format.Uint(uint64(v))
}

func (v Word16Value) RecursiveString(_ SeenReferences) string {
	return v.String()
}

func (v Word16Value) MeteredString(memoryGauge common.MemoryGauge, _ SeenReferences) string {
	common.UseMemory(
		memoryGauge,
		common.NewRawStringMemoryUsage(
			OverEstimateNumberStringLength(memoryGauge, v),
		),
	)
	return v.String()
}

func (v Word16Value) ToInt(locationRange LocationRange) int {
	return int(v)
}
func (v Word16Value) Negate(*Interpreter, LocationRange) NumberValue {
	panic(errors.NewUnreachableError())
}

func (v Word16Value) Plus(interpreter *Interpreter, other NumberValue, locationRange LocationRange) NumberValue {
	o, ok := other.(Word16Value)
	if !ok {
		panic(InvalidOperandsError{
			Operation: ast.OperationPlus,
			LeftType:  v.StaticType(interpreter),
			RightType: other.StaticType(interpreter),
		})
	}

	valueGetter := func() uint16 {
		return uint16(v + o)
	}

	return NewWord16Value(interpreter, valueGetter)
}

func (v Word16Value) SaturatingPlus(*Interpreter, NumberValue, LocationRange) NumberValue {
	panic(errors.NewUnreachableError())
}

func (v Word16Value) Minus(interpreter *Interpreter, other NumberValue, locationRange LocationRange) NumberValue {
	o, ok := other.(Word16Value)
	if !ok {
		panic(InvalidOperandsError{
			Operation: ast.OperationMinus,
			LeftType:  v.StaticType(interpreter),
			RightType: other.StaticType(interpreter),
		})
	}

	valueGetter := func() uint16 {
		return uint16(v - o)
	}

	return NewWord16Value(interpreter, valueGetter)
}

func (v Word16Value) SaturatingMinus(*Interpreter, NumberValue, LocationRange) NumberValue {
	panic(errors.NewUnreachableError())
}

func (v Word16Value) Mod(interpreter *Interpreter, other NumberValue, locationRange LocationRange) NumberValue {
	o, ok := other.(Word16Value)
	if !ok {
		panic(InvalidOperandsError{
			Operation: ast.OperationMod,
			LeftType:  v.StaticType(interpreter),
			RightType: other.StaticType(interpreter),
		})
	}

	if o == 0 {
		panic(DivisionByZeroError{LocationRange: locationRange})
	}

	valueGetter := func() uint16 {
		return uint16(v % o)
	}

	return NewWord16Value(interpreter, valueGetter)
}

func (v Word16Value) Mul(interpreter *Interpreter, other NumberValue, locationRange LocationRange) NumberValue {
	o, ok := other.(Word16Value)
	if !ok {
		panic(InvalidOperandsError{
			Operation: ast.OperationMul,
			LeftType:  v.StaticType(interpreter),
			RightType: other.StaticType(interpreter),
		})
	}

	valueGetter := func() uint16 {
		return uint16(v * o)
	}

	return NewWord16Value(interpreter, valueGetter)
}

func (v Word16Value) SaturatingMul(*Interpreter, NumberValue, LocationRange) NumberValue {
	panic(errors.NewUnreachableError())
}

func (v Word16Value) Div(interpreter *Interpreter, other NumberValue, locationRange LocationRange) NumberValue {
	o, ok := other.(Word16Value)
	if !ok {
		panic(InvalidOperandsError{
			Operation: ast.OperationDiv,
			LeftType:  v.StaticType(interpreter),
			RightType: other.StaticType(interpreter),
		})
	}

	if o == 0 {
		panic(DivisionByZeroError{LocationRange: locationRange})
	}

	valueGetter := func() uint16 {
		return uint16(v / o)
	}

	return NewWord16Value(interpreter, valueGetter)
}

func (v Word16Value) SaturatingDiv(*Interpreter, NumberValue, LocationRange) NumberValue {
	panic(errors.NewUnreachableError())
}

func (v Word16Value) Less(interpreter *Interpreter, other NumberValue, locationRange LocationRange) BoolValue {
	o, ok := other.(Word16Value)
	if !ok {
		panic(InvalidOperandsError{
			Operation: ast.OperationLess,
			LeftType:  v.StaticType(interpreter),
			RightType: other.StaticType(interpreter),
		})
	}

	return AsBoolValue(v < o)
}

func (v Word16Value) LessEqual(interpreter *Interpreter, other NumberValue, locationRange LocationRange) BoolValue {
	o, ok := other.(Word16Value)
	if !ok {
		panic(InvalidOperandsError{
			Operation: ast.OperationLessEqual,
			LeftType:  v.StaticType(interpreter),
			RightType: other.StaticType(interpreter),
		})
	}

	return AsBoolValue(v <= o)
}

func (v Word16Value) Greater(interpreter *Interpreter, other NumberValue, locationRange LocationRange) BoolValue {
	o, ok := other.(Word16Value)
	if !ok {
		panic(InvalidOperandsError{
			Operation: ast.OperationGreater,
			LeftType:  v.StaticType(interpreter),
			RightType: other.StaticType(interpreter),
		})
	}

	return AsBoolValue(v > o)
}

func (v Word16Value) GreaterEqual(interpreter *Interpreter, other NumberValue, locationRange LocationRange) BoolValue {
	o, ok := other.(Word16Value)
	if !ok {
		panic(InvalidOperandsError{
			Operation: ast.OperationGreaterEqual,
			LeftType:  v.StaticType(interpreter),
			RightType: other.StaticType(interpreter),
		})
	}

	return AsBoolValue(v >= o)
}

func (v Word16Value) Equal(_ *Interpreter, _ LocationRange, other Value) bool {
	otherWord16, ok := other.(Word16Value)
	if !ok {
		return false
	}
	return v == otherWord16
}

// HashInput returns a byte slice containing:
// - HashInputTypeWord16 (1 byte)
// - uint16 value encoded in big-endian (2 bytes)
func (v Word16Value) HashInput(_ *Interpreter, _ LocationRange, scratch []byte) []byte {
	scratch[0] = byte(HashInputTypeWord16)
	binary.BigEndian.PutUint16(scratch[1:], uint16(v))
	return scratch[:3]
}

func ConvertWord16(memoryGauge common.MemoryGauge, value Value, locationRange LocationRange) Word16Value {
	return NewWord16Value(
		memoryGauge,
		func() uint16 {
			return ConvertWord[uint16](memoryGauge, value, locationRange)
		},
	)
}

func (v Word16Value) BitwiseOr(interpreter *Interpreter, other IntegerValue, locationRange LocationRange) IntegerValue {
	o, ok := other.(Word16Value)
	if !ok {
		panic(InvalidOperandsError{
			Operation: ast.OperationBitwiseOr,
			LeftType:  v.StaticType(interpreter),
			RightType: other.StaticType(interpreter),
		})
	}

	valueGetter := func() uint16 {
		return uint16(v | o)
	}

	return NewWord16Value(interpreter, valueGetter)
}

func (v Word16Value) BitwiseXor(interpreter *Interpreter, other IntegerValue, locationRange LocationRange) IntegerValue {
	o, ok := other.(Word16Value)
	if !ok {
		panic(InvalidOperandsError{
			Operation: ast.OperationBitwiseXor,
			LeftType:  v.StaticType(interpreter),
			RightType: other.StaticType(interpreter),
		})
	}

	valueGetter := func() uint16 {
		return uint16(v ^ o)
	}

	return NewWord16Value(interpreter, valueGetter)
}

func (v Word16Value) BitwiseAnd(interpreter *Interpreter, other IntegerValue, locationRange LocationRange) IntegerValue {
	o, ok := other.(Word16Value)
	if !ok {
		panic(InvalidOperandsError{
			Operation: ast.OperationBitwiseAnd,
			LeftType:  v.StaticType(interpreter),
			RightType: other.StaticType(interpreter),
		})
	}

	valueGetter := func() uint16 {
		return uint16(v & o)
	}

	return NewWord16Value(interpreter, valueGetter)
}

func (v Word16Value) BitwiseLeftShift(interpreter *Interpreter, other IntegerValue, locationRange LocationRange) IntegerValue {
	o, ok := other.(Word16Value)
	if !ok {
		panic(InvalidOperandsError{
			Operation: ast.OperationBitwiseLeftShift,
			LeftType:  v.StaticType(interpreter),
			RightType: other.StaticType(interpreter),
		})
	}

	valueGetter := func() uint16 {
		return uint16(v << o)
	}

	return NewWord16Value(interpreter, valueGetter)
}

func (v Word16Value) BitwiseRightShift(interpreter *Interpreter, other IntegerValue, locationRange LocationRange) IntegerValue {
	o, ok := other.(Word16Value)
	if !ok {
		panic(InvalidOperandsError{
			Operation: ast.OperationBitwiseRightShift,
			LeftType:  v.StaticType(interpreter),
			RightType: other.StaticType(interpreter),
		})
	}

	valueGetter := func() uint16 {
		return uint16(v >> o)
	}

	return NewWord16Value(interpreter, valueGetter)
}

func (v Word16Value) GetMember(interpreter *Interpreter, locationRange LocationRange, name string) Value {
	return getNumberValueMember(interpreter, v, name, sema.Word16Type, locationRange)
}

func (Word16Value) RemoveMember(_ *Interpreter, _ LocationRange, _ string) Value {
	// Numbers have no removable members (fields / functions)
	panic(errors.NewUnreachableError())
}

func (Word16Value) SetMember(_ *Interpreter, _ LocationRange, _ string, _ Value) bool {
	// Numbers have no settable members (fields / functions)
	panic(errors.NewUnreachableError())
}

func (v Word16Value) ToBigEndianBytes() []byte {
	b := make([]byte, 2)
	binary.BigEndian.PutUint16(b, uint16(v))
	return b
}

func (v Word16Value) ConformsToStaticType(
	_ *Interpreter,
	_ LocationRange,
	_ TypeConformanceResults,
) bool {
	return true
}

func (Word16Value) IsStorable() bool {
	return true
}

func (v Word16Value) Storable(_ atree.SlabStorage, _ atree.Address, _ uint64) (atree.Storable, error) {
	return v, nil
}

func (Word16Value) NeedsStoreTo(_ atree.Address) bool {
	return false
}

func (Word16Value) IsResourceKinded(_ *Interpreter) bool {
	return false
}

func (v Word16Value) Transfer(
	interpreter *Interpreter,
	_ LocationRange,
	_ atree.Address,
	remove bool,
	storable atree.Storable,
) Value {
	if remove {
		interpreter.RemoveReferencedSlab(storable)
	}
	return v
}

func (v Word16Value) Clone(_ *Interpreter) Value {
	return v
}

func (Word16Value) DeepRemove(_ *Interpreter) {
	// NO-OP
}

func (v Word16Value) ByteSize() uint32 {
	return cborTagSize + getUintCBORSize(uint64(v))
}

func (v Word16Value) StoredValue(_ atree.SlabStorage) (atree.Value, error) {
	return v, nil
}

func (Word16Value) ChildStorables() []atree.Storable {
	return nil
}

// Word32Value

type Word32Value uint32

var _ Value = Word32Value(0)
var _ atree.Storable = Word32Value(0)
var _ NumberValue = Word32Value(0)
var _ IntegerValue = Word32Value(0)
var _ EquatableValue = Word32Value(0)
var _ HashableValue = Word32Value(0)
var _ MemberAccessibleValue = Word32Value(0)

const word32Size = int(unsafe.Sizeof(Word32Value(0)))

var word32MemoryUsage = common.NewNumberMemoryUsage(word32Size)

func NewWord32Value(gauge common.MemoryGauge, valueGetter func() uint32) Word32Value {
	common.UseMemory(gauge, word32MemoryUsage)

	return NewUnmeteredWord32Value(valueGetter())
}

func NewUnmeteredWord32Value(value uint32) Word32Value {
	return Word32Value(value)
}

func (Word32Value) IsValue() {}

func (v Word32Value) Accept(interpreter *Interpreter, visitor Visitor) {
	visitor.VisitWord32Value(interpreter, v)
}

func (Word32Value) Walk(_ *Interpreter, _ func(Value)) {
	// NO-OP
}

func (Word32Value) StaticType(interpreter *Interpreter) StaticType {
	return NewPrimitiveStaticType(interpreter, PrimitiveStaticTypeWord32)
}

func (Word32Value) IsImportable(_ *Interpreter) bool {
	return true
}

func (v Word32Value) String() string {
	return format.Uint(uint64(v))
}

func (v Word32Value) RecursiveString(_ SeenReferences) string {
	return v.String()
}

func (v Word32Value) MeteredString(memoryGauge common.MemoryGauge, _ SeenReferences) string {
	common.UseMemory(
		memoryGauge,
		common.NewRawStringMemoryUsage(
			OverEstimateNumberStringLength(memoryGauge, v),
		),
	)
	return v.String()
}

func (v Word32Value) ToInt(locationRange LocationRange) int {
	return int(v)
}

func (v Word32Value) Negate(*Interpreter, LocationRange) NumberValue {
	panic(errors.NewUnreachableError())
}

func (v Word32Value) Plus(interpreter *Interpreter, other NumberValue, locationRange LocationRange) NumberValue {
	o, ok := other.(Word32Value)
	if !ok {
		panic(InvalidOperandsError{
			Operation: ast.OperationPlus,
			LeftType:  v.StaticType(interpreter),
			RightType: other.StaticType(interpreter),
		})
	}

	valueGetter := func() uint32 {
		return uint32(v + o)
	}

	return NewWord32Value(interpreter, valueGetter)
}

func (v Word32Value) SaturatingPlus(*Interpreter, NumberValue, LocationRange) NumberValue {
	panic(errors.NewUnreachableError())
}

func (v Word32Value) Minus(interpreter *Interpreter, other NumberValue, locationRange LocationRange) NumberValue {
	o, ok := other.(Word32Value)
	if !ok {
		panic(InvalidOperandsError{
			Operation: ast.OperationMinus,
			LeftType:  v.StaticType(interpreter),
			RightType: other.StaticType(interpreter),
		})
	}

	valueGetter := func() uint32 {
		return uint32(v - o)
	}

	return NewWord32Value(interpreter, valueGetter)
}

func (v Word32Value) SaturatingMinus(*Interpreter, NumberValue, LocationRange) NumberValue {
	panic(errors.NewUnreachableError())
}

func (v Word32Value) Mod(interpreter *Interpreter, other NumberValue, locationRange LocationRange) NumberValue {
	o, ok := other.(Word32Value)
	if !ok {
		panic(InvalidOperandsError{
			Operation: ast.OperationMod,
			LeftType:  v.StaticType(interpreter),
			RightType: other.StaticType(interpreter),
		})
	}

	if o == 0 {
		panic(DivisionByZeroError{LocationRange: locationRange})
	}

	valueGetter := func() uint32 {
		return uint32(v % o)
	}

	return NewWord32Value(interpreter, valueGetter)
}

func (v Word32Value) Mul(interpreter *Interpreter, other NumberValue, locationRange LocationRange) NumberValue {
	o, ok := other.(Word32Value)
	if !ok {
		panic(InvalidOperandsError{
			Operation: ast.OperationMul,
			LeftType:  v.StaticType(interpreter),
			RightType: other.StaticType(interpreter),
		})
	}

	valueGetter := func() uint32 {
		return uint32(v * o)
	}

	return NewWord32Value(interpreter, valueGetter)
}

func (v Word32Value) SaturatingMul(*Interpreter, NumberValue, LocationRange) NumberValue {
	panic(errors.NewUnreachableError())
}

func (v Word32Value) Div(interpreter *Interpreter, other NumberValue, locationRange LocationRange) NumberValue {
	o, ok := other.(Word32Value)
	if !ok {
		panic(InvalidOperandsError{
			Operation: ast.OperationDiv,
			LeftType:  v.StaticType(interpreter),
			RightType: other.StaticType(interpreter),
		})
	}

	if o == 0 {
		panic(DivisionByZeroError{LocationRange: locationRange})
	}

	valueGetter := func() uint32 {
		return uint32(v / o)
	}

	return NewWord32Value(interpreter, valueGetter)
}

func (v Word32Value) SaturatingDiv(*Interpreter, NumberValue, LocationRange) NumberValue {
	panic(errors.NewUnreachableError())
}

func (v Word32Value) Less(interpreter *Interpreter, other NumberValue, locationRange LocationRange) BoolValue {
	o, ok := other.(Word32Value)
	if !ok {
		panic(InvalidOperandsError{
			Operation: ast.OperationLess,
			LeftType:  v.StaticType(interpreter),
			RightType: other.StaticType(interpreter),
		})
	}

	return AsBoolValue(v < o)
}

func (v Word32Value) LessEqual(interpreter *Interpreter, other NumberValue, locationRange LocationRange) BoolValue {
	o, ok := other.(Word32Value)
	if !ok {
		panic(InvalidOperandsError{
			Operation: ast.OperationLessEqual,
			LeftType:  v.StaticType(interpreter),
			RightType: other.StaticType(interpreter),
		})
	}

	return AsBoolValue(v <= o)
}

func (v Word32Value) Greater(interpreter *Interpreter, other NumberValue, locationRange LocationRange) BoolValue {
	o, ok := other.(Word32Value)
	if !ok {
		panic(InvalidOperandsError{
			Operation: ast.OperationGreater,
			LeftType:  v.StaticType(interpreter),
			RightType: other.StaticType(interpreter),
		})
	}

	return AsBoolValue(v > o)
}

func (v Word32Value) GreaterEqual(interpreter *Interpreter, other NumberValue, locationRange LocationRange) BoolValue {
	o, ok := other.(Word32Value)
	if !ok {
		panic(InvalidOperandsError{
			Operation: ast.OperationGreaterEqual,
			LeftType:  v.StaticType(interpreter),
			RightType: other.StaticType(interpreter),
		})
	}

	return AsBoolValue(v >= o)
}

func (v Word32Value) Equal(_ *Interpreter, _ LocationRange, other Value) bool {
	otherWord32, ok := other.(Word32Value)
	if !ok {
		return false
	}
	return v == otherWord32
}

// HashInput returns a byte slice containing:
// - HashInputTypeWord32 (1 byte)
// - uint32 value encoded in big-endian (4 bytes)
func (v Word32Value) HashInput(_ *Interpreter, _ LocationRange, scratch []byte) []byte {
	scratch[0] = byte(HashInputTypeWord32)
	binary.BigEndian.PutUint32(scratch[1:], uint32(v))
	return scratch[:5]
}

func ConvertWord32(memoryGauge common.MemoryGauge, value Value, locationRange LocationRange) Word32Value {
	return NewWord32Value(
		memoryGauge,
		func() uint32 {
			return ConvertWord[uint32](memoryGauge, value, locationRange)
		},
	)
}

func (v Word32Value) BitwiseOr(interpreter *Interpreter, other IntegerValue, locationRange LocationRange) IntegerValue {
	o, ok := other.(Word32Value)
	if !ok {
		panic(InvalidOperandsError{
			Operation: ast.OperationBitwiseOr,
			LeftType:  v.StaticType(interpreter),
			RightType: other.StaticType(interpreter),
		})
	}

	valueGetter := func() uint32 {
		return uint32(v | o)
	}

	return NewWord32Value(interpreter, valueGetter)
}

func (v Word32Value) BitwiseXor(interpreter *Interpreter, other IntegerValue, locationRange LocationRange) IntegerValue {
	o, ok := other.(Word32Value)
	if !ok {
		panic(InvalidOperandsError{
			Operation: ast.OperationBitwiseXor,
			LeftType:  v.StaticType(interpreter),
			RightType: other.StaticType(interpreter),
		})
	}

	valueGetter := func() uint32 {
		return uint32(v ^ o)
	}

	return NewWord32Value(interpreter, valueGetter)
}

func (v Word32Value) BitwiseAnd(interpreter *Interpreter, other IntegerValue, locationRange LocationRange) IntegerValue {
	o, ok := other.(Word32Value)
	if !ok {
		panic(InvalidOperandsError{
			Operation: ast.OperationBitwiseAnd,
			LeftType:  v.StaticType(interpreter),
			RightType: other.StaticType(interpreter),
		})
	}

	valueGetter := func() uint32 {
		return uint32(v & o)
	}

	return NewWord32Value(interpreter, valueGetter)
}

func (v Word32Value) BitwiseLeftShift(interpreter *Interpreter, other IntegerValue, locationRange LocationRange) IntegerValue {
	o, ok := other.(Word32Value)
	if !ok {
		panic(InvalidOperandsError{
			Operation: ast.OperationBitwiseLeftShift,
			LeftType:  v.StaticType(interpreter),
			RightType: other.StaticType(interpreter),
		})
	}

	valueGetter := func() uint32 {
		return uint32(v << o)
	}

	return NewWord32Value(interpreter, valueGetter)
}

func (v Word32Value) BitwiseRightShift(interpreter *Interpreter, other IntegerValue, locationRange LocationRange) IntegerValue {
	o, ok := other.(Word32Value)
	if !ok {
		panic(InvalidOperandsError{
			Operation: ast.OperationBitwiseRightShift,
			LeftType:  v.StaticType(interpreter),
			RightType: other.StaticType(interpreter),
		})
	}

	valueGetter := func() uint32 {
		return uint32(v >> o)
	}

	return NewWord32Value(interpreter, valueGetter)
}

func (v Word32Value) GetMember(interpreter *Interpreter, locationRange LocationRange, name string) Value {
	return getNumberValueMember(interpreter, v, name, sema.Word32Type, locationRange)
}

func (Word32Value) RemoveMember(_ *Interpreter, _ LocationRange, _ string) Value {
	// Numbers have no removable members (fields / functions)
	panic(errors.NewUnreachableError())
}

func (Word32Value) SetMember(_ *Interpreter, _ LocationRange, _ string, _ Value) bool {
	// Numbers have no settable members (fields / functions)
	panic(errors.NewUnreachableError())
}

func (v Word32Value) ToBigEndianBytes() []byte {
	b := make([]byte, 4)
	binary.BigEndian.PutUint32(b, uint32(v))
	return b
}

func (v Word32Value) ConformsToStaticType(
	_ *Interpreter,
	_ LocationRange,
	_ TypeConformanceResults,
) bool {
	return true
}

func (Word32Value) IsStorable() bool {
	return true
}

func (v Word32Value) Storable(_ atree.SlabStorage, _ atree.Address, _ uint64) (atree.Storable, error) {
	return v, nil
}

func (Word32Value) NeedsStoreTo(_ atree.Address) bool {
	return false
}

func (Word32Value) IsResourceKinded(_ *Interpreter) bool {
	return false
}

func (v Word32Value) Transfer(
	interpreter *Interpreter,
	_ LocationRange,
	_ atree.Address,
	remove bool,
	storable atree.Storable,
) Value {
	if remove {
		interpreter.RemoveReferencedSlab(storable)
	}
	return v
}

func (v Word32Value) Clone(_ *Interpreter) Value {
	return v
}

func (Word32Value) DeepRemove(_ *Interpreter) {
	// NO-OP
}

func (v Word32Value) ByteSize() uint32 {
	return cborTagSize + getUintCBORSize(uint64(v))
}

func (v Word32Value) StoredValue(_ atree.SlabStorage) (atree.Value, error) {
	return v, nil
}

func (Word32Value) ChildStorables() []atree.Storable {
	return nil
}

// Word64Value

type Word64Value uint64

var _ Value = Word64Value(0)
var _ atree.Storable = Word64Value(0)
var _ NumberValue = Word64Value(0)
var _ IntegerValue = Word64Value(0)
var _ EquatableValue = Word64Value(0)
var _ HashableValue = Word64Value(0)
var _ MemberAccessibleValue = Word64Value(0)

const word64Size = int(unsafe.Sizeof(Word64Value(0)))

var word64MemoryUsage = common.NewNumberMemoryUsage(word64Size)

func NewWord64Value(gauge common.MemoryGauge, valueGetter func() uint64) Word64Value {
	common.UseMemory(gauge, word64MemoryUsage)

	return NewUnmeteredWord64Value(valueGetter())
}

func NewUnmeteredWord64Value(value uint64) Word64Value {
	return Word64Value(value)
}

// NOTE: important, do *NOT* remove:
// Word64 values > math.MaxInt64 overflow int.
// Implementing BigNumberValue ensures conversion functions
// call ToBigInt instead of ToInt.
var _ BigNumberValue = Word64Value(0)

func (Word64Value) IsValue() {}

func (v Word64Value) Accept(interpreter *Interpreter, visitor Visitor) {
	visitor.VisitWord64Value(interpreter, v)
}

func (Word64Value) Walk(_ *Interpreter, _ func(Value)) {
	// NO-OP
}

func (Word64Value) StaticType(interpreter *Interpreter) StaticType {
	return NewPrimitiveStaticType(interpreter, PrimitiveStaticTypeWord64)
}

func (Word64Value) IsImportable(_ *Interpreter) bool {
	return true
}

func (v Word64Value) String() string {
	return format.Uint(uint64(v))
}

func (v Word64Value) RecursiveString(_ SeenReferences) string {
	return v.String()
}

func (v Word64Value) MeteredString(memoryGauge common.MemoryGauge, _ SeenReferences) string {
	common.UseMemory(
		memoryGauge,
		common.NewRawStringMemoryUsage(
			OverEstimateNumberStringLength(memoryGauge, v),
		),
	)
	return v.String()
}

func (v Word64Value) ToInt(locationRange LocationRange) int {
	if v > math.MaxInt64 {
		panic(OverflowError{LocationRange: locationRange})
	}
	return int(v)
}

func (v Word64Value) ByteLength() int {
	return 8
}

// ToBigInt
//
// NOTE: important, do *NOT* remove:
// Word64 values > math.MaxInt64 overflow int.
// Implementing BigNumberValue ensures conversion functions
// call ToBigInt instead of ToInt.
func (v Word64Value) ToBigInt(memoryGauge common.MemoryGauge) *big.Int {
	common.UseMemory(memoryGauge, common.NewBigIntMemoryUsage(v.ByteLength()))
	return new(big.Int).SetUint64(uint64(v))
}

func (v Word64Value) Negate(*Interpreter, LocationRange) NumberValue {
	panic(errors.NewUnreachableError())
}

func (v Word64Value) Plus(interpreter *Interpreter, other NumberValue, locationRange LocationRange) NumberValue {
	o, ok := other.(Word64Value)
	if !ok {
		panic(InvalidOperandsError{
			Operation: ast.OperationPlus,
			LeftType:  v.StaticType(interpreter),
			RightType: other.StaticType(interpreter),
		})
	}

	valueGetter := func() uint64 {
		return uint64(v + o)
	}

	return NewWord64Value(interpreter, valueGetter)
}

func (v Word64Value) SaturatingPlus(*Interpreter, NumberValue, LocationRange) NumberValue {
	panic(errors.NewUnreachableError())
}

func (v Word64Value) Minus(interpreter *Interpreter, other NumberValue, locationRange LocationRange) NumberValue {
	o, ok := other.(Word64Value)
	if !ok {
		panic(InvalidOperandsError{
			Operation: ast.OperationMinus,
			LeftType:  v.StaticType(interpreter),
			RightType: other.StaticType(interpreter),
		})
	}

	valueGetter := func() uint64 {
		return uint64(v - o)
	}

	return NewWord64Value(interpreter, valueGetter)
}

func (v Word64Value) SaturatingMinus(*Interpreter, NumberValue, LocationRange) NumberValue {
	panic(errors.NewUnreachableError())
}

func (v Word64Value) Mod(interpreter *Interpreter, other NumberValue, locationRange LocationRange) NumberValue {
	o, ok := other.(Word64Value)
	if !ok {
		panic(InvalidOperandsError{
			Operation: ast.OperationMod,
			LeftType:  v.StaticType(interpreter),
			RightType: other.StaticType(interpreter),
		})
	}

	if o == 0 {
		panic(DivisionByZeroError{LocationRange: locationRange})
	}

	valueGetter := func() uint64 {
		return uint64(v % o)
	}

	return NewWord64Value(interpreter, valueGetter)
}

func (v Word64Value) Mul(interpreter *Interpreter, other NumberValue, locationRange LocationRange) NumberValue {
	o, ok := other.(Word64Value)
	if !ok {
		panic(InvalidOperandsError{
			Operation: ast.OperationMul,
			LeftType:  v.StaticType(interpreter),
			RightType: other.StaticType(interpreter),
		})
	}

	valueGetter := func() uint64 {
		return uint64(v * o)
	}

	return NewWord64Value(interpreter, valueGetter)
}

func (v Word64Value) SaturatingMul(*Interpreter, NumberValue, LocationRange) NumberValue {
	panic(errors.NewUnreachableError())
}

func (v Word64Value) Div(interpreter *Interpreter, other NumberValue, locationRange LocationRange) NumberValue {
	o, ok := other.(Word64Value)
	if !ok {
		panic(InvalidOperandsError{
			Operation: ast.OperationDiv,
			LeftType:  v.StaticType(interpreter),
			RightType: other.StaticType(interpreter),
		})
	}

	if o == 0 {
		panic(DivisionByZeroError{LocationRange: locationRange})
	}

	valueGetter := func() uint64 {
		return uint64(v / o)
	}

	return NewWord64Value(interpreter, valueGetter)
}

func (v Word64Value) SaturatingDiv(*Interpreter, NumberValue, LocationRange) NumberValue {
	panic(errors.NewUnreachableError())
}

func (v Word64Value) Less(interpreter *Interpreter, other NumberValue, locationRange LocationRange) BoolValue {
	o, ok := other.(Word64Value)
	if !ok {
		panic(InvalidOperandsError{
			Operation: ast.OperationLess,
			LeftType:  v.StaticType(interpreter),
			RightType: other.StaticType(interpreter),
		})
	}

	return AsBoolValue(v < o)
}

func (v Word64Value) LessEqual(interpreter *Interpreter, other NumberValue, locationRange LocationRange) BoolValue {
	o, ok := other.(Word64Value)
	if !ok {
		panic(InvalidOperandsError{
			Operation: ast.OperationLessEqual,
			LeftType:  v.StaticType(interpreter),
			RightType: other.StaticType(interpreter),
		})
	}

	return AsBoolValue(v <= o)
}

func (v Word64Value) Greater(interpreter *Interpreter, other NumberValue, locationRange LocationRange) BoolValue {
	o, ok := other.(Word64Value)
	if !ok {
		panic(InvalidOperandsError{
			Operation: ast.OperationGreater,
			LeftType:  v.StaticType(interpreter),
			RightType: other.StaticType(interpreter),
		})
	}

	return AsBoolValue(v > o)
}

func (v Word64Value) GreaterEqual(interpreter *Interpreter, other NumberValue, locationRange LocationRange) BoolValue {
	o, ok := other.(Word64Value)
	if !ok {
		panic(InvalidOperandsError{
			Operation: ast.OperationGreaterEqual,
			LeftType:  v.StaticType(interpreter),
			RightType: other.StaticType(interpreter),
		})
	}

	return AsBoolValue(v >= o)
}

func (v Word64Value) Equal(_ *Interpreter, _ LocationRange, other Value) bool {
	otherWord64, ok := other.(Word64Value)
	if !ok {
		return false
	}
	return v == otherWord64
}

// HashInput returns a byte slice containing:
// - HashInputTypeWord64 (1 byte)
// - uint64 value encoded in big-endian (8 bytes)
func (v Word64Value) HashInput(_ *Interpreter, _ LocationRange, scratch []byte) []byte {
	scratch[0] = byte(HashInputTypeWord64)
	binary.BigEndian.PutUint64(scratch[1:], uint64(v))
	return scratch[:9]
}

func ConvertWord64(memoryGauge common.MemoryGauge, value Value, locationRange LocationRange) Word64Value {
	return NewWord64Value(
		memoryGauge,
		func() uint64 {
			return ConvertWord[uint64](memoryGauge, value, locationRange)
		},
	)
}

func (v Word64Value) BitwiseOr(interpreter *Interpreter, other IntegerValue, locationRange LocationRange) IntegerValue {
	o, ok := other.(Word64Value)
	if !ok {
		panic(InvalidOperandsError{
			Operation: ast.OperationBitwiseOr,
			LeftType:  v.StaticType(interpreter),
			RightType: other.StaticType(interpreter),
		})
	}

	valueGetter := func() uint64 {
		return uint64(v | o)
	}

	return NewWord64Value(interpreter, valueGetter)
}

func (v Word64Value) BitwiseXor(interpreter *Interpreter, other IntegerValue, locationRange LocationRange) IntegerValue {
	o, ok := other.(Word64Value)
	if !ok {
		panic(InvalidOperandsError{
			Operation: ast.OperationBitwiseXor,
			LeftType:  v.StaticType(interpreter),
			RightType: other.StaticType(interpreter),
		})
	}

	valueGetter := func() uint64 {
		return uint64(v ^ o)
	}

	return NewWord64Value(interpreter, valueGetter)
}

func (v Word64Value) BitwiseAnd(interpreter *Interpreter, other IntegerValue, locationRange LocationRange) IntegerValue {
	o, ok := other.(Word64Value)
	if !ok {
		panic(InvalidOperandsError{
			Operation: ast.OperationBitwiseAnd,
			LeftType:  v.StaticType(interpreter),
			RightType: other.StaticType(interpreter),
		})
	}

	valueGetter := func() uint64 {
		return uint64(v & o)
	}

	return NewWord64Value(interpreter, valueGetter)
}

func (v Word64Value) BitwiseLeftShift(interpreter *Interpreter, other IntegerValue, locationRange LocationRange) IntegerValue {
	o, ok := other.(Word64Value)
	if !ok {
		panic(InvalidOperandsError{
			Operation: ast.OperationBitwiseLeftShift,
			LeftType:  v.StaticType(interpreter),
			RightType: other.StaticType(interpreter),
		})
	}

	valueGetter := func() uint64 {
		return uint64(v << o)
	}

	return NewWord64Value(interpreter, valueGetter)
}

func (v Word64Value) BitwiseRightShift(interpreter *Interpreter, other IntegerValue, locationRange LocationRange) IntegerValue {
	o, ok := other.(Word64Value)
	if !ok {
		panic(InvalidOperandsError{
			Operation: ast.OperationBitwiseRightShift,
			LeftType:  v.StaticType(interpreter),
			RightType: other.StaticType(interpreter),
		})
	}

	valueGetter := func() uint64 {
		return uint64(v >> o)
	}

	return NewWord64Value(interpreter, valueGetter)
}

func (v Word64Value) GetMember(interpreter *Interpreter, locationRange LocationRange, name string) Value {
	return getNumberValueMember(interpreter, v, name, sema.Word64Type, locationRange)
}

func (Word64Value) RemoveMember(_ *Interpreter, _ LocationRange, _ string) Value {
	// Numbers have no removable members (fields / functions)
	panic(errors.NewUnreachableError())
}

func (Word64Value) SetMember(_ *Interpreter, _ LocationRange, _ string, _ Value) bool {
	// Numbers have no settable members (fields / functions)
	panic(errors.NewUnreachableError())
}

func (v Word64Value) ToBigEndianBytes() []byte {
	b := make([]byte, 8)
	binary.BigEndian.PutUint64(b, uint64(v))
	return b
}

func (v Word64Value) ConformsToStaticType(
	_ *Interpreter,
	_ LocationRange,
	_ TypeConformanceResults,
) bool {
	return true
}

func (Word64Value) IsStorable() bool {
	return true
}

func (v Word64Value) Storable(_ atree.SlabStorage, _ atree.Address, _ uint64) (atree.Storable, error) {
	return v, nil
}

func (Word64Value) NeedsStoreTo(_ atree.Address) bool {
	return false
}

func (Word64Value) IsResourceKinded(_ *Interpreter) bool {
	return false
}

func (v Word64Value) Transfer(
	interpreter *Interpreter,
	_ LocationRange,
	_ atree.Address,
	remove bool,
	storable atree.Storable,
) Value {
	if remove {
		interpreter.RemoveReferencedSlab(storable)
	}
	return v
}

func (v Word64Value) Clone(_ *Interpreter) Value {
	return v
}

func (v Word64Value) ByteSize() uint32 {
	return cborTagSize + getUintCBORSize(uint64(v))
}

func (Word64Value) DeepRemove(_ *Interpreter) {
	// NO-OP
}

func (v Word64Value) StoredValue(_ atree.SlabStorage) (atree.Value, error) {
	return v, nil
}

func (Word64Value) ChildStorables() []atree.Storable {
	return nil
}

// FixedPointValue is a fixed-point number value
type FixedPointValue interface {
	NumberValue
	IntegerPart() NumberValue
	Scale() int
}

// Fix64Value
type Fix64Value int64

const Fix64MaxValue = math.MaxInt64

const fix64Size = int(unsafe.Sizeof(Fix64Value(0)))

var fix64MemoryUsage = common.NewNumberMemoryUsage(fix64Size)

func NewFix64ValueWithInteger(gauge common.MemoryGauge, constructor func() int64, locationRange LocationRange) Fix64Value {
	common.UseMemory(gauge, fix64MemoryUsage)
	return NewUnmeteredFix64ValueWithInteger(constructor(), locationRange)
}

func NewUnmeteredFix64ValueWithInteger(integer int64, locationRange LocationRange) Fix64Value {

	if integer < sema.Fix64TypeMinInt {
		panic(UnderflowError{LocationRange: locationRange})
	}

	if integer > sema.Fix64TypeMaxInt {
		panic(OverflowError{LocationRange: locationRange})
	}

	return NewUnmeteredFix64Value(integer * sema.Fix64Factor)
}

func NewFix64Value(gauge common.MemoryGauge, valueGetter func() int64) Fix64Value {
	common.UseMemory(gauge, fix64MemoryUsage)
	return NewUnmeteredFix64Value(valueGetter())
}

func NewUnmeteredFix64Value(integer int64) Fix64Value {
	return Fix64Value(integer)
}

var _ Value = Fix64Value(0)
var _ atree.Storable = Fix64Value(0)
var _ NumberValue = Fix64Value(0)
var _ FixedPointValue = Fix64Value(0)
var _ EquatableValue = Fix64Value(0)
var _ HashableValue = Fix64Value(0)
var _ MemberAccessibleValue = Fix64Value(0)

func (Fix64Value) IsValue() {}

func (v Fix64Value) Accept(interpreter *Interpreter, visitor Visitor) {
	visitor.VisitFix64Value(interpreter, v)
}

func (Fix64Value) Walk(_ *Interpreter, _ func(Value)) {
	// NO-OP
}

func (Fix64Value) StaticType(interpreter *Interpreter) StaticType {
	return NewPrimitiveStaticType(interpreter, PrimitiveStaticTypeFix64)
}

func (Fix64Value) IsImportable(_ *Interpreter) bool {
	return true
}

func (v Fix64Value) String() string {
	return format.Fix64(int64(v))
}

func (v Fix64Value) RecursiveString(_ SeenReferences) string {
	return v.String()
}

func (v Fix64Value) MeteredString(memoryGauge common.MemoryGauge, _ SeenReferences) string {
	common.UseMemory(
		memoryGauge,
		common.NewRawStringMemoryUsage(
			OverEstimateNumberStringLength(memoryGauge, v),
		),
	)
	return v.String()
}

func (v Fix64Value) ToInt(locationRange LocationRange) int {
	return int(v / sema.Fix64Factor)
}

func (v Fix64Value) Negate(interpreter *Interpreter, locationRange LocationRange) NumberValue {
	// INT32-C
	if v == math.MinInt64 {
		panic(OverflowError{LocationRange: locationRange})
	}

	valueGetter := func() int64 {
		return int64(-v)
	}

	return NewFix64Value(interpreter, valueGetter)
}

func (v Fix64Value) Plus(interpreter *Interpreter, other NumberValue, locationRange LocationRange) NumberValue {
	o, ok := other.(Fix64Value)
	if !ok {
		panic(InvalidOperandsError{
			Operation: ast.OperationPlus,
			LeftType:  v.StaticType(interpreter),
			RightType: other.StaticType(interpreter),
		})
	}

	valueGetter := func() int64 {
		return safeAddInt64(int64(v), int64(o), locationRange)
	}

	return NewFix64Value(interpreter, valueGetter)
}

func (v Fix64Value) SaturatingPlus(interpreter *Interpreter, other NumberValue, locationRange LocationRange) NumberValue {
	o, ok := other.(Fix64Value)
	if !ok {
		panic(InvalidOperandsError{
			FunctionName: sema.NumericTypeSaturatingAddFunctionName,
			LeftType:     v.StaticType(interpreter),
			RightType:    other.StaticType(interpreter),
		})
	}

	valueGetter := func() int64 {
		// INT32-C
		if (o > 0) && (v > (math.MaxInt64 - o)) {
			return math.MaxInt64
		} else if (o < 0) && (v < (math.MinInt64 - o)) {
			return math.MinInt64
		}
		return int64(v + o)
	}

	return NewFix64Value(interpreter, valueGetter)
}

func (v Fix64Value) Minus(interpreter *Interpreter, other NumberValue, locationRange LocationRange) NumberValue {
	o, ok := other.(Fix64Value)
	if !ok {
		panic(InvalidOperandsError{
			Operation: ast.OperationMinus,
			LeftType:  v.StaticType(interpreter),
			RightType: other.StaticType(interpreter),
		})
	}

	valueGetter := func() int64 {
		// INT32-C
		if (o > 0) && (v < (math.MinInt64 + o)) {
			panic(OverflowError{LocationRange: locationRange})
		} else if (o < 0) && (v > (math.MaxInt64 + o)) {
			panic(UnderflowError{LocationRange: locationRange})
		}

		return int64(v - o)
	}

	return NewFix64Value(interpreter, valueGetter)
}

func (v Fix64Value) SaturatingMinus(interpreter *Interpreter, other NumberValue, locationRange LocationRange) NumberValue {
	o, ok := other.(Fix64Value)
	if !ok {
		panic(InvalidOperandsError{
			FunctionName: sema.NumericTypeSaturatingSubtractFunctionName,
			LeftType:     v.StaticType(interpreter),
			RightType:    other.StaticType(interpreter),
		})
	}

	valueGetter := func() int64 {
		// INT32-C
		if (o > 0) && (v < (math.MinInt64 + o)) {
			return math.MinInt64
		} else if (o < 0) && (v > (math.MaxInt64 + o)) {
			return math.MaxInt64
		}
		return int64(v - o)
	}

	return NewFix64Value(interpreter, valueGetter)
}

var minInt64Big = big.NewInt(math.MinInt64)
var maxInt64Big = big.NewInt(math.MaxInt64)

func (v Fix64Value) Mul(interpreter *Interpreter, other NumberValue, locationRange LocationRange) NumberValue {
	o, ok := other.(Fix64Value)
	if !ok {
		panic(InvalidOperandsError{
			Operation: ast.OperationMul,
			LeftType:  v.StaticType(interpreter),
			RightType: other.StaticType(interpreter),
		})
	}

	a := new(big.Int).SetInt64(int64(v))
	b := new(big.Int).SetInt64(int64(o))

	valueGetter := func() int64 {
		result := new(big.Int).Mul(a, b)
		result.Div(result, sema.Fix64FactorBig)

		if result.Cmp(minInt64Big) < 0 {
			panic(UnderflowError{LocationRange: locationRange})
		} else if result.Cmp(maxInt64Big) > 0 {
			panic(OverflowError{LocationRange: locationRange})
		}

		return result.Int64()
	}

	return NewFix64Value(interpreter, valueGetter)
}

func (v Fix64Value) SaturatingMul(interpreter *Interpreter, other NumberValue, locationRange LocationRange) NumberValue {
	o, ok := other.(Fix64Value)
	if !ok {
		panic(InvalidOperandsError{
			FunctionName: sema.NumericTypeSaturatingMultiplyFunctionName,
			LeftType:     v.StaticType(interpreter),
			RightType:    other.StaticType(interpreter),
		})
	}

	a := new(big.Int).SetInt64(int64(v))
	b := new(big.Int).SetInt64(int64(o))

	valueGetter := func() int64 {
		result := new(big.Int).Mul(a, b)
		result.Div(result, sema.Fix64FactorBig)

		if result.Cmp(minInt64Big) < 0 {
			return math.MinInt64
		} else if result.Cmp(maxInt64Big) > 0 {
			return math.MaxInt64
		}

		return result.Int64()
	}

	return NewFix64Value(interpreter, valueGetter)
}

func (v Fix64Value) Div(interpreter *Interpreter, other NumberValue, locationRange LocationRange) NumberValue {
	o, ok := other.(Fix64Value)
	if !ok {
		panic(InvalidOperandsError{
			Operation: ast.OperationDiv,
			LeftType:  v.StaticType(interpreter),
			RightType: other.StaticType(interpreter),
		})
	}

	a := new(big.Int).SetInt64(int64(v))
	b := new(big.Int).SetInt64(int64(o))

	valueGetter := func() int64 {
		result := new(big.Int).Mul(a, sema.Fix64FactorBig)
		result.Div(result, b)

		if result.Cmp(minInt64Big) < 0 {
			panic(UnderflowError{LocationRange: locationRange})
		} else if result.Cmp(maxInt64Big) > 0 {
			panic(OverflowError{LocationRange: locationRange})
		}

		return result.Int64()
	}

	return NewFix64Value(interpreter, valueGetter)
}

func (v Fix64Value) SaturatingDiv(interpreter *Interpreter, other NumberValue, locationRange LocationRange) NumberValue {
	o, ok := other.(Fix64Value)
	if !ok {
		panic(InvalidOperandsError{
			FunctionName: sema.NumericTypeSaturatingDivideFunctionName,
			LeftType:     v.StaticType(interpreter),
			RightType:    other.StaticType(interpreter),
		})
	}

	a := new(big.Int).SetInt64(int64(v))
	b := new(big.Int).SetInt64(int64(o))

	valueGetter := func() int64 {
		result := new(big.Int).Mul(a, sema.Fix64FactorBig)
		result.Div(result, b)

		if result.Cmp(minInt64Big) < 0 {
			return math.MinInt64
		} else if result.Cmp(maxInt64Big) > 0 {
			return math.MaxInt64
		}

		return result.Int64()
	}

	return NewFix64Value(interpreter, valueGetter)
}

func (v Fix64Value) Mod(interpreter *Interpreter, other NumberValue, locationRange LocationRange) NumberValue {
	o, ok := other.(Fix64Value)
	if !ok {
		panic(InvalidOperandsError{
			Operation: ast.OperationMod,
			LeftType:  v.StaticType(interpreter),
			RightType: other.StaticType(interpreter),
		})
	}

	// v - int(v/o) * o
	quotient, ok := v.Div(interpreter, o, locationRange).(Fix64Value)
	if !ok {
		panic(InvalidOperandsError{
			Operation: ast.OperationMod,
			LeftType:  v.StaticType(interpreter),
			RightType: other.StaticType(interpreter),
		})
	}

	truncatedQuotient := NewFix64Value(
		interpreter,
		func() int64 {
			return (int64(quotient) / sema.Fix64Factor) * sema.Fix64Factor
		},
	)

	return v.Minus(
		interpreter,
		truncatedQuotient.Mul(interpreter, o, locationRange),
		locationRange,
	)
}

func (v Fix64Value) Less(interpreter *Interpreter, other NumberValue, locationRange LocationRange) BoolValue {
	o, ok := other.(Fix64Value)
	if !ok {
		panic(InvalidOperandsError{
			Operation: ast.OperationLess,
			LeftType:  v.StaticType(interpreter),
			RightType: other.StaticType(interpreter),
		})
	}

	return AsBoolValue(v < o)
}

func (v Fix64Value) LessEqual(interpreter *Interpreter, other NumberValue, locationRange LocationRange) BoolValue {
	o, ok := other.(Fix64Value)
	if !ok {
		panic(InvalidOperandsError{
			Operation: ast.OperationLessEqual,
			LeftType:  v.StaticType(interpreter),
			RightType: other.StaticType(interpreter),
		})
	}

	return AsBoolValue(v <= o)
}

func (v Fix64Value) Greater(interpreter *Interpreter, other NumberValue, locationRange LocationRange) BoolValue {
	o, ok := other.(Fix64Value)
	if !ok {
		panic(InvalidOperandsError{
			Operation: ast.OperationGreater,
			LeftType:  v.StaticType(interpreter),
			RightType: other.StaticType(interpreter),
		})
	}

	return AsBoolValue(v > o)
}

func (v Fix64Value) GreaterEqual(interpreter *Interpreter, other NumberValue, locationRange LocationRange) BoolValue {
	o, ok := other.(Fix64Value)
	if !ok {
		panic(InvalidOperandsError{
			Operation: ast.OperationGreaterEqual,
			LeftType:  v.StaticType(interpreter),
			RightType: other.StaticType(interpreter),
		})
	}

	return AsBoolValue(v >= o)
}

func (v Fix64Value) Equal(_ *Interpreter, _ LocationRange, other Value) bool {
	otherFix64, ok := other.(Fix64Value)
	if !ok {
		return false
	}
	return v == otherFix64
}

// HashInput returns a byte slice containing:
// - HashInputTypeFix64 (1 byte)
// - int64 value encoded in big-endian (8 bytes)
func (v Fix64Value) HashInput(_ *Interpreter, _ LocationRange, scratch []byte) []byte {
	scratch[0] = byte(HashInputTypeFix64)
	binary.BigEndian.PutUint64(scratch[1:], uint64(v))
	return scratch[:9]
}

func ConvertFix64(memoryGauge common.MemoryGauge, value Value, locationRange LocationRange) Fix64Value {
	switch value := value.(type) {
	case Fix64Value:
		return value

	case UFix64Value:
		if value > Fix64MaxValue {
			panic(OverflowError{LocationRange: locationRange})
		}
		return NewFix64Value(
			memoryGauge,
			func() int64 {
				return int64(value)
			},
		)

	case BigNumberValue:
		converter := func() int64 {
			v := value.ToBigInt(memoryGauge)

			// First, check if the value is at least in the int64 range.
			// The integer range for Fix64 is smaller, but this test at least
			// allows us to call `v.Int64()` safely.

			if !v.IsInt64() {
				panic(OverflowError{LocationRange: locationRange})
			}

			return v.Int64()
		}

		// Now check that the integer value fits the range of Fix64
		return NewFix64ValueWithInteger(memoryGauge, converter, locationRange)

	case NumberValue:
		// Check that the integer value fits the range of Fix64
		return NewFix64ValueWithInteger(
			memoryGauge,
			func() int64 {
				return int64(value.ToInt(locationRange))
			},
			locationRange,
		)

	default:
		panic(fmt.Sprintf("can't convert Fix64: %s", value))
	}
}

func (v Fix64Value) GetMember(interpreter *Interpreter, locationRange LocationRange, name string) Value {
	return getNumberValueMember(interpreter, v, name, sema.Fix64Type, locationRange)
}

func (Fix64Value) RemoveMember(_ *Interpreter, _ LocationRange, _ string) Value {
	// Numbers have no removable members (fields / functions)
	panic(errors.NewUnreachableError())
}

func (Fix64Value) SetMember(_ *Interpreter, _ LocationRange, _ string, _ Value) bool {
	// Numbers have no settable members (fields / functions)
	panic(errors.NewUnreachableError())
}

func (v Fix64Value) ToBigEndianBytes() []byte {
	b := make([]byte, 8)
	binary.BigEndian.PutUint64(b, uint64(v))
	return b
}

func (v Fix64Value) ConformsToStaticType(
	_ *Interpreter,
	_ LocationRange,
	_ TypeConformanceResults,
) bool {
	return true
}

func (Fix64Value) IsStorable() bool {
	return true
}

func (v Fix64Value) Storable(_ atree.SlabStorage, _ atree.Address, _ uint64) (atree.Storable, error) {
	return v, nil
}

func (Fix64Value) NeedsStoreTo(_ atree.Address) bool {
	return false
}

func (Fix64Value) IsResourceKinded(_ *Interpreter) bool {
	return false
}

func (v Fix64Value) Transfer(
	interpreter *Interpreter,
	_ LocationRange,
	_ atree.Address,
	remove bool,
	storable atree.Storable,
) Value {
	if remove {
		interpreter.RemoveReferencedSlab(storable)
	}
	return v
}

func (v Fix64Value) Clone(_ *Interpreter) Value {
	return v
}

func (Fix64Value) DeepRemove(_ *Interpreter) {
	// NO-OP
}

func (v Fix64Value) ByteSize() uint32 {
	return cborTagSize + getIntCBORSize(int64(v))
}

func (v Fix64Value) StoredValue(_ atree.SlabStorage) (atree.Value, error) {
	return v, nil
}

func (Fix64Value) ChildStorables() []atree.Storable {
	return nil
}

func (v Fix64Value) IntegerPart() NumberValue {
	return UInt64Value(v / sema.Fix64Factor)
}

func (Fix64Value) Scale() int {
	return sema.Fix64Scale
}

// UFix64Value
type UFix64Value uint64

const UFix64MaxValue = math.MaxUint64

const ufix64Size = int(unsafe.Sizeof(UFix64Value(0)))

var ufix64MemoryUsage = common.NewNumberMemoryUsage(ufix64Size)

func NewUFix64ValueWithInteger(gauge common.MemoryGauge, constructor func() uint64, locationRange LocationRange) UFix64Value {
	common.UseMemory(gauge, ufix64MemoryUsage)
	return NewUnmeteredUFix64ValueWithInteger(constructor(), locationRange)
}

func NewUnmeteredUFix64ValueWithInteger(integer uint64, locationRange LocationRange) UFix64Value {
	if integer > sema.UFix64TypeMaxInt {
		panic(OverflowError{LocationRange: locationRange})
	}

	return NewUnmeteredUFix64Value(integer * sema.Fix64Factor)
}

func NewUFix64Value(gauge common.MemoryGauge, constructor func() uint64) UFix64Value {
	common.UseMemory(gauge, ufix64MemoryUsage)
	return NewUnmeteredUFix64Value(constructor())
}

func NewUnmeteredUFix64Value(integer uint64) UFix64Value {
	return UFix64Value(integer)
}

var _ Value = UFix64Value(0)
var _ atree.Storable = UFix64Value(0)
var _ NumberValue = UFix64Value(0)
var _ FixedPointValue = Fix64Value(0)
var _ EquatableValue = UFix64Value(0)
var _ HashableValue = UFix64Value(0)
var _ MemberAccessibleValue = UFix64Value(0)

func (UFix64Value) IsValue() {}

func (v UFix64Value) Accept(interpreter *Interpreter, visitor Visitor) {
	visitor.VisitUFix64Value(interpreter, v)
}

func (UFix64Value) Walk(_ *Interpreter, _ func(Value)) {
	// NO-OP
}

func (UFix64Value) StaticType(interpreter *Interpreter) StaticType {
	return NewPrimitiveStaticType(interpreter, PrimitiveStaticTypeUFix64)
}

func (UFix64Value) IsImportable(_ *Interpreter) bool {
	return true
}

func (v UFix64Value) String() string {
	return format.UFix64(uint64(v))
}

func (v UFix64Value) RecursiveString(_ SeenReferences) string {
	return v.String()
}

func (v UFix64Value) MeteredString(memoryGauge common.MemoryGauge, _ SeenReferences) string {
	common.UseMemory(
		memoryGauge,
		common.NewRawStringMemoryUsage(
			OverEstimateNumberStringLength(memoryGauge, v),
		),
	)
	return v.String()
}

func (v UFix64Value) ToInt(locationRange LocationRange) int {
	return int(v / sema.Fix64Factor)
}

func (v UFix64Value) Negate(*Interpreter, LocationRange) NumberValue {
	panic(errors.NewUnreachableError())
}

func (v UFix64Value) Plus(interpreter *Interpreter, other NumberValue, locationRange LocationRange) NumberValue {
	o, ok := other.(UFix64Value)
	if !ok {
		panic(InvalidOperandsError{
			Operation: ast.OperationPlus,
			LeftType:  v.StaticType(interpreter),
			RightType: other.StaticType(interpreter),
		})
	}

	valueGetter := func() uint64 {
		return safeAddUint64(uint64(v), uint64(o), locationRange)
	}

	return NewUFix64Value(interpreter, valueGetter)
}

func (v UFix64Value) SaturatingPlus(interpreter *Interpreter, other NumberValue, locationRange LocationRange) NumberValue {
	o, ok := other.(UFix64Value)
	if !ok {
		panic(InvalidOperandsError{
			FunctionName: sema.NumericTypeSaturatingAddFunctionName,
			LeftType:     v.StaticType(interpreter),
			RightType:    other.StaticType(interpreter),
		})
	}

	valueGetter := func() uint64 {
		sum := v + o
		// INT30-C
		if sum < v {
			return math.MaxUint64
		}
		return uint64(sum)
	}

	return NewUFix64Value(interpreter, valueGetter)
}

func (v UFix64Value) Minus(interpreter *Interpreter, other NumberValue, locationRange LocationRange) NumberValue {
	o, ok := other.(UFix64Value)
	if !ok {
		panic(InvalidOperandsError{
			Operation: ast.OperationMinus,
			LeftType:  v.StaticType(interpreter),
			RightType: other.StaticType(interpreter),
		})
	}

	valueGetter := func() uint64 {
		diff := v - o

		// INT30-C
		if diff > v {
			panic(UnderflowError{LocationRange: locationRange})
		}
		return uint64(diff)
	}

	return NewUFix64Value(interpreter, valueGetter)
}

func (v UFix64Value) SaturatingMinus(interpreter *Interpreter, other NumberValue, locationRange LocationRange) NumberValue {
	o, ok := other.(UFix64Value)
	if !ok {
		panic(InvalidOperandsError{
			FunctionName: sema.NumericTypeSaturatingSubtractFunctionName,
			LeftType:     v.StaticType(interpreter),
			RightType:    other.StaticType(interpreter),
		})
	}

	valueGetter := func() uint64 {
		diff := v - o

		// INT30-C
		if diff > v {
			return 0
		}
		return uint64(diff)
	}

	return NewUFix64Value(interpreter, valueGetter)
}

func (v UFix64Value) Mul(interpreter *Interpreter, other NumberValue, locationRange LocationRange) NumberValue {
	o, ok := other.(UFix64Value)
	if !ok {
		panic(InvalidOperandsError{
			Operation: ast.OperationMul,
			LeftType:  v.StaticType(interpreter),
			RightType: other.StaticType(interpreter),
		})
	}

	a := new(big.Int).SetUint64(uint64(v))
	b := new(big.Int).SetUint64(uint64(o))

	valueGetter := func() uint64 {
		result := new(big.Int).Mul(a, b)
		result.Div(result, sema.Fix64FactorBig)

		if !result.IsUint64() {
			panic(OverflowError{LocationRange: locationRange})
		}

		return result.Uint64()
	}

	return NewUFix64Value(interpreter, valueGetter)
}

func (v UFix64Value) SaturatingMul(interpreter *Interpreter, other NumberValue, locationRange LocationRange) NumberValue {
	o, ok := other.(UFix64Value)
	if !ok {
		panic(InvalidOperandsError{
			FunctionName: sema.NumericTypeSaturatingMultiplyFunctionName,
			LeftType:     v.StaticType(interpreter),
			RightType:    other.StaticType(interpreter),
		})
	}

	a := new(big.Int).SetUint64(uint64(v))
	b := new(big.Int).SetUint64(uint64(o))

	valueGetter := func() uint64 {
		result := new(big.Int).Mul(a, b)
		result.Div(result, sema.Fix64FactorBig)

		if !result.IsUint64() {
			return math.MaxUint64
		}

		return result.Uint64()
	}

	return NewUFix64Value(interpreter, valueGetter)
}

func (v UFix64Value) Div(interpreter *Interpreter, other NumberValue, locationRange LocationRange) NumberValue {
	o, ok := other.(UFix64Value)
	if !ok {
		panic(InvalidOperandsError{
			Operation: ast.OperationDiv,
			LeftType:  v.StaticType(interpreter),
			RightType: other.StaticType(interpreter),
		})
	}

	a := new(big.Int).SetUint64(uint64(v))
	b := new(big.Int).SetUint64(uint64(o))

	valueGetter := func() uint64 {
		result := new(big.Int).Mul(a, sema.Fix64FactorBig)
		result.Div(result, b)

		return result.Uint64()
	}

	return NewUFix64Value(interpreter, valueGetter)
}

func (v UFix64Value) SaturatingDiv(interpreter *Interpreter, other NumberValue, locationRange LocationRange) NumberValue {
	defer func() {
		r := recover()
		if _, ok := r.(InvalidOperandsError); ok {
			panic(InvalidOperandsError{
				FunctionName: sema.NumericTypeSaturatingDivideFunctionName,
				LeftType:     v.StaticType(interpreter),
				RightType:    other.StaticType(interpreter),
			})
		}
	}()

	return v.Div(interpreter, other, locationRange)
}

func (v UFix64Value) Mod(interpreter *Interpreter, other NumberValue, locationRange LocationRange) NumberValue {
	o, ok := other.(UFix64Value)
	if !ok {
		panic(InvalidOperandsError{
			Operation: ast.OperationMod,
			LeftType:  v.StaticType(interpreter),
			RightType: other.StaticType(interpreter),
		})
	}

	// v - int(v/o) * o
	quotient, ok := v.Div(interpreter, o, locationRange).(UFix64Value)
	if !ok {
		panic(InvalidOperandsError{
			Operation: ast.OperationMod,
			LeftType:  v.StaticType(interpreter),
			RightType: other.StaticType(interpreter),
		})
	}

	truncatedQuotient := NewUFix64Value(
		interpreter,
		func() uint64 {
			return (uint64(quotient) / sema.Fix64Factor) * sema.Fix64Factor
		},
	)

	return v.Minus(
		interpreter,
		truncatedQuotient.Mul(interpreter, o, locationRange),
		locationRange,
	)
}

func (v UFix64Value) Less(interpreter *Interpreter, other NumberValue, locationRange LocationRange) BoolValue {
	o, ok := other.(UFix64Value)
	if !ok {
		panic(InvalidOperandsError{
			Operation: ast.OperationLess,
			LeftType:  v.StaticType(interpreter),
			RightType: other.StaticType(interpreter),
		})
	}

	return AsBoolValue(v < o)
}

func (v UFix64Value) LessEqual(interpreter *Interpreter, other NumberValue, locationRange LocationRange) BoolValue {
	o, ok := other.(UFix64Value)
	if !ok {
		panic(InvalidOperandsError{
			Operation: ast.OperationLessEqual,
			LeftType:  v.StaticType(interpreter),
			RightType: other.StaticType(interpreter),
		})
	}

	return AsBoolValue(v <= o)
}

func (v UFix64Value) Greater(interpreter *Interpreter, other NumberValue, locationRange LocationRange) BoolValue {
	o, ok := other.(UFix64Value)
	if !ok {
		panic(InvalidOperandsError{
			Operation: ast.OperationGreater,
			LeftType:  v.StaticType(interpreter),
			RightType: other.StaticType(interpreter),
		})
	}

	return AsBoolValue(v > o)
}

func (v UFix64Value) GreaterEqual(interpreter *Interpreter, other NumberValue, locationRange LocationRange) BoolValue {
	o, ok := other.(UFix64Value)
	if !ok {
		panic(InvalidOperandsError{
			Operation: ast.OperationGreaterEqual,
			LeftType:  v.StaticType(interpreter),
			RightType: other.StaticType(interpreter),
		})
	}

	return AsBoolValue(v >= o)
}

func (v UFix64Value) Equal(_ *Interpreter, _ LocationRange, other Value) bool {
	otherUFix64, ok := other.(UFix64Value)
	if !ok {
		return false
	}
	return v == otherUFix64
}

// HashInput returns a byte slice containing:
// - HashInputTypeUFix64 (1 byte)
// - uint64 value encoded in big-endian (8 bytes)
func (v UFix64Value) HashInput(_ *Interpreter, _ LocationRange, scratch []byte) []byte {
	scratch[0] = byte(HashInputTypeUFix64)
	binary.BigEndian.PutUint64(scratch[1:], uint64(v))
	return scratch[:9]
}

func ConvertUFix64(memoryGauge common.MemoryGauge, value Value, locationRange LocationRange) UFix64Value {
	switch value := value.(type) {
	case UFix64Value:
		return value

	case Fix64Value:
		if value < 0 {
			panic(UnderflowError{LocationRange: locationRange})
		}
		return NewUFix64Value(
			memoryGauge,
			func() uint64 {
				return uint64(value)
			},
		)

	case BigNumberValue:
		converter := func() uint64 {
			v := value.ToBigInt(memoryGauge)

			if v.Sign() < 0 {
				panic(UnderflowError{LocationRange: locationRange})
			}

			// First, check if the value is at least in the uint64 range.
			// The integer range for UFix64 is smaller, but this test at least
			// allows us to call `v.UInt64()` safely.

			if !v.IsUint64() {
				panic(OverflowError{LocationRange: locationRange})
			}

			return v.Uint64()
		}

		// Now check that the integer value fits the range of UFix64
		return NewUFix64ValueWithInteger(memoryGauge, converter, locationRange)

	case NumberValue:
		converter := func() uint64 {
			v := value.ToInt(locationRange)
			if v < 0 {
				panic(UnderflowError{LocationRange: locationRange})
			}

			return uint64(v)
		}

		// Check that the integer value fits the range of UFix64
		return NewUFix64ValueWithInteger(memoryGauge, converter, locationRange)

	default:
		panic(fmt.Sprintf("can't convert to UFix64: %s", value))
	}
}

func (v UFix64Value) GetMember(interpreter *Interpreter, locationRange LocationRange, name string) Value {
	return getNumberValueMember(interpreter, v, name, sema.UFix64Type, locationRange)
}

func (UFix64Value) RemoveMember(_ *Interpreter, _ LocationRange, _ string) Value {
	// Numbers have no removable members (fields / functions)
	panic(errors.NewUnreachableError())
}

func (UFix64Value) SetMember(_ *Interpreter, _ LocationRange, _ string, _ Value) bool {
	// Numbers have no settable members (fields / functions)
	panic(errors.NewUnreachableError())
}

func (v UFix64Value) ToBigEndianBytes() []byte {
	b := make([]byte, 8)
	binary.BigEndian.PutUint64(b, uint64(v))
	return b
}

func (v UFix64Value) ConformsToStaticType(
	_ *Interpreter,
	_ LocationRange,
	_ TypeConformanceResults,
) bool {
	return true
}

func (UFix64Value) IsStorable() bool {
	return true
}

func (v UFix64Value) Storable(_ atree.SlabStorage, _ atree.Address, _ uint64) (atree.Storable, error) {
	return v, nil
}

func (UFix64Value) NeedsStoreTo(_ atree.Address) bool {
	return false
}

func (UFix64Value) IsResourceKinded(_ *Interpreter) bool {
	return false
}

func (v UFix64Value) Transfer(
	interpreter *Interpreter,
	_ LocationRange,
	_ atree.Address,
	remove bool,
	storable atree.Storable,
) Value {
	if remove {
		interpreter.RemoveReferencedSlab(storable)
	}
	return v
}

func (v UFix64Value) Clone(_ *Interpreter) Value {
	return v
}

func (UFix64Value) DeepRemove(_ *Interpreter) {
	// NO-OP
}

func (v UFix64Value) ByteSize() uint32 {
	return cborTagSize + getUintCBORSize(uint64(v))
}

func (v UFix64Value) StoredValue(_ atree.SlabStorage) (atree.Value, error) {
	return v, nil
}

func (UFix64Value) ChildStorables() []atree.Storable {
	return nil
}

func (v UFix64Value) IntegerPart() NumberValue {
	return UInt64Value(v / sema.Fix64Factor)
}

func (UFix64Value) Scale() int {
	return sema.Fix64Scale
}

// CompositeValue

type CompositeValue struct {
	Destructor      FunctionValue
	Location        common.Location
	staticType      StaticType
	Stringer        func(gauge common.MemoryGauge, value *CompositeValue, seenReferences SeenReferences) string
	InjectedFields  map[string]Value
	ComputedFields  map[string]ComputedField
	NestedVariables map[string]*Variable
	Functions       map[string]FunctionValue
	dictionary      *atree.OrderedMap
	typeID          common.TypeID

	// attachments also have a reference to their base value. This field is set in three cases:
	// 1) when an attachment `A` is accessed off `v` using `v[A]`, this is set to `&v`
	// 2) When a resource `r`'s destructor is invoked, all of `r`'s attachments' destructors will also run, and
	//    have their `base` fields set to `&r`
	// 3) When a value is transferred, this field is copied between its attachments
	base                *EphemeralReferenceValue
	QualifiedIdentifier string
	Kind                common.CompositeKind
	isDestroyed         bool
}

type ComputedField func(*Interpreter, LocationRange) Value

type CompositeField struct {
	Value Value
	Name  string
}

const attachmentNamePrefix = "$"

var _ TypeIndexableValue = &CompositeValue{}

func NewCompositeField(memoryGauge common.MemoryGauge, name string, value Value) CompositeField {
	common.UseMemory(memoryGauge, common.CompositeFieldMemoryUsage)
	return NewUnmeteredCompositeField(name, value)
}

func NewUnmeteredCompositeField(name string, value Value) CompositeField {
	return CompositeField{
		Name:  name,
		Value: value,
	}
}

func NewCompositeValue(
	interpreter *Interpreter,
	locationRange LocationRange,
	location common.Location,
	qualifiedIdentifier string,
	kind common.CompositeKind,
	fields []CompositeField,
	address common.Address,
) *CompositeValue {

	interpreter.ReportComputation(common.ComputationKindCreateCompositeValue, 1)

	config := interpreter.SharedState.Config

	var v *CompositeValue

	if config.TracingEnabled {
		startTime := time.Now()

		defer func() {
			// NOTE: in defer, as v is only initialized at the end of the function
			// if there was no error during construction
			if v == nil {
				return
			}

			owner := v.GetOwner().String()
			typeID := string(v.TypeID())
			kind := v.Kind.String()

			interpreter.reportCompositeValueConstructTrace(
				owner,
				typeID,
				kind,
				time.Since(startTime),
			)
		}()
	}

	constructor := func() *atree.OrderedMap {
		dictionary, err := atree.NewMap(
			config.Storage,
			atree.Address(address),
			atree.NewDefaultDigesterBuilder(),
			NewCompositeTypeInfo(
				interpreter,
				location,
				qualifiedIdentifier,
				kind,
			),
		)
		if err != nil {
			panic(errors.NewExternalError(err))
		}
		return dictionary
	}

	typeInfo := NewCompositeTypeInfo(
		interpreter,
		location,
		qualifiedIdentifier,
		kind,
	)

	v = newCompositeValueFromConstructor(interpreter, uint64(len(fields)), typeInfo, constructor)

	for _, field := range fields {
		v.SetMember(
			interpreter,
			locationRange,
			field.Name,
			field.Value,
		)
	}

	return v
}

func newCompositeValueFromOrderedMap(
	dict *atree.OrderedMap,
	typeInfo compositeTypeInfo,
) *CompositeValue {
	return &CompositeValue{
		dictionary:          dict,
		Location:            typeInfo.location,
		QualifiedIdentifier: typeInfo.qualifiedIdentifier,
		Kind:                typeInfo.kind,
	}
}

func newCompositeValueFromConstructor(
	gauge common.MemoryGauge,
	count uint64,
	typeInfo compositeTypeInfo,
	constructor func() *atree.OrderedMap,
) *CompositeValue {
	baseUse, elementOverhead, dataUse, metaDataUse := common.NewCompositeMemoryUsages(count, 0)
	common.UseMemory(gauge, baseUse)
	common.UseMemory(gauge, elementOverhead)
	common.UseMemory(gauge, dataUse)
	common.UseMemory(gauge, metaDataUse)
	return newCompositeValueFromOrderedMap(constructor(), typeInfo)
}

var _ Value = &CompositeValue{}
var _ EquatableValue = &CompositeValue{}
var _ HashableValue = &CompositeValue{}
var _ MemberAccessibleValue = &CompositeValue{}
var _ ReferenceTrackedResourceKindedValue = &CompositeValue{}
var _ ContractValue = &CompositeValue{}

func (*CompositeValue) IsValue() {}

func (v *CompositeValue) Accept(interpreter *Interpreter, visitor Visitor) {
	descend := visitor.VisitCompositeValue(interpreter, v)
	if !descend {
		return
	}

	v.ForEachField(interpreter, func(_ string, value Value) {
		value.Accept(interpreter, visitor)
	})
}

// Walk iterates over all field values of the composite value.
// It does NOT walk the computed field or functions!
func (v *CompositeValue) Walk(interpreter *Interpreter, walkChild func(Value)) {
	v.ForEachField(interpreter, func(_ string, value Value) {
		walkChild(value)
	})
}

func (v *CompositeValue) StaticType(interpreter *Interpreter) StaticType {
	if v.staticType == nil {
		// NOTE: Instead of using NewCompositeStaticType, which always generates the type ID,
		// use the TypeID accessor, which may return an already computed type ID
		v.staticType = NewCompositeStaticType(
			interpreter,
			v.Location,
			v.QualifiedIdentifier,
			v.TypeID(), // TODO TypeID metering
		)
	}
	return v.staticType
}

func (v *CompositeValue) IsImportable(inter *Interpreter) bool {
	staticType := v.StaticType(inter)
	semaType := inter.MustConvertStaticToSemaType(staticType)
	return semaType.IsImportable(map[*sema.Member]bool{})
}

func (v *CompositeValue) IsDestroyed() bool {
	return v.isDestroyed
}

func (v *CompositeValue) Destroy(interpreter *Interpreter, locationRange LocationRange) {

	interpreter.ReportComputation(common.ComputationKindDestroyCompositeValue, 1)

	config := interpreter.SharedState.Config

	if config.InvalidatedResourceValidationEnabled {
		v.checkInvalidatedResourceUse(locationRange)
	}

	storageID := v.StorageID()

	if config.TracingEnabled {
		startTime := time.Now()

		owner := v.GetOwner().String()
		typeID := string(v.TypeID())
		kind := v.Kind.String()

		defer func() {

			interpreter.reportCompositeValueDestroyTrace(
				owner,
				typeID,
				kind,
				time.Since(startTime),
			)
		}()
	}

	// if this type has attachments, destroy all of them before invoking the destructor
	v.forEachAttachment(interpreter, locationRange, func(attachment *CompositeValue) {
		// an attachment's destructor may make reference to `base`, so we must set the base value
		// for the attachment before invoking its destructor. For other functions, this happens
		// automatically when the attachment is accessed with the access expression `v[A]`, which
		// is a necessary pre-requisite for calling any members of the attachment. However, in
		// the case of a destructor, this is called implicitly, and thus must have its `base`
		// set manually
		attachment.setBaseValue(interpreter, v)
		attachment.Destroy(interpreter, locationRange)
	})

	interpreter = v.getInterpreter(interpreter)

	// if composite was deserialized, dynamically link in the destructor
	if v.Destructor == nil {
		v.Destructor = interpreter.SharedState.typeCodes.CompositeCodes[v.TypeID()].DestructorFunction
	}

	destructor := v.Destructor

	if destructor != nil {
		var base *EphemeralReferenceValue
		var self MemberAccessibleValue = v
		if v.Kind == common.CompositeKindAttachment {
			base, self = attachmentBaseAndSelfValues(interpreter, locationRange, v)
		}
		invocation := NewInvocation(
			interpreter,
			&self,
			base,
			nil,
			nil,
			nil,
			locationRange,
		)

		destructor.invoke(invocation)
	}

	v.isDestroyed = true

	if config.InvalidatedResourceValidationEnabled {
		v.dictionary = nil
	}

	interpreter.updateReferencedResource(
		storageID,
		storageID,
		func(value ReferenceTrackedResourceKindedValue) {
			compositeValue, ok := value.(*CompositeValue)
			if !ok {
				panic(errors.NewUnreachableError())
			}

			compositeValue.isDestroyed = true

			if config.InvalidatedResourceValidationEnabled {
				compositeValue.dictionary = nil
			}
		},
	)
}

func (v *CompositeValue) getBuiltinMember(interpreter *Interpreter, locationRange LocationRange, name string) Value {

	switch name {
	case sema.ResourceOwnerFieldName:
		if v.Kind == common.CompositeKindResource {
			return v.OwnerValue(interpreter, locationRange)
		}
	}

	return nil
}

func (v *CompositeValue) GetMember(interpreter *Interpreter, locationRange LocationRange, name string) Value {
	config := interpreter.SharedState.Config

	if config.InvalidatedResourceValidationEnabled {
		v.checkInvalidatedResourceUse(locationRange)
	}

	if config.TracingEnabled {
		startTime := time.Now()

		owner := v.GetOwner().String()
		typeID := string(v.TypeID())
		kind := v.Kind.String()

		defer func() {
			interpreter.reportCompositeValueGetMemberTrace(
				owner,
				typeID,
				kind,
				name,
				time.Since(startTime),
			)
		}()
	}

	if builtin := v.getBuiltinMember(interpreter, locationRange, name); builtin != nil {
		return builtin
	}

	storable, err := v.dictionary.Get(
		StringAtreeComparator,
		StringAtreeHashInput,
		StringAtreeValue(name),
	)
	if err != nil {
		if _, ok := err.(*atree.KeyNotFoundError); !ok {
			panic(errors.NewExternalError(err))
		}
	}
	if storable != nil {
		return StoredValue(interpreter, storable, config.Storage)
	}

	if v.NestedVariables != nil {
		variable, ok := v.NestedVariables[name]
		if ok {
			return variable.GetValue()
		}
	}

	interpreter = v.getInterpreter(interpreter)

	if v.ComputedFields != nil {
		if computedField, ok := v.ComputedFields[name]; ok {
			return computedField(interpreter, locationRange)
		}
	}

	// If the composite value was deserialized, dynamically link in the functions
	// and get injected fields

	v.InitializeFunctions(interpreter)

	injectedCompositeFieldsHandler := config.InjectedCompositeFieldsHandler
	if v.InjectedFields == nil && injectedCompositeFieldsHandler != nil {
		v.InjectedFields = injectedCompositeFieldsHandler(
			interpreter,
			v.Location,
			v.QualifiedIdentifier,
			v.Kind,
		)
	}

	if v.InjectedFields != nil {
		value, ok := v.InjectedFields[name]
		if ok {
			return value
		}
	}

	function, ok := v.Functions[name]
	if ok {
		var base *EphemeralReferenceValue
		var self MemberAccessibleValue = v
		if v.Kind == common.CompositeKindAttachment {
			base, self = attachmentBaseAndSelfValues(interpreter, locationRange, v)
		}
		return NewBoundFunctionValue(interpreter, function, &self, base)
	}

	return nil
}

func (v *CompositeValue) checkInvalidatedResourceUse(locationRange LocationRange) {
	if v.isDestroyed || (v.dictionary == nil && v.Kind == common.CompositeKindResource) {
		panic(InvalidatedResourceError{
			LocationRange: locationRange,
		})
	}
}

func (v *CompositeValue) getInterpreter(interpreter *Interpreter) *Interpreter {

	// Get the correct interpreter. The program code might need to be loaded.
	// NOTE: standard library values have no location

	location := v.Location

	if location == nil || interpreter.Location == location {
		return interpreter
	}

	return interpreter.EnsureLoaded(v.Location)
}

func (v *CompositeValue) InitializeFunctions(interpreter *Interpreter) {
	if v.Functions != nil {
		return
	}

	v.Functions = interpreter.SharedState.typeCodes.CompositeCodes[v.TypeID()].CompositeFunctions
}

func (v *CompositeValue) OwnerValue(interpreter *Interpreter, locationRange LocationRange) OptionalValue {
	address := v.StorageID().Address

	if address == (atree.Address{}) {
		return NilOptionalValue
	}

	config := interpreter.SharedState.Config

	ownerAccount := config.PublicAccountHandler(AddressValue(address))

	// Owner must be of `PublicAccount` type.
	interpreter.ExpectType(ownerAccount, sema.PublicAccountType, locationRange)

	return NewSomeValueNonCopying(interpreter, ownerAccount)
}

func (v *CompositeValue) RemoveMember(
	interpreter *Interpreter,
	locationRange LocationRange,
	name string,
) Value {

	config := interpreter.SharedState.Config

	if config.InvalidatedResourceValidationEnabled {
		v.checkInvalidatedResourceUse(locationRange)
	}

	if config.TracingEnabled {
		startTime := time.Now()

		owner := v.GetOwner().String()
		typeID := string(v.TypeID())
		kind := v.Kind.String()

		defer func() {
			interpreter.reportCompositeValueRemoveMemberTrace(
				owner,
				typeID,
				kind,
				name,
				time.Since(startTime),
			)
		}()
	}

	// No need to clean up storable for passed-in key value,
	// as atree never calls Storable()
	existingKeyStorable, existingValueStorable, err := v.dictionary.Remove(
		StringAtreeComparator,
		StringAtreeHashInput,
		StringAtreeValue(name),
	)
	if err != nil {
		if _, ok := err.(*atree.KeyNotFoundError); ok {
			return nil
		}
		panic(errors.NewExternalError(err))
	}
	interpreter.maybeValidateAtreeValue(v.dictionary)

	// Key
	interpreter.RemoveReferencedSlab(existingKeyStorable)

	// Value

	storedValue := StoredValue(
		interpreter,
		existingValueStorable,
		config.Storage,
	)
	return storedValue.
		Transfer(
			interpreter,
			locationRange,
			atree.Address{},
			true,
			existingValueStorable,
		)
}

func (v *CompositeValue) SetMember(
	interpreter *Interpreter,
	locationRange LocationRange,
	name string,
	value Value,
) bool {
	config := interpreter.SharedState.Config

	if config.InvalidatedResourceValidationEnabled {
		v.checkInvalidatedResourceUse(locationRange)
	}

	if config.TracingEnabled {
		startTime := time.Now()

		owner := v.GetOwner().String()
		typeID := string(v.TypeID())
		kind := v.Kind.String()

		defer func() {
			interpreter.reportCompositeValueSetMemberTrace(
				owner,
				typeID,
				kind,
				name,
				time.Since(startTime),
			)
		}()
	}

	address := v.StorageID().Address

	value = value.Transfer(
		interpreter,
		locationRange,
		address,
		true,
		nil,
	)

	existingStorable, err := v.dictionary.Set(
		StringAtreeComparator,
		StringAtreeHashInput,
		NewStringAtreeValue(interpreter, name),
		value,
	)
	if err != nil {
		panic(errors.NewExternalError(err))
	}
	interpreter.maybeValidateAtreeValue(v.dictionary)

	if existingStorable != nil {
		existingValue := StoredValue(interpreter, existingStorable, config.Storage)

		existingValue.DeepRemove(interpreter)

		interpreter.RemoveReferencedSlab(existingStorable)
		return true
	}

	return false
}

func (v *CompositeValue) String() string {
	return v.RecursiveString(SeenReferences{})
}

func (v *CompositeValue) RecursiveString(seenReferences SeenReferences) string {
	return v.MeteredString(nil, seenReferences)
}

var emptyCompositeStringLen = len(format.Composite("", nil))

func (v *CompositeValue) MeteredString(memoryGauge common.MemoryGauge, seenReferences SeenReferences) string {

	if v.Stringer != nil {
		return v.Stringer(memoryGauge, v, seenReferences)
	}

	strLen := emptyCompositeStringLen

	var fields []CompositeField
	_ = v.dictionary.Iterate(func(key atree.Value, value atree.Value) (resume bool, err error) {
		field := NewCompositeField(
			memoryGauge,
			string(key.(StringAtreeValue)),
			MustConvertStoredValue(memoryGauge, value),
		)

		fields = append(fields, field)

		strLen += len(field.Name)

		return true, nil
	})

	typeId := string(v.TypeID())

	// bodyLen = len(fieldNames) + len(typeId) + (n times colon+space) + ((n-1) times comma+space)
	//         = len(fieldNames) + len(typeId) + 2n + 2n - 2
	//         = len(fieldNames) + len(typeId) + 4n - 2
	//
	// Since (-2) only occurs if its non-empty, ignore the (-2). i.e: overestimate
	// 		bodyLen = len(fieldNames) + len(typeId) + 4n
	//
	strLen = strLen + len(typeId) + len(fields)*4

	common.UseMemory(memoryGauge, common.NewRawStringMemoryUsage(strLen))

	return formatComposite(memoryGauge, typeId, fields, seenReferences)
}

func formatComposite(memoryGauge common.MemoryGauge, typeId string, fields []CompositeField, seenReferences SeenReferences) string {
	preparedFields := make(
		[]struct {
			Name  string
			Value string
		},
		0,
		len(fields),
	)

	for _, field := range fields {
		preparedFields = append(
			preparedFields,
			struct {
				Name  string
				Value string
			}{
				Name:  field.Name,
				Value: field.Value.MeteredString(memoryGauge, seenReferences),
			},
		)
	}

	return format.Composite(typeId, preparedFields)
}

func (v *CompositeValue) GetField(interpreter *Interpreter, locationRange LocationRange, name string) Value {
	config := interpreter.SharedState.Config

	if config.InvalidatedResourceValidationEnabled {
		v.checkInvalidatedResourceUse(locationRange)
	}

	storable, err := v.dictionary.Get(
		StringAtreeComparator,
		StringAtreeHashInput,
		StringAtreeValue(name),
	)
	if err != nil {
		if _, ok := err.(*atree.KeyNotFoundError); ok {
			return nil
		}
		panic(errors.NewExternalError(err))
	}

	return StoredValue(interpreter, storable, v.dictionary.Storage)
}

func (v *CompositeValue) Equal(interpreter *Interpreter, locationRange LocationRange, other Value) bool {
	otherComposite, ok := other.(*CompositeValue)
	if !ok {
		return false
	}

	if !v.StaticType(interpreter).Equal(otherComposite.StaticType(interpreter)) ||
		v.Kind != otherComposite.Kind ||
		v.dictionary.Count() != otherComposite.dictionary.Count() {

		return false
	}

	iterator, err := v.dictionary.Iterator()
	if err != nil {
		panic(errors.NewExternalError(err))
	}

	for {
		key, value, err := iterator.Next()
		if err != nil {
			panic(errors.NewExternalError(err))
		}
		if key == nil {
			return true
		}

		fieldName := string(key.(StringAtreeValue))

		// NOTE: Do NOT use an iterator, iteration order of fields may be different
		// (if stored in different account, as storage ID is used as hash seed)
		otherValue := otherComposite.GetField(interpreter, locationRange, fieldName)

		equatableValue, ok := MustConvertStoredValue(interpreter, value).(EquatableValue)
		if !ok || !equatableValue.Equal(interpreter, locationRange, otherValue) {
			return false
		}
	}
}

// HashInput returns a byte slice containing:
// - HashInputTypeEnum (1 byte)
// - type id (n bytes)
// - hash input of raw value field name (n bytes)
func (v *CompositeValue) HashInput(interpreter *Interpreter, locationRange LocationRange, scratch []byte) []byte {
	if v.Kind == common.CompositeKindEnum {
		typeID := v.TypeID()

		rawValue := v.GetField(interpreter, locationRange, sema.EnumRawValueFieldName)
		rawValueHashInput := rawValue.(HashableValue).
			HashInput(interpreter, locationRange, scratch)

		length := 1 + len(typeID) + len(rawValueHashInput)
		if length <= len(scratch) {
			// Copy rawValueHashInput first because
			// rawValueHashInput and scratch can point to the same underlying scratch buffer
			copy(scratch[1+len(typeID):], rawValueHashInput)

			scratch[0] = byte(HashInputTypeEnum)
			copy(scratch[1:], typeID)
			return scratch[:length]
		}

		buffer := make([]byte, length)
		buffer[0] = byte(HashInputTypeEnum)
		copy(buffer[1:], typeID)
		copy(buffer[1+len(typeID):], rawValueHashInput)
		return buffer
	}

	panic(errors.NewUnreachableError())
}

func (v *CompositeValue) TypeID() common.TypeID {
	if v.typeID == "" {
		location := v.Location
		qualifiedIdentifier := v.QualifiedIdentifier
		if location == nil {
			return common.TypeID(qualifiedIdentifier)
		}
		v.typeID = location.TypeID(nil, qualifiedIdentifier)
	}
	return v.typeID
}

func (v *CompositeValue) ConformsToStaticType(
	interpreter *Interpreter,
	locationRange LocationRange,
	results TypeConformanceResults,
) bool {
	config := interpreter.SharedState.Config

	if config.TracingEnabled {
		startTime := time.Now()

		owner := v.GetOwner().String()
		typeID := string(v.TypeID())
		kind := v.Kind.String()

		defer func() {
			interpreter.reportCompositeValueConformsToStaticTypeTrace(
				owner,
				typeID,
				kind,
				time.Since(startTime),
			)
		}()
	}

	staticType := v.StaticType(interpreter).(CompositeStaticType)

	semaType := interpreter.MustConvertStaticToSemaType(staticType)

	compositeType, ok := semaType.(*sema.CompositeType)
	if !ok ||
		v.Kind != compositeType.Kind ||
		v.TypeID() != compositeType.ID() {

		return false
	}

	if compositeType.Kind == common.CompositeKindAttachment {
		base := v.getBaseValue(interpreter, locationRange).Value
		if base == nil || !base.ConformsToStaticType(interpreter, locationRange, results) {
			return false
		}
	}

	fieldsLen := int(v.dictionary.Count())
	if v.ComputedFields != nil {
		fieldsLen += len(v.ComputedFields)
	}

	if fieldsLen != len(compositeType.Fields) {
		return false
	}

	for _, fieldName := range compositeType.Fields {
		value := v.GetField(interpreter, locationRange, fieldName)
		if value == nil {
			if v.ComputedFields == nil {
				return false
			}

			fieldGetter, ok := v.ComputedFields[fieldName]
			if !ok {
				return false
			}

			value = fieldGetter(interpreter, locationRange)
		}

		member, ok := compositeType.Members.Get(fieldName)
		if !ok {
			return false
		}

		fieldStaticType := value.StaticType(interpreter)

		if !interpreter.IsSubTypeOfSemaType(fieldStaticType, member.TypeAnnotation.Type) {
			return false
		}

		if !value.ConformsToStaticType(
			interpreter,
			locationRange,
			results,
		) {
			return false
		}
	}

	return true
}

func (v *CompositeValue) IsStorable() bool {

	// Only structures, resources, enums, and contracts can be stored.
	// Contracts are not directly storable by programs,
	// but they are still stored in storage by the interpreter

	switch v.Kind {
	case common.CompositeKindStructure,
		common.CompositeKindResource,
		common.CompositeKindEnum,
		common.CompositeKindAttachment,
		common.CompositeKindContract:
		break
	default:
		return false
	}

	// Composite value's of native/built-in types are not storable for now
	return v.Location != nil
}

func (v *CompositeValue) Storable(_ atree.SlabStorage, _ atree.Address, _ uint64) (atree.Storable, error) {
	if !v.IsStorable() {
		return NonStorable{Value: v}, nil
	}

	return atree.StorageIDStorable(v.StorageID()), nil
}

func (v *CompositeValue) NeedsStoreTo(address atree.Address) bool {
	return address != v.StorageID().Address
}

func (v *CompositeValue) IsResourceKinded(interpreter *Interpreter) bool {
	if v.Kind == common.CompositeKindAttachment {
		return interpreter.MustSemaTypeOfValue(v).IsResourceType()
	}
	return v.Kind == common.CompositeKindResource
}

func (v *CompositeValue) IsReferenceTrackedResourceKindedValue() {}

func (v *CompositeValue) Transfer(
	interpreter *Interpreter,
	locationRange LocationRange,
	address atree.Address,
	remove bool,
	storable atree.Storable,
) Value {

	baseUse, elementOverhead, dataUse, metaDataUse := common.NewCompositeMemoryUsages(v.dictionary.Count(), 0)
	common.UseMemory(interpreter, baseUse)
	common.UseMemory(interpreter, elementOverhead)
	common.UseMemory(interpreter, dataUse)
	common.UseMemory(interpreter, metaDataUse)

	interpreter.ReportComputation(common.ComputationKindTransferCompositeValue, 1)

	config := interpreter.SharedState.Config

	if config.InvalidatedResourceValidationEnabled {
		v.checkInvalidatedResourceUse(locationRange)
	}

	if config.TracingEnabled {
		startTime := time.Now()

		owner := v.GetOwner().String()
		typeID := string(v.TypeID())
		kind := v.Kind.String()

		defer func() {
			interpreter.reportCompositeValueTransferTrace(
				owner,
				typeID,
				kind,
				time.Since(startTime),
			)
		}()
	}

	currentStorageID := v.StorageID()
	currentAddress := currentStorageID.Address

	dictionary := v.dictionary

	needsStoreTo := address != currentAddress
	isResourceKinded := v.IsResourceKinded(interpreter)

	if needsStoreTo && v.Kind == common.CompositeKindContract {
		panic(NonTransferableValueError{
			Value: v,
		})
	}

	if needsStoreTo || !isResourceKinded {
		iterator, err := v.dictionary.Iterator()
		if err != nil {
			panic(errors.NewExternalError(err))
		}

		elementMemoryUse := common.NewAtreeMapPreAllocatedElementsMemoryUsage(v.dictionary.Count(), 0)
		common.UseMemory(config.MemoryGauge, elementMemoryUse)

		dictionary, err = atree.NewMapFromBatchData(
			config.Storage,
			address,
			atree.NewDefaultDigesterBuilder(),
			v.dictionary.Type(),
			StringAtreeComparator,
			StringAtreeHashInput,
			v.dictionary.Seed(),
			func() (atree.Value, atree.Value, error) {

				atreeKey, atreeValue, err := iterator.Next()
				if err != nil {
					return nil, nil, err
				}
				if atreeKey == nil || atreeValue == nil {
					return nil, nil, nil
				}

				// NOTE: key is stringAtreeValue
				// and does not need to be converted or copied

				value := MustConvertStoredValue(interpreter, atreeValue)
				// the base of an attachment is not stored in the atree, so in order to make the
				// transfer happen properly, we set the base value here if this field is an attachment
				if compositeValue, ok := value.(*CompositeValue); ok && compositeValue.Kind == common.CompositeKindAttachment {
					compositeValue.setBaseValue(interpreter, v)
				}

				value = value.Transfer(interpreter, locationRange, address, remove, nil)

				return atreeKey, value, nil
			},
		)
		if err != nil {
			panic(errors.NewExternalError(err))
		}

		if remove {
			err = v.dictionary.PopIterate(func(nameStorable atree.Storable, valueStorable atree.Storable) {
				interpreter.RemoveReferencedSlab(nameStorable)
				interpreter.RemoveReferencedSlab(valueStorable)
			})
			if err != nil {
				panic(errors.NewExternalError(err))
			}
			interpreter.maybeValidateAtreeValue(v.dictionary)

			interpreter.RemoveReferencedSlab(storable)
		}
	}

	var res *CompositeValue

	if isResourceKinded {
		// Update the resource in-place,
		// and also update all values that are referencing the same value
		// (but currently point to an outdated Go instance of the value)

		// If checking of transfers of invalidated resource is enabled,
		// then mark the resource as invalidated, by unsetting the backing dictionary.
		// This allows raising an error when the resource is attempted
		// to be transferred/moved again (see beginning of this function)

		if config.InvalidatedResourceValidationEnabled {
			v.dictionary = nil
		} else {
			v.dictionary = dictionary
			res = v
		}

		newStorageID := dictionary.StorageID()

		interpreter.updateReferencedResource(
			currentStorageID,
			newStorageID,
			func(value ReferenceTrackedResourceKindedValue) {
				compositeValue, ok := value.(*CompositeValue)
				if !ok {
					panic(errors.NewUnreachableError())
				}
				compositeValue.dictionary = dictionary
			},
		)
	}

	if res == nil {
		info := NewCompositeTypeInfo(
			interpreter,
			v.Location,
			v.QualifiedIdentifier,
			v.Kind,
		)
		res = newCompositeValueFromOrderedMap(dictionary, info)
		res.InjectedFields = v.InjectedFields
		res.ComputedFields = v.ComputedFields
		res.NestedVariables = v.NestedVariables
		res.Functions = v.Functions
		res.Destructor = v.Destructor
		res.Stringer = v.Stringer
		res.isDestroyed = v.isDestroyed
		res.typeID = v.typeID
		res.staticType = v.staticType
		res.base = v.base
	}

	onResourceOwnerChange := config.OnResourceOwnerChange

	if needsStoreTo &&
		res.Kind == common.CompositeKindResource &&
		onResourceOwnerChange != nil {

		onResourceOwnerChange(
			interpreter,
			res,
			common.Address(currentAddress),
			common.Address(address),
		)
	}

	return res
}

func (v *CompositeValue) ResourceUUID(interpreter *Interpreter, locationRange LocationRange) *UInt64Value {
	fieldValue := v.GetField(interpreter, locationRange, sema.ResourceUUIDFieldName)
	uuid, ok := fieldValue.(UInt64Value)
	if !ok {
		return nil
	}
	return &uuid
}

func (v *CompositeValue) Clone(interpreter *Interpreter) Value {

	iterator, err := v.dictionary.Iterator()
	if err != nil {
		panic(errors.NewExternalError(err))
	}

	config := interpreter.SharedState.Config

	elementMemoryUse := common.NewAtreeMapPreAllocatedElementsMemoryUsage(v.dictionary.Count(), 0)
	common.UseMemory(config.MemoryGauge, elementMemoryUse)

	dictionary, err := atree.NewMapFromBatchData(
		config.Storage,
		v.StorageID().Address,
		atree.NewDefaultDigesterBuilder(),
		v.dictionary.Type(),
		StringAtreeComparator,
		StringAtreeHashInput,
		v.dictionary.Seed(),
		func() (atree.Value, atree.Value, error) {

			atreeKey, atreeValue, err := iterator.Next()
			if err != nil {
				return nil, nil, err
			}
			if atreeKey == nil || atreeValue == nil {
				return nil, nil, nil
			}

			key := MustConvertStoredValue(interpreter, atreeKey).Clone(interpreter)
			value := MustConvertStoredValue(interpreter, atreeValue).Clone(interpreter)

			return key, value, nil
		},
	)
	if err != nil {
		panic(errors.NewExternalError(err))
	}

	return &CompositeValue{
		dictionary:          dictionary,
		Location:            v.Location,
		QualifiedIdentifier: v.QualifiedIdentifier,
		Kind:                v.Kind,
		InjectedFields:      v.InjectedFields,
		ComputedFields:      v.ComputedFields,
		NestedVariables:     v.NestedVariables,
		Functions:           v.Functions,
		Destructor:          v.Destructor,
		Stringer:            v.Stringer,
		isDestroyed:         v.isDestroyed,
		typeID:              v.typeID,
		staticType:          v.staticType,
		base:                v.base,
	}
}

func (v *CompositeValue) DeepRemove(interpreter *Interpreter) {
	config := interpreter.SharedState.Config

	if config.TracingEnabled {
		startTime := time.Now()

		owner := v.GetOwner().String()
		typeID := string(v.TypeID())
		kind := v.Kind.String()

		defer func() {
			interpreter.reportCompositeValueDeepRemoveTrace(
				owner,
				typeID,
				kind,
				time.Since(startTime),
			)
		}()
	}

	// Remove nested values and storables

	storage := v.dictionary.Storage

	err := v.dictionary.PopIterate(func(nameStorable atree.Storable, valueStorable atree.Storable) {
		// NOTE: key / field name is stringAtreeValue,
		// and not a Value, so no need to deep remove
		interpreter.RemoveReferencedSlab(nameStorable)

		value := StoredValue(interpreter, valueStorable, storage)
		value.DeepRemove(interpreter)
		interpreter.RemoveReferencedSlab(valueStorable)
	})
	if err != nil {
		panic(errors.NewExternalError(err))
	}
	interpreter.maybeValidateAtreeValue(v.dictionary)
}

func (v *CompositeValue) GetOwner() common.Address {
	return common.Address(v.StorageID().Address)
}

// ForEachField iterates over all field-name field-value pairs of the composite value.
// It does NOT iterate over computed fields and functions!
func (v *CompositeValue) ForEachField(gauge common.MemoryGauge, f func(fieldName string, fieldValue Value)) {

	err := v.dictionary.Iterate(func(key atree.Value, value atree.Value) (resume bool, err error) {
		f(
			string(key.(StringAtreeValue)),
			MustConvertStoredValue(gauge, value),
		)
		return true, nil
	})
	if err != nil {
		panic(errors.NewExternalError(err))
	}
}

func (v *CompositeValue) StorageID() atree.StorageID {
	return v.dictionary.StorageID()
}

func (v *CompositeValue) RemoveField(
	interpreter *Interpreter,
	_ LocationRange,
	name string,
) {

	existingKeyStorable, existingValueStorable, err := v.dictionary.Remove(
		StringAtreeComparator,
		StringAtreeHashInput,
		StringAtreeValue(name),
	)
	if err != nil {
		if _, ok := err.(*atree.KeyNotFoundError); ok {
			return
		}
		panic(errors.NewExternalError(err))
	}
	interpreter.maybeValidateAtreeValue(v.dictionary)

	// Key

	// NOTE: key / field name is stringAtreeValue,
	// and not a Value, so no need to deep remove
	interpreter.RemoveReferencedSlab(existingKeyStorable)

	// Value
	config := interpreter.SharedState.Config
	existingValue := StoredValue(interpreter, existingValueStorable, config.Storage)
	existingValue.DeepRemove(interpreter)
	interpreter.RemoveReferencedSlab(existingValueStorable)
}

func (v *CompositeValue) SetNestedVariables(variables map[string]*Variable) {
	v.NestedVariables = variables
}

func NewEnumCaseValue(
	interpreter *Interpreter,
	locationRange LocationRange,
	enumType *sema.CompositeType,
	rawValue NumberValue,
	functions map[string]FunctionValue,
) *CompositeValue {

	fields := []CompositeField{
		{
			Name:  sema.EnumRawValueFieldName,
			Value: rawValue,
		},
	}

	v := NewCompositeValue(
		interpreter,
		locationRange,
		enumType.Location,
		enumType.QualifiedIdentifier(),
		enumType.Kind,
		fields,
		common.ZeroAddress,
	)

	v.Functions = functions

	return v
}

func (v *CompositeValue) getBaseValue(interpreter *Interpreter, locationRange LocationRange) *EphemeralReferenceValue {
	return v.base
}

func (v *CompositeValue) setBaseValue(interpreter *Interpreter, base *CompositeValue) {
	attachmentType, ok := interpreter.MustSemaTypeOfValue(v).(*sema.CompositeType)
	if !ok {
		panic(errors.NewUnreachableError())
	}

	var baseType sema.Type
	switch ty := attachmentType.GetBaseType().(type) {
	case *sema.InterfaceType:
		baseType, _ = ty.RewriteWithRestrictedTypes()
	default:
		baseType = ty
	}

	// the base reference can only be borrowed with the declared type of the attachment's base
	v.base = NewEphemeralReferenceValue(interpreter, false, base, baseType)
}

func attachmentMemberName(ty sema.Type) string {
	return attachmentNamePrefix + string(ty.ID())
}

func (v *CompositeValue) getAttachmentValue(interpreter *Interpreter, locationRange LocationRange, ty sema.Type) *CompositeValue {
	if attachment := v.GetMember(interpreter, locationRange, attachmentMemberName(ty)); attachment != nil {
		return attachment.(*CompositeValue)
	}
	return nil
}

func (v *CompositeValue) GetAttachments(interpreter *Interpreter, locationRange LocationRange) []*CompositeValue {
	var attachments []*CompositeValue
	v.forEachAttachment(interpreter, locationRange, func(attachment *CompositeValue) {
		attachments = append(attachments, attachment)
	})
	return attachments
}

func attachmentBaseAndSelfValues(
	interpreter *Interpreter,
	locationRange LocationRange,
	v *CompositeValue,
) (base *EphemeralReferenceValue, self *EphemeralReferenceValue) {
	base = v.getBaseValue(interpreter, locationRange)
	// in attachment functions, self is a reference value
	self = NewEphemeralReferenceValue(interpreter, false, v, interpreter.MustSemaTypeOfValue(v))
	return
}

func (v *CompositeValue) forEachAttachment(interpreter *Interpreter, locationRange LocationRange, f func(*CompositeValue)) {
	iterator, err := v.dictionary.Iterator()
	if err != nil {
		panic(errors.NewExternalError(err))
	}

	oldSharedState := interpreter.SharedState.inAttachmentIteration(v)
	interpreter.SharedState.setAttachmentIteration(v, true)
	defer func() {
		interpreter.SharedState.setAttachmentIteration(v, oldSharedState)
	}()

	for {
		key, value, err := iterator.Next()
		if err != nil {
			panic(errors.NewExternalError(err))
		}
		if key == nil {
			break
		}
		if strings.HasPrefix(string(key.(StringAtreeValue)), attachmentNamePrefix) {
			attachment, ok := MustConvertStoredValue(interpreter, value).(*CompositeValue)
			if !ok {
				panic(errors.NewExternalError(err))
			}
			// `f` takes the `attachment` value directly, but if a method to later iterate over
			// attachments is added that takes a `fun (&Attachment): Void` callback, the `f` provided here
			// should convert the provided attachment value into a reference before passing it to the user
			// callback
			f(attachment)
		}
	}
}

func (v *CompositeValue) GetTypeKey(
	interpreter *Interpreter,
	locationRange LocationRange,
	ty sema.Type,
) Value {
	attachment := v.getAttachmentValue(interpreter, locationRange, ty)
	if attachment == nil {
		return NilValue{}
	}
	// dynamically set the attachment's base to this composite
	attachment.setBaseValue(interpreter, v)
	return NewSomeValueNonCopying(interpreter, NewEphemeralReferenceValue(interpreter, false, attachment, ty))
}

func (v *CompositeValue) SetTypeKey(
	interpreter *Interpreter,
	locationRange LocationRange,
	attachmentType sema.Type,
	attachment Value,
) {
	if v.SetMember(interpreter, locationRange, attachmentMemberName(attachmentType), attachment) {
		panic(DuplicateAttachmentError{
			AttachmentType: attachmentType,
			Value:          v,
			LocationRange:  locationRange,
		})
	}
}

func (v *CompositeValue) RemoveTypeKey(
	interpreter *Interpreter,
	locationRange LocationRange,
	attachmentType sema.Type,
) Value {
	return v.RemoveMember(interpreter, locationRange, attachmentMemberName(attachmentType))
}

// DictionaryValue

type DictionaryValue struct {
	Type             DictionaryStaticType
	semaType         *sema.DictionaryType
	isResourceKinded *bool
	dictionary       *atree.OrderedMap
	isDestroyed      bool
	elementSize      uint
}

func NewDictionaryValue(
	interpreter *Interpreter,
	locationRange LocationRange,
	dictionaryType DictionaryStaticType,
	keysAndValues ...Value,
) *DictionaryValue {
	return NewDictionaryValueWithAddress(
		interpreter,
		locationRange,
		dictionaryType,
		common.ZeroAddress,
		keysAndValues...,
	)
}

func NewDictionaryValueWithAddress(
	interpreter *Interpreter,
	locationRange LocationRange,
	dictionaryType DictionaryStaticType,
	address common.Address,
	keysAndValues ...Value,
) *DictionaryValue {

	interpreter.ReportComputation(common.ComputationKindCreateDictionaryValue, 1)

	var v *DictionaryValue

	config := interpreter.SharedState.Config

	if config.TracingEnabled {
		startTime := time.Now()

		defer func() {
			// NOTE: in defer, as v is only initialized at the end of the function
			// if there was no error during construction
			if v == nil {
				return
			}

			typeInfo := v.Type.String()
			count := v.Count()

			interpreter.reportDictionaryValueConstructTrace(
				typeInfo,
				count,
				time.Since(startTime),
			)
		}()
	}

	keysAndValuesCount := len(keysAndValues)
	if keysAndValuesCount%2 != 0 {
		panic("uneven number of keys and values")
	}

	constructor := func() *atree.OrderedMap {
		dictionary, err := atree.NewMap(
			config.Storage,
			atree.Address(address),
			atree.NewDefaultDigesterBuilder(),
			dictionaryType,
		)
		if err != nil {
			panic(errors.NewExternalError(err))
		}
		return dictionary
	}

	// values are added to the dictionary after creation, not here
	v = newDictionaryValueFromConstructor(interpreter, dictionaryType, 0, constructor)

	// NOTE: lazily initialized when needed for performance reasons
	var lazyIsResourceTyped *bool

	for i := 0; i < keysAndValuesCount; i += 2 {
		key := keysAndValues[i]
		value := keysAndValues[i+1]
		existingValue := v.Insert(interpreter, locationRange, key, value)
		// If the dictionary already contained a value for the key,
		// and the dictionary is resource-typed,
		// then we need to prevent a resource loss
		if _, ok := existingValue.(*SomeValue); ok {
			// Lazily determine if the dictionary is resource-typed, once
			if lazyIsResourceTyped == nil {
				isResourceTyped := v.SemaType(interpreter).IsResourceType()
				lazyIsResourceTyped = &isResourceTyped
			}
			if *lazyIsResourceTyped {
				panic(DuplicateKeyInResourceDictionaryError{
					LocationRange: locationRange,
				})
			}
		}
	}

	return v
}

func newDictionaryValueFromOrderedMap(
	dict *atree.OrderedMap,
	staticType DictionaryStaticType,
) *DictionaryValue {
	return &DictionaryValue{
		Type:       staticType,
		dictionary: dict,
	}
}

func newDictionaryValueFromConstructor(
	gauge common.MemoryGauge,
	staticType DictionaryStaticType,
	count uint64,
	constructor func() *atree.OrderedMap,
) (dict *DictionaryValue) {

	keySize := staticType.KeyType.elementSize()
	valueSize := staticType.ValueType.elementSize()
	var elementSize uint
	if keySize != 0 && valueSize != 0 {
		elementSize = keySize + valueSize
	}
	baseUsage, overheadUsage, dataSlabs, metaDataSlabs := common.NewDictionaryMemoryUsages(count, elementSize)
	common.UseMemory(gauge, baseUsage)
	common.UseMemory(gauge, overheadUsage)
	common.UseMemory(gauge, dataSlabs)
	common.UseMemory(gauge, metaDataSlabs)

	dict = newDictionaryValueFromOrderedMap(constructor(), staticType)
	dict.elementSize = elementSize
	return
}

var _ Value = &DictionaryValue{}
var _ atree.Value = &DictionaryValue{}
var _ EquatableValue = &DictionaryValue{}
var _ ValueIndexableValue = &DictionaryValue{}
var _ MemberAccessibleValue = &DictionaryValue{}
var _ ReferenceTrackedResourceKindedValue = &DictionaryValue{}

func (*DictionaryValue) IsValue() {}

func (v *DictionaryValue) Accept(interpreter *Interpreter, visitor Visitor) {
	descend := visitor.VisitDictionaryValue(interpreter, v)
	if !descend {
		return
	}

	v.Walk(interpreter, func(value Value) {
		value.Accept(interpreter, visitor)
	})
}

func (v *DictionaryValue) Iterate(gauge common.MemoryGauge, f func(key, value Value) (resume bool)) {
	err := v.dictionary.Iterate(func(key, value atree.Value) (resume bool, err error) {
		// atree.OrderedMap iteration provides low-level atree.Value,
		// convert to high-level interpreter.Value

		resume = f(
			MustConvertStoredValue(gauge, key),
			MustConvertStoredValue(gauge, value),
		)

		return resume, nil
	})
	if err != nil {
		panic(errors.NewExternalError(err))
	}
}

func (v *DictionaryValue) Walk(interpreter *Interpreter, walkChild func(Value)) {
	v.Iterate(interpreter, func(key, value Value) (resume bool) {
		walkChild(key)
		walkChild(value)
		return true
	})
}

func (v *DictionaryValue) StaticType(_ *Interpreter) StaticType {
	// TODO meter
	return v.Type
}

func (v *DictionaryValue) IsImportable(inter *Interpreter) bool {
	importable := true
	v.Iterate(inter, func(key, value Value) (resume bool) {
		if !key.IsImportable(inter) || !value.IsImportable(inter) {
			importable = false
			// stop iteration
			return false
		}

		// continue iteration
		return true
	})

	return importable
}

func (v *DictionaryValue) IsDestroyed() bool {
	return v.isDestroyed
}

func (v *DictionaryValue) checkInvalidatedResourceUse(interpreter *Interpreter, locationRange LocationRange) {
	if v.isDestroyed || (v.dictionary == nil && v.IsResourceKinded(interpreter)) {
		panic(InvalidatedResourceError{
			LocationRange: locationRange,
		})
	}
}

func (v *DictionaryValue) Destroy(interpreter *Interpreter, locationRange LocationRange) {

	interpreter.ReportComputation(common.ComputationKindDestroyDictionaryValue, 1)

	config := interpreter.SharedState.Config

	if config.InvalidatedResourceValidationEnabled {
		v.checkInvalidatedResourceUse(interpreter, locationRange)
	}

	storageID := v.StorageID()

	if config.TracingEnabled {
		startTime := time.Now()

		typeInfo := v.Type.String()
		count := v.Count()

		defer func() {
			interpreter.reportDictionaryValueDestroyTrace(
				typeInfo,
				count,
				time.Since(startTime),
			)
		}()
	}

	v.Iterate(interpreter, func(key, value Value) (resume bool) {
		// Resources cannot be keys at the moment, so should theoretically not be needed
		maybeDestroy(interpreter, locationRange, key)
		maybeDestroy(interpreter, locationRange, value)
		return true
	})

	v.isDestroyed = true

	if config.InvalidatedResourceValidationEnabled {
		v.dictionary = nil
	}

	interpreter.updateReferencedResource(
		storageID,
		storageID,
		func(value ReferenceTrackedResourceKindedValue) {
			dictionaryValue, ok := value.(*DictionaryValue)
			if !ok {
				panic(errors.NewUnreachableError())
			}

			dictionaryValue.isDestroyed = true

			if config.InvalidatedResourceValidationEnabled {
				dictionaryValue.dictionary = nil
			}
		},
	)
}

func (v *DictionaryValue) ForEachKey(
	interpreter *Interpreter,
	locationRange LocationRange,
	procedure FunctionValue,
) {
	keyType := v.SemaType(interpreter).KeyType

	iterationInvocation := func(key Value) Invocation {
		return NewInvocation(
			interpreter,
			nil,
			nil,
			[]Value{key},
			[]sema.Type{keyType},
			nil,
			locationRange,
		)
	}

	err := v.dictionary.IterateKeys(
		func(item atree.Value) (bool, error) {
			key := MustConvertStoredValue(interpreter, item)

			shouldContinue, ok := procedure.invoke(iterationInvocation(key)).(BoolValue)
			if !ok {
				panic(errors.NewUnreachableError())
			}

			return bool(shouldContinue), nil
		},
	)

	if err != nil {
		panic(errors.NewExternalError(err))
	}
}

func (v *DictionaryValue) ContainsKey(
	interpreter *Interpreter,
	locationRange LocationRange,
	keyValue Value,
) BoolValue {

	valueComparator := newValueComparator(interpreter, locationRange)
	hashInputProvider := newHashInputProvider(interpreter, locationRange)

	_, err := v.dictionary.Get(
		valueComparator,
		hashInputProvider,
		keyValue,
	)
	if err != nil {
		if _, ok := err.(*atree.KeyNotFoundError); ok {
			return FalseValue
		}
		panic(errors.NewExternalError(err))
	}

	return TrueValue
}

func (v *DictionaryValue) Get(
	interpreter *Interpreter,
	locationRange LocationRange,
	keyValue Value,
) (Value, bool) {

	valueComparator := newValueComparator(interpreter, locationRange)
	hashInputProvider := newHashInputProvider(interpreter, locationRange)

	storable, err := v.dictionary.Get(
		valueComparator,
		hashInputProvider,
		keyValue,
	)
	if err != nil {
		if _, ok := err.(*atree.KeyNotFoundError); ok {
			return nil, false
		}
		panic(errors.NewExternalError(err))
	}

	storage := v.dictionary.Storage
	value := StoredValue(interpreter, storable, storage)
	return value, true
}

func (v *DictionaryValue) GetKey(interpreter *Interpreter, locationRange LocationRange, keyValue Value) Value {
	config := interpreter.SharedState.Config

	if config.InvalidatedResourceValidationEnabled {
		v.checkInvalidatedResourceUse(interpreter, locationRange)
	}

	value, ok := v.Get(interpreter, locationRange, keyValue)
	if ok {
		return NewSomeValueNonCopying(interpreter, value)
	}

	return Nil
}

func (v *DictionaryValue) SetKey(
	interpreter *Interpreter,
	locationRange LocationRange,
	keyValue Value,
	value Value,
) {
	config := interpreter.SharedState.Config

	if config.InvalidatedResourceValidationEnabled {
		v.checkInvalidatedResourceUse(interpreter, locationRange)
	}

	interpreter.checkContainerMutation(v.Type.KeyType, keyValue, locationRange)
	interpreter.checkContainerMutation(
		OptionalStaticType{ // intentionally unmetered
			Type: v.Type.ValueType,
		},
		value,
		locationRange,
	)

	switch value := value.(type) {
	case *SomeValue:
		innerValue := value.InnerValue(interpreter, locationRange)
		_ = v.Insert(interpreter, locationRange, keyValue, innerValue)

	case NilValue:
		_ = v.Remove(interpreter, locationRange, keyValue)

	default:
		panic(errors.NewUnreachableError())
	}
}

func (v *DictionaryValue) String() string {
	return v.RecursiveString(SeenReferences{})
}

func (v *DictionaryValue) RecursiveString(seenReferences SeenReferences) string {
	return v.MeteredString(nil, seenReferences)
}

func (v *DictionaryValue) MeteredString(memoryGauge common.MemoryGauge, seenReferences SeenReferences) string {

	pairs := make([]struct {
		Key   string
		Value string
	}, v.Count())

	index := 0
	_ = v.dictionary.Iterate(func(key, value atree.Value) (resume bool, err error) {
		// atree.OrderedMap iteration provides low-level atree.Value,
		// convert to high-level interpreter.Value

		pairs[index] = struct {
			Key   string
			Value string
		}{
			Key:   MustConvertStoredValue(memoryGauge, key).MeteredString(memoryGauge, seenReferences),
			Value: MustConvertStoredValue(memoryGauge, value).MeteredString(memoryGauge, seenReferences),
		}
		index++
		return true, nil
	})

	// len = len(open-brace) + len(close-brace) + (n times colon+space) + ((n-1) times comma+space)
	//     = 2 + 2n + 2n - 2
	//     = 4n + 2 - 2
	//
	// Since (-2) only occurs if its non-empty (i.e: n>0), ignore the (-2). i.e: overestimate
	//    len = 4n + 2
	//
	// String of each key and value are metered separately.
	strLen := len(pairs)*4 + 2

	common.UseMemory(memoryGauge, common.NewRawStringMemoryUsage(strLen))

	return format.Dictionary(pairs)
}

func (v *DictionaryValue) GetMember(
	interpreter *Interpreter,
	locationRange LocationRange,
	name string,
) Value {
	config := interpreter.SharedState.Config

	if config.InvalidatedResourceValidationEnabled {
		v.checkInvalidatedResourceUse(interpreter, locationRange)
	}

	if config.TracingEnabled {
		startTime := time.Now()

		typeInfo := v.Type.String()
		count := v.Count()

		defer func() {
			interpreter.reportDictionaryValueGetMemberTrace(
				typeInfo,
				count,
				name,
				time.Since(startTime),
			)
		}()
	}

	switch name {
	case "length":
		return NewIntValueFromInt64(interpreter, int64(v.Count()))

	case "keys":

		iterator, err := v.dictionary.Iterator()
		if err != nil {
			panic(errors.NewExternalError(err))
		}

		return NewArrayValueWithIterator(
			interpreter,
			NewVariableSizedStaticType(interpreter, v.Type.KeyType),
			common.ZeroAddress,
			v.dictionary.Count(),
			func() Value {

				key, err := iterator.NextKey()
				if err != nil {
					panic(errors.NewExternalError(err))
				}
				if key == nil {
					return nil
				}

				return MustConvertStoredValue(interpreter, key).
					Transfer(interpreter, locationRange, atree.Address{}, false, nil)
			},
		)

	case "values":

		iterator, err := v.dictionary.Iterator()
		if err != nil {
			panic(errors.NewExternalError(err))
		}

		return NewArrayValueWithIterator(
			interpreter,
			NewVariableSizedStaticType(interpreter, v.Type.ValueType),
			common.ZeroAddress,
			v.dictionary.Count(),
			func() Value {

				value, err := iterator.NextValue()
				if err != nil {
					panic(errors.NewExternalError(err))
				}
				if value == nil {
					return nil
				}

				return MustConvertStoredValue(interpreter, value).
					Transfer(interpreter, locationRange, atree.Address{}, false, nil)
			})

	case "remove":
		return NewHostFunctionValue(
			interpreter,
			func(invocation Invocation) Value {
				keyValue := invocation.Arguments[0]

				return v.Remove(
					invocation.Interpreter,
					invocation.LocationRange,
					keyValue,
				)
			},
			sema.DictionaryRemoveFunctionType(
				v.SemaType(interpreter),
			),
		)

	case "insert":
		return NewHostFunctionValue(
			interpreter,
			func(invocation Invocation) Value {
				keyValue := invocation.Arguments[0]
				newValue := invocation.Arguments[1]

				return v.Insert(
					invocation.Interpreter,
					invocation.LocationRange,
					keyValue,
					newValue,
				)
			},
			sema.DictionaryInsertFunctionType(
				v.SemaType(interpreter),
			),
		)

	case "containsKey":
		return NewHostFunctionValue(
			interpreter,
			func(invocation Invocation) Value {
				return v.ContainsKey(
					invocation.Interpreter,
					invocation.LocationRange,
					invocation.Arguments[0],
				)
			},
			sema.DictionaryContainsKeyFunctionType(
				v.SemaType(interpreter),
			),
		)
	case "forEachKey":
		return NewHostFunctionValue(
			interpreter,
			func(invocation Invocation) Value {
				interpreter := invocation.Interpreter

				funcArgument, ok := invocation.Arguments[0].(FunctionValue)
				if !ok {
					panic(errors.NewUnreachableError())
				}

				v.ForEachKey(
					interpreter,
					invocation.LocationRange,
					funcArgument,
				)

				return Void
			},
			sema.DictionaryForEachKeyFunctionType(
				v.SemaType(interpreter),
			),
		)
	}

	return nil
}

func (v *DictionaryValue) RemoveMember(interpreter *Interpreter, locationRange LocationRange, _ string) Value {
	config := interpreter.SharedState.Config

	if config.InvalidatedResourceValidationEnabled {
		v.checkInvalidatedResourceUse(interpreter, locationRange)
	}

	// Dictionaries have no removable members (fields / functions)
	panic(errors.NewUnreachableError())
}

func (v *DictionaryValue) SetMember(interpreter *Interpreter, locationRange LocationRange, _ string, _ Value) bool {
	config := interpreter.SharedState.Config

	if config.InvalidatedResourceValidationEnabled {
		v.checkInvalidatedResourceUse(interpreter, locationRange)
	}

	// Dictionaries have no settable members (fields / functions)
	panic(errors.NewUnreachableError())
}

func (v *DictionaryValue) Count() int {
	return int(v.dictionary.Count())
}

func (v *DictionaryValue) RemoveKey(
	interpreter *Interpreter,
	locationRange LocationRange,
	key Value,
) Value {
	config := interpreter.SharedState.Config

	if config.InvalidatedResourceValidationEnabled {
		v.checkInvalidatedResourceUse(interpreter, locationRange)
	}

	return v.Remove(interpreter, locationRange, key)
}

func (v *DictionaryValue) Remove(
	interpreter *Interpreter,
	locationRange LocationRange,
	keyValue Value,
) OptionalValue {

	valueComparator := newValueComparator(interpreter, locationRange)
	hashInputProvider := newHashInputProvider(interpreter, locationRange)

	// No need to clean up storable for passed-in key value,
	// as atree never calls Storable()
	existingKeyStorable, existingValueStorable, err := v.dictionary.Remove(
		valueComparator,
		hashInputProvider,
		keyValue,
	)
	if err != nil {
		if _, ok := err.(*atree.KeyNotFoundError); ok {
			return NilOptionalValue
		}
		panic(errors.NewExternalError(err))
	}
	interpreter.maybeValidateAtreeValue(v.dictionary)

	config := interpreter.SharedState.Config
	storage := config.Storage

	// Key

	existingKeyValue := StoredValue(interpreter, existingKeyStorable, storage)
	existingKeyValue.DeepRemove(interpreter)
	interpreter.RemoveReferencedSlab(existingKeyStorable)

	// Value

	existingValue := StoredValue(interpreter, existingValueStorable, storage).
		Transfer(
			interpreter,
			locationRange,
			atree.Address{},
			true,
			existingValueStorable,
		)

	return NewSomeValueNonCopying(interpreter, existingValue)
}

func (v *DictionaryValue) InsertKey(
	interpreter *Interpreter,
	locationRange LocationRange,
	key, value Value,
) {
	v.SetKey(interpreter, locationRange, key, value)
}

func (v *DictionaryValue) Insert(
	interpreter *Interpreter,
	locationRange LocationRange,
	keyValue, value Value,
) OptionalValue {

	// length increases by 1
	dataSlabs, metaDataSlabs := common.AdditionalAtreeMemoryUsage(v.dictionary.Count(), v.elementSize, false)
	common.UseMemory(interpreter, common.AtreeMapElementOverhead)
	common.UseMemory(interpreter, dataSlabs)
	common.UseMemory(interpreter, metaDataSlabs)

	interpreter.checkContainerMutation(v.Type.KeyType, keyValue, locationRange)
	interpreter.checkContainerMutation(v.Type.ValueType, value, locationRange)

	address := v.dictionary.Address()

	keyValue = keyValue.Transfer(
		interpreter,
		locationRange,
		address,
		true,
		nil,
	)

	value = value.Transfer(
		interpreter,
		locationRange,
		address,
		true,
		nil,
	)

	valueComparator := newValueComparator(interpreter, locationRange)
	hashInputProvider := newHashInputProvider(interpreter, locationRange)

	// atree only calls Storable() on keyValue if needed,
	// i.e., if the key is a new key
	existingValueStorable, err := v.dictionary.Set(
		valueComparator,
		hashInputProvider,
		keyValue,
		value,
	)
	if err != nil {
		panic(errors.NewExternalError(err))
	}
	interpreter.maybeValidateAtreeValue(v.dictionary)

	if existingValueStorable == nil {
		return NilOptionalValue
	}

	config := interpreter.SharedState.Config
	storage := config.Storage

	existingValue := StoredValue(
		interpreter,
		existingValueStorable,
		storage,
	).Transfer(
		interpreter,
		locationRange,
		atree.Address{},
		true,
		existingValueStorable,
	)

	return NewSomeValueNonCopying(interpreter, existingValue)
}

type DictionaryEntryValues struct {
	Key   Value
	Value Value
}

func (v *DictionaryValue) ConformsToStaticType(
	interpreter *Interpreter,
	locationRange LocationRange,
	results TypeConformanceResults,
) bool {

	count := v.Count()

	config := interpreter.SharedState.Config

	if config.TracingEnabled {
		startTime := time.Now()

		typeInfo := v.Type.String()

		defer func() {
			interpreter.reportDictionaryValueConformsToStaticTypeTrace(
				typeInfo,
				count,
				time.Since(startTime),
			)
		}()
	}

	staticType, ok := v.StaticType(interpreter).(DictionaryStaticType)
	if !ok {
		return false
	}

	keyType := staticType.KeyType
	valueType := staticType.ValueType

	iterator, err := v.dictionary.Iterator()
	if err != nil {
		panic(errors.NewExternalError(err))
	}

	for {
		key, value, err := iterator.Next()
		if err != nil {
			panic(errors.NewExternalError(err))
		}
		if key == nil {
			return true
		}

		// Check the key

		// atree.OrderedMap iteration provides low-level atree.Value,
		// convert to high-level interpreter.Value
		entryKey := MustConvertStoredValue(interpreter, key)

		if !interpreter.IsSubType(entryKey.StaticType(interpreter), keyType) {
			return false
		}

		if !entryKey.ConformsToStaticType(
			interpreter,
			locationRange,
			results,
		) {
			return false
		}

		// Check the value

		// atree.OrderedMap iteration provides low-level atree.Value,
		// convert to high-level interpreter.Value
		entryValue := MustConvertStoredValue(interpreter, value)

		if !interpreter.IsSubType(entryValue.StaticType(interpreter), valueType) {
			return false
		}

		if !entryValue.ConformsToStaticType(
			interpreter,
			locationRange,
			results,
		) {
			return false
		}
	}
}

func (v *DictionaryValue) Equal(interpreter *Interpreter, locationRange LocationRange, other Value) bool {

	otherDictionary, ok := other.(*DictionaryValue)
	if !ok {
		return false
	}

	if v.Count() != otherDictionary.Count() {
		return false
	}

	if !v.Type.Equal(otherDictionary.Type) {
		return false
	}

	iterator, err := v.dictionary.Iterator()
	if err != nil {
		panic(errors.NewExternalError(err))
	}

	for {
		key, value, err := iterator.Next()
		if err != nil {
			panic(errors.NewExternalError(err))
		}
		if key == nil {
			return true
		}

		// Do NOT use an iterator, as other value may be stored in another account,
		// leading to a different iteration order, as the storage ID is used in the seed
		otherValue, otherValueExists :=
			otherDictionary.Get(
				interpreter,
				locationRange,
				MustConvertStoredValue(interpreter, key),
			)

		if !otherValueExists {
			return false
		}

		equatableValue, ok := MustConvertStoredValue(interpreter, value).(EquatableValue)
		if !ok || !equatableValue.Equal(interpreter, locationRange, otherValue) {
			return false
		}
	}
}

func (v *DictionaryValue) Storable(_ atree.SlabStorage, _ atree.Address, _ uint64) (atree.Storable, error) {
	return atree.StorageIDStorable(v.StorageID()), nil
}

func (v *DictionaryValue) IsReferenceTrackedResourceKindedValue() {}

func (v *DictionaryValue) Transfer(
	interpreter *Interpreter,
	locationRange LocationRange,
	address atree.Address,
	remove bool,
	storable atree.Storable,
) Value {
	baseUse, elementOverhead, dataUse, metaDataUse := common.NewDictionaryMemoryUsages(
		v.dictionary.Count(),
		v.elementSize,
	)
	common.UseMemory(interpreter, baseUse)
	common.UseMemory(interpreter, elementOverhead)
	common.UseMemory(interpreter, dataUse)
	common.UseMemory(interpreter, metaDataUse)

	interpreter.ReportComputation(common.ComputationKindTransferDictionaryValue, uint(v.Count()))

	config := interpreter.SharedState.Config

	if config.InvalidatedResourceValidationEnabled {
		v.checkInvalidatedResourceUse(interpreter, locationRange)
	}

	if config.TracingEnabled {
		startTime := time.Now()

		typeInfo := v.Type.String()
		count := v.Count()

		defer func() {
			interpreter.reportDictionaryValueTransferTrace(
				typeInfo,
				count,
				time.Since(startTime),
			)
		}()
	}

	currentStorageID := v.StorageID()
	currentAddress := currentStorageID.Address

	dictionary := v.dictionary

	needsStoreTo := address != currentAddress
	isResourceKinded := v.IsResourceKinded(interpreter)

	if needsStoreTo || !isResourceKinded {

		valueComparator := newValueComparator(interpreter, locationRange)
		hashInputProvider := newHashInputProvider(interpreter, locationRange)

		iterator, err := v.dictionary.Iterator()
		if err != nil {
			panic(errors.NewExternalError(err))
		}

		elementMemoryUse := common.NewAtreeMapPreAllocatedElementsMemoryUsage(v.dictionary.Count(), v.elementSize)
		common.UseMemory(config.MemoryGauge, elementMemoryUse)

		dictionary, err = atree.NewMapFromBatchData(
			config.Storage,
			address,
			atree.NewDefaultDigesterBuilder(),
			v.dictionary.Type(),
			valueComparator,
			hashInputProvider,
			v.dictionary.Seed(),
			func() (atree.Value, atree.Value, error) {

				atreeKey, atreeValue, err := iterator.Next()
				if err != nil {
					return nil, nil, err
				}
				if atreeKey == nil || atreeValue == nil {
					return nil, nil, nil
				}

				key := MustConvertStoredValue(interpreter, atreeKey).
					Transfer(interpreter, locationRange, address, remove, nil)

				value := MustConvertStoredValue(interpreter, atreeValue).
					Transfer(interpreter, locationRange, address, remove, nil)

				return key, value, nil
			},
		)
		if err != nil {
			panic(errors.NewExternalError(err))
		}

		if remove {
			err = v.dictionary.PopIterate(func(keyStorable atree.Storable, valueStorable atree.Storable) {
				interpreter.RemoveReferencedSlab(keyStorable)
				interpreter.RemoveReferencedSlab(valueStorable)
			})
			if err != nil {
				panic(errors.NewExternalError(err))
			}
			interpreter.maybeValidateAtreeValue(v.dictionary)

			interpreter.RemoveReferencedSlab(storable)
		}
	}

	var res *DictionaryValue

	if isResourceKinded {
		// Update the resource in-place,
		// and also update all values that are referencing the same value
		// (but currently point to an outdated Go instance of the value)

		// If checking of transfers of invalidated resource is enabled,
		// then mark the resource array as invalidated, by unsetting the backing array.
		// This allows raising an error when the resource array is attempted
		// to be transferred/moved again (see beginning of this function)

		if config.InvalidatedResourceValidationEnabled {
			v.dictionary = nil
		} else {
			v.dictionary = dictionary
			res = v
		}

		newStorageID := dictionary.StorageID()

		interpreter.updateReferencedResource(
			currentStorageID,
			newStorageID,
			func(value ReferenceTrackedResourceKindedValue) {
				dictionaryValue, ok := value.(*DictionaryValue)
				if !ok {
					panic(errors.NewUnreachableError())
				}
				dictionaryValue.dictionary = dictionary
			},
		)
	}

	if res == nil {
		res = newDictionaryValueFromOrderedMap(dictionary, v.Type)
		res.elementSize = v.elementSize
		res.semaType = v.semaType
		res.isResourceKinded = v.isResourceKinded
		res.isDestroyed = v.isDestroyed
	}

	return res
}

func (v *DictionaryValue) Clone(interpreter *Interpreter) Value {
	config := interpreter.SharedState.Config

	valueComparator := newValueComparator(interpreter, EmptyLocationRange)
	hashInputProvider := newHashInputProvider(interpreter, EmptyLocationRange)

	iterator, err := v.dictionary.Iterator()
	if err != nil {
		panic(errors.NewExternalError(err))
	}

	elementMemoryUse := common.NewAtreeMapPreAllocatedElementsMemoryUsage(v.dictionary.Count(), v.elementSize)
	common.UseMemory(config.MemoryGauge, elementMemoryUse)

	dictionary, err := atree.NewMapFromBatchData(
		config.Storage,
		v.StorageID().Address,
		atree.NewDefaultDigesterBuilder(),
		v.dictionary.Type(),
		valueComparator,
		hashInputProvider,
		v.dictionary.Seed(),
		func() (atree.Value, atree.Value, error) {

			atreeKey, atreeValue, err := iterator.Next()
			if err != nil {
				return nil, nil, err
			}
			if atreeKey == nil || atreeValue == nil {
				return nil, nil, nil
			}

			key := MustConvertStoredValue(interpreter, atreeKey).
				Clone(interpreter)

			value := MustConvertStoredValue(interpreter, atreeValue).
				Clone(interpreter)

			return key, value, nil
		},
	)
	if err != nil {
		panic(errors.NewExternalError(err))
	}

	return &DictionaryValue{
		Type:             v.Type,
		semaType:         v.semaType,
		isResourceKinded: v.isResourceKinded,
		dictionary:       dictionary,
		isDestroyed:      v.isDestroyed,
	}
}

func (v *DictionaryValue) DeepRemove(interpreter *Interpreter) {
	config := interpreter.SharedState.Config

	if config.TracingEnabled {
		startTime := time.Now()

		typeInfo := v.Type.String()
		count := v.Count()

		defer func() {
			interpreter.reportDictionaryValueDeepRemoveTrace(
				typeInfo,
				count,
				time.Since(startTime),
			)
		}()
	}

	// Remove nested values and storables

	storage := v.dictionary.Storage

	err := v.dictionary.PopIterate(func(keyStorable atree.Storable, valueStorable atree.Storable) {

		key := StoredValue(interpreter, keyStorable, storage)
		key.DeepRemove(interpreter)
		interpreter.RemoveReferencedSlab(keyStorable)

		value := StoredValue(interpreter, valueStorable, storage)
		value.DeepRemove(interpreter)
		interpreter.RemoveReferencedSlab(valueStorable)
	})
	if err != nil {
		panic(errors.NewExternalError(err))
	}
	interpreter.maybeValidateAtreeValue(v.dictionary)
}

func (v *DictionaryValue) GetOwner() common.Address {
	return common.Address(v.StorageID().Address)
}

func (v *DictionaryValue) StorageID() atree.StorageID {
	return v.dictionary.StorageID()
}

func (v *DictionaryValue) SemaType(interpreter *Interpreter) *sema.DictionaryType {
	if v.semaType == nil {
		// this function will panic already if this conversion fails
		v.semaType, _ = interpreter.MustConvertStaticToSemaType(v.Type).(*sema.DictionaryType)
	}
	return v.semaType
}

func (v *DictionaryValue) NeedsStoreTo(address atree.Address) bool {
	return address != v.StorageID().Address
}

func (v *DictionaryValue) IsResourceKinded(interpreter *Interpreter) bool {
	if v.isResourceKinded == nil {
		isResourceKinded := v.SemaType(interpreter).IsResourceType()
		v.isResourceKinded = &isResourceKinded
	}
	return *v.isResourceKinded
}

// OptionalValue

type OptionalValue interface {
	Value
	isOptionalValue()
	forEach(f func(Value))
	fmap(inter *Interpreter, f func(Value) Value) OptionalValue
}

// NilValue

type NilValue struct{}

var Nil Value = NilValue{}
var NilOptionalValue OptionalValue = NilValue{}
var NilStorable atree.Storable = NilValue{}

var _ Value = NilValue{}
var _ atree.Storable = NilValue{}
var _ EquatableValue = NilValue{}
var _ MemberAccessibleValue = NilValue{}
var _ OptionalValue = NilValue{}

func (NilValue) IsValue() {}

func (v NilValue) Accept(interpreter *Interpreter, visitor Visitor) {
	visitor.VisitNilValue(interpreter, v)
}

func (NilValue) Walk(_ *Interpreter, _ func(Value)) {
	// NO-OP
}

func (NilValue) StaticType(interpreter *Interpreter) StaticType {
	return NewOptionalStaticType(
		interpreter,
		NewPrimitiveStaticType(interpreter, PrimitiveStaticTypeNever),
	)
}

func (NilValue) IsImportable(_ *Interpreter) bool {
	return true
}

func (NilValue) isOptionalValue() {}

func (NilValue) forEach(_ func(Value)) {}

func (n NilValue) fmap(inter *Interpreter, f func(Value) Value) OptionalValue {
	return n
}

func (NilValue) IsDestroyed() bool {
	return false
}

func (v NilValue) Destroy(_ *Interpreter, _ LocationRange) {
	// NO-OP
}

func (NilValue) String() string {
	return format.Nil
}

func (v NilValue) RecursiveString(_ SeenReferences) string {
	return v.String()
}

func (v NilValue) MeteredString(memoryGauge common.MemoryGauge, _ SeenReferences) string {
	common.UseMemory(memoryGauge, common.NilValueStringMemoryUsage)
	return v.String()
}

// nilValueMapFunction is created only once per interpreter.
// Hence, no need to meter, as it's a constant.
var nilValueMapFunction = NewUnmeteredHostFunctionValue(
	func(invocation Invocation) Value {
		return Nil
	},
	&sema.FunctionType{
		ReturnTypeAnnotation: sema.NewTypeAnnotation(
			sema.NeverType,
		),
	},
)

func (v NilValue) GetMember(_ *Interpreter, _ LocationRange, name string) Value {
	switch name {
	case sema.OptionalTypeMapFunctionName:
		return nilValueMapFunction
	}

	return nil
}

func (NilValue) RemoveMember(_ *Interpreter, _ LocationRange, _ string) Value {
	// Nil has no removable members (fields / functions)
	panic(errors.NewUnreachableError())
}

func (NilValue) SetMember(_ *Interpreter, _ LocationRange, _ string, _ Value) bool {
	// Nil has no settable members (fields / functions)
	panic(errors.NewUnreachableError())
}

func (v NilValue) ConformsToStaticType(
	_ *Interpreter,
	_ LocationRange,
	_ TypeConformanceResults,
) bool {
	return true
}

func (v NilValue) Equal(_ *Interpreter, _ LocationRange, other Value) bool {
	_, ok := other.(NilValue)
	return ok
}

func (NilValue) IsStorable() bool {
	return true
}

func (v NilValue) Storable(_ atree.SlabStorage, _ atree.Address, _ uint64) (atree.Storable, error) {
	return v, nil
}

func (NilValue) NeedsStoreTo(_ atree.Address) bool {
	return false
}

func (NilValue) IsResourceKinded(_ *Interpreter) bool {
	return false
}

func (v NilValue) Transfer(
	interpreter *Interpreter,
	_ LocationRange,
	_ atree.Address,
	remove bool,
	storable atree.Storable,
) Value {
	if remove {
		interpreter.RemoveReferencedSlab(storable)
	}
	return v
}

func (v NilValue) Clone(_ *Interpreter) Value {
	return v
}

func (NilValue) DeepRemove(_ *Interpreter) {
	// NO-OP
}

func (v NilValue) ByteSize() uint32 {
	return 1
}

func (v NilValue) StoredValue(_ atree.SlabStorage) (atree.Value, error) {
	return v, nil
}

func (NilValue) ChildStorables() []atree.Storable {
	return nil
}

// SomeValue

type SomeValue struct {
	value         Value
	valueStorable atree.Storable
	// TODO: Store isDestroyed in SomeStorable?
	isDestroyed bool
}

func NewSomeValueNonCopying(interpreter *Interpreter, value Value) *SomeValue {
	common.UseMemory(interpreter, common.OptionalValueMemoryUsage)

	return NewUnmeteredSomeValueNonCopying(value)
}

func NewUnmeteredSomeValueNonCopying(value Value) *SomeValue {
	return &SomeValue{
		value: value,
	}
}

var _ Value = &SomeValue{}
var _ EquatableValue = &SomeValue{}
var _ MemberAccessibleValue = &SomeValue{}
var _ OptionalValue = &SomeValue{}

func (*SomeValue) IsValue() {}

func (v *SomeValue) Accept(interpreter *Interpreter, visitor Visitor) {
	descend := visitor.VisitSomeValue(interpreter, v)
	if !descend {
		return
	}
	v.value.Accept(interpreter, visitor)
}

func (v *SomeValue) Walk(_ *Interpreter, walkChild func(Value)) {
	walkChild(v.value)
}

func (v *SomeValue) StaticType(inter *Interpreter) StaticType {
	innerType := v.value.StaticType(inter)
	if innerType == nil {
		return nil
	}
	return NewOptionalStaticType(
		inter,
		innerType,
	)
}

func (v *SomeValue) IsImportable(inter *Interpreter) bool {
	return v.value.IsImportable(inter)
}

func (*SomeValue) isOptionalValue() {}

func (v *SomeValue) forEach(f func(Value)) {
	f(v.value)
}

func (v *SomeValue) fmap(inter *Interpreter, f func(Value) Value) OptionalValue {
	newValue := f(v.value)
	return NewSomeValueNonCopying(inter, newValue)
}

func (v *SomeValue) IsDestroyed() bool {
	return v.isDestroyed
}

func (v *SomeValue) Destroy(interpreter *Interpreter, locationRange LocationRange) {
	config := interpreter.SharedState.Config

	if config.InvalidatedResourceValidationEnabled {
		v.checkInvalidatedResourceUse(locationRange)
	}

	innerValue := v.InnerValue(interpreter, locationRange)

	maybeDestroy(interpreter, locationRange, innerValue)
	v.isDestroyed = true

	if config.InvalidatedResourceValidationEnabled {
		v.value = nil
	}
}

func (v *SomeValue) String() string {
	return v.RecursiveString(SeenReferences{})
}

func (v *SomeValue) RecursiveString(seenReferences SeenReferences) string {
	return v.value.RecursiveString(seenReferences)
}

func (v SomeValue) MeteredString(memoryGauge common.MemoryGauge, seenReferences SeenReferences) string {
	return v.value.MeteredString(memoryGauge, seenReferences)
}

func (v *SomeValue) GetMember(interpreter *Interpreter, locationRange LocationRange, name string) Value {
	config := interpreter.SharedState.Config

	if config.InvalidatedResourceValidationEnabled {
		v.checkInvalidatedResourceUse(locationRange)
	}
	switch name {
	case sema.OptionalTypeMapFunctionName:
		return NewHostFunctionValue(
			interpreter,
			func(invocation Invocation) Value {

				transformFunction, ok := invocation.Arguments[0].(FunctionValue)
				if !ok {
					panic(errors.NewUnreachableError())
				}

				transformFunctionType, ok := invocation.ArgumentTypes[0].(*sema.FunctionType)
				if !ok {
					panic(errors.NewUnreachableError())
				}

				valueType := transformFunctionType.Parameters[0].TypeAnnotation.Type

				f := func(v Value) Value {
					transformInvocation := NewInvocation(
						invocation.Interpreter,
						nil,
						nil,
						[]Value{v},
						[]sema.Type{valueType},
						nil,
						invocation.LocationRange,
					)
					return transformFunction.invoke(transformInvocation)
				}

				return v.fmap(invocation.Interpreter, f)
			},
			sema.OptionalTypeMapFunctionType(
				interpreter.MustConvertStaticToSemaType(
					v.value.StaticType(interpreter),
				),
			),
		)
	}

	return nil
}

func (v *SomeValue) RemoveMember(interpreter *Interpreter, locationRange LocationRange, _ string) Value {
	config := interpreter.SharedState.Config

	if config.InvalidatedResourceValidationEnabled {
		v.checkInvalidatedResourceUse(locationRange)
	}

	panic(errors.NewUnreachableError())
}

func (v *SomeValue) SetMember(interpreter *Interpreter, locationRange LocationRange, _ string, _ Value) bool {
	config := interpreter.SharedState.Config

	if config.InvalidatedResourceValidationEnabled {
		v.checkInvalidatedResourceUse(locationRange)
	}

	panic(errors.NewUnreachableError())
}

func (v *SomeValue) ConformsToStaticType(
	interpreter *Interpreter,
	locationRange LocationRange,
	results TypeConformanceResults,
) bool {

	// NOTE: value does not have static type information on its own,
	// SomeValue.StaticType builds type from inner value (if available),
	// so no need to check it

	innerValue := v.InnerValue(interpreter, locationRange)

	return innerValue.ConformsToStaticType(
		interpreter,
		locationRange,
		results,
	)
}

func (v *SomeValue) Equal(interpreter *Interpreter, locationRange LocationRange, other Value) bool {
	otherSome, ok := other.(*SomeValue)
	if !ok {
		return false
	}

	innerValue := v.InnerValue(interpreter, locationRange)

	equatableValue, ok := innerValue.(EquatableValue)
	if !ok {
		return false
	}

	return equatableValue.Equal(interpreter, locationRange, otherSome.value)
}

func (v *SomeValue) Storable(
	storage atree.SlabStorage,
	address atree.Address,
	maxInlineSize uint64,
) (atree.Storable, error) {

	if v.valueStorable == nil {
		var err error
		v.valueStorable, err = v.value.Storable(
			storage,
			address,
			maxInlineSize,
		)
		if err != nil {
			return nil, err
		}
	}

	return maybeLargeImmutableStorable(
		SomeStorable{
			Storable: v.valueStorable,
		},
		storage,
		address,
		maxInlineSize,
	)
}

func (v *SomeValue) NeedsStoreTo(address atree.Address) bool {
	return v.value.NeedsStoreTo(address)
}

func (v *SomeValue) IsResourceKinded(interpreter *Interpreter) bool {
	return v.value.IsResourceKinded(interpreter)
}

func (v *SomeValue) checkInvalidatedResourceUse(locationRange LocationRange) {
	if v.isDestroyed || v.value == nil {
		panic(InvalidatedResourceError{
			LocationRange: locationRange,
		})
	}
}

func (v *SomeValue) Transfer(
	interpreter *Interpreter,
	locationRange LocationRange,
	address atree.Address,
	remove bool,
	storable atree.Storable,
) Value {
	config := interpreter.SharedState.Config

	if config.InvalidatedResourceValidationEnabled {
		v.checkInvalidatedResourceUse(locationRange)
	}

	innerValue := v.value

	needsStoreTo := v.NeedsStoreTo(address)
	isResourceKinded := v.IsResourceKinded(interpreter)

	if needsStoreTo || !isResourceKinded {

		innerValue = v.value.Transfer(interpreter, locationRange, address, remove, nil)

		if remove {
			interpreter.RemoveReferencedSlab(v.valueStorable)
			interpreter.RemoveReferencedSlab(storable)
		}
	}

	var res *SomeValue

	if isResourceKinded {
		// Update the resource in-place,
		// and also update all values that are referencing the same value
		// (but currently point to an outdated Go instance of the value)

		// If checking of transfers of invalidated resource is enabled,
		// then mark the resource array as invalidated, by unsetting the backing array.
		// This allows raising an error when the resource array is attempted
		// to be transferred/moved again (see beginning of this function)

		if config.InvalidatedResourceValidationEnabled {
			v.value = nil
		} else {
			v.value = innerValue
			v.valueStorable = nil
			res = v
		}

	}

	if res == nil {
		res = NewSomeValueNonCopying(interpreter, innerValue)
		res.valueStorable = nil
		res.isDestroyed = v.isDestroyed
	}

	return res
}

func (v *SomeValue) Clone(interpreter *Interpreter) Value {
	innerValue := v.value.Clone(interpreter)
	return NewUnmeteredSomeValueNonCopying(innerValue)
}

func (v *SomeValue) DeepRemove(interpreter *Interpreter) {
	v.value.DeepRemove(interpreter)
	if v.valueStorable != nil {
		interpreter.RemoveReferencedSlab(v.valueStorable)
	}
}

func (v *SomeValue) InnerValue(interpreter *Interpreter, locationRange LocationRange) Value {
	config := interpreter.SharedState.Config

	if config.InvalidatedResourceValidationEnabled {
		v.checkInvalidatedResourceUse(locationRange)
	}

	return v.value
}

type SomeStorable struct {
	gauge    common.MemoryGauge
	Storable atree.Storable
}

var _ atree.Storable = SomeStorable{}

func (s SomeStorable) ByteSize() uint32 {
	return cborTagSize + s.Storable.ByteSize()
}

func (s SomeStorable) StoredValue(storage atree.SlabStorage) (atree.Value, error) {
	value := StoredValue(s.gauge, s.Storable, storage)

	return &SomeValue{
		value:         value,
		valueStorable: s.Storable,
	}, nil
}

func (s SomeStorable) ChildStorables() []atree.Storable {
	return []atree.Storable{
		s.Storable,
	}
}

// StorageReferenceValue

type StorageReferenceValue struct {
	BorrowedType         sema.Type
	TargetPath           PathValue
	TargetStorageAddress common.Address
	Authorized           bool
}

var _ Value = &StorageReferenceValue{}
var _ EquatableValue = &StorageReferenceValue{}
var _ ValueIndexableValue = &StorageReferenceValue{}
var _ TypeIndexableValue = &StorageReferenceValue{}
var _ MemberAccessibleValue = &StorageReferenceValue{}

func NewUnmeteredStorageReferenceValue(
	authorized bool,
	targetStorageAddress common.Address,
	targetPath PathValue,
	borrowedType sema.Type,
) *StorageReferenceValue {
	return &StorageReferenceValue{
		Authorized:           authorized,
		TargetStorageAddress: targetStorageAddress,
		TargetPath:           targetPath,
		BorrowedType:         borrowedType,
	}
}

func NewStorageReferenceValue(
	memoryGauge common.MemoryGauge,
	authorized bool,
	targetStorageAddress common.Address,
	targetPath PathValue,
	borrowedType sema.Type,
) *StorageReferenceValue {
	common.UseMemory(memoryGauge, common.StorageReferenceValueMemoryUsage)
	return NewUnmeteredStorageReferenceValue(
		authorized,
		targetStorageAddress,
		targetPath,
		borrowedType,
	)
}

func (*StorageReferenceValue) IsValue() {}

func (v *StorageReferenceValue) Accept(interpreter *Interpreter, visitor Visitor) {
	visitor.VisitStorageReferenceValue(interpreter, v)
}

func (*StorageReferenceValue) Walk(_ *Interpreter, _ func(Value)) {
	// NO-OP
	// NOTE: *not* walking referenced value!
}

func (*StorageReferenceValue) String() string {
	return format.StorageReference
}

func (v *StorageReferenceValue) RecursiveString(_ SeenReferences) string {
	return v.String()
}

func (v *StorageReferenceValue) MeteredString(memoryGauge common.MemoryGauge, _ SeenReferences) string {
	common.UseMemory(memoryGauge, common.StorageReferenceValueStringMemoryUsage)
	return v.String()
}

func (v *StorageReferenceValue) StaticType(inter *Interpreter) StaticType {
	referencedValue, err := v.dereference(inter, EmptyLocationRange)
	if err != nil {
		panic(err)
	}

	self := *referencedValue

	return NewReferenceStaticType(
		inter,
		v.Authorized,
		ConvertSemaToStaticType(inter, v.BorrowedType),
		self.StaticType(inter),
	)
}

func (*StorageReferenceValue) IsImportable(_ *Interpreter) bool {
	return false
}

func (v *StorageReferenceValue) dereference(interpreter *Interpreter, locationRange LocationRange) (*Value, error) {
	address := v.TargetStorageAddress
	domain := v.TargetPath.Domain.Identifier()
	identifier := v.TargetPath.Identifier

	referenced := interpreter.ReadStored(address, domain, identifier)
	if referenced == nil {
		return nil, nil
	}

	if v.BorrowedType != nil {
		staticType := referenced.StaticType(interpreter)

		if !interpreter.IsSubTypeOfSemaType(staticType, v.BorrowedType) {
			semaType := interpreter.MustConvertStaticToSemaType(staticType)

			return nil, ForceCastTypeMismatchError{
				ExpectedType:  v.BorrowedType,
				ActualType:    semaType,
				LocationRange: locationRange,
			}
		}
	}

	return &referenced, nil
}

func (v *StorageReferenceValue) ReferencedValue(interpreter *Interpreter, locationRange LocationRange, errorOnFailedDereference bool) *Value {
	referencedValue, err := v.dereference(interpreter, EmptyLocationRange)
	if err == nil {
		return referencedValue
	}
	if forceCastErr, ok := err.(ForceCastTypeMismatchError); ok {
		if errorOnFailedDereference {
			// relay the type mismatch error with a dereference error context
			panic(DereferenceError{
				ExpectedType:  forceCastErr.ExpectedType,
				ActualType:    forceCastErr.ActualType,
				LocationRange: locationRange,
			})
		}
		return nil
	}
	panic(err)
}

func (v *StorageReferenceValue) mustReferencedValue(
	interpreter *Interpreter,
	locationRange LocationRange,
) Value {
	referencedValue := v.ReferencedValue(interpreter, locationRange, true)
	if referencedValue == nil {
		panic(DereferenceError{
			Cause:         "no value is stored at this path",
			LocationRange: locationRange,
		})
	}

	self := *referencedValue

	interpreter.checkReferencedResourceNotDestroyed(self, locationRange)
	return self
}

func (v *StorageReferenceValue) GetMember(
	interpreter *Interpreter,
	locationRange LocationRange,
	name string,
) Value {
	self := v.mustReferencedValue(interpreter, locationRange)

	return interpreter.getMember(self, locationRange, name)
}

func (v *StorageReferenceValue) RemoveMember(
	interpreter *Interpreter,
	locationRange LocationRange,
	name string,
) Value {
<<<<<<< HEAD
	self := v.mustReferencedValue(interpreter, locationRange)
=======
	referencedValue := v.ReferencedValue(interpreter, locationRange, true)
	if referencedValue == nil {
		panic(DereferenceError{
			Cause:         "no value is stored at this path",
			LocationRange: locationRange,
		})
	}

	self := *referencedValue

	interpreter.checkReferencedResourceNotDestroyed(self, locationRange)
>>>>>>> b64a0891

	return self.(MemberAccessibleValue).RemoveMember(interpreter, locationRange, name)
}

func (v *StorageReferenceValue) SetMember(
	interpreter *Interpreter,
	locationRange LocationRange,
	name string,
	value Value,
<<<<<<< HEAD
) bool {
	self := v.mustReferencedValue(interpreter, locationRange)
=======
) {
	referencedValue := v.ReferencedValue(interpreter, locationRange, true)
	if referencedValue == nil {
		panic(DereferenceError{
			Cause:         "no value is stored at this path",
			LocationRange: locationRange,
		})
	}

	self := *referencedValue

	interpreter.checkReferencedResourceNotDestroyed(self, locationRange)
>>>>>>> b64a0891

	return interpreter.setMember(self, locationRange, name, value)
}

func (v *StorageReferenceValue) GetKey(
	interpreter *Interpreter,
	locationRange LocationRange,
	key Value,
) Value {
<<<<<<< HEAD
	self := v.mustReferencedValue(interpreter, locationRange)
=======
	referencedValue := v.ReferencedValue(interpreter, locationRange, true)
	if referencedValue == nil {
		panic(DereferenceError{
			Cause:         "no value is stored at this path",
			LocationRange: locationRange,
		})
	}

	self := *referencedValue

	interpreter.checkReferencedResourceNotDestroyed(self, locationRange)
>>>>>>> b64a0891

	return self.(ValueIndexableValue).
		GetKey(interpreter, locationRange, key)
}

func (v *StorageReferenceValue) SetKey(
	interpreter *Interpreter,
	locationRange LocationRange,
	key Value,
	value Value,
) {
<<<<<<< HEAD
	self := v.mustReferencedValue(interpreter, locationRange)
=======
	referencedValue := v.ReferencedValue(interpreter, locationRange, true)
	if referencedValue == nil {
		panic(DereferenceError{
			Cause:         "no value is stored at this path",
			LocationRange: locationRange,
		})
	}

	self := *referencedValue

	interpreter.checkReferencedResourceNotDestroyed(self, locationRange)
>>>>>>> b64a0891

	self.(ValueIndexableValue).
		SetKey(interpreter, locationRange, key, value)
}

func (v *StorageReferenceValue) InsertKey(
	interpreter *Interpreter,
	locationRange LocationRange,
	key Value,
	value Value,
) {
<<<<<<< HEAD
	self := v.mustReferencedValue(interpreter, locationRange)
=======
	referencedValue := v.ReferencedValue(interpreter, locationRange, true)
	if referencedValue == nil {
		panic(DereferenceError{
			Cause:         "no value is stored at this path",
			LocationRange: locationRange,
		})
	}

	self := *referencedValue

	interpreter.checkReferencedResourceNotDestroyed(self, locationRange)
>>>>>>> b64a0891

	self.(ValueIndexableValue).
		InsertKey(interpreter, locationRange, key, value)
}

func (v *StorageReferenceValue) RemoveKey(
	interpreter *Interpreter,
	locationRange LocationRange,
	key Value,
) Value {
<<<<<<< HEAD
	self := v.mustReferencedValue(interpreter, locationRange)
=======
	referencedValue := v.ReferencedValue(interpreter, locationRange, true)
	if referencedValue == nil {
		panic(DereferenceError{
			Cause:         "no value is stored at this path",
			LocationRange: locationRange,
		})
	}

	self := *referencedValue

	interpreter.checkReferencedResourceNotDestroyed(self, locationRange)
>>>>>>> b64a0891

	return self.(ValueIndexableValue).
		RemoveKey(interpreter, locationRange, key)
}

func (v *StorageReferenceValue) GetTypeKey(
	interpreter *Interpreter,
	locationRange LocationRange,
	key sema.Type,
) Value {
	self := v.mustReferencedValue(interpreter, locationRange)

	return self.(TypeIndexableValue).
		GetTypeKey(interpreter, locationRange, key)
}

func (v *StorageReferenceValue) SetTypeKey(
	interpreter *Interpreter,
	locationRange LocationRange,
	key sema.Type,
	value Value,
) {
	self := v.mustReferencedValue(interpreter, locationRange)

	self.(TypeIndexableValue).
		SetTypeKey(interpreter, locationRange, key, value)
}

func (v *StorageReferenceValue) RemoveTypeKey(
	interpreter *Interpreter,
	locationRange LocationRange,
	key sema.Type,
) Value {
	self := v.mustReferencedValue(interpreter, locationRange)

	return self.(TypeIndexableValue).
		RemoveTypeKey(interpreter, locationRange, key)
}

func (v *StorageReferenceValue) Equal(_ *Interpreter, _ LocationRange, other Value) bool {
	otherReference, ok := other.(*StorageReferenceValue)
	if !ok ||
		v.TargetStorageAddress != otherReference.TargetStorageAddress ||
		v.TargetPath != otherReference.TargetPath ||
		v.Authorized != otherReference.Authorized {

		return false
	}

	if v.BorrowedType == nil {
		return otherReference.BorrowedType == nil
	} else {
		return v.BorrowedType.Equal(otherReference.BorrowedType)
	}
}

func (v *StorageReferenceValue) ConformsToStaticType(
	interpreter *Interpreter,
	locationRange LocationRange,
	results TypeConformanceResults,
) bool {
	referencedValue, err := v.dereference(interpreter, locationRange)
	if referencedValue == nil || err != nil {
		return false
	}

	self := *referencedValue

	staticType := self.StaticType(interpreter)

	if !interpreter.IsSubTypeOfSemaType(staticType, v.BorrowedType) {
		return false
	}

	return self.ConformsToStaticType(
		interpreter,
		locationRange,
		results,
	)
}

func (*StorageReferenceValue) IsStorable() bool {
	return false
}

func (v *StorageReferenceValue) Storable(_ atree.SlabStorage, _ atree.Address, _ uint64) (atree.Storable, error) {
	return NonStorable{Value: v}, nil
}

func (*StorageReferenceValue) NeedsStoreTo(_ atree.Address) bool {
	return false
}

func (*StorageReferenceValue) IsResourceKinded(_ *Interpreter) bool {
	return false
}

func (v *StorageReferenceValue) Transfer(
	interpreter *Interpreter,
	_ LocationRange,
	_ atree.Address,
	remove bool,
	storable atree.Storable,
) Value {
	if remove {
		interpreter.RemoveReferencedSlab(storable)
	}
	return v
}

func (v *StorageReferenceValue) Clone(_ *Interpreter) Value {
	return NewUnmeteredStorageReferenceValue(
		v.Authorized,
		v.TargetStorageAddress,
		v.TargetPath,
		v.BorrowedType,
	)
}

func (*StorageReferenceValue) DeepRemove(_ *Interpreter) {
	// NO-OP
}

// EphemeralReferenceValue

type EphemeralReferenceValue struct {
	Value        Value
	BorrowedType sema.Type
	Authorized   bool
}

var _ Value = &EphemeralReferenceValue{}
var _ EquatableValue = &EphemeralReferenceValue{}
var _ ValueIndexableValue = &EphemeralReferenceValue{}
var _ TypeIndexableValue = &EphemeralReferenceValue{}
var _ MemberAccessibleValue = &EphemeralReferenceValue{}

func NewUnmeteredEphemeralReferenceValue(
	authorized bool,
	value Value,
	borrowedType sema.Type,
) *EphemeralReferenceValue {
	return &EphemeralReferenceValue{
		Authorized:   authorized,
		Value:        value,
		BorrowedType: borrowedType,
	}
}

func NewEphemeralReferenceValue(
	interpreter *Interpreter,
	authorized bool,
	value Value,
	borrowedType sema.Type,
) *EphemeralReferenceValue {
	common.UseMemory(interpreter, common.EphemeralReferenceValueMemoryUsage)
	return NewUnmeteredEphemeralReferenceValue(authorized, value, borrowedType)
}

func (*EphemeralReferenceValue) IsValue() {}

func (v *EphemeralReferenceValue) Accept(interpreter *Interpreter, visitor Visitor) {
	visitor.VisitEphemeralReferenceValue(interpreter, v)
}

func (*EphemeralReferenceValue) Walk(_ *Interpreter, _ func(Value)) {
	// NO-OP
	// NOTE: *not* walking referenced value!
}

func (v *EphemeralReferenceValue) String() string {
	return v.RecursiveString(SeenReferences{})
}

func (v *EphemeralReferenceValue) RecursiveString(seenReferences SeenReferences) string {
	return v.MeteredString(nil, seenReferences)
}

func (v *EphemeralReferenceValue) MeteredString(memoryGauge common.MemoryGauge, seenReferences SeenReferences) string {
	if _, ok := seenReferences[v]; ok {
		common.UseMemory(memoryGauge, common.SeenReferenceStringMemoryUsage)
		return "..."
	}

	seenReferences[v] = struct{}{}
	defer delete(seenReferences, v)

	return v.Value.MeteredString(memoryGauge, seenReferences)
}

func (v *EphemeralReferenceValue) StaticType(inter *Interpreter) StaticType {
	referencedValue := v.ReferencedValue(inter, EmptyLocationRange)
	if referencedValue == nil {
		panic(DereferenceError{
			Cause: "the value being referenced has been destroyed or moved",
		})
	}

	self := *referencedValue

	return NewReferenceStaticType(
		inter,
		v.Authorized,
		ConvertSemaToStaticType(inter, v.BorrowedType),
		self.StaticType(inter),
	)
}

func (*EphemeralReferenceValue) IsImportable(_ *Interpreter) bool {
	return false
}

func (v *EphemeralReferenceValue) ReferencedValue(
	interpreter *Interpreter,
	locationRange LocationRange,
) *Value {
	// Just like for storage references, references to optionals are unwrapped,
	// i.e. a reference to `nil` aborts when dereferenced.

	switch referenced := v.Value.(type) {
	case *SomeValue:
		innerValue := referenced.InnerValue(interpreter, locationRange)
		return &innerValue
	case NilValue:
		return nil
	default:
		return &v.Value
	}
}

func (v *EphemeralReferenceValue) mustReferencedValue(
	interpreter *Interpreter,
	locationRange LocationRange,
) Value {
	referencedValue := v.ReferencedValue(interpreter, locationRange)
	if referencedValue == nil {
		panic(DereferenceError{
			Cause:         "the value being referenced has been destroyed or moved",
			LocationRange: locationRange,
		})
	}

	self := *referencedValue

	interpreter.checkReferencedResourceNotDestroyed(self, locationRange)
	return self
}

func (v *EphemeralReferenceValue) GetMember(
	interpreter *Interpreter,
	locationRange LocationRange,
	name string,
) Value {
	self := v.mustReferencedValue(interpreter, locationRange)

	return interpreter.getMember(self, locationRange, name)
}

func (v *EphemeralReferenceValue) RemoveMember(
	interpreter *Interpreter,
	locationRange LocationRange,
	identifier string,
) Value {
<<<<<<< HEAD
	self := v.mustReferencedValue(interpreter, locationRange)
=======
	referencedValue := v.ReferencedValue(interpreter, locationRange)
	if referencedValue == nil {
		panic(DereferenceError{
			Cause:         "the value being referenced has been destroyed or moved",
			LocationRange: locationRange,
		})
	}

	self := *referencedValue

	interpreter.checkReferencedResourceNotDestroyed(self, locationRange)
>>>>>>> b64a0891

	if memberAccessibleValue, ok := self.(MemberAccessibleValue); ok {
		return memberAccessibleValue.RemoveMember(interpreter, locationRange, identifier)
	}

	return nil
}

func (v *EphemeralReferenceValue) SetMember(
	interpreter *Interpreter,
	locationRange LocationRange,
	name string,
	value Value,
<<<<<<< HEAD
) bool {
	self := v.mustReferencedValue(interpreter, locationRange)
=======
) {
	referencedValue := v.ReferencedValue(interpreter, locationRange)
	if referencedValue == nil {
		panic(DereferenceError{
			Cause:         "the value being referenced has been destroyed or moved",
			LocationRange: locationRange,
		})
	}

	self := *referencedValue

	interpreter.checkReferencedResourceNotDestroyed(self, locationRange)
>>>>>>> b64a0891

	return interpreter.setMember(self, locationRange, name, value)
}

func (v *EphemeralReferenceValue) GetKey(
	interpreter *Interpreter,
	locationRange LocationRange,
	key Value,
) Value {
<<<<<<< HEAD
	self := v.mustReferencedValue(interpreter, locationRange)
=======
	referencedValue := v.ReferencedValue(interpreter, locationRange)
	if referencedValue == nil {
		panic(DereferenceError{
			Cause:         "the value being referenced has been destroyed or moved",
			LocationRange: locationRange,
		})
	}

	self := *referencedValue

	interpreter.checkReferencedResourceNotDestroyed(self, locationRange)
>>>>>>> b64a0891

	return self.(ValueIndexableValue).
		GetKey(interpreter, locationRange, key)
}

func (v *EphemeralReferenceValue) SetKey(
	interpreter *Interpreter,
	locationRange LocationRange,
	key Value,
	value Value,
) {
<<<<<<< HEAD
	self := v.mustReferencedValue(interpreter, locationRange)
=======
	referencedValue := v.ReferencedValue(interpreter, locationRange)
	if referencedValue == nil {
		panic(DereferenceError{
			Cause:         "the value being referenced has been destroyed or moved",
			LocationRange: locationRange,
		})
	}

	self := *referencedValue

	interpreter.checkReferencedResourceNotDestroyed(self, locationRange)
>>>>>>> b64a0891

	self.(ValueIndexableValue).
		SetKey(interpreter, locationRange, key, value)
}

func (v *EphemeralReferenceValue) InsertKey(
	interpreter *Interpreter,
	locationRange LocationRange,
	key Value,
	value Value,
) {
<<<<<<< HEAD
	self := v.mustReferencedValue(interpreter, locationRange)
=======
	referencedValue := v.ReferencedValue(interpreter, locationRange)
	if referencedValue == nil {
		panic(DereferenceError{
			Cause:         "the value being referenced has been destroyed or moved",
			LocationRange: locationRange,
		})
	}

	self := *referencedValue

	interpreter.checkReferencedResourceNotDestroyed(self, locationRange)
>>>>>>> b64a0891

	self.(ValueIndexableValue).
		InsertKey(interpreter, locationRange, key, value)
}

func (v *EphemeralReferenceValue) RemoveKey(
	interpreter *Interpreter,
	locationRange LocationRange,
	key Value,
) Value {
<<<<<<< HEAD
	self := v.mustReferencedValue(interpreter, locationRange)
=======
	referencedValue := v.ReferencedValue(interpreter, locationRange)
	if referencedValue == nil {
		panic(DereferenceError{
			Cause:         "the value being referenced has been destroyed or moved",
			LocationRange: locationRange,
		})
	}

	self := *referencedValue

	interpreter.checkReferencedResourceNotDestroyed(self, locationRange)
>>>>>>> b64a0891

	return self.(ValueIndexableValue).
		RemoveKey(interpreter, locationRange, key)
}

func (v *EphemeralReferenceValue) GetTypeKey(
	interpreter *Interpreter,
	locationRange LocationRange,
	key sema.Type,
) Value {
	self := v.mustReferencedValue(interpreter, locationRange)

	return self.(TypeIndexableValue).
		GetTypeKey(interpreter, locationRange, key)
}

func (v *EphemeralReferenceValue) SetTypeKey(
	interpreter *Interpreter,
	locationRange LocationRange,
	key sema.Type,
	value Value,
) {
	self := v.mustReferencedValue(interpreter, locationRange)

	self.(TypeIndexableValue).
		SetTypeKey(interpreter, locationRange, key, value)
}

func (v *EphemeralReferenceValue) RemoveTypeKey(
	interpreter *Interpreter,
	locationRange LocationRange,
	key sema.Type,
) Value {
	self := v.mustReferencedValue(interpreter, locationRange)

	return self.(TypeIndexableValue).
		RemoveTypeKey(interpreter, locationRange, key)
}

func (v *EphemeralReferenceValue) Equal(_ *Interpreter, _ LocationRange, other Value) bool {
	otherReference, ok := other.(*EphemeralReferenceValue)
	if !ok ||
		v.Value != otherReference.Value ||
		v.Authorized != otherReference.Authorized {

		return false
	}

	if v.BorrowedType == nil {
		return otherReference.BorrowedType == nil
	} else {
		return v.BorrowedType.Equal(otherReference.BorrowedType)
	}
}

func (v *EphemeralReferenceValue) ConformsToStaticType(
	interpreter *Interpreter,
	locationRange LocationRange,
	results TypeConformanceResults,
) bool {
	referencedValue := v.ReferencedValue(interpreter, locationRange)
	if referencedValue == nil {
		return false
	}

	self := *referencedValue

	staticType := self.StaticType(interpreter)

	if !interpreter.IsSubTypeOfSemaType(staticType, v.BorrowedType) {
		return false
	}

	entry := typeConformanceResultEntry{
		EphemeralReferenceValue: v,
		EphemeralReferenceType:  staticType,
	}

	if result, contains := results[entry]; contains {
		return result
	}

	// It is safe to set 'true' here even this is not checked yet, because the final result
	// doesn't depend on this. It depends on the rest of values of the object tree.
	results[entry] = true

	result := self.ConformsToStaticType(
		interpreter,
		locationRange,
		results,
	)

	results[entry] = result

	return result
}

func (*EphemeralReferenceValue) IsStorable() bool {
	return false
}

func (v *EphemeralReferenceValue) Storable(_ atree.SlabStorage, _ atree.Address, _ uint64) (atree.Storable, error) {
	return NonStorable{Value: v}, nil
}

func (*EphemeralReferenceValue) NeedsStoreTo(_ atree.Address) bool {
	return false
}

func (*EphemeralReferenceValue) IsResourceKinded(_ *Interpreter) bool {
	return false
}

func (v *EphemeralReferenceValue) Transfer(
	interpreter *Interpreter,
	_ LocationRange,
	_ atree.Address,
	remove bool,
	storable atree.Storable,
) Value {
	if remove {
		interpreter.RemoveReferencedSlab(storable)
	}
	return v
}

func (v *EphemeralReferenceValue) Clone(_ *Interpreter) Value {
	return NewUnmeteredEphemeralReferenceValue(v.Authorized, v.Value, v.BorrowedType)
}

func (*EphemeralReferenceValue) DeepRemove(_ *Interpreter) {
	// NO-OP
}

// AddressValue
type AddressValue common.Address

func NewAddressValueFromBytes(memoryGauge common.MemoryGauge, constructor func() []byte) AddressValue {
	common.UseMemory(memoryGauge, common.AddressValueMemoryUsage)
	return NewUnmeteredAddressValueFromBytes(constructor())
}

func NewUnmeteredAddressValueFromBytes(b []byte) AddressValue {
	result := AddressValue{}
	copy(result[common.AddressLength-len(b):], b)
	return result
}

// NewAddressValue constructs an address-value from a `common.Address`.
//
// NOTE:
// This method must only be used if the `address` value is already constructed,
// and/or already loaded onto memory. This is a convenient method for better performance.
// If the `address` needs to be constructed, the `NewAddressValueFromConstructor` must be used.
func NewAddressValue(
	memoryGauge common.MemoryGauge,
	address common.Address,
) AddressValue {
	common.UseMemory(memoryGauge, common.AddressValueMemoryUsage)
	return NewUnmeteredAddressValueFromBytes(address[:])
}

func NewAddressValueFromConstructor(
	memoryGauge common.MemoryGauge,
	addressConstructor func() common.Address,
) AddressValue {
	common.UseMemory(memoryGauge, common.AddressValueMemoryUsage)
	address := addressConstructor()
	return NewUnmeteredAddressValueFromBytes(address[:])
}

func ConvertAddress(memoryGauge common.MemoryGauge, value Value, locationRange LocationRange) AddressValue {
	converter := func() (result common.Address) {
		uint64Value := ConvertUInt64(memoryGauge, value, locationRange)

		binary.BigEndian.PutUint64(
			result[:common.AddressLength],
			uint64(uint64Value),
		)

		return
	}

	return NewAddressValueFromConstructor(memoryGauge, converter)
}

var _ Value = AddressValue{}
var _ atree.Storable = AddressValue{}
var _ EquatableValue = AddressValue{}
var _ HashableValue = AddressValue{}
var _ MemberAccessibleValue = AddressValue{}

func (AddressValue) IsValue() {}

func (v AddressValue) Accept(interpreter *Interpreter, visitor Visitor) {
	visitor.VisitAddressValue(interpreter, v)
}

func (AddressValue) Walk(_ *Interpreter, _ func(Value)) {
	// NO-OP
}

func (AddressValue) StaticType(interpreter *Interpreter) StaticType {
	return NewPrimitiveStaticType(interpreter, PrimitiveStaticTypeAddress)
}

func (AddressValue) IsImportable(_ *Interpreter) bool {
	return true
}

func (v AddressValue) String() string {
	return format.Address(common.Address(v))
}

func (v AddressValue) RecursiveString(_ SeenReferences) string {
	return v.String()
}

func (v AddressValue) MeteredString(memoryGauge common.MemoryGauge, _ SeenReferences) string {
	common.UseMemory(memoryGauge, common.AddressValueStringMemoryUsage)
	return v.String()
}

func (v AddressValue) Equal(_ *Interpreter, _ LocationRange, other Value) bool {
	otherAddress, ok := other.(AddressValue)
	if !ok {
		return false
	}
	return v == otherAddress
}

// HashInput returns a byte slice containing:
// - HashInputTypeAddress (1 byte)
// - address (8 bytes)
func (v AddressValue) HashInput(_ *Interpreter, _ LocationRange, scratch []byte) []byte {
	length := 1 + len(v)
	var buffer []byte
	if length <= len(scratch) {
		buffer = scratch[:length]
	} else {
		buffer = make([]byte, length)
	}

	buffer[0] = byte(HashInputTypeAddress)
	copy(buffer[1:], v[:])
	return buffer
}

func (v AddressValue) Hex() string {
	return v.ToAddress().Hex()
}

func (v AddressValue) ToAddress() common.Address {
	return common.Address(v)
}

func (v AddressValue) GetMember(interpreter *Interpreter, locationRange LocationRange, name string) Value {
	switch name {

	case sema.ToStringFunctionName:
		return NewHostFunctionValue(
			interpreter,
			func(invocation Invocation) Value {
				interpreter := invocation.Interpreter
				memoryUsage := common.NewStringMemoryUsage(
					safeMul(common.AddressLength, 2, locationRange),
				)
				return NewStringValue(
					interpreter,
					memoryUsage,
					func() string {
						return v.String()
					},
				)
			},
			sema.ToStringFunctionType,
		)

	case sema.AddressTypeToBytesFunctionName:
		return NewHostFunctionValue(
			interpreter,
			func(invocation Invocation) Value {
				interpreter := invocation.Interpreter
				address := common.Address(v)
				return ByteSliceToByteArrayValue(interpreter, address[:])
			},
			sema.AddressTypeToBytesFunctionType,
		)
	}

	return nil
}

func (AddressValue) RemoveMember(_ *Interpreter, _ LocationRange, _ string) Value {
	// Addresses have no removable members (fields / functions)
	panic(errors.NewUnreachableError())
}

func (AddressValue) SetMember(_ *Interpreter, _ LocationRange, _ string, _ Value) bool {
	// Addresses have no settable members (fields / functions)
	panic(errors.NewUnreachableError())
}

func (v AddressValue) ConformsToStaticType(
	_ *Interpreter,
	_ LocationRange,
	_ TypeConformanceResults,
) bool {
	return true
}

func (AddressValue) IsStorable() bool {
	return true
}

func (v AddressValue) Storable(_ atree.SlabStorage, _ atree.Address, _ uint64) (atree.Storable, error) {
	return v, nil
}

func (AddressValue) NeedsStoreTo(_ atree.Address) bool {
	return false
}

func (AddressValue) IsResourceKinded(_ *Interpreter) bool {
	return false
}

func (v AddressValue) Transfer(
	interpreter *Interpreter,
	_ LocationRange,
	_ atree.Address,
	remove bool,
	storable atree.Storable,
) Value {
	if remove {
		interpreter.RemoveReferencedSlab(storable)
	}
	return v
}

func (v AddressValue) Clone(_ *Interpreter) Value {
	return v
}

func (AddressValue) DeepRemove(_ *Interpreter) {
	// NO-OP
}

func (v AddressValue) ByteSize() uint32 {
	return cborTagSize + getBytesCBORSize(v.ToAddress().Bytes())
}

func (v AddressValue) StoredValue(_ atree.SlabStorage) (atree.Value, error) {
	return v, nil
}

func (AddressValue) ChildStorables() []atree.Storable {
	return nil
}

func accountGetCapabilityFunction(
	gauge common.MemoryGauge,
	addressValue AddressValue,
	pathType sema.Type,
	funcType *sema.FunctionType,
) *HostFunctionValue {

	return NewHostFunctionValue(
		gauge,
		func(invocation Invocation) Value {

			path, ok := invocation.Arguments[0].(PathValue)
			if !ok {
				panic(errors.NewUnreachableError())
			}

			interpreter := invocation.Interpreter

			pathStaticType := path.StaticType(interpreter)

			if !interpreter.IsSubTypeOfSemaType(pathStaticType, pathType) {
				pathSemaType := interpreter.MustConvertStaticToSemaType(pathStaticType)

				panic(TypeMismatchError{
					ExpectedType:  pathType,
					ActualType:    pathSemaType,
					LocationRange: invocation.LocationRange,
				})
			}

			// NOTE: the type parameter is optional, for backwards compatibility

			var borrowType *sema.ReferenceType
			typeParameterPair := invocation.TypeParameterTypes.Oldest()
			if typeParameterPair != nil {
				ty := typeParameterPair.Value
				// we handle the nil case for this below
				borrowType, _ = ty.(*sema.ReferenceType)
			}

			var borrowStaticType StaticType
			if borrowType != nil {
				borrowStaticType = ConvertSemaToStaticType(interpreter, borrowType)
			}

			return NewStorageCapabilityValue(
				gauge,
				addressValue,
				path,
				borrowStaticType,
			)
		},
		funcType,
	)
}

// PathValue

type PathValue struct {
	Identifier string
	Domain     common.PathDomain
}

func NewUnmeteredPathValue(domain common.PathDomain, identifier string) PathValue {
	return PathValue{Domain: domain, Identifier: identifier}
}

func NewPathValue(
	memoryGauge common.MemoryGauge,
	domain common.PathDomain,
	identifier string,
) PathValue {
	common.UseMemory(memoryGauge, common.PathValueMemoryUsage)
	return NewUnmeteredPathValue(domain, identifier)
}

var EmptyPathValue = PathValue{}

var _ Value = PathValue{}
var _ atree.Storable = PathValue{}
var _ EquatableValue = PathValue{}
var _ HashableValue = PathValue{}
var _ MemberAccessibleValue = PathValue{}

func (PathValue) IsValue() {}

func (v PathValue) Accept(interpreter *Interpreter, visitor Visitor) {
	visitor.VisitPathValue(interpreter, v)
}

func (PathValue) Walk(_ *Interpreter, _ func(Value)) {
	// NO-OP
}

func (v PathValue) StaticType(interpreter *Interpreter) StaticType {
	switch v.Domain {
	case common.PathDomainStorage:
		return NewPrimitiveStaticType(interpreter, PrimitiveStaticTypeStoragePath)
	case common.PathDomainPublic:
		return NewPrimitiveStaticType(interpreter, PrimitiveStaticTypePublicPath)
	case common.PathDomainPrivate:
		return NewPrimitiveStaticType(interpreter, PrimitiveStaticTypePrivatePath)
	default:
		panic(errors.NewUnreachableError())
	}
}

func (v PathValue) IsImportable(_ *Interpreter) bool {
	switch v.Domain {
	case common.PathDomainStorage:
		return sema.StoragePathType.Importable
	case common.PathDomainPublic:
		return sema.PublicPathType.Importable
	case common.PathDomainPrivate:
		return sema.PrivatePathType.Importable
	default:
		panic(errors.NewUnreachableError())
	}
}

func (v PathValue) String() string {
	return format.Path(
		v.Domain.Identifier(),
		v.Identifier,
	)
}

func (v PathValue) RecursiveString(_ SeenReferences) string {
	return v.String()
}

func (v PathValue) MeteredString(memoryGauge common.MemoryGauge, _ SeenReferences) string {
	// len(domain) + len(identifier) + '/' x2
	strLen := len(v.Domain.Identifier()) + len(v.Identifier) + 2
	common.UseMemory(memoryGauge, common.NewRawStringMemoryUsage(strLen))
	return v.String()
}

func (v PathValue) GetMember(inter *Interpreter, locationRange LocationRange, name string) Value {
	switch name {

	case sema.ToStringFunctionName:
		return NewHostFunctionValue(
			inter,
			func(invocation Invocation) Value {
				interpreter := invocation.Interpreter

				domainLength := len(v.Domain.Identifier())
				identifierLength := len(v.Identifier)

				memoryUsage := common.NewStringMemoryUsage(
					safeAdd(domainLength, identifierLength, locationRange),
				)

				return NewStringValue(
					interpreter,
					memoryUsage,
					v.String,
				)
			},
			sema.ToStringFunctionType,
		)
	}

	return nil
}

func (PathValue) RemoveMember(_ *Interpreter, _ LocationRange, _ string) Value {
	// Paths have no removable members (fields / functions)
	panic(errors.NewUnreachableError())
}

func (PathValue) SetMember(_ *Interpreter, _ LocationRange, _ string, _ Value) bool {
	// Paths have no settable members (fields / functions)
	panic(errors.NewUnreachableError())
}

func (v PathValue) ConformsToStaticType(
	_ *Interpreter,
	_ LocationRange,
	_ TypeConformanceResults,
) bool {
	return true
}

func (v PathValue) Equal(_ *Interpreter, _ LocationRange, other Value) bool {
	otherPath, ok := other.(PathValue)
	if !ok {
		return false
	}

	return otherPath.Identifier == v.Identifier &&
		otherPath.Domain == v.Domain
}

// HashInput returns a byte slice containing:
// - HashInputTypePath (1 byte)
// - domain (1 byte)
// - identifier (n bytes)
func (v PathValue) HashInput(_ *Interpreter, _ LocationRange, scratch []byte) []byte {
	length := 1 + 1 + len(v.Identifier)
	var buffer []byte
	if length <= len(scratch) {
		buffer = scratch[:length]
	} else {
		buffer = make([]byte, length)
	}

	buffer[0] = byte(HashInputTypePath)
	buffer[1] = byte(v.Domain)
	copy(buffer[2:], v.Identifier)
	return buffer
}

func (PathValue) IsStorable() bool {
	return true
}

func convertPath(interpreter *Interpreter, domain common.PathDomain, value Value) Value {
	stringValue, ok := value.(*StringValue)
	if !ok {
		return Nil
	}

	_, err := sema.CheckPathLiteral(
		domain.Identifier(),
		stringValue.Str,
		ReturnEmptyRange,
		ReturnEmptyRange,
	)
	if err != nil {
		return Nil
	}

	return NewSomeValueNonCopying(
		interpreter,
		NewPathValue(
			interpreter,
			domain,
			stringValue.Str,
		),
	)
}

func ConvertPublicPath(interpreter *Interpreter, value Value) Value {
	return convertPath(interpreter, common.PathDomainPublic, value)
}

func ConvertPrivatePath(interpreter *Interpreter, value Value) Value {
	return convertPath(interpreter, common.PathDomainPrivate, value)
}

func ConvertStoragePath(interpreter *Interpreter, value Value) Value {
	return convertPath(interpreter, common.PathDomainStorage, value)
}

func (v PathValue) Storable(
	storage atree.SlabStorage,
	address atree.Address,
	maxInlineSize uint64,
) (atree.Storable, error) {
	return maybeLargeImmutableStorable(
		v,
		storage,
		address,
		maxInlineSize,
	)
}

func (PathValue) NeedsStoreTo(_ atree.Address) bool {
	return false
}

func (PathValue) IsResourceKinded(_ *Interpreter) bool {
	return false
}

func (v PathValue) Transfer(
	interpreter *Interpreter,
	_ LocationRange,
	_ atree.Address,
	remove bool,
	storable atree.Storable,
) Value {
	if remove {
		interpreter.RemoveReferencedSlab(storable)
	}
	return v
}

func (v PathValue) Clone(_ *Interpreter) Value {
	return v
}

func (PathValue) DeepRemove(_ *Interpreter) {
	// NO-OP
}

func (v PathValue) ByteSize() uint32 {
	// tag number (2 bytes) + array head (1 byte) + domain (CBOR uint) + identifier (CBOR string)
	return cborTagSize + 1 + getUintCBORSize(uint64(v.Domain)) + getBytesCBORSize([]byte(v.Identifier))
}

func (v PathValue) StoredValue(_ atree.SlabStorage) (atree.Value, error) {
	return v, nil
}

func (PathValue) ChildStorables() []atree.Storable {
	return nil
}

// StorageCapabilityValue

type StorageCapabilityValue struct {
	BorrowType StaticType
	Path       PathValue
	Address    AddressValue
}

func NewUnmeteredStorageCapabilityValue(
	address AddressValue,
	path PathValue,
	borrowType StaticType,
) *StorageCapabilityValue {
	return &StorageCapabilityValue{
		Address:    address,
		Path:       path,
		BorrowType: borrowType,
	}
}

func NewStorageCapabilityValue(
	memoryGauge common.MemoryGauge,
	address AddressValue,
	path PathValue,
	borrowType StaticType,
) *StorageCapabilityValue {
	// Constant because its constituents are already metered.
	common.UseMemory(memoryGauge, common.StorageCapabilityValueMemoryUsage)
	return NewUnmeteredStorageCapabilityValue(address, path, borrowType)
}

var _ Value = &StorageCapabilityValue{}
var _ atree.Storable = &StorageCapabilityValue{}
var _ EquatableValue = &StorageCapabilityValue{}
var _ MemberAccessibleValue = &StorageCapabilityValue{}

func (*StorageCapabilityValue) IsValue() {}

func (v *StorageCapabilityValue) Accept(interpreter *Interpreter, visitor Visitor) {
	visitor.VisitStorageCapabilityValue(interpreter, v)
}

func (v *StorageCapabilityValue) Walk(_ *Interpreter, walkChild func(Value)) {
	walkChild(v.Address)
	walkChild(v.Path)
}

func (v *StorageCapabilityValue) StaticType(inter *Interpreter) StaticType {
	return NewCapabilityStaticType(
		inter,
		v.BorrowType,
	)
}

func (v *StorageCapabilityValue) IsImportable(_ *Interpreter) bool {
	return v.Path.Domain == common.PathDomainPublic
}

func (v *StorageCapabilityValue) String() string {
	return v.RecursiveString(SeenReferences{})
}

func (v *StorageCapabilityValue) RecursiveString(seenReferences SeenReferences) string {
	var borrowType string
	if v.BorrowType != nil {
		borrowType = v.BorrowType.String()
	}
	return format.StorageCapability(
		borrowType,
		v.Address.RecursiveString(seenReferences),
		v.Path.RecursiveString(seenReferences),
	)
}

func (v *StorageCapabilityValue) MeteredString(memoryGauge common.MemoryGauge, seenReferences SeenReferences) string {
	common.UseMemory(memoryGauge, common.StorageCapabilityValueStringMemoryUsage)

	var borrowType string
	if v.BorrowType != nil {
		borrowType = v.BorrowType.MeteredString(memoryGauge)
	}

	return format.StorageCapability(
		borrowType,
		v.Address.MeteredString(memoryGauge, seenReferences),
		v.Path.MeteredString(memoryGauge, seenReferences),
	)
}

func (v *StorageCapabilityValue) GetMember(interpreter *Interpreter, _ LocationRange, name string) Value {
	switch name {
	case sema.CapabilityTypeBorrowFunctionName:
		var borrowType *sema.ReferenceType
		if v.BorrowType != nil {
			// this function will panic already if this conversion fails
			borrowType, _ = interpreter.MustConvertStaticToSemaType(v.BorrowType).(*sema.ReferenceType)
		}
		return interpreter.storageCapabilityBorrowFunction(v.Address, v.Path, borrowType)

	case sema.CapabilityTypeCheckFunctionName:
		var borrowType *sema.ReferenceType
		if v.BorrowType != nil {
			// this function will panic already if this conversion fails
			borrowType, _ = interpreter.MustConvertStaticToSemaType(v.BorrowType).(*sema.ReferenceType)
		}
		return interpreter.storageCapabilityCheckFunction(v.Address, v.Path, borrowType)

	case sema.CapabilityTypeAddressFieldName:
		return v.Address
	}

	return nil
}

func (*StorageCapabilityValue) RemoveMember(_ *Interpreter, _ LocationRange, _ string) Value {
	// Capabilities have no removable members (fields / functions)
	panic(errors.NewUnreachableError())
}

func (*StorageCapabilityValue) SetMember(_ *Interpreter, _ LocationRange, _ string, _ Value) bool {
	// Capabilities have no settable members (fields / functions)
	panic(errors.NewUnreachableError())
}

func (v *StorageCapabilityValue) ConformsToStaticType(
	_ *Interpreter,
	_ LocationRange,
	_ TypeConformanceResults,
) bool {
	return true
}

func (v *StorageCapabilityValue) Equal(interpreter *Interpreter, locationRange LocationRange, other Value) bool {
	otherCapability, ok := other.(*StorageCapabilityValue)
	if !ok {
		return false
	}

	// BorrowType is optional

	if v.BorrowType == nil {
		if otherCapability.BorrowType != nil {
			return false
		}
	} else if !v.BorrowType.Equal(otherCapability.BorrowType) {
		return false
	}

	return otherCapability.Address.Equal(interpreter, locationRange, v.Address) &&
		otherCapability.Path.Equal(interpreter, locationRange, v.Path)
}

func (*StorageCapabilityValue) IsStorable() bool {
	return true
}

func (v *StorageCapabilityValue) Storable(
	storage atree.SlabStorage,
	address atree.Address,
	maxInlineSize uint64,
) (atree.Storable, error) {
	return maybeLargeImmutableStorable(
		v,
		storage,
		address,
		maxInlineSize,
	)
}

func (*StorageCapabilityValue) NeedsStoreTo(_ atree.Address) bool {
	return false
}

func (*StorageCapabilityValue) IsResourceKinded(_ *Interpreter) bool {
	return false
}

func (v *StorageCapabilityValue) Transfer(
	interpreter *Interpreter,
	_ LocationRange,
	_ atree.Address,
	remove bool,
	storable atree.Storable,
) Value {
	if remove {
		v.DeepRemove(interpreter)
		interpreter.RemoveReferencedSlab(storable)
	}
	return v
}

func (v *StorageCapabilityValue) Clone(interpreter *Interpreter) Value {
	return &StorageCapabilityValue{
		Address:    v.Address.Clone(interpreter).(AddressValue),
		Path:       v.Path.Clone(interpreter).(PathValue),
		BorrowType: v.BorrowType,
	}
}

func (v *StorageCapabilityValue) DeepRemove(interpreter *Interpreter) {
	v.Address.DeepRemove(interpreter)
	v.Path.DeepRemove(interpreter)
}

func (v *StorageCapabilityValue) ByteSize() uint32 {
	return mustStorableSize(v)
}

func (v *StorageCapabilityValue) StoredValue(_ atree.SlabStorage) (atree.Value, error) {
	return v, nil
}

func (v *StorageCapabilityValue) ChildStorables() []atree.Storable {
	return []atree.Storable{
		v.Address,
		v.Path,
	}
}

// PathLinkValue

type PathLinkValue struct {
	Type       StaticType
	TargetPath PathValue
}

func NewUnmeteredPathLinkValue(targetPath PathValue, staticType StaticType) PathLinkValue {
	return PathLinkValue{
		TargetPath: targetPath,
		Type:       staticType,
	}
}

func NewPathLinkValue(memoryGauge common.MemoryGauge, targetPath PathValue, staticType StaticType) PathLinkValue {
	// The only variable is TargetPath, which is already metered as a PathValue.
	common.UseMemory(memoryGauge, common.PathLinkValueMemoryUsage)
	return NewUnmeteredPathLinkValue(targetPath, staticType)
}

var EmptyPathLinkValue = PathLinkValue{}

var _ Value = PathLinkValue{}
var _ atree.Value = PathLinkValue{}
var _ EquatableValue = PathLinkValue{}

func (PathLinkValue) IsValue() {}

func (v PathLinkValue) Accept(interpreter *Interpreter, visitor Visitor) {
	visitor.VisitPathLinkValue(interpreter, v)
}

func (v PathLinkValue) Walk(_ *Interpreter, walkChild func(Value)) {
	walkChild(v.TargetPath)
}

func (v PathLinkValue) StaticType(interpreter *Interpreter) StaticType {
	// When iterating over public/private paths,
	// the values at these paths are PathLinkValues,
	// placed there by the `link` function.
	//
	// These are loaded as links, however,
	// for the purposes of checking their type,
	// we treat them as capabilities
	return NewCapabilityStaticType(interpreter, v.Type)
}

func (PathLinkValue) IsImportable(_ *Interpreter) bool {
	return false
}

func (v PathLinkValue) String() string {
	return v.RecursiveString(SeenReferences{})
}

func (v PathLinkValue) RecursiveString(seenReferences SeenReferences) string {
	return format.PathLink(
		v.Type.String(),
		v.TargetPath.RecursiveString(seenReferences),
	)
}

func (v PathLinkValue) MeteredString(memoryGauge common.MemoryGauge, seenReferences SeenReferences) string {
	common.UseMemory(memoryGauge, common.PathLinkValueStringMemoryUsage)

	return format.PathLink(
		v.Type.MeteredString(memoryGauge),
		v.TargetPath.MeteredString(memoryGauge, seenReferences),
	)
}

func (v PathLinkValue) ConformsToStaticType(
	_ *Interpreter,
	_ LocationRange,
	_ TypeConformanceResults,
) bool {
	return true
}

func (v PathLinkValue) Equal(interpreter *Interpreter, locationRange LocationRange, other Value) bool {
	otherLink, ok := other.(PathLinkValue)
	if !ok {
		return false
	}

	return otherLink.TargetPath.Equal(interpreter, locationRange, v.TargetPath) &&
		otherLink.Type.Equal(v.Type)
}

func (PathLinkValue) IsStorable() bool {
	return true
}

func (v PathLinkValue) Storable(storage atree.SlabStorage, address atree.Address, maxInlineSize uint64) (atree.Storable, error) {
	return maybeLargeImmutableStorable(v, storage, address, maxInlineSize)
}

func (PathLinkValue) NeedsStoreTo(_ atree.Address) bool {
	return false
}

func (PathLinkValue) IsResourceKinded(_ *Interpreter) bool {
	return false
}

func (v PathLinkValue) Transfer(
	interpreter *Interpreter,
	_ LocationRange,
	_ atree.Address,
	remove bool,
	storable atree.Storable,
) Value {
	if remove {
		interpreter.RemoveReferencedSlab(storable)
	}
	return v
}

func (v PathLinkValue) Clone(interpreter *Interpreter) Value {
	return PathLinkValue{
		TargetPath: v.TargetPath.Clone(interpreter).(PathValue),
		Type:       v.Type,
	}
}

func (PathLinkValue) DeepRemove(_ *Interpreter) {
	// NO-OP
}

func (v PathLinkValue) ByteSize() uint32 {
	return mustStorableSize(v)
}

func (v PathLinkValue) StoredValue(_ atree.SlabStorage) (atree.Value, error) {
	return v, nil
}

func (v PathLinkValue) ChildStorables() []atree.Storable {
	return []atree.Storable{
		v.TargetPath,
	}
}

// PublishedValue

type PublishedValue struct {
	// NB: If `publish` and `claim` are ever extended to support arbitrary values, rather than just capabilities,
	// this will need to be changed to `Value`, and more storage-related operations must be implemented for `PublishedValue`
	Value     *StorageCapabilityValue
	Recipient AddressValue
}

func NewPublishedValue(memoryGauge common.MemoryGauge, recipient AddressValue, value *StorageCapabilityValue) *PublishedValue {
	common.UseMemory(memoryGauge, common.PublishedValueMemoryUsage)
	return &PublishedValue{Recipient: recipient, Value: value}
}

var _ Value = &PublishedValue{}
var _ atree.Value = &PublishedValue{}
var _ EquatableValue = &PublishedValue{}

func (*PublishedValue) IsValue() {}

func (v *PublishedValue) Accept(interpreter *Interpreter, visitor Visitor) {
	visitor.VisitPublishedValue(interpreter, v)
}

func (v *PublishedValue) StaticType(interpreter *Interpreter) StaticType {
	// checking the static type of a published value should show us the
	// static type of the underlying value
	return v.Value.StaticType(interpreter)
}

func (*PublishedValue) IsImportable(_ *Interpreter) bool {
	return false
}

func (v *PublishedValue) String() string {
	return v.RecursiveString(SeenReferences{})
}

func (v *PublishedValue) RecursiveString(seenReferences SeenReferences) string {
	return fmt.Sprintf(
		"PublishedValue<%s>(%s)",
		v.Recipient.RecursiveString(seenReferences),
		v.Value.RecursiveString(seenReferences),
	)
}

func (v *PublishedValue) MeteredString(memoryGauge common.MemoryGauge, seenReferences SeenReferences) string {
	common.UseMemory(memoryGauge, common.PublishedValueStringMemoryUsage)

	return fmt.Sprintf(
		"PublishedValue<%s>(%s)",
		v.Recipient.MeteredString(memoryGauge, seenReferences),
		v.Value.MeteredString(memoryGauge, seenReferences),
	)
}

func (v *PublishedValue) Walk(_ *Interpreter, walkChild func(Value)) {
	walkChild(v.Recipient)
	walkChild(v.Value)
}

func (v *PublishedValue) ConformsToStaticType(
	_ *Interpreter,
	_ LocationRange,
	_ TypeConformanceResults,
) bool {
	return false
}

func (v *PublishedValue) Equal(interpreter *Interpreter, locationRange LocationRange, other Value) bool {
	otherValue, ok := other.(*PublishedValue)
	if !ok {
		return false
	}

	return otherValue.Recipient.Equal(interpreter, locationRange, v.Recipient) &&
		otherValue.Value.Equal(interpreter, locationRange, v.Value)
}

func (*PublishedValue) IsStorable() bool {
	return true
}

func (v *PublishedValue) Storable(storage atree.SlabStorage, address atree.Address, maxInlineSize uint64) (atree.Storable, error) {
	return maybeLargeImmutableStorable(v, storage, address, maxInlineSize)
}

func (v *PublishedValue) NeedsStoreTo(address atree.Address) bool {
	return v.Value.NeedsStoreTo(address)
}

func (*PublishedValue) IsResourceKinded(_ *Interpreter) bool {
	return false
}

func (v *PublishedValue) Transfer(
	interpreter *Interpreter,
	locationRange LocationRange,
	address atree.Address,
	remove bool,
	storable atree.Storable,
) Value {
	// NB: if the inner value of a PublishedValue can be a resource,
	// we must perform resource-related checks here as well

	if v.NeedsStoreTo(address) {

		innerValue := v.Value.Transfer(interpreter, locationRange, address, remove, nil).(*StorageCapabilityValue)
		addressValue := v.Recipient.Transfer(interpreter, locationRange, address, remove, nil).(AddressValue)

		if remove {
			interpreter.RemoveReferencedSlab(storable)
		}

		return NewPublishedValue(interpreter, addressValue, innerValue)
	}

	return v

}

func (v *PublishedValue) Clone(interpreter *Interpreter) Value {
	return &PublishedValue{
		Recipient: v.Recipient,
		Value:     v.Value,
	}
}

func (*PublishedValue) DeepRemove(_ *Interpreter) {
	// NO-OP
}

func (v *PublishedValue) ByteSize() uint32 {
	return mustStorableSize(v)
}

func (v *PublishedValue) StoredValue(_ atree.SlabStorage) (atree.Value, error) {
	return v, nil
}

func (v *PublishedValue) ChildStorables() []atree.Storable {
	return []atree.Storable{
		v.Recipient,
		v.Value,
	}
}

// ContractValue is the value of a contract.
// Under normal circumstances, a contract value is always a CompositeValue.
// However, in the test framework, an imported contract is constructed via a constructor function.
// Hence, during tests, the value is a HostFunctionValue.
type ContractValue interface {
	Value
	SetNestedVariables(variables map[string]*Variable)
}

// AccountLinkValue

type AccountLinkValue struct{}

func NewUnmeteredAccountLinkValue() AccountLinkValue {
	return EmptyAccountLinkValue
}

func NewAccountLinkValue(memoryGauge common.MemoryGauge) AccountLinkValue {
	common.UseMemory(memoryGauge, common.AccountLinkValueMemoryUsage)
	return NewUnmeteredAccountLinkValue()
}

var EmptyAccountLinkValue = AccountLinkValue{}

var _ Value = AccountLinkValue{}
var _ atree.Value = AccountLinkValue{}
var _ EquatableValue = AccountLinkValue{}

func (AccountLinkValue) IsValue() {}

func (v AccountLinkValue) Accept(interpreter *Interpreter, visitor Visitor) {
	visitor.VisitAccountLinkValue(interpreter, v)
}

func (AccountLinkValue) Walk(_ *Interpreter, _ func(Value)) {
	// NO-OP
}

func (v AccountLinkValue) StaticType(interpreter *Interpreter) StaticType {
	// When iterating over public/private paths,
	// the values at these paths are AccountLinkValues,
	// placed there by the `linkAccount` function.
	//
	// These are loaded as links, however,
	// for the purposes of checking their type,
	// we treat them as capabilities
	return NewCapabilityStaticType(
		interpreter,
		ReferenceStaticType{
			BorrowedType:   authAccountStaticType,
			ReferencedType: authAccountStaticType,
		},
	)
}

func (AccountLinkValue) IsImportable(_ *Interpreter) bool {
	return false
}

func (v AccountLinkValue) String() string {
	return v.RecursiveString(SeenReferences{})
}

func (v AccountLinkValue) RecursiveString(_ SeenReferences) string {
	return format.AccountLink
}

func (v AccountLinkValue) MeteredString(_ common.MemoryGauge, _ SeenReferences) string {
	return format.AccountLink
}

func (v AccountLinkValue) ConformsToStaticType(
	_ *Interpreter,
	_ LocationRange,
	_ TypeConformanceResults,
) bool {
	return true
}

func (v AccountLinkValue) Equal(_ *Interpreter, _ LocationRange, other Value) bool {
	_, ok := other.(AccountLinkValue)
	return ok
}

func (AccountLinkValue) IsStorable() bool {
	return true
}

func (v AccountLinkValue) Storable(storage atree.SlabStorage, address atree.Address, maxInlineSize uint64) (atree.Storable, error) {
	return maybeLargeImmutableStorable(v, storage, address, maxInlineSize)
}

func (AccountLinkValue) NeedsStoreTo(_ atree.Address) bool {
	return false
}

func (AccountLinkValue) IsResourceKinded(_ *Interpreter) bool {
	return false
}

func (v AccountLinkValue) Transfer(
	interpreter *Interpreter,
	_ LocationRange,
	_ atree.Address,
	remove bool,
	storable atree.Storable,
) Value {
	if remove {
		interpreter.RemoveReferencedSlab(storable)
	}
	return v
}

func (AccountLinkValue) Clone(_ *Interpreter) Value {
	return AccountLinkValue{}
}

func (AccountLinkValue) DeepRemove(_ *Interpreter) {
	// NO-OP
}

func (v AccountLinkValue) ByteSize() uint32 {
	return mustStorableSize(v)
}

func (v AccountLinkValue) StoredValue(_ atree.SlabStorage) (atree.Value, error) {
	return v, nil
}

func (v AccountLinkValue) ChildStorables() []atree.Storable {
	return nil
}<|MERGE_RESOLUTION|>--- conflicted
+++ resolved
@@ -15164,7 +15164,7 @@
 	return
 }
 
-func (v *CompositeValue) forEachAttachment(interpreter *Interpreter, locationRange LocationRange, f func(*CompositeValue)) {
+func (v *CompositeValue) forEachAttachment(interpreter *Interpreter, _ LocationRange, f func(*CompositeValue)) {
 	iterator, err := v.dictionary.Iterator()
 	if err != nil {
 		panic(errors.NewExternalError(err))
@@ -17110,6 +17110,7 @@
 	self := *referencedValue
 
 	interpreter.checkReferencedResourceNotDestroyed(self, locationRange)
+
 	return self
 }
 
@@ -17128,21 +17129,7 @@
 	locationRange LocationRange,
 	name string,
 ) Value {
-<<<<<<< HEAD
 	self := v.mustReferencedValue(interpreter, locationRange)
-=======
-	referencedValue := v.ReferencedValue(interpreter, locationRange, true)
-	if referencedValue == nil {
-		panic(DereferenceError{
-			Cause:         "no value is stored at this path",
-			LocationRange: locationRange,
-		})
-	}
-
-	self := *referencedValue
-
-	interpreter.checkReferencedResourceNotDestroyed(self, locationRange)
->>>>>>> b64a0891
 
 	return self.(MemberAccessibleValue).RemoveMember(interpreter, locationRange, name)
 }
@@ -17152,23 +17139,8 @@
 	locationRange LocationRange,
 	name string,
 	value Value,
-<<<<<<< HEAD
 ) bool {
 	self := v.mustReferencedValue(interpreter, locationRange)
-=======
-) {
-	referencedValue := v.ReferencedValue(interpreter, locationRange, true)
-	if referencedValue == nil {
-		panic(DereferenceError{
-			Cause:         "no value is stored at this path",
-			LocationRange: locationRange,
-		})
-	}
-
-	self := *referencedValue
-
-	interpreter.checkReferencedResourceNotDestroyed(self, locationRange)
->>>>>>> b64a0891
 
 	return interpreter.setMember(self, locationRange, name, value)
 }
@@ -17178,21 +17150,7 @@
 	locationRange LocationRange,
 	key Value,
 ) Value {
-<<<<<<< HEAD
 	self := v.mustReferencedValue(interpreter, locationRange)
-=======
-	referencedValue := v.ReferencedValue(interpreter, locationRange, true)
-	if referencedValue == nil {
-		panic(DereferenceError{
-			Cause:         "no value is stored at this path",
-			LocationRange: locationRange,
-		})
-	}
-
-	self := *referencedValue
-
-	interpreter.checkReferencedResourceNotDestroyed(self, locationRange)
->>>>>>> b64a0891
 
 	return self.(ValueIndexableValue).
 		GetKey(interpreter, locationRange, key)
@@ -17204,21 +17162,7 @@
 	key Value,
 	value Value,
 ) {
-<<<<<<< HEAD
 	self := v.mustReferencedValue(interpreter, locationRange)
-=======
-	referencedValue := v.ReferencedValue(interpreter, locationRange, true)
-	if referencedValue == nil {
-		panic(DereferenceError{
-			Cause:         "no value is stored at this path",
-			LocationRange: locationRange,
-		})
-	}
-
-	self := *referencedValue
-
-	interpreter.checkReferencedResourceNotDestroyed(self, locationRange)
->>>>>>> b64a0891
 
 	self.(ValueIndexableValue).
 		SetKey(interpreter, locationRange, key, value)
@@ -17230,21 +17174,7 @@
 	key Value,
 	value Value,
 ) {
-<<<<<<< HEAD
 	self := v.mustReferencedValue(interpreter, locationRange)
-=======
-	referencedValue := v.ReferencedValue(interpreter, locationRange, true)
-	if referencedValue == nil {
-		panic(DereferenceError{
-			Cause:         "no value is stored at this path",
-			LocationRange: locationRange,
-		})
-	}
-
-	self := *referencedValue
-
-	interpreter.checkReferencedResourceNotDestroyed(self, locationRange)
->>>>>>> b64a0891
 
 	self.(ValueIndexableValue).
 		InsertKey(interpreter, locationRange, key, value)
@@ -17255,21 +17185,7 @@
 	locationRange LocationRange,
 	key Value,
 ) Value {
-<<<<<<< HEAD
 	self := v.mustReferencedValue(interpreter, locationRange)
-=======
-	referencedValue := v.ReferencedValue(interpreter, locationRange, true)
-	if referencedValue == nil {
-		panic(DereferenceError{
-			Cause:         "no value is stored at this path",
-			LocationRange: locationRange,
-		})
-	}
-
-	self := *referencedValue
-
-	interpreter.checkReferencedResourceNotDestroyed(self, locationRange)
->>>>>>> b64a0891
 
 	return self.(ValueIndexableValue).
 		RemoveKey(interpreter, locationRange, key)
@@ -17533,21 +17449,7 @@
 	locationRange LocationRange,
 	identifier string,
 ) Value {
-<<<<<<< HEAD
 	self := v.mustReferencedValue(interpreter, locationRange)
-=======
-	referencedValue := v.ReferencedValue(interpreter, locationRange)
-	if referencedValue == nil {
-		panic(DereferenceError{
-			Cause:         "the value being referenced has been destroyed or moved",
-			LocationRange: locationRange,
-		})
-	}
-
-	self := *referencedValue
-
-	interpreter.checkReferencedResourceNotDestroyed(self, locationRange)
->>>>>>> b64a0891
 
 	if memberAccessibleValue, ok := self.(MemberAccessibleValue); ok {
 		return memberAccessibleValue.RemoveMember(interpreter, locationRange, identifier)
@@ -17561,23 +17463,8 @@
 	locationRange LocationRange,
 	name string,
 	value Value,
-<<<<<<< HEAD
 ) bool {
 	self := v.mustReferencedValue(interpreter, locationRange)
-=======
-) {
-	referencedValue := v.ReferencedValue(interpreter, locationRange)
-	if referencedValue == nil {
-		panic(DereferenceError{
-			Cause:         "the value being referenced has been destroyed or moved",
-			LocationRange: locationRange,
-		})
-	}
-
-	self := *referencedValue
-
-	interpreter.checkReferencedResourceNotDestroyed(self, locationRange)
->>>>>>> b64a0891
 
 	return interpreter.setMember(self, locationRange, name, value)
 }
@@ -17587,21 +17474,7 @@
 	locationRange LocationRange,
 	key Value,
 ) Value {
-<<<<<<< HEAD
 	self := v.mustReferencedValue(interpreter, locationRange)
-=======
-	referencedValue := v.ReferencedValue(interpreter, locationRange)
-	if referencedValue == nil {
-		panic(DereferenceError{
-			Cause:         "the value being referenced has been destroyed or moved",
-			LocationRange: locationRange,
-		})
-	}
-
-	self := *referencedValue
-
-	interpreter.checkReferencedResourceNotDestroyed(self, locationRange)
->>>>>>> b64a0891
 
 	return self.(ValueIndexableValue).
 		GetKey(interpreter, locationRange, key)
@@ -17613,21 +17486,7 @@
 	key Value,
 	value Value,
 ) {
-<<<<<<< HEAD
 	self := v.mustReferencedValue(interpreter, locationRange)
-=======
-	referencedValue := v.ReferencedValue(interpreter, locationRange)
-	if referencedValue == nil {
-		panic(DereferenceError{
-			Cause:         "the value being referenced has been destroyed or moved",
-			LocationRange: locationRange,
-		})
-	}
-
-	self := *referencedValue
-
-	interpreter.checkReferencedResourceNotDestroyed(self, locationRange)
->>>>>>> b64a0891
 
 	self.(ValueIndexableValue).
 		SetKey(interpreter, locationRange, key, value)
@@ -17639,21 +17498,7 @@
 	key Value,
 	value Value,
 ) {
-<<<<<<< HEAD
 	self := v.mustReferencedValue(interpreter, locationRange)
-=======
-	referencedValue := v.ReferencedValue(interpreter, locationRange)
-	if referencedValue == nil {
-		panic(DereferenceError{
-			Cause:         "the value being referenced has been destroyed or moved",
-			LocationRange: locationRange,
-		})
-	}
-
-	self := *referencedValue
-
-	interpreter.checkReferencedResourceNotDestroyed(self, locationRange)
->>>>>>> b64a0891
 
 	self.(ValueIndexableValue).
 		InsertKey(interpreter, locationRange, key, value)
@@ -17664,21 +17509,7 @@
 	locationRange LocationRange,
 	key Value,
 ) Value {
-<<<<<<< HEAD
 	self := v.mustReferencedValue(interpreter, locationRange)
-=======
-	referencedValue := v.ReferencedValue(interpreter, locationRange)
-	if referencedValue == nil {
-		panic(DereferenceError{
-			Cause:         "the value being referenced has been destroyed or moved",
-			LocationRange: locationRange,
-		})
-	}
-
-	self := *referencedValue
-
-	interpreter.checkReferencedResourceNotDestroyed(self, locationRange)
->>>>>>> b64a0891
 
 	return self.(ValueIndexableValue).
 		RemoveKey(interpreter, locationRange, key)
