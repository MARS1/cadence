--- conflicted
+++ resolved
@@ -1085,7 +1085,7 @@
 	return BoolValue(result)
 }
 
-func (v *ArrayValue) GetMember(_ *Interpreter, _ func() LocationRange, name string) Value {
+func (v *ArrayValue) GetMember(inter *Interpreter, _ func() LocationRange, name string) Value {
 	switch name {
 	case "length":
 		return NewIntValueFromInt64(int64(v.Count()))
@@ -1100,7 +1100,9 @@
 				)
 				return VoidValue{}
 			},
-			sema.ArrayAppendFunctionType(inter.ConvertStaticToSemaType(v.Type.ElementType())),
+			sema.ArrayAppendFunctionType(
+				inter.ConvertStaticToSemaType(v.Type.ElementType()),
+			),
 		)
 
 	case "appendAll":
@@ -1114,7 +1116,9 @@
 				)
 				return VoidValue{}
 			},
-			sema.ArrayAppendAllFunctionType(inter.ConvertStaticToSemaType(v.Type)),
+			sema.ArrayAppendAllFunctionType(
+				inter.ConvertStaticToSemaType(v.Type),
+			),
 		)
 
 	case "concat":
@@ -1127,7 +1131,9 @@
 					otherArray,
 				)
 			},
-			sema.ArrayConcatFunctionType(inter.ConvertStaticToSemaType(v.Type)),
+			sema.ArrayConcatFunctionType(
+				inter.ConvertStaticToSemaType(v.Type),
+			),
 		)
 
 	case "insert":
@@ -1143,7 +1149,9 @@
 				)
 				return VoidValue{}
 			},
-			sema.ArrayInsertFunctionType(inter.ConvertStaticToSemaType(v.Type.ElementType())),
+			sema.ArrayInsertFunctionType(
+				inter.ConvertStaticToSemaType(v.Type.ElementType()),
+			),
 		)
 
 	case "remove":
@@ -1156,7 +1164,9 @@
 					index,
 				)
 			},
-			sema.ArrayRemoveFunctionType(inter.ConvertStaticToSemaType(v.Type.ElementType())),
+			sema.ArrayRemoveFunctionType(
+				inter.ConvertStaticToSemaType(v.Type.ElementType()),
+			),
 		)
 
 	case "removeFirst":
@@ -1167,7 +1177,9 @@
 					invocation.GetLocationRange,
 				)
 			},
-			sema.ArrayRemoveFirstFunctionType(inter.ConvertStaticToSemaType(v.Type.ElementType())),
+			sema.ArrayRemoveFirstFunctionType(
+				inter.ConvertStaticToSemaType(v.Type.ElementType()),
+			),
 		)
 
 	case "removeLast":
@@ -1178,7 +1190,9 @@
 					invocation.GetLocationRange,
 				)
 			},
-			sema.ArrayRemoveLastFunctionType(inter.ConvertStaticToSemaType(v.Type.ElementType())),
+			sema.ArrayRemoveLastFunctionType(
+				inter.ConvertStaticToSemaType(v.Type.ElementType()),
+			),
 		)
 
 	case "contains":
@@ -1190,7 +1204,9 @@
 					invocation.Arguments[0],
 				)
 			},
-			sema.ArrayContainsFunctionType(inter.ConvertStaticToSemaType(v.Type.ElementType())),
+			sema.ArrayContainsFunctionType(
+				inter.ConvertStaticToSemaType(v.Type.ElementType()),
+			),
 		)
 	}
 
@@ -9611,70 +9627,9 @@
 	return true
 }
 
-<<<<<<< HEAD
 func (v AddressValue) Storable(_ atree.SlabStorage, _ atree.Address, _ uint64) (atree.Storable, error) {
 	return v, nil
 }
-=======
-// NewAuthAccountValue constructs an auth account value.
-func NewAuthAccountValue(
-	address AddressValue,
-	accountBalanceGet func() UFix64Value,
-	accountAvailableBalanceGet func() UFix64Value,
-	storageUsedGet func(interpreter *Interpreter) UInt64Value,
-	storageCapacityGet func() UInt64Value,
-	addPublicKeyFunction FunctionValue,
-	removePublicKeyFunction FunctionValue,
-	contracts *CompositeValue,
-	keys *CompositeValue,
-) *CompositeValue {
-
-	fields := NewStringValueOrderedMap()
-	fields.Set(sema.AuthAccountAddressField, address)
-	fields.Set(sema.AuthAccountAddPublicKeyField, addPublicKeyFunction)
-	fields.Set(sema.AuthAccountRemovePublicKeyField, removePublicKeyFunction)
-	fields.Set(
-		sema.AuthAccountGetCapabilityField,
-		accountGetCapabilityFunction(
-			address,
-			sema.CapabilityPathType,
-			sema.AuthAccountTypeGetCapabilityFunctionType,
-		),
-	)
-	fields.Set(sema.AuthAccountContractsField, contracts)
-	fields.Set(sema.AuthAccountKeysField, keys)
-
-	// Computed fields
-	computedFields := NewStringComputedFieldOrderedMap()
-
-	computedFields.Set(sema.AuthAccountBalanceField, func(*Interpreter) Value {
-		return accountBalanceGet()
-	})
-
-	computedFields.Set(sema.AuthAccountAvailableBalanceField, func(*Interpreter) Value {
-		return accountAvailableBalanceGet()
-	})
-
-	computedFields.Set(sema.AuthAccountStorageUsedField, func(inter *Interpreter) Value {
-		return storageUsedGet(inter)
-	})
-
-	computedFields.Set(sema.AuthAccountStorageCapacityField, func(*Interpreter) Value {
-		return storageCapacityGet()
-	})
-
-	computedFields.Set(sema.AuthAccountLoadField, func(inter *Interpreter) Value {
-		return inter.authAccountLoadFunction(address)
-	})
-
-	computedFields.Set(sema.AuthAccountCopyField, func(inter *Interpreter) Value {
-		return inter.authAccountCopyFunction(address)
-	})
-
-	computedFields.Set(sema.AuthAccountSaveField, func(inter *Interpreter) Value {
-		return inter.authAccountSaveFunction(address)
-	})
->>>>>>> 2159ad8a
 
 func (AddressValue) IsResourceKinded(_ *Interpreter) bool {
 	return false
@@ -9742,70 +9697,6 @@
 	)
 }
 
-<<<<<<< HEAD
-=======
-// NewPublicAccountValue constructs a public account value.
-func NewPublicAccountValue(
-	address AddressValue,
-	accountBalanceGet func() UFix64Value,
-	accountAvailableBalanceGet func() UFix64Value,
-	storageUsedGet func(interpreter *Interpreter) UInt64Value,
-	storageCapacityGet func() UInt64Value,
-	keys *CompositeValue,
-	contracts *CompositeValue,
-) *CompositeValue {
-
-	fields := NewStringValueOrderedMap()
-	fields.Set(sema.PublicAccountAddressField, address)
-	fields.Set(
-		sema.PublicAccountGetCapabilityField,
-		accountGetCapabilityFunction(
-			address,
-			sema.PublicPathType,
-			sema.PublicAccountTypeGetCapabilityFunctionType,
-		),
-	)
-	fields.Set(sema.PublicAccountKeysField, keys)
-	fields.Set(sema.PublicAccountContractsField, contracts)
-
-	// Computed fields
-	computedFields := NewStringComputedFieldOrderedMap()
-
-	computedFields.Set(sema.PublicAccountBalanceField, func(*Interpreter) Value {
-		return accountBalanceGet()
-	})
-
-	computedFields.Set(sema.PublicAccountAvailableBalanceField, func(*Interpreter) Value {
-		return accountAvailableBalanceGet()
-	})
-
-	computedFields.Set(sema.PublicAccountStorageUsedField, func(inter *Interpreter) Value {
-		return storageUsedGet(inter)
-	})
-
-	computedFields.Set(sema.PublicAccountStorageCapacityField, func(*Interpreter) Value {
-		return storageCapacityGet()
-	})
-
-	computedFields.Set(sema.PublicAccountGetTargetLinkField, func(inter *Interpreter) Value {
-		return inter.accountGetLinkTargetFunction(address)
-	})
-
-	// Stringer function
-	stringer := func(_ SeenReferences) string {
-		return fmt.Sprintf("PublicAccount(%s)", address)
-	}
-
-	return &CompositeValue{
-		qualifiedIdentifier: sema.PublicAccountType.QualifiedIdentifier(),
-		kind:                sema.PublicAccountType.Kind,
-		fields:              fields,
-		ComputedFields:      computedFields,
-		stringer:            stringer,
-	}
-}
-
->>>>>>> 2159ad8a
 // PathValue
 
 type PathValue struct {
