/*
 * Cadence - The resource-oriented smart contract programming language
 *
 * Copyright 2019-2020 Dapper Labs, Inc.
 *
 * Licensed under the Apache License, Version 2.0 (the "License");
 * you may not use this file except in compliance with the License.
 * You may obtain a copy of the License at
 *
 *   http://www.apache.org/licenses/LICENSE-2.0
 *
 * Unless required by applicable law or agreed to in writing, software
 * distributed under the License is distributed on an "AS IS" BASIS,
 * WITHOUT WARRANTIES OR CONDITIONS OF ANY KIND, either express or implied.
 * See the License for the specific language governing permissions and
 * limitations under the License.
 */

package interpreter

import (
	"encoding/binary"
	"encoding/hex"
	"fmt"
	"math"
	"math/big"
	"strings"
	"time"

	"github.com/onflow/atree"
	"github.com/rivo/uniseg"
	"golang.org/x/text/unicode/norm"

	"github.com/onflow/cadence/runtime/ast"
	"github.com/onflow/cadence/runtime/common"
	"github.com/onflow/cadence/runtime/errors"
	"github.com/onflow/cadence/runtime/format"
	"github.com/onflow/cadence/runtime/sema"
)

type TypeConformanceResults map[typeConformanceResultEntry]bool

type typeConformanceResultEntry struct {
	EphemeralReferenceValue       *EphemeralReferenceValue
	EphemeralReferenceDynamicType EphemeralReferenceDynamicType
}

// SeenReferences is a set of seen references.
//
// NOTE: Do not generalize to map[interpreter.Value],
// as not all values are Go hashable, i.e. this might lead to run-time panics
//
type SeenReferences map[*EphemeralReferenceValue]struct{}

// NonStorable represents a value that cannot be stored
//
type NonStorable struct {
	Value Value
}

var _ atree.Storable = NonStorable{}

func (s NonStorable) Encode(_ *atree.Encoder) error {
	//nolint:gosimple
	return NonStorableValueError{
		Value: s.Value,
	}
}

func (s NonStorable) ByteSize() uint32 {
	// Return 1 so that atree split and merge operations don't have to handle special cases.
	// Any value larger than 0 and smaller than half of the max slab size works,
	// but 1 results in fewer number of slabs which is ideal for non-storable values.
	return 1
}

func (s NonStorable) StoredValue(_ atree.SlabStorage) (atree.Value, error) {
	return s.Value, nil
}

func (NonStorable) ChildStorables() []atree.Storable {
	return nil
}

// Value

type Value interface {
	atree.Value
	// Stringer provides `func String() string`
	// NOTE: important, error messages rely on values to implement String
	fmt.Stringer
	IsValue()
	Accept(interpreter *Interpreter, visitor Visitor)
	Walk(walkChild func(Value))
	DynamicType(interpreter *Interpreter, seenReferences SeenReferences) DynamicType
	StaticType() StaticType
	ConformsToDynamicType(
		interpreter *Interpreter,
		getLocationRange func() LocationRange,
		dynamicType DynamicType,
		results TypeConformanceResults,
	) bool
	RecursiveString(seenReferences SeenReferences) string
	IsResourceKinded(interpreter *Interpreter) bool
	NeedsStoreTo(address atree.Address) bool
	Transfer(
		interpreter *Interpreter,
		getLocationRange func() LocationRange,
		address atree.Address,
		remove bool,
		storable atree.Storable,
	) Value
	DeepRemove(interpreter *Interpreter)
	Clone(interpreter *Interpreter) Value
}

// ValueIndexableValue

type ValueIndexableValue interface {
	Value
	GetKey(interpreter *Interpreter, getLocationRange func() LocationRange, key Value) Value
	SetKey(interpreter *Interpreter, getLocationRange func() LocationRange, key Value, value Value)
	RemoveKey(interpreter *Interpreter, getLocationRange func() LocationRange, key Value) Value
	InsertKey(interpreter *Interpreter, getLocationRange func() LocationRange, key Value, value Value)
}

// MemberAccessibleValue

type MemberAccessibleValue interface {
	Value
	GetMember(interpreter *Interpreter, getLocationRange func() LocationRange, name string) Value
	RemoveMember(interpreter *Interpreter, getLocationRange func() LocationRange, name string) Value
	SetMember(interpreter *Interpreter, getLocationRange func() LocationRange, name string, value Value)
}

// EquatableValue

type EquatableValue interface {
	Value
	// Equal returns true if the given value is equal to this value.
	// If no location range is available, pass e.g. ReturnEmptyLocationRange
	Equal(interpreter *Interpreter, getLocationRange func() LocationRange, other Value) bool
}

func newValueComparator(interpreter *Interpreter, getLocationRange func() LocationRange) atree.ValueComparator {
	return func(storage atree.SlabStorage, atreeValue atree.Value, otherStorable atree.Storable) (bool, error) {
		value := MustConvertStoredValue(atreeValue)
		otherValue := StoredValue(otherStorable, storage)
		return value.(EquatableValue).Equal(interpreter, getLocationRange, otherValue), nil
	}
}

// ResourceKindedValue

type ResourceKindedValue interface {
	Value
	Destroy(interpreter *Interpreter, getLocationRange func() LocationRange)
	IsDestroyed() bool
}

func maybeDestroy(interpreter *Interpreter, getLocationRange func() LocationRange, value Value) {
	resourceKindedValue, ok := value.(ResourceKindedValue)
	if !ok {
		return
	}

	resourceKindedValue.Destroy(interpreter, getLocationRange)
}

// TypeValue

type TypeValue struct {
	Type StaticType
}

var _ Value = TypeValue{}
var _ atree.Storable = TypeValue{}
var _ EquatableValue = TypeValue{}
var _ MemberAccessibleValue = TypeValue{}

func (TypeValue) IsValue() {}

func (v TypeValue) Accept(interpreter *Interpreter, visitor Visitor) {
	visitor.VisitTypeValue(interpreter, v)
}

func (TypeValue) Walk(_ func(Value)) {
	// NO-OP
}

var metaTypeDynamicType DynamicType = MetaTypeDynamicType{}

func (TypeValue) DynamicType(_ *Interpreter, _ SeenReferences) DynamicType {
	return metaTypeDynamicType
}

func (TypeValue) StaticType() StaticType {
	return PrimitiveStaticTypeMetaType
}

func (v TypeValue) String() string {
	var typeString string
	staticType := v.Type
	if staticType != nil {
		typeString = staticType.String()
	}

	return format.TypeValue(typeString)
}

func (v TypeValue) RecursiveString(_ SeenReferences) string {
	return v.String()
}

func (v TypeValue) Equal(_ *Interpreter, _ func() LocationRange, other Value) bool {
	otherTypeValue, ok := other.(TypeValue)
	if !ok {
		return false
	}

	// Unknown types are never equal to another type

	staticType := v.Type
	otherStaticType := otherTypeValue.Type

	if staticType == nil || otherStaticType == nil {
		return false
	}

	return staticType.Equal(otherStaticType)
}

func (v TypeValue) GetMember(interpreter *Interpreter, _ func() LocationRange, name string) Value {
	switch name {
	case "identifier":
		var typeID string
		staticType := v.Type
		if staticType != nil {
			typeID = string(interpreter.MustConvertStaticToSemaType(staticType).ID())
		}
		return NewStringValue(typeID)
	case "isSubtype":
		return NewHostFunctionValue(
			func(invocation Invocation) Value {
				staticType := v.Type
				otherStaticType := invocation.Arguments[0].(TypeValue).Type

				// if either type is unknown, the subtype relation is false, as it doesn't make sense to even ask this question
				if staticType == nil || otherStaticType == nil {
					return BoolValue(false)
				}

				inter := invocation.Interpreter

				result := sema.IsSubType(
					inter.MustConvertStaticToSemaType(staticType),
					inter.MustConvertStaticToSemaType(otherStaticType),
				)
				return BoolValue(result)
			},
			sema.MetaTypeIsSubtypeFunctionType,
		)
	}

	return nil
}

func (TypeValue) RemoveMember(_ *Interpreter, _ func() LocationRange, _ string) Value {
	// Types have no removable members (fields / functions)
	panic(errors.NewUnreachableError())
}

func (TypeValue) SetMember(_ *Interpreter, _ func() LocationRange, _ string, _ Value) {
	// Types have no settable members (fields / functions)
	panic(errors.NewUnreachableError())
}

func (v TypeValue) ConformsToDynamicType(
	_ *Interpreter,
	_ func() LocationRange,
	dynamicType DynamicType,
	_ TypeConformanceResults,
) bool {
	_, ok := dynamicType.(MetaTypeDynamicType)
	return ok
}

func (v TypeValue) Storable(
	storage atree.SlabStorage,
	address atree.Address,
	maxInlineSize uint64,
) (atree.Storable, error) {
	return maybeLargeImmutableStorable(
		v,
		storage,
		address,
		maxInlineSize,
	)
}

func (TypeValue) NeedsStoreTo(_ atree.Address) bool {
	return false
}

func (TypeValue) IsResourceKinded(_ *Interpreter) bool {
	return false
}

func (v TypeValue) Transfer(
	interpreter *Interpreter,
	_ func() LocationRange,
	_ atree.Address,
	remove bool,
	storable atree.Storable,
) Value {
	if remove {
		interpreter.RemoveReferencedSlab(storable)
	}
	return v
}

func (v TypeValue) Clone(_ *Interpreter) Value {
	return v
}

func (TypeValue) DeepRemove(_ *Interpreter) {
	// NO-OP
}

func (v TypeValue) ByteSize() uint32 {
	return mustStorableSize(v)
}

func (v TypeValue) StoredValue(_ atree.SlabStorage) (atree.Value, error) {
	return v, nil
}

func (TypeValue) ChildStorables() []atree.Storable {
	return nil
}

// HashInput returns a byte slice containing:
// - HashInputTypeType (1 byte)
// - type id (n bytes)
func (v TypeValue) HashInput(interpreter *Interpreter, _ func() LocationRange, scratch []byte) []byte {
	typeID := interpreter.MustConvertStaticToSemaType(v.Type).ID()

	length := 1 + len(typeID)
	var buf []byte
	if length <= len(scratch) {
		buf = scratch[:length]
	} else {
		buf = make([]byte, length)
	}

	buf[0] = byte(HashInputTypeType)
	copy(buf[1:], []byte(typeID))
	return buf
}

// VoidValue

type VoidValue struct{}

var _ Value = VoidValue{}
var _ atree.Storable = VoidValue{}
var _ EquatableValue = VoidValue{}

func (VoidValue) IsValue() {}

func (v VoidValue) Accept(interpreter *Interpreter, visitor Visitor) {
	visitor.VisitVoidValue(interpreter, v)
}

func (VoidValue) Walk(_ func(Value)) {
	// NO-OP
}

var voidDynamicType DynamicType = VoidDynamicType{}

func (VoidValue) DynamicType(_ *Interpreter, _ SeenReferences) DynamicType {
	return voidDynamicType
}

func (VoidValue) StaticType() StaticType {
	return PrimitiveStaticTypeVoid
}

func (VoidValue) String() string {
	return format.Void
}

func (v VoidValue) RecursiveString(_ SeenReferences) string {
	return v.String()
}

func (v VoidValue) ConformsToDynamicType(
	_ *Interpreter,
	_ func() LocationRange,
	dynamicType DynamicType,
	_ TypeConformanceResults,
) bool {
	_, ok := dynamicType.(VoidDynamicType)
	return ok
}

func (v VoidValue) Equal(_ *Interpreter, _ func() LocationRange, other Value) bool {
	_, ok := other.(VoidValue)
	return ok
}

func (v VoidValue) Storable(_ atree.SlabStorage, _ atree.Address, _ uint64) (atree.Storable, error) {
	return v, nil
}

func (VoidValue) NeedsStoreTo(_ atree.Address) bool {
	return false
}

func (VoidValue) IsResourceKinded(_ *Interpreter) bool {
	return false
}

func (v VoidValue) Transfer(
	interpreter *Interpreter,
	_ func() LocationRange,
	_ atree.Address,
	remove bool,
	storable atree.Storable,
) Value {
	if remove {
		interpreter.RemoveReferencedSlab(storable)
	}
	return v
}

func (v VoidValue) Clone(_ *Interpreter) Value {
	return v
}

func (VoidValue) DeepRemove(_ *Interpreter) {
	// NO-OP
}

func (v VoidValue) ByteSize() uint32 {
	return uint32(len(cborVoidValue))
}

func (v VoidValue) StoredValue(_ atree.SlabStorage) (atree.Value, error) {
	return v, nil
}

func (VoidValue) ChildStorables() []atree.Storable {
	return nil
}

// BoolValue

type BoolValue bool

var _ Value = BoolValue(false)
var _ atree.Storable = BoolValue(false)
var _ EquatableValue = BoolValue(false)
var _ HashableValue = BoolValue(false)

func (BoolValue) IsValue() {}

func (v BoolValue) Accept(interpreter *Interpreter, visitor Visitor) {
	visitor.VisitBoolValue(interpreter, v)
}

func (BoolValue) Walk(_ func(Value)) {
	// NO-OP
}

var boolDynamicType DynamicType = BoolDynamicType{}

func (BoolValue) DynamicType(_ *Interpreter, _ SeenReferences) DynamicType {
	return boolDynamicType
}

func (BoolValue) StaticType() StaticType {
	return PrimitiveStaticTypeBool
}

func (v BoolValue) Negate() BoolValue {
	return !v
}

func (v BoolValue) Equal(_ *Interpreter, _ func() LocationRange, other Value) bool {
	otherBool, ok := other.(BoolValue)
	if !ok {
		return false
	}
	return bool(v) == bool(otherBool)
}

// HashInput returns a byte slice containing:
// - HashInputTypeBool (1 byte)
// - 1/0 (1 byte)
func (v BoolValue) HashInput(_ *Interpreter, _ func() LocationRange, scratch []byte) []byte {
	scratch[0] = byte(HashInputTypeBool)
	if v {
		scratch[1] = 1
	} else {
		scratch[1] = 0
	}
	return scratch[:2]
}

func (v BoolValue) String() string {
	return format.Bool(bool(v))
}

func (v BoolValue) RecursiveString(_ SeenReferences) string {
	return v.String()
}
func (v BoolValue) ConformsToDynamicType(
	_ *Interpreter,
	_ func() LocationRange,
	dynamicType DynamicType,
	_ TypeConformanceResults,
) bool {
	_, ok := dynamicType.(BoolDynamicType)
	return ok
}

func (v BoolValue) Storable(_ atree.SlabStorage, _ atree.Address, _ uint64) (atree.Storable, error) {
	return v, nil
}

func (BoolValue) NeedsStoreTo(_ atree.Address) bool {
	return false
}

func (BoolValue) IsResourceKinded(_ *Interpreter) bool {
	return false
}

func (v BoolValue) Transfer(
	interpreter *Interpreter,
	_ func() LocationRange,
	_ atree.Address,
	remove bool,
	storable atree.Storable,
) Value {
	if remove {
		interpreter.RemoveReferencedSlab(storable)
	}
	return v
}

func (v BoolValue) Clone(_ *Interpreter) Value {
	return v
}

func (BoolValue) DeepRemove(_ *Interpreter) {
	// NO-OP
}

func (v BoolValue) ByteSize() uint32 {
	return 1
}

func (v BoolValue) StoredValue(_ atree.SlabStorage) (atree.Value, error) {
	return v, nil
}

func (BoolValue) ChildStorables() []atree.Storable {
	return nil
}

// StringValue

type StringValue struct {
	Str string
	// length is the cached length of the string, based on grapheme clusters.
	// a negative value indicates the length has not been initialized, see Length()
	length int
	// graphemes is a grapheme cluster segmentation iterator,
	// which is initialized lazily and reused/reset in functions
	// that are based on grapheme clusters
	graphemes *uniseg.Graphemes
}

func NewStringValue(str string) *StringValue {
	return &StringValue{
		Str: str,
		// a negative value indicates the length has not been initialized, see Length()
		length: -1,
	}
}

var _ Value = &StringValue{}
var _ atree.Storable = &StringValue{}
var _ EquatableValue = &StringValue{}
var _ HashableValue = &StringValue{}
var _ ValueIndexableValue = &StringValue{}
var _ MemberAccessibleValue = &StringValue{}

func (v *StringValue) prepareGraphemes() {
	if v.graphemes == nil {
		v.graphemes = uniseg.NewGraphemes(v.Str)
	} else {
		v.graphemes.Reset()
	}
}

func (*StringValue) IsValue() {}

func (v *StringValue) Accept(interpreter *Interpreter, visitor Visitor) {
	visitor.VisitStringValue(interpreter, v)
}

func (*StringValue) Walk(_ func(Value)) {
	// NO-OP
}

var stringDynamicType DynamicType = StringDynamicType{}

func (*StringValue) DynamicType(_ *Interpreter, _ SeenReferences) DynamicType {
	return stringDynamicType
}

func (*StringValue) StaticType() StaticType {
	return PrimitiveStaticTypeString
}

func (v *StringValue) String() string {
	return format.String(v.Str)
}

func (v *StringValue) RecursiveString(_ SeenReferences) string {
	return v.String()
}

func (v *StringValue) Equal(_ *Interpreter, _ func() LocationRange, other Value) bool {
	otherString, ok := other.(*StringValue)
	if !ok {
		return false
	}
	return v.NormalForm() == otherString.NormalForm()
}

// HashInput returns a byte slice containing:
// - HashInputTypeString (1 byte)
// - string value (n bytes)
func (v *StringValue) HashInput(_ *Interpreter, _ func() LocationRange, scratch []byte) []byte {
	length := 1 + len(v.Str)
	var buffer []byte
	if length <= len(scratch) {
		buffer = scratch[:length]
	} else {
		buffer = make([]byte, length)
	}

	buffer[0] = byte(HashInputTypeString)
	copy(buffer[1:], v.Str)
	return buffer
}

func (v *StringValue) NormalForm() string {
	return norm.NFC.String(v.Str)
}

func (v *StringValue) Concat(other *StringValue) Value {
	var sb strings.Builder

	sb.WriteString(v.Str)
	sb.WriteString(other.Str)

	return NewStringValue(sb.String())
}

func (v *StringValue) Slice(from IntValue, to IntValue, getLocationRange func() LocationRange) Value {
	fromIndex := from.ToInt()
	v.checkBoundsInclusiveLength(fromIndex, getLocationRange)

	toIndex := to.ToInt()
	v.checkBoundsInclusiveLength(toIndex, getLocationRange)

	if fromIndex == toIndex {
		return NewStringValue("")
	}

	v.prepareGraphemes()

	j := 0

	for ; j <= fromIndex; j++ {
		v.graphemes.Next()
	}
	start, _ := v.graphemes.Positions()

	for ; j < toIndex; j++ {
		v.graphemes.Next()
	}
	_, end := v.graphemes.Positions()

	return NewStringValue(v.Str[start:end])
}

func (v *StringValue) checkBounds(index int, getLocationRange func() LocationRange) {
	length := v.Length()

	if index < 0 || index >= length {
		panic(StringIndexOutOfBoundsError{
			Index:         index,
			Length:        length,
			LocationRange: getLocationRange(),
		})
	}
}

func (v *StringValue) checkBoundsInclusiveLength(index int, getLocationRange func() LocationRange) {
	length := v.Length()

	if index < 0 || index > length {
		panic(StringIndexOutOfBoundsError{
			Index:         index,
			Length:        length,
			LocationRange: getLocationRange(),
		})
	}
}

func (v *StringValue) GetKey(_ *Interpreter, getLocationRange func() LocationRange, key Value) Value {
	index := key.(NumberValue).ToInt()
	v.checkBounds(index, getLocationRange)

	v.prepareGraphemes()

	for j := 0; j <= index; j++ {
		v.graphemes.Next()
	}

	char := v.graphemes.Str()

	return NewStringValue(char)
}

func (*StringValue) SetKey(_ *Interpreter, _ func() LocationRange, _ Value, _ Value) {
	panic(errors.NewUnreachableError())
}

func (*StringValue) InsertKey(_ *Interpreter, _ func() LocationRange, _ Value, _ Value) {
	panic(errors.NewUnreachableError())
}

func (*StringValue) RemoveKey(_ *Interpreter, _ func() LocationRange, _ Value) Value {
	panic(errors.NewUnreachableError())
}

func (v *StringValue) GetMember(interpreter *Interpreter, _ func() LocationRange, name string) Value {
	switch name {
	case "length":
		length := v.Length()
		return NewIntValueFromInt64(int64(length))

	case "utf8":
		return ByteSliceToByteArrayValue(interpreter, []byte(v.Str))

	case "concat":
		return NewHostFunctionValue(
			func(invocation Invocation) Value {
				otherArray := invocation.Arguments[0].(*StringValue)
				return v.Concat(otherArray)
			},
			sema.StringTypeConcatFunctionType,
		)

	case "slice":
		return NewHostFunctionValue(
			func(invocation Invocation) Value {
				from := invocation.Arguments[0].(IntValue)
				to := invocation.Arguments[1].(IntValue)
				return v.Slice(from, to, invocation.GetLocationRange)
			},
			sema.StringTypeSliceFunctionType,
		)

	case "decodeHex":
		return NewHostFunctionValue(
			func(invocation Invocation) Value {
				return v.DecodeHex(invocation.Interpreter)
			},
			sema.StringTypeDecodeHexFunctionType,
		)

	case "toLower":
		return NewHostFunctionValue(
			func(invocation Invocation) Value {
				return v.ToLower()
			},
			sema.StringTypeToLowerFunctionType,
		)
	}

	return nil
}

func (*StringValue) RemoveMember(_ *Interpreter, _ func() LocationRange, _ string) Value {
	// Strings have no removable members (fields / functions)
	panic(errors.NewUnreachableError())
}

func (*StringValue) SetMember(_ *Interpreter, _ func() LocationRange, _ string, _ Value) {
	// Strings have no settable members (fields / functions)
	panic(errors.NewUnreachableError())
}

// Length returns the number of characters (grapheme clusters)
//
func (v *StringValue) Length() int {
	if v.length < 0 {
		var length int
		v.prepareGraphemes()
		for v.graphemes.Next() {
			length++
		}
		v.length = length
	}
	return v.length
}

func (v *StringValue) ToLower() *StringValue {
	return NewStringValue(strings.ToLower(v.Str))
}

func (v *StringValue) Storable(storage atree.SlabStorage, address atree.Address, maxInlineSize uint64) (atree.Storable, error) {
	return maybeLargeImmutableStorable(v, storage, address, maxInlineSize)
}

func (*StringValue) NeedsStoreTo(_ atree.Address) bool {
	return false
}

func (*StringValue) IsResourceKinded(_ *Interpreter) bool {
	return false
}

func (v *StringValue) Transfer(
	interpreter *Interpreter,
	_ func() LocationRange,
	_ atree.Address,
	remove bool,
	storable atree.Storable,
) Value {
	if remove {
		interpreter.RemoveReferencedSlab(storable)
	}
	return v
}

func (v *StringValue) Clone(_ *Interpreter) Value {
	return NewStringValue(v.Str)
}

func (*StringValue) DeepRemove(_ *Interpreter) {
	// NO-OP
}

func (v *StringValue) ByteSize() uint32 {
	return cborTagSize + getBytesCBORSize([]byte(v.Str))
}

func (v *StringValue) StoredValue(_ atree.SlabStorage) (atree.Value, error) {
	return v, nil
}

func (*StringValue) ChildStorables() []atree.Storable {
	return nil
}

var ByteArrayStaticType = ConvertSemaArrayTypeToStaticArrayType(sema.ByteArrayType)

// DecodeHex hex-decodes this string and returns an array of UInt8 values
//
func (v *StringValue) DecodeHex(interpreter *Interpreter) *ArrayValue {
	bs, err := hex.DecodeString(v.Str)
	if err != nil {
		panic(err)
	}

	i := 0

	return NewArrayValueWithIterator(
		interpreter,
		ByteArrayStaticType,
		common.Address{},
		func() Value {
			if i >= len(bs) {
				return nil
			}

			value := UInt8Value(bs[i])

			i++

			return value
		},
	)
}

func (*StringValue) ConformsToDynamicType(
	_ *Interpreter,
	_ func() LocationRange,
	dynamicType DynamicType,
	_ TypeConformanceResults,
) bool {
	_, ok := dynamicType.(StringDynamicType)
	return ok
}

// ArrayValue

type ArrayValue struct {
	Type             ArrayStaticType
	semaType         sema.ArrayType
	array            *atree.Array
	isDestroyed      bool
	isResourceKinded *bool
}

func NewArrayValue(
	interpreter *Interpreter,
	arrayType ArrayStaticType,
	address common.Address,
	values ...Value,
) *ArrayValue {

	var index int
	count := len(values)

	return NewArrayValueWithIterator(
		interpreter,
		arrayType,
		address,
		func() Value {
			if index >= count {
				return nil
			}

			value := values[index]

			index++

			value = value.Transfer(
				interpreter,
				// TODO: provide proper location range
				ReturnEmptyLocationRange,
				atree.Address(address),
				true,
				nil,
			)

			return value
		},
	)
}

func NewArrayValueWithIterator(
	interpreter *Interpreter,
	arrayType ArrayStaticType,
	address common.Address,
	values func() Value,
) *ArrayValue {

	array, err := atree.NewArrayFromBatchData(
		interpreter.Storage,
		atree.Address(address),
		arrayType,
		func() (atree.Value, error) {
			return values(), nil
		},
	)
	if err != nil {
		panic(ExternalError{err})
	}

	return &ArrayValue{
		Type:  arrayType,
		array: array,
	}
}

var _ Value = &ArrayValue{}
var _ atree.Value = &ArrayValue{}
var _ EquatableValue = &ArrayValue{}
var _ ValueIndexableValue = &ArrayValue{}
var _ MemberAccessibleValue = &ArrayValue{}

func (*ArrayValue) IsValue() {}

func (v *ArrayValue) Accept(interpreter *Interpreter, visitor Visitor) {
	descend := visitor.VisitArrayValue(interpreter, v)
	if !descend {
		return
	}

	v.Walk(func(element Value) {
		element.Accept(interpreter, visitor)
	})
}

func (v *ArrayValue) Iterate(f func(element Value) (resume bool)) {
	err := v.array.Iterate(func(element atree.Value) (resume bool, err error) {
		// atree.Array iteration provides low-level atree.Value,
		// convert to high-level interpreter.Value

		resume = f(MustConvertStoredValue(element))

		return resume, nil
	})
	if err != nil {
		panic(ExternalError{err})
	}
}

func (v *ArrayValue) Walk(walkChild func(Value)) {
	v.Iterate(func(element Value) (resume bool) {
		walkChild(element)
		return true
	})
}

func (v *ArrayValue) DynamicType(interpreter *Interpreter, seenReferences SeenReferences) DynamicType {
	elementTypes := make([]DynamicType, v.Count())

	i := 0

	v.Walk(func(element Value) {
		elementTypes[i] = element.DynamicType(interpreter, seenReferences)
		i++
	})

	return &ArrayDynamicType{
		ElementTypes: elementTypes,
		StaticType:   v.Type,
	}
}

func (v *ArrayValue) StaticType() StaticType {
	return v.Type
}

func (v *ArrayValue) Destroy(interpreter *Interpreter, getLocationRange func() LocationRange) {
	v.Walk(func(element Value) {
		maybeDestroy(interpreter, getLocationRange, element)
	})

	v.isDestroyed = true
}

func (v *ArrayValue) IsDestroyed() bool {
	return v.isDestroyed
}

func (v *ArrayValue) Concat(interpreter *Interpreter, getLocationRange func() LocationRange, other *ArrayValue) Value {

	first := true

	firstIterator, err := v.array.Iterator()
	if err != nil {
		panic(ExternalError{err})
	}

	secondIterator, err := other.array.Iterator()
	if err != nil {
		panic(ExternalError{err})
	}

	elementType := v.Type.ElementType()

	return NewArrayValueWithIterator(
		interpreter,
		v.Type,
		common.Address{},
		func() Value {

			var value Value

			if first {
				atreeValue, err := firstIterator.Next()
				if err != nil {
					panic(ExternalError{err})
				}

				if atreeValue == nil {
					first = false
				} else {
					value = MustConvertStoredValue(atreeValue)
				}
			}

			if !first {
				atreeValue, err := secondIterator.Next()
				if err != nil {
					panic(ExternalError{err})
				}

				if atreeValue != nil {
					value = MustConvertStoredValue(atreeValue)

					interpreter.checkContainerMutation(elementType, value, getLocationRange)
				}
			}

			if value == nil {
				return nil
			}

			return value.Transfer(
				interpreter,
				getLocationRange,
				atree.Address{},
				false,
				nil,
			)
		},
	)
}

func (v *ArrayValue) GetKey(interpreter *Interpreter, getLocationRange func() LocationRange, key Value) Value {
	index := key.(NumberValue).ToInt()
	return v.Get(interpreter, getLocationRange, index)
}

func (v *ArrayValue) handleIndexOutOfBoundsError(err error, index int, getLocationRange func() LocationRange) {
	if _, ok := err.(*atree.IndexOutOfBoundsError); ok {
		panic(ArrayIndexOutOfBoundsError{
			Index:         index,
			Size:          v.Count(),
			LocationRange: getLocationRange(),
		})
	}
}

func (v *ArrayValue) Get(interpreter *Interpreter, getLocationRange func() LocationRange, index int) Value {
	storable, err := v.array.Get(uint64(index))
	if err != nil {
		v.handleIndexOutOfBoundsError(err, index, getLocationRange)

		panic(ExternalError{err})
	}

	return StoredValue(storable, interpreter.Storage)
}

func (v *ArrayValue) SetKey(interpreter *Interpreter, getLocationRange func() LocationRange, key Value, value Value) {
	index := key.(NumberValue).ToInt()
	v.Set(interpreter, getLocationRange, index, value)
}

func (v *ArrayValue) Set(interpreter *Interpreter, getLocationRange func() LocationRange, index int, element Value) {

	interpreter.checkContainerMutation(v.Type.ElementType(), element, getLocationRange)

	element = element.Transfer(
		interpreter,
		getLocationRange,
		v.array.Address(),
		true,
		nil,
	)

	existingStorable, err := v.array.Set(uint64(index), element)
	if err != nil {
		v.handleIndexOutOfBoundsError(err, index, getLocationRange)

		panic(ExternalError{err})
	}
	interpreter.maybeValidateAtreeValue(v.array)

	existingValue := StoredValue(existingStorable, interpreter.Storage)

	existingValue.DeepRemove(interpreter)

	interpreter.RemoveReferencedSlab(existingStorable)
}

func (v *ArrayValue) String() string {
	return v.RecursiveString(SeenReferences{})
}

func (v *ArrayValue) RecursiveString(seenReferences SeenReferences) string {
	values := make([]string, v.Count())

	i := 0
	v.Walk(func(value Value) {
		values[i] = value.RecursiveString(seenReferences)
		i++
	})

	return format.Array(values)
}

func (v *ArrayValue) Append(interpreter *Interpreter, getLocationRange func() LocationRange, element Value) {

	interpreter.checkContainerMutation(v.Type.ElementType(), element, getLocationRange)

	element = element.Transfer(
		interpreter,
		getLocationRange,
		v.array.Address(),
		true,
		nil,
	)

	err := v.array.Append(element)
	if err != nil {
		panic(ExternalError{err})
	}
	interpreter.maybeValidateAtreeValue(v.array)
}

func (v *ArrayValue) AppendAll(interpreter *Interpreter, getLocationRange func() LocationRange, other *ArrayValue) {
	other.Walk(func(value Value) {
		v.Append(interpreter, getLocationRange, value)
	})
}

func (v *ArrayValue) InsertKey(interpreter *Interpreter, getLocationRange func() LocationRange, key Value, value Value) {
	index := key.(NumberValue).ToInt()
	v.Insert(interpreter, getLocationRange, index, value)
}

func (v *ArrayValue) Insert(interpreter *Interpreter, getLocationRange func() LocationRange, index int, element Value) {

	interpreter.checkContainerMutation(v.Type.ElementType(), element, getLocationRange)

	element = element.Transfer(
		interpreter,
		getLocationRange,
		v.array.Address(),
		true,
		nil,
	)

	err := v.array.Insert(uint64(index), element)
	if err != nil {
		v.handleIndexOutOfBoundsError(err, index, getLocationRange)

		panic(ExternalError{err})
	}
	interpreter.maybeValidateAtreeValue(v.array)
}

func (v *ArrayValue) RemoveKey(interpreter *Interpreter, getLocationRange func() LocationRange, key Value) Value {
	index := key.(NumberValue).ToInt()
	return v.Remove(interpreter, getLocationRange, index)
}

func (v *ArrayValue) Remove(interpreter *Interpreter, getLocationRange func() LocationRange, index int) Value {
	storable, err := v.array.Remove(uint64(index))
	if err != nil {
		v.handleIndexOutOfBoundsError(err, index, getLocationRange)

		panic(ExternalError{err})
	}
	interpreter.maybeValidateAtreeValue(v.array)

	value := StoredValue(storable, interpreter.Storage)

	return value.Transfer(
		interpreter,
		getLocationRange,
		atree.Address{},
		true,
		storable,
	)
}

func (v *ArrayValue) RemoveFirst(interpreter *Interpreter, getLocationRange func() LocationRange) Value {
	return v.Remove(interpreter, getLocationRange, 0)
}

func (v *ArrayValue) RemoveLast(interpreter *Interpreter, getLocationRange func() LocationRange) Value {
	return v.Remove(interpreter, getLocationRange, v.Count()-1)
}

func (v *ArrayValue) Contains(interpreter *Interpreter, getLocationRange func() LocationRange, needleValue Value) BoolValue {

	needleEquatable := needleValue.(EquatableValue)

	var result bool
	v.Iterate(func(element Value) (resume bool) {
		if needleEquatable.Equal(interpreter, getLocationRange, element) {
			result = true
			// stop iteration
			return false
		}
		// continue iteration
		return true
	})

	return BoolValue(result)
}

func (v *ArrayValue) GetMember(inter *Interpreter, _ func() LocationRange, name string) Value {
	switch name {
	case "length":
		return NewIntValueFromInt64(int64(v.Count()))

	case "append":
		return NewHostFunctionValue(
			func(invocation Invocation) Value {
				v.Append(
					invocation.Interpreter,
					invocation.GetLocationRange,
					invocation.Arguments[0],
				)
				return VoidValue{}
			},
			sema.ArrayAppendFunctionType(
				v.SemaType(inter).ElementType(false),
			),
		)

	case "appendAll":
		return NewHostFunctionValue(
			func(invocation Invocation) Value {
				otherArray := invocation.Arguments[0].(*ArrayValue)
				v.AppendAll(
					invocation.Interpreter,
					invocation.GetLocationRange,
					otherArray,
				)
				return VoidValue{}
			},
			sema.ArrayAppendAllFunctionType(
				v.SemaType(inter),
			),
		)

	case "concat":
		return NewHostFunctionValue(
			func(invocation Invocation) Value {
				otherArray := invocation.Arguments[0].(*ArrayValue)
				return v.Concat(
					invocation.Interpreter,
					invocation.GetLocationRange,
					otherArray,
				)
			},
			sema.ArrayConcatFunctionType(
				v.SemaType(inter),
			),
		)

	case "insert":
		return NewHostFunctionValue(
			func(invocation Invocation) Value {
				index := invocation.Arguments[0].(NumberValue).ToInt()
				element := invocation.Arguments[1]
				v.Insert(
					invocation.Interpreter,
					invocation.GetLocationRange,
					index,
					element,
				)
				return VoidValue{}
			},
			sema.ArrayInsertFunctionType(
				v.SemaType(inter).ElementType(false),
			),
		)

	case "remove":
		return NewHostFunctionValue(
			func(invocation Invocation) Value {
				index := invocation.Arguments[0].(NumberValue).ToInt()
				return v.Remove(
					invocation.Interpreter,
					invocation.GetLocationRange,
					index,
				)
			},
			sema.ArrayRemoveFunctionType(
				v.SemaType(inter).ElementType(false),
			),
		)

	case "removeFirst":
		return NewHostFunctionValue(
			func(invocation Invocation) Value {
				return v.RemoveFirst(
					invocation.Interpreter,
					invocation.GetLocationRange,
				)
			},
			sema.ArrayRemoveFirstFunctionType(
				v.SemaType(inter).ElementType(false),
			),
		)

	case "removeLast":
		return NewHostFunctionValue(
			func(invocation Invocation) Value {
				return v.RemoveLast(
					invocation.Interpreter,
					invocation.GetLocationRange,
				)
			},
			sema.ArrayRemoveLastFunctionType(
				v.SemaType(inter).ElementType(false),
			),
		)

	case "contains":
		return NewHostFunctionValue(
			func(invocation Invocation) Value {
				return v.Contains(
					invocation.Interpreter,
					invocation.GetLocationRange,
					invocation.Arguments[0],
				)
			},
			sema.ArrayContainsFunctionType(
				v.SemaType(inter).ElementType(false),
			),
		)
	}

	return nil
}

func (*ArrayValue) RemoveMember(_ *Interpreter, _ func() LocationRange, _ string) Value {
	// Arrays have no removable members (fields / functions)
	panic(errors.NewUnreachableError())
}

func (*ArrayValue) SetMember(_ *Interpreter, _ func() LocationRange, _ string, _ Value) {
	// Arrays have no settable members (fields / functions)
	panic(errors.NewUnreachableError())
}

func (v *ArrayValue) Count() int {
	return int(v.array.Count())
}

func (v *ArrayValue) ConformsToDynamicType(
	interpreter *Interpreter,
	getLocationRange func() LocationRange,
	dynamicType DynamicType,
	results TypeConformanceResults,
) bool {

	arrayType, ok := dynamicType.(*ArrayDynamicType)

	if !ok || v.Count() != len(arrayType.ElementTypes) {
		return false
	}

	result := true
	index := 0

	v.Iterate(func(element Value) (resume bool) {
		if !element.ConformsToDynamicType(
			interpreter,
			getLocationRange,
			arrayType.ElementTypes[index],
			results,
		) {
			result = false
			return false
		}

		index++

		return true
	})

	return result
}

func (v *ArrayValue) Equal(interpreter *Interpreter, getLocationRange func() LocationRange, other Value) bool {
	otherArray, ok := other.(*ArrayValue)
	if !ok {
		return false
	}

	count := v.Count()

	if count != otherArray.Count() {
		return false
	}

	if v.Type == nil {
		if otherArray.Type != nil {
			return false
		}
	} else if otherArray.Type == nil ||
		!v.Type.Equal(otherArray.Type) {

		return false
	}

	for i := 0; i < count; i++ {
		value := v.Get(interpreter, getLocationRange, i)
		otherValue := otherArray.Get(interpreter, getLocationRange, i)

		equatableValue, ok := value.(EquatableValue)
		if !ok || !equatableValue.Equal(interpreter, getLocationRange, otherValue) {
			return false
		}
	}

	return true
}

func (v *ArrayValue) Storable(_ atree.SlabStorage, _ atree.Address, _ uint64) (atree.Storable, error) {
	return atree.StorageIDStorable(v.StorageID()), nil
}

func (v *ArrayValue) Transfer(
	interpreter *Interpreter,
	getLocationRange func() LocationRange,
	address atree.Address,
	remove bool,
	storable atree.Storable,
) Value {

	if interpreter.tracingEnabled {
		startTime := time.Now()
		defer func() {
			interpreter.reportArrayValueTransferTrace(v.Type.String(), v.Count(), time.Since(startTime))
		}()
	}

	array := v.array

	needsStoreTo := v.NeedsStoreTo(address)
	isResourceKinded := v.IsResourceKinded(interpreter)

	if needsStoreTo || !isResourceKinded {

		iterator, err := v.array.Iterator()
		if err != nil {
			panic(ExternalError{err})
		}

		array, err = atree.NewArrayFromBatchData(
			interpreter.Storage,
			address,
			v.array.Type(),
			func() (atree.Value, error) {
				value, err := iterator.Next()
				if err != nil {
					return nil, err
				}
				if value == nil {
					return nil, nil
				}

				element := MustConvertStoredValue(value).
					Transfer(interpreter, getLocationRange, address, remove, nil)

				return element, nil
			},
		)
		if err != nil {
			panic(ExternalError{err})
		}

		if remove {
			err = v.array.PopIterate(func(storable atree.Storable) {
				interpreter.RemoveReferencedSlab(storable)
			})
			if err != nil {
				panic(ExternalError{err})
			}
			interpreter.maybeValidateAtreeValue(v.array)

			interpreter.RemoveReferencedSlab(storable)
		}
	}

	if isResourceKinded {
		v.array = array
		return v
	} else {
		return &ArrayValue{
			Type:             v.Type,
			semaType:         v.semaType,
			isResourceKinded: v.isResourceKinded,
			array:            array,
			isDestroyed:      v.isDestroyed,
		}
	}
}

func (v *ArrayValue) Clone(interpreter *Interpreter) Value {
	iterator, err := v.array.Iterator()
	if err != nil {
		panic(ExternalError{err})
	}

	array, err := atree.NewArrayFromBatchData(
		interpreter.Storage,
		v.StorageID().Address,
		v.array.Type(),
		func() (atree.Value, error) {
			value, err := iterator.Next()
			if err != nil {
				return nil, err
			}
			if value == nil {
				return nil, nil
			}

			element := MustConvertStoredValue(value).
				Clone(interpreter)

			return element, nil
		},
	)
	if err != nil {
		panic(ExternalError{err})
	}
	return &ArrayValue{
		Type:             v.Type,
		semaType:         v.semaType,
		isResourceKinded: v.isResourceKinded,
		array:            array,
		isDestroyed:      v.isDestroyed,
	}
}

func (v *ArrayValue) DeepRemove(interpreter *Interpreter) {

	// Remove nested values and storables

	storage := v.array.Storage

	err := v.array.PopIterate(func(storable atree.Storable) {
		value := StoredValue(storable, storage)
		value.DeepRemove(interpreter)
		interpreter.RemoveReferencedSlab(storable)
	})
	if err != nil {
		panic(ExternalError{err})
	}
	interpreter.maybeValidateAtreeValue(v.array)
}

func (v *ArrayValue) StorageID() atree.StorageID {
	return v.array.StorageID()
}

func (v *ArrayValue) GetOwner() common.Address {
	return common.Address(v.StorageID().Address)
}

func (v *ArrayValue) SemaType(interpreter *Interpreter) sema.ArrayType {
	if v.semaType == nil {
		v.semaType = interpreter.MustConvertStaticToSemaType(v.Type).(sema.ArrayType)
	}
	return v.semaType
}

func (v *ArrayValue) NeedsStoreTo(address atree.Address) bool {
	return address != v.StorageID().Address
}

func (v *ArrayValue) IsResourceKinded(interpreter *Interpreter) bool {
	if v.isResourceKinded == nil {
		isResourceKinded := v.SemaType(interpreter).IsResourceType()
		v.isResourceKinded = &isResourceKinded
	}
	return *v.isResourceKinded
}

// NumberValue
//
type NumberValue interface {
	EquatableValue
	ToInt() int
	Negate() NumberValue
	Plus(other NumberValue) NumberValue
	SaturatingPlus(other NumberValue) NumberValue
	Minus(other NumberValue) NumberValue
	SaturatingMinus(other NumberValue) NumberValue
	Mod(other NumberValue) NumberValue
	Mul(other NumberValue) NumberValue
	SaturatingMul(other NumberValue) NumberValue
	Div(other NumberValue) NumberValue
	SaturatingDiv(other NumberValue) NumberValue
	Less(other NumberValue) BoolValue
	LessEqual(other NumberValue) BoolValue
	Greater(other NumberValue) BoolValue
	GreaterEqual(other NumberValue) BoolValue
	ToBigEndianBytes() []byte
}

func getNumberValueMember(v NumberValue, name string, typ sema.Type) Value {
	switch name {

	case sema.ToStringFunctionName:
		return NewHostFunctionValue(
			func(invocation Invocation) Value {
				return NewStringValue(v.String())
			},
			sema.ToStringFunctionType,
		)

	case sema.ToBigEndianBytesFunctionName:
		return NewHostFunctionValue(
			func(invocation Invocation) Value {
				return ByteSliceToByteArrayValue(
					invocation.Interpreter,
					v.ToBigEndianBytes(),
				)
			},
			&sema.FunctionType{
				ReturnTypeAnnotation: sema.NewTypeAnnotation(
					sema.ByteArrayType,
				),
			},
		)

	case sema.NumericTypeSaturatingAddFunctionName:
		return NewHostFunctionValue(
			func(invocation Invocation) Value {
				other := invocation.Arguments[0].(NumberValue)
				return v.SaturatingPlus(other)
			},
			&sema.FunctionType{
				ReturnTypeAnnotation: sema.NewTypeAnnotation(
					typ,
				),
			},
		)

	case sema.NumericTypeSaturatingSubtractFunctionName:
		return NewHostFunctionValue(
			func(invocation Invocation) Value {
				other := invocation.Arguments[0].(NumberValue)
				return v.SaturatingMinus(other)
			},
			&sema.FunctionType{
				ReturnTypeAnnotation: sema.NewTypeAnnotation(
					typ,
				),
			},
		)

	case sema.NumericTypeSaturatingMultiplyFunctionName:
		return NewHostFunctionValue(
			func(invocation Invocation) Value {
				other := invocation.Arguments[0].(NumberValue)
				return v.SaturatingMul(other)
			},
			&sema.FunctionType{
				ReturnTypeAnnotation: sema.NewTypeAnnotation(
					typ,
				),
			},
		)

	case sema.NumericTypeSaturatingDivideFunctionName:
		return NewHostFunctionValue(
			func(invocation Invocation) Value {
				other := invocation.Arguments[0].(NumberValue)
				return v.SaturatingDiv(other)
			},
			&sema.FunctionType{
				ReturnTypeAnnotation: sema.NewTypeAnnotation(
					typ,
				),
			},
		)
	}

	return nil
}

type IntegerValue interface {
	NumberValue
	BitwiseOr(other IntegerValue) IntegerValue
	BitwiseXor(other IntegerValue) IntegerValue
	BitwiseAnd(other IntegerValue) IntegerValue
	BitwiseLeftShift(other IntegerValue) IntegerValue
	BitwiseRightShift(other IntegerValue) IntegerValue
}

// BigNumberValue.
// Implemented by values with an integer value outside the range of int64
//
type BigNumberValue interface {
	NumberValue
	ToBigInt() *big.Int
}

// Int

type IntValue struct {
	BigInt *big.Int
}

func NewIntValueFromInt64(value int64) IntValue {
	return NewIntValueFromBigInt(big.NewInt(value))
}

func NewIntValueFromBigInt(value *big.Int) IntValue {
	return IntValue{BigInt: value}
}

func ConvertInt(value Value) IntValue {
	switch value := value.(type) {
	case BigNumberValue:
		return NewIntValueFromBigInt(value.ToBigInt())

	case NumberValue:
		return NewIntValueFromInt64(int64(value.ToInt()))

	default:
		panic(errors.NewUnreachableError())
	}
}

var _ Value = IntValue{}
var _ atree.Storable = IntValue{}
var _ NumberValue = IntValue{}
var _ IntegerValue = IntValue{}
var _ EquatableValue = IntValue{}
var _ HashableValue = IntValue{}
var _ MemberAccessibleValue = IntValue{}

func (IntValue) IsValue() {}

func (v IntValue) Accept(interpreter *Interpreter, visitor Visitor) {
	visitor.VisitIntValue(interpreter, v)
}

func (IntValue) Walk(_ func(Value)) {
	// NO-OP
}

var intDynamicType DynamicType = NumberDynamicType{sema.IntType}

func (IntValue) DynamicType(_ *Interpreter, _ SeenReferences) DynamicType {
	return intDynamicType
}

func (IntValue) StaticType() StaticType {
	return PrimitiveStaticTypeInt
}

func (v IntValue) ToInt() int {
	if !v.BigInt.IsInt64() {
		panic(OverflowError{})
	}
	return int(v.BigInt.Int64())
}

func (v IntValue) ToBigInt() *big.Int {
	return new(big.Int).Set(v.BigInt)
}

func (v IntValue) String() string {
	return format.BigInt(v.BigInt)
}

func (v IntValue) RecursiveString(_ SeenReferences) string {
	return v.String()
}

func (v IntValue) Negate() NumberValue {
	return NewIntValueFromBigInt(new(big.Int).Neg(v.BigInt))
}

func (v IntValue) Plus(other NumberValue) NumberValue {
	o, ok := other.(IntValue)
	if !ok {
		panic(InvalidOperandsError{
			Operation: ast.OperationPlus,
			LeftType:  v.StaticType(),
			RightType: other.StaticType(),
		})
	}

	res := new(big.Int)
	res.Add(v.BigInt, o.BigInt)
	return IntValue{res}
}

func (v IntValue) SaturatingPlus(other NumberValue) NumberValue {
	defer func() {
		r := recover()
		if _, ok := r.(InvalidOperandsError); ok {
			panic(InvalidOperandsError{
				FunctionName: sema.NumericTypeSaturatingAddFunctionName,
				LeftType:     v.StaticType(),
				RightType:    other.StaticType(),
			})
		}
	}()

	return v.Plus(other)
}

func (v IntValue) Minus(other NumberValue) NumberValue {
	o, ok := other.(IntValue)
	if !ok {
		panic(InvalidOperandsError{
			Operation: ast.OperationMinus,
			LeftType:  v.StaticType(),
			RightType: other.StaticType(),
		})
	}

	res := new(big.Int)
	res.Sub(v.BigInt, o.BigInt)
	return IntValue{res}
}

func (v IntValue) SaturatingMinus(other NumberValue) NumberValue {
	defer func() {
		r := recover()
		if _, ok := r.(InvalidOperandsError); ok {
			panic(InvalidOperandsError{
				FunctionName: sema.NumericTypeSaturatingSubtractFunctionName,
				LeftType:     v.StaticType(),
				RightType:    other.StaticType(),
			})
		}
	}()

	return v.Minus(other)
}

func (v IntValue) Mod(other NumberValue) NumberValue {
	o, ok := other.(IntValue)
	if !ok {
		panic(InvalidOperandsError{
			Operation: ast.OperationMod,
			LeftType:  v.StaticType(),
			RightType: other.StaticType(),
		})
	}

	res := new(big.Int)
	// INT33-C
	if o.BigInt.Cmp(res) == 0 {
		panic(DivisionByZeroError{})
	}
	res.Rem(v.BigInt, o.BigInt)
	return IntValue{res}
}

func (v IntValue) Mul(other NumberValue) NumberValue {
	o, ok := other.(IntValue)
	if !ok {
		panic(InvalidOperandsError{
			Operation: ast.OperationMul,
			LeftType:  v.StaticType(),
			RightType: other.StaticType(),
		})
	}

	res := new(big.Int)
	res.Mul(v.BigInt, o.BigInt)
	return IntValue{res}
}

func (v IntValue) SaturatingMul(other NumberValue) NumberValue {
	defer func() {
		r := recover()
		if _, ok := r.(InvalidOperandsError); ok {
			panic(InvalidOperandsError{
				FunctionName: sema.NumericTypeSaturatingMultiplyFunctionName,
				LeftType:     v.StaticType(),
				RightType:    other.StaticType(),
			})
		}
	}()

	return v.Mul(other)
}

func (v IntValue) Div(other NumberValue) NumberValue {
	o, ok := other.(IntValue)
	if !ok {
		panic(InvalidOperandsError{
			Operation: ast.OperationDiv,
			LeftType:  v.StaticType(),
			RightType: other.StaticType(),
		})
	}

	res := new(big.Int)
	// INT33-C
	if o.BigInt.Cmp(res) == 0 {
		panic(DivisionByZeroError{})
	}
	res.Div(v.BigInt, o.BigInt)
	return IntValue{res}
}

func (v IntValue) SaturatingDiv(other NumberValue) NumberValue {
	defer func() {
		r := recover()
		if _, ok := r.(InvalidOperandsError); ok {
			panic(InvalidOperandsError{
				FunctionName: sema.NumericTypeSaturatingDivideFunctionName,
				LeftType:     v.StaticType(),
				RightType:    other.StaticType(),
			})
		}
	}()

	return v.Div(other)
}

func (v IntValue) Less(other NumberValue) BoolValue {
	cmp := v.BigInt.Cmp(other.(IntValue).BigInt)
	return cmp == -1
}

func (v IntValue) LessEqual(other NumberValue) BoolValue {
	cmp := v.BigInt.Cmp(other.(IntValue).BigInt)
	return cmp <= 0
}

func (v IntValue) Greater(other NumberValue) BoolValue {
	cmp := v.BigInt.Cmp(other.(IntValue).BigInt)
	return cmp == 1
}

func (v IntValue) GreaterEqual(other NumberValue) BoolValue {
	cmp := v.BigInt.Cmp(other.(IntValue).BigInt)
	return cmp >= 0
}

func (v IntValue) Equal(_ *Interpreter, _ func() LocationRange, other Value) bool {
	otherInt, ok := other.(IntValue)
	if !ok {
		return false
	}
	cmp := v.BigInt.Cmp(otherInt.BigInt)
	return cmp == 0
}

// HashInput returns a byte slice containing:
// - HashInputTypeInt (1 byte)
// - big int encoded in big-endian (n bytes)
func (v IntValue) HashInput(_ *Interpreter, _ func() LocationRange, scratch []byte) []byte {
	b := SignedBigIntToBigEndianBytes(v.BigInt)

	length := 1 + len(b)
	var buffer []byte
	if length <= len(scratch) {
		buffer = scratch[:length]
	} else {
		buffer = make([]byte, length)
	}

	buffer[0] = byte(HashInputTypeInt)
	copy(buffer[1:], b)
	return buffer
}

func (v IntValue) BitwiseOr(other IntegerValue) IntegerValue {
	o, ok := other.(IntValue)
	if !ok {
		panic(InvalidOperandsError{
			Operation: ast.OperationBitwiseOr,
			LeftType:  v.StaticType(),
			RightType: other.StaticType(),
		})
	}

	res := new(big.Int)
	res.Or(v.BigInt, o.BigInt)
	return IntValue{res}
}

func (v IntValue) BitwiseXor(other IntegerValue) IntegerValue {
	o, ok := other.(IntValue)
	if !ok {
		panic(InvalidOperandsError{
			Operation: ast.OperationBitwiseXor,
			LeftType:  v.StaticType(),
			RightType: other.StaticType(),
		})
	}

	res := new(big.Int)
	res.Xor(v.BigInt, o.BigInt)
	return IntValue{res}
}

func (v IntValue) BitwiseAnd(other IntegerValue) IntegerValue {
	o, ok := other.(IntValue)
	if !ok {
		panic(InvalidOperandsError{
			Operation: ast.OperationBitwiseAnd,
			LeftType:  v.StaticType(),
			RightType: other.StaticType(),
		})
	}

	res := new(big.Int)
	res.And(v.BigInt, o.BigInt)
	return IntValue{res}
}

func (v IntValue) BitwiseLeftShift(other IntegerValue) IntegerValue {
	o, ok := other.(IntValue)
	if !ok {
		panic(InvalidOperandsError{
			Operation: ast.OperationBitwiseLeftShift,
			LeftType:  v.StaticType(),
			RightType: other.StaticType(),
		})
	}

	res := new(big.Int)
	if o.BigInt.Sign() < 0 {
		panic(UnderflowError{})
	}
	if !o.BigInt.IsUint64() {
		panic(OverflowError{})
	}
	res.Lsh(v.BigInt, uint(o.BigInt.Uint64()))
	return IntValue{res}
}

func (v IntValue) BitwiseRightShift(other IntegerValue) IntegerValue {
	o, ok := other.(IntValue)
	if !ok {
		panic(InvalidOperandsError{
			Operation: ast.OperationBitwiseRightShift,
			LeftType:  v.StaticType(),
			RightType: other.StaticType(),
		})
	}

	res := new(big.Int)
	if o.BigInt.Sign() < 0 {
		panic(UnderflowError{})
	}
	if !o.BigInt.IsUint64() {
		panic(OverflowError{})
	}
	res.Rsh(v.BigInt, uint(o.BigInt.Uint64()))
	return IntValue{res}
}

func (v IntValue) GetMember(_ *Interpreter, _ func() LocationRange, name string) Value {
	return getNumberValueMember(v, name, sema.IntType)
}

func (IntValue) RemoveMember(_ *Interpreter, _ func() LocationRange, _ string) Value {
	// Numbers have no removable members (fields / functions)
	panic(errors.NewUnreachableError())
}

func (IntValue) SetMember(_ *Interpreter, _ func() LocationRange, _ string, _ Value) {
	// Numbers have no settable members (fields / functions)
	panic(errors.NewUnreachableError())
}

func (v IntValue) ToBigEndianBytes() []byte {
	return SignedBigIntToBigEndianBytes(v.BigInt)
}

func (v IntValue) ConformsToDynamicType(
	_ *Interpreter,
	_ func() LocationRange,
	dynamicType DynamicType,
	_ TypeConformanceResults,
) bool {
	numberType, ok := dynamicType.(NumberDynamicType)
	return ok && sema.IntType.Equal(numberType.StaticType)
}

func (v IntValue) Storable(storage atree.SlabStorage, address atree.Address, maxInlineSize uint64) (atree.Storable, error) {
	return maybeLargeImmutableStorable(v, storage, address, maxInlineSize)
}

func (IntValue) NeedsStoreTo(_ atree.Address) bool {
	return false
}

func (IntValue) IsResourceKinded(_ *Interpreter) bool {
	return false
}

func (v IntValue) Transfer(
	interpreter *Interpreter,
	_ func() LocationRange,
	_ atree.Address,
	remove bool,
	storable atree.Storable,
) Value {
	if remove {
		interpreter.RemoveReferencedSlab(storable)
	}
	return v
}

func (v IntValue) Clone(_ *Interpreter) Value {
	return NewIntValueFromBigInt(v.BigInt)
}

func (IntValue) DeepRemove(_ *Interpreter) {
	// NO-OP
}

func (v IntValue) ByteSize() uint32 {
	return cborTagSize + getBigIntCBORSize(v.BigInt)
}

func (v IntValue) StoredValue(_ atree.SlabStorage) (atree.Value, error) {
	return v, nil
}

func (IntValue) ChildStorables() []atree.Storable {
	return nil
}

// Int8Value

type Int8Value int8

var _ Value = Int8Value(0)
var _ atree.Storable = Int8Value(0)
var _ NumberValue = Int8Value(0)
var _ IntegerValue = Int8Value(0)
var _ EquatableValue = Int8Value(0)
var _ HashableValue = Int8Value(0)

func (Int8Value) IsValue() {}

func (v Int8Value) Accept(interpreter *Interpreter, visitor Visitor) {
	visitor.VisitInt8Value(interpreter, v)
}

func (Int8Value) Walk(_ func(Value)) {
	// NO-OP
}

var int8DynamicType DynamicType = NumberDynamicType{sema.Int8Type}

func (Int8Value) DynamicType(_ *Interpreter, _ SeenReferences) DynamicType {
	return int8DynamicType
}

func (Int8Value) StaticType() StaticType {
	return PrimitiveStaticTypeInt8
}

func (v Int8Value) String() string {
	return format.Int(int64(v))
}

func (v Int8Value) RecursiveString(_ SeenReferences) string {
	return v.String()
}

func (v Int8Value) ToInt() int {
	return int(v)
}

func (v Int8Value) Negate() NumberValue {
	// INT32-C
	if v == math.MinInt8 {
		panic(OverflowError{})
	}
	return -v
}

func (v Int8Value) Plus(other NumberValue) NumberValue {
	o, ok := other.(Int8Value)
	if !ok {
		panic(InvalidOperandsError{
			Operation: ast.OperationPlus,
			LeftType:  v.StaticType(),
			RightType: other.StaticType(),
		})
	}

	// INT32-C
	if (o > 0) && (v > (math.MaxInt8 - o)) {
		panic(OverflowError{})
	} else if (o < 0) && (v < (math.MinInt8 - o)) {
		panic(UnderflowError{})
	}
	return v + o
}

func (v Int8Value) SaturatingPlus(other NumberValue) NumberValue {
	o, ok := other.(Int8Value)
	if !ok {
		panic(InvalidOperandsError{
			FunctionName: sema.NumericTypeSaturatingAddFunctionName,
			LeftType:     v.StaticType(),
			RightType:    other.StaticType(),
		})
	}

	// INT32-C
	if (o > 0) && (v > (math.MaxInt8 - o)) {
		return Int8Value(math.MaxInt8)
	} else if (o < 0) && (v < (math.MinInt8 - o)) {
		return Int8Value(math.MinInt8)
	}
	return v + o
}

func (v Int8Value) Minus(other NumberValue) NumberValue {
	o, ok := other.(Int8Value)
	if !ok {
		panic(InvalidOperandsError{
			Operation: ast.OperationMinus,
			LeftType:  v.StaticType(),
			RightType: other.StaticType(),
		})
	}

	// INT32-C
	if (o > 0) && (v < (math.MinInt8 + o)) {
		panic(OverflowError{})
	} else if (o < 0) && (v > (math.MaxInt8 + o)) {
		panic(UnderflowError{})
	}
	return v - o
}

func (v Int8Value) SaturatingMinus(other NumberValue) NumberValue {
	o, ok := other.(Int8Value)
	if !ok {
		panic(InvalidOperandsError{
			FunctionName: sema.NumericTypeSaturatingSubtractFunctionName,
			LeftType:     v.StaticType(),
			RightType:    other.StaticType(),
		})
	}

	// INT32-C
	if (o > 0) && (v < (math.MinInt8 + o)) {
		return Int8Value(math.MinInt8)
	} else if (o < 0) && (v > (math.MaxInt8 + o)) {
		return Int8Value(math.MaxInt8)
	}
	return v - o
}

func (v Int8Value) Mod(other NumberValue) NumberValue {
	o, ok := other.(Int8Value)
	if !ok {
		panic(InvalidOperandsError{
			Operation: ast.OperationMod,
			LeftType:  v.StaticType(),
			RightType: other.StaticType(),
		})
	}

	// INT33-C
	if o == 0 {
		panic(DivisionByZeroError{})
	}
	return v % o
}

func (v Int8Value) Mul(other NumberValue) NumberValue {
	o, ok := other.(Int8Value)
	if !ok {
		panic(InvalidOperandsError{
			Operation: ast.OperationMul,
			LeftType:  v.StaticType(),
			RightType: other.StaticType(),
		})
	}

	// INT32-C
	if v > 0 {
		if o > 0 {
			// positive * positive = positive. overflow?
			if v > (math.MaxInt8 / o) {
				panic(OverflowError{})
			}
		} else {
			// positive * negative = negative. underflow?
			if o < (math.MinInt8 / v) {
				panic(UnderflowError{})
			}
		}
	} else {
		if o > 0 {
			// negative * positive = negative. underflow?
			if v < (math.MinInt8 / o) {
				panic(UnderflowError{})
			}
		} else {
			// negative * negative = positive. overflow?
			if (v != 0) && (o < (math.MaxInt8 / v)) {
				panic(OverflowError{})
			}
		}
	}
	return v * o
}

func (v Int8Value) SaturatingMul(other NumberValue) NumberValue {
	o, ok := other.(Int8Value)
	if !ok {
		panic(InvalidOperandsError{
			FunctionName: sema.NumericTypeSaturatingMultiplyFunctionName,
			LeftType:     v.StaticType(),
			RightType:    other.StaticType(),
		})
	}

	// INT32-C
	if v > 0 {
		if o > 0 {
			// positive * positive = positive. overflow?
			if v > (math.MaxInt8 / o) {
				return Int8Value(math.MaxInt8)
			}
		} else {
			// positive * negative = negative. underflow?
			if o < (math.MinInt8 / v) {
				return Int8Value(math.MinInt8)
			}
		}
	} else {
		if o > 0 {
			// negative * positive = negative. underflow?
			if v < (math.MinInt8 / o) {
				return Int8Value(math.MinInt8)
			}
		} else {
			// negative * negative = positive. overflow?
			if (v != 0) && (o < (math.MaxInt8 / v)) {
				return Int8Value(math.MaxInt8)
			}
		}
	}
	return v * o
}

func (v Int8Value) Div(other NumberValue) NumberValue {
	o, ok := other.(Int8Value)
	if !ok {
		panic(InvalidOperandsError{
			Operation: ast.OperationDiv,
			LeftType:  v.StaticType(),
			RightType: other.StaticType(),
		})
	}

	// INT33-C
	// https://golang.org/ref/spec#Integer_operators
	if o == 0 {
		panic(DivisionByZeroError{})
	} else if (v == math.MinInt8) && (o == -1) {
		panic(OverflowError{})
	}
	return v / o
}

func (v Int8Value) SaturatingDiv(other NumberValue) NumberValue {
	o, ok := other.(Int8Value)
	if !ok {
		panic(InvalidOperandsError{
			FunctionName: sema.NumericTypeSaturatingDivideFunctionName,
			LeftType:     v.StaticType(),
			RightType:    other.StaticType(),
		})
	}

	// INT33-C
	// https://golang.org/ref/spec#Integer_operators
	if o == 0 {
		panic(DivisionByZeroError{})
	} else if (v == math.MinInt8) && (o == -1) {
		return Int8Value(math.MaxInt8)
	}
	return v / o
}

func (v Int8Value) Less(other NumberValue) BoolValue {
	return v < other.(Int8Value)
}

func (v Int8Value) LessEqual(other NumberValue) BoolValue {
	return v <= other.(Int8Value)
}

func (v Int8Value) Greater(other NumberValue) BoolValue {
	return v > other.(Int8Value)
}

func (v Int8Value) GreaterEqual(other NumberValue) BoolValue {
	return v >= other.(Int8Value)
}

func (v Int8Value) Equal(_ *Interpreter, _ func() LocationRange, other Value) bool {
	otherInt8, ok := other.(Int8Value)
	if !ok {
		return false
	}
	return v == otherInt8
}

// HashInput returns a byte slice containing:
// - HashInputTypeInt8 (1 byte)
// - int8 value (1 byte)
func (v Int8Value) HashInput(_ *Interpreter, _ func() LocationRange, scratch []byte) []byte {
	scratch[0] = byte(HashInputTypeInt8)
	scratch[1] = byte(v)
	return scratch[:2]
}

func ConvertInt8(value Value) Int8Value {
	var res int8

	switch value := value.(type) {
	case BigNumberValue:
		v := value.ToBigInt()
		if v.Cmp(sema.Int8TypeMaxInt) > 0 {
			panic(OverflowError{})
		} else if v.Cmp(sema.Int8TypeMinInt) < 0 {
			panic(UnderflowError{})
		}
		res = int8(v.Int64())

	case NumberValue:
		v := value.ToInt()
		if v > math.MaxInt8 {
			panic(OverflowError{})
		} else if v < math.MinInt8 {
			panic(UnderflowError{})
		}
		res = int8(v)

	default:
		panic(errors.NewUnreachableError())
	}

	return Int8Value(res)
}

func (v Int8Value) BitwiseOr(other IntegerValue) IntegerValue {
	o, ok := other.(Int8Value)
	if !ok {
		panic(InvalidOperandsError{
			Operation: ast.OperationBitwiseOr,
			LeftType:  v.StaticType(),
			RightType: other.StaticType(),
		})
	}

	return v | o
}

func (v Int8Value) BitwiseXor(other IntegerValue) IntegerValue {
	o, ok := other.(Int8Value)
	if !ok {
		panic(InvalidOperandsError{
			Operation: ast.OperationBitwiseXor,
			LeftType:  v.StaticType(),
			RightType: other.StaticType(),
		})
	}

	return v ^ o
}

func (v Int8Value) BitwiseAnd(other IntegerValue) IntegerValue {
	o, ok := other.(Int8Value)
	if !ok {
		panic(InvalidOperandsError{
			Operation: ast.OperationBitwiseAnd,
			LeftType:  v.StaticType(),
			RightType: other.StaticType(),
		})
	}

	return v & o
}

func (v Int8Value) BitwiseLeftShift(other IntegerValue) IntegerValue {
	o, ok := other.(Int8Value)
	if !ok {
		panic(InvalidOperandsError{
			Operation: ast.OperationBitwiseLeftShift,
			LeftType:  v.StaticType(),
			RightType: other.StaticType(),
		})
	}

	return v << o
}

func (v Int8Value) BitwiseRightShift(other IntegerValue) IntegerValue {
	o, ok := other.(Int8Value)
	if !ok {
		panic(InvalidOperandsError{
			Operation: ast.OperationBitwiseRightShift,
			LeftType:  v.StaticType(),
			RightType: other.StaticType(),
		})
	}

	return v >> o
}

func (v Int8Value) GetMember(_ *Interpreter, _ func() LocationRange, name string) Value {
	return getNumberValueMember(v, name, sema.Int8Type)
}

func (Int8Value) RemoveMember(_ *Interpreter, _ func() LocationRange, _ string) Value {
	// Numbers have no removable members (fields / functions)
	panic(errors.NewUnreachableError())
}

func (Int8Value) SetMember(_ *Interpreter, _ func() LocationRange, _ string, _ Value) {
	// Numbers have no settable members (fields / functions)
	panic(errors.NewUnreachableError())
}

func (v Int8Value) ToBigEndianBytes() []byte {
	return []byte{byte(v)}
}

func (v Int8Value) ConformsToDynamicType(
	_ *Interpreter,
	_ func() LocationRange,
	dynamicType DynamicType,
	_ TypeConformanceResults,
) bool {
	numberType, ok := dynamicType.(NumberDynamicType)
	return ok && sema.Int8Type.Equal(numberType.StaticType)
}

func (v Int8Value) Storable(_ atree.SlabStorage, _ atree.Address, _ uint64) (atree.Storable, error) {
	return v, nil
}

func (Int8Value) NeedsStoreTo(_ atree.Address) bool {
	return false
}

func (Int8Value) IsResourceKinded(_ *Interpreter) bool {
	return false
}

func (v Int8Value) Transfer(
	interpreter *Interpreter,
	_ func() LocationRange,
	_ atree.Address,
	remove bool,
	storable atree.Storable,
) Value {
	if remove {
		interpreter.RemoveReferencedSlab(storable)
	}
	return v
}

func (v Int8Value) Clone(_ *Interpreter) Value {
	return v
}

func (Int8Value) DeepRemove(_ *Interpreter) {
	// NO-OP
}

func (v Int8Value) ByteSize() uint32 {
	return cborTagSize + getIntCBORSize(int64(v))
}

func (v Int8Value) StoredValue(_ atree.SlabStorage) (atree.Value, error) {
	return v, nil
}

func (Int8Value) ChildStorables() []atree.Storable {
	return nil
}

// Int16Value

type Int16Value int16

var _ Value = Int16Value(0)
var _ atree.Storable = Int16Value(0)
var _ NumberValue = Int16Value(0)
var _ IntegerValue = Int16Value(0)
var _ EquatableValue = Int16Value(0)
var _ HashableValue = Int16Value(0)
var _ MemberAccessibleValue = Int16Value(0)

func (Int16Value) IsValue() {}

func (v Int16Value) Accept(interpreter *Interpreter, visitor Visitor) {
	visitor.VisitInt16Value(interpreter, v)
}

func (Int16Value) Walk(_ func(Value)) {
	// NO-OP
}

var int16DynamicType DynamicType = NumberDynamicType{sema.Int16Type}

func (Int16Value) DynamicType(_ *Interpreter, _ SeenReferences) DynamicType {
	return int16DynamicType
}

func (Int16Value) StaticType() StaticType {
	return PrimitiveStaticTypeInt16
}

func (v Int16Value) String() string {
	return format.Int(int64(v))
}

func (v Int16Value) RecursiveString(_ SeenReferences) string {
	return v.String()
}

func (v Int16Value) ToInt() int {
	return int(v)
}

func (v Int16Value) Negate() NumberValue {
	// INT32-C
	if v == math.MinInt16 {
		panic(OverflowError{})
	}
	return -v
}

func (v Int16Value) Plus(other NumberValue) NumberValue {
	o, ok := other.(Int16Value)
	if !ok {
		panic(InvalidOperandsError{
			Operation: ast.OperationPlus,
			LeftType:  v.StaticType(),
			RightType: other.StaticType(),
		})
	}

	// INT32-C
	if (o > 0) && (v > (math.MaxInt16 - o)) {
		panic(OverflowError{})
	} else if (o < 0) && (v < (math.MinInt16 - o)) {
		panic(UnderflowError{})
	}
	return v + o
}

func (v Int16Value) SaturatingPlus(other NumberValue) NumberValue {
	o, ok := other.(Int16Value)
	if !ok {
		panic(InvalidOperandsError{
			FunctionName: sema.NumericTypeSaturatingAddFunctionName,
			LeftType:     v.StaticType(),
			RightType:    other.StaticType(),
		})
	}

	// INT32-C
	if (o > 0) && (v > (math.MaxInt16 - o)) {
		return Int16Value(math.MaxInt16)
	} else if (o < 0) && (v < (math.MinInt16 - o)) {
		return Int16Value(math.MinInt16)
	}
	return v + o
}

func (v Int16Value) Minus(other NumberValue) NumberValue {
	o, ok := other.(Int16Value)
	if !ok {
		panic(InvalidOperandsError{
			Operation: ast.OperationMinus,
			LeftType:  v.StaticType(),
			RightType: other.StaticType(),
		})
	}

	// INT32-C
	if (o > 0) && (v < (math.MinInt16 + o)) {
		panic(OverflowError{})
	} else if (o < 0) && (v > (math.MaxInt16 + o)) {
		panic(UnderflowError{})
	}
	return v - o
}

func (v Int16Value) SaturatingMinus(other NumberValue) NumberValue {
	o, ok := other.(Int16Value)
	if !ok {
		panic(InvalidOperandsError{
			FunctionName: sema.NumericTypeSaturatingSubtractFunctionName,
			LeftType:     v.StaticType(),
			RightType:    other.StaticType(),
		})
	}

	// INT32-C
	if (o > 0) && (v < (math.MinInt16 + o)) {
		return Int16Value(math.MinInt16)
	} else if (o < 0) && (v > (math.MaxInt16 + o)) {
		return Int16Value(math.MaxInt16)
	}
	return v - o
}

func (v Int16Value) Mod(other NumberValue) NumberValue {
	o, ok := other.(Int16Value)
	if !ok {
		panic(InvalidOperandsError{
			Operation: ast.OperationMod,
			LeftType:  v.StaticType(),
			RightType: other.StaticType(),
		})
	}

	// INT33-C
	if o == 0 {
		panic(DivisionByZeroError{})
	}
	return v % o
}

func (v Int16Value) Mul(other NumberValue) NumberValue {
	o, ok := other.(Int16Value)
	if !ok {
		panic(InvalidOperandsError{
			Operation: ast.OperationMul,
			LeftType:  v.StaticType(),
			RightType: other.StaticType(),
		})
	}

	// INT32-C
	if v > 0 {
		if o > 0 {
			// positive * positive = positive. overflow?
			if v > (math.MaxInt16 / o) {
				panic(OverflowError{})
			}
		} else {
			// positive * negative = negative. underflow?
			if o < (math.MinInt16 / v) {
				panic(UnderflowError{})
			}
		}
	} else {
		if o > 0 {
			// negative * positive = negative. underflow?
			if v < (math.MinInt16 / o) {
				panic(UnderflowError{})
			}
		} else {
			// negative * negative = positive. overflow?
			if (v != 0) && (o < (math.MaxInt16 / v)) {
				panic(OverflowError{})
			}
		}
	}
	return v * o
}

func (v Int16Value) SaturatingMul(other NumberValue) NumberValue {
	o, ok := other.(Int16Value)
	if !ok {
		panic(InvalidOperandsError{
			FunctionName: sema.NumericTypeSaturatingMultiplyFunctionName,
			LeftType:     v.StaticType(),
			RightType:    other.StaticType(),
		})
	}

	// INT32-C
	if v > 0 {
		if o > 0 {
			// positive * positive = positive. overflow?
			if v > (math.MaxInt16 / o) {
				return Int16Value(math.MaxInt16)
			}
		} else {
			// positive * negative = negative. underflow?
			if o < (math.MinInt16 / v) {
				return Int16Value(math.MinInt16)
			}
		}
	} else {
		if o > 0 {
			// negative * positive = negative. underflow?
			if v < (math.MinInt16 / o) {
				return Int16Value(math.MinInt16)
			}
		} else {
			// negative * negative = positive. overflow?
			if (v != 0) && (o < (math.MaxInt16 / v)) {
				return Int16Value(math.MaxInt16)
			}
		}
	}
	return v * o
}

func (v Int16Value) Div(other NumberValue) NumberValue {
	o, ok := other.(Int16Value)
	if !ok {
		panic(InvalidOperandsError{
			Operation: ast.OperationDiv,
			LeftType:  v.StaticType(),
			RightType: other.StaticType(),
		})
	}

	// INT33-C
	// https://golang.org/ref/spec#Integer_operators
	if o == 0 {
		panic(DivisionByZeroError{})
	} else if (v == math.MinInt16) && (o == -1) {
		panic(OverflowError{})
	}
	return v / o
}

func (v Int16Value) SaturatingDiv(other NumberValue) NumberValue {
	o, ok := other.(Int16Value)
	if !ok {
		panic(InvalidOperandsError{
			FunctionName: sema.NumericTypeSaturatingDivideFunctionName,
			LeftType:     v.StaticType(),
			RightType:    other.StaticType(),
		})
	}

	// INT33-C
	// https://golang.org/ref/spec#Integer_operators
	if o == 0 {
		panic(DivisionByZeroError{})
	} else if (v == math.MinInt16) && (o == -1) {
		return Int16Value(math.MaxInt16)
	}
	return v / o
}

func (v Int16Value) Less(other NumberValue) BoolValue {
	return v < other.(Int16Value)
}

func (v Int16Value) LessEqual(other NumberValue) BoolValue {
	return v <= other.(Int16Value)
}

func (v Int16Value) Greater(other NumberValue) BoolValue {
	return v > other.(Int16Value)
}

func (v Int16Value) GreaterEqual(other NumberValue) BoolValue {
	return v >= other.(Int16Value)
}

func (v Int16Value) Equal(_ *Interpreter, _ func() LocationRange, other Value) bool {
	otherInt16, ok := other.(Int16Value)
	if !ok {
		return false
	}
	return v == otherInt16
}

// HashInput returns a byte slice containing:
// - HashInputTypeInt16 (1 byte)
// - int16 value encoded in big-endian (2 bytes)
func (v Int16Value) HashInput(_ *Interpreter, _ func() LocationRange, scratch []byte) []byte {
	scratch[0] = byte(HashInputTypeInt16)
	binary.BigEndian.PutUint16(scratch[1:], uint16(v))
	return scratch[:3]
}

func ConvertInt16(value Value) Int16Value {
	var res int16

	switch value := value.(type) {
	case BigNumberValue:
		v := value.ToBigInt()
		if v.Cmp(sema.Int16TypeMaxInt) > 0 {
			panic(OverflowError{})
		} else if v.Cmp(sema.Int16TypeMinInt) < 0 {
			panic(UnderflowError{})
		}
		res = int16(v.Int64())

	case NumberValue:
		v := value.ToInt()
		if v > math.MaxInt16 {
			panic(OverflowError{})
		} else if v < math.MinInt16 {
			panic(UnderflowError{})
		}
		res = int16(v)

	default:
		panic(errors.NewUnreachableError())
	}

	return Int16Value(res)
}

func (v Int16Value) BitwiseOr(other IntegerValue) IntegerValue {
	o, ok := other.(Int16Value)
	if !ok {
		panic(InvalidOperandsError{
			Operation: ast.OperationBitwiseOr,
			LeftType:  v.StaticType(),
			RightType: other.StaticType(),
		})
	}

	return v | o
}

func (v Int16Value) BitwiseXor(other IntegerValue) IntegerValue {
	o, ok := other.(Int16Value)
	if !ok {
		panic(InvalidOperandsError{
			Operation: ast.OperationBitwiseXor,
			LeftType:  v.StaticType(),
			RightType: other.StaticType(),
		})
	}

	return v ^ o
}

func (v Int16Value) BitwiseAnd(other IntegerValue) IntegerValue {
	o, ok := other.(Int16Value)
	if !ok {
		panic(InvalidOperandsError{
			Operation: ast.OperationBitwiseAnd,
			LeftType:  v.StaticType(),
			RightType: other.StaticType(),
		})
	}

	return v & o
}

func (v Int16Value) BitwiseLeftShift(other IntegerValue) IntegerValue {
	o, ok := other.(Int16Value)
	if !ok {
		panic(InvalidOperandsError{
			Operation: ast.OperationBitwiseLeftShift,
			LeftType:  v.StaticType(),
			RightType: other.StaticType(),
		})
	}

	return v << o
}

func (v Int16Value) BitwiseRightShift(other IntegerValue) IntegerValue {
	o, ok := other.(Int16Value)
	if !ok {
		panic(InvalidOperandsError{
			Operation: ast.OperationBitwiseRightShift,
			LeftType:  v.StaticType(),
			RightType: other.StaticType(),
		})
	}

	return v >> o
}

func (v Int16Value) GetMember(_ *Interpreter, _ func() LocationRange, name string) Value {
	return getNumberValueMember(v, name, sema.Int16Type)
}

func (Int16Value) RemoveMember(_ *Interpreter, _ func() LocationRange, _ string) Value {
	// Numbers have no removable members (fields / functions)
	panic(errors.NewUnreachableError())
}

func (Int16Value) SetMember(_ *Interpreter, _ func() LocationRange, _ string, _ Value) {
	// Numbers have no settable members (fields / functions)
	panic(errors.NewUnreachableError())
}

func (v Int16Value) ToBigEndianBytes() []byte {
	b := make([]byte, 2)
	binary.BigEndian.PutUint16(b, uint16(v))
	return b
}

func (v Int16Value) ConformsToDynamicType(
	_ *Interpreter,
	_ func() LocationRange,
	dynamicType DynamicType,
	_ TypeConformanceResults,
) bool {
	numberType, ok := dynamicType.(NumberDynamicType)
	return ok && sema.Int16Type.Equal(numberType.StaticType)
}

func (v Int16Value) Storable(_ atree.SlabStorage, _ atree.Address, _ uint64) (atree.Storable, error) {
	return v, nil
}

func (Int16Value) NeedsStoreTo(_ atree.Address) bool {
	return false
}

func (Int16Value) IsResourceKinded(_ *Interpreter) bool {
	return false
}

func (v Int16Value) Transfer(
	interpreter *Interpreter,
	_ func() LocationRange,
	_ atree.Address,
	remove bool,
	storable atree.Storable,
) Value {
	if remove {
		interpreter.RemoveReferencedSlab(storable)
	}
	return v
}

func (v Int16Value) Clone(_ *Interpreter) Value {
	return v
}

func (Int16Value) DeepRemove(_ *Interpreter) {
	// NO-OP
}

func (v Int16Value) ByteSize() uint32 {
	return cborTagSize + getIntCBORSize(int64(v))
}

func (v Int16Value) StoredValue(_ atree.SlabStorage) (atree.Value, error) {
	return v, nil
}

func (Int16Value) ChildStorables() []atree.Storable {
	return nil
}

// Int32Value

type Int32Value int32

var _ Value = Int32Value(0)
var _ atree.Storable = Int32Value(0)
var _ NumberValue = Int32Value(0)
var _ IntegerValue = Int32Value(0)
var _ EquatableValue = Int32Value(0)
var _ HashableValue = Int32Value(0)
var _ MemberAccessibleValue = Int32Value(0)

func (Int32Value) IsValue() {}

func (v Int32Value) Accept(interpreter *Interpreter, visitor Visitor) {
	visitor.VisitInt32Value(interpreter, v)
}

func (Int32Value) Walk(_ func(Value)) {
	// NO-OP
}

var int32DynamicType DynamicType = NumberDynamicType{sema.Int32Type}

func (Int32Value) DynamicType(_ *Interpreter, _ SeenReferences) DynamicType {
	return int32DynamicType
}

func (Int32Value) StaticType() StaticType {
	return PrimitiveStaticTypeInt32
}

func (v Int32Value) String() string {
	return format.Int(int64(v))
}

func (v Int32Value) RecursiveString(_ SeenReferences) string {
	return v.String()
}

func (v Int32Value) ToInt() int {
	return int(v)
}

func (v Int32Value) Negate() NumberValue {
	// INT32-C
	if v == math.MinInt32 {
		panic(OverflowError{})
	}
	return -v
}

func (v Int32Value) Plus(other NumberValue) NumberValue {
	o, ok := other.(Int32Value)
	if !ok {
		panic(InvalidOperandsError{
			Operation: ast.OperationPlus,
			LeftType:  v.StaticType(),
			RightType: other.StaticType(),
		})
	}

	// INT32-C
	if (o > 0) && (v > (math.MaxInt32 - o)) {
		panic(OverflowError{})
	} else if (o < 0) && (v < (math.MinInt32 - o)) {
		panic(UnderflowError{})
	}
	return v + o
}

func (v Int32Value) SaturatingPlus(other NumberValue) NumberValue {
	o, ok := other.(Int32Value)
	if !ok {
		panic(InvalidOperandsError{
			FunctionName: sema.NumericTypeSaturatingAddFunctionName,
			LeftType:     v.StaticType(),
			RightType:    other.StaticType(),
		})
	}

	// INT32-C
	if (o > 0) && (v > (math.MaxInt32 - o)) {
		return Int32Value(math.MaxInt32)
	} else if (o < 0) && (v < (math.MinInt32 - o)) {
		return Int32Value(math.MinInt32)
	}
	return v + o
}

func (v Int32Value) Minus(other NumberValue) NumberValue {
	o, ok := other.(Int32Value)
	if !ok {
		panic(InvalidOperandsError{
			Operation: ast.OperationMinus,
			LeftType:  v.StaticType(),
			RightType: other.StaticType(),
		})
	}

	// INT32-C
	if (o > 0) && (v < (math.MinInt32 + o)) {
		panic(OverflowError{})
	} else if (o < 0) && (v > (math.MaxInt32 + o)) {
		panic(UnderflowError{})
	}
	return v - o
}

func (v Int32Value) SaturatingMinus(other NumberValue) NumberValue {
	o, ok := other.(Int32Value)
	if !ok {
		panic(InvalidOperandsError{
			FunctionName: sema.NumericTypeSaturatingSubtractFunctionName,
			LeftType:     v.StaticType(),
			RightType:    other.StaticType(),
		})
	}

	// INT32-C
	if (o > 0) && (v < (math.MinInt32 + o)) {
		return Int32Value(math.MinInt32)
	} else if (o < 0) && (v > (math.MaxInt32 + o)) {
		return Int32Value(math.MaxInt32)
	}
	return v - o
}

func (v Int32Value) Mod(other NumberValue) NumberValue {
	o, ok := other.(Int32Value)
	if !ok {
		panic(InvalidOperandsError{
			Operation: ast.OperationMod,
			LeftType:  v.StaticType(),
			RightType: other.StaticType(),
		})
	}

	// INT33-C
	if o == 0 {
		panic(DivisionByZeroError{})
	}
	return v % o
}

func (v Int32Value) Mul(other NumberValue) NumberValue {
	o, ok := other.(Int32Value)
	if !ok {
		panic(InvalidOperandsError{
			Operation: ast.OperationMul,
			LeftType:  v.StaticType(),
			RightType: other.StaticType(),
		})
	}

	// INT32-C
	if v > 0 {
		if o > 0 {
			// positive * positive = positive. overflow?
			if v > (math.MaxInt32 / o) {
				panic(OverflowError{})
			}
		} else {
			// positive * negative = negative. underflow?
			if o < (math.MinInt32 / v) {
				panic(UnderflowError{})
			}
		}
	} else {
		if o > 0 {
			// negative * positive = negative. underflow?
			if v < (math.MinInt32 / o) {
				panic(UnderflowError{})
			}
		} else {
			// negative * negative = positive. overflow?
			if (v != 0) && (o < (math.MaxInt32 / v)) {
				panic(OverflowError{})
			}
		}
	}
	return v * o
}

func (v Int32Value) SaturatingMul(other NumberValue) NumberValue {
	o, ok := other.(Int32Value)
	if !ok {
		panic(InvalidOperandsError{
			FunctionName: sema.NumericTypeSaturatingMultiplyFunctionName,
			LeftType:     v.StaticType(),
			RightType:    other.StaticType(),
		})
	}

	// INT32-C
	if v > 0 {
		if o > 0 {
			// positive * positive = positive. overflow?
			if v > (math.MaxInt32 / o) {
				return Int32Value(math.MaxInt32)
			}
		} else {
			// positive * negative = negative. underflow?
			if o < (math.MinInt32 / v) {
				return Int32Value(math.MinInt32)
			}
		}
	} else {
		if o > 0 {
			// negative * positive = negative. underflow?
			if v < (math.MinInt32 / o) {
				return Int32Value(math.MinInt32)
			}
		} else {
			// negative * negative = positive. overflow?
			if (v != 0) && (o < (math.MaxInt32 / v)) {
				return Int32Value(math.MaxInt32)
			}
		}
	}
	return v * o
}

func (v Int32Value) Div(other NumberValue) NumberValue {
	o, ok := other.(Int32Value)
	if !ok {
		panic(InvalidOperandsError{
			Operation: ast.OperationDiv,
			LeftType:  v.StaticType(),
			RightType: other.StaticType(),
		})
	}

	// INT33-C
	// https://golang.org/ref/spec#Integer_operators
	if o == 0 {
		panic(DivisionByZeroError{})
	} else if (v == math.MinInt32) && (o == -1) {
		panic(OverflowError{})
	}
	return v / o
}

func (v Int32Value) SaturatingDiv(other NumberValue) NumberValue {
	o, ok := other.(Int32Value)
	if !ok {
		panic(InvalidOperandsError{
			FunctionName: sema.NumericTypeSaturatingDivideFunctionName,
			LeftType:     v.StaticType(),
			RightType:    other.StaticType(),
		})
	}

	// INT33-C
	// https://golang.org/ref/spec#Integer_operators
	if o == 0 {
		panic(DivisionByZeroError{})
	} else if (v == math.MinInt32) && (o == -1) {
		return Int32Value(math.MaxInt32)
	}
	return v / o
}

func (v Int32Value) Less(other NumberValue) BoolValue {
	return v < other.(Int32Value)
}

func (v Int32Value) LessEqual(other NumberValue) BoolValue {
	return v <= other.(Int32Value)
}

func (v Int32Value) Greater(other NumberValue) BoolValue {
	return v > other.(Int32Value)
}

func (v Int32Value) GreaterEqual(other NumberValue) BoolValue {
	return v >= other.(Int32Value)
}

func (v Int32Value) Equal(_ *Interpreter, _ func() LocationRange, other Value) bool {
	otherInt32, ok := other.(Int32Value)
	if !ok {
		return false
	}
	return v == otherInt32
}

// HashInput returns a byte slice containing:
// - HashInputTypeInt32 (1 byte)
// - int32 value encoded in big-endian (4 bytes)
func (v Int32Value) HashInput(_ *Interpreter, _ func() LocationRange, scratch []byte) []byte {
	scratch[0] = byte(HashInputTypeInt32)
	binary.BigEndian.PutUint32(scratch[1:], uint32(v))
	return scratch[:5]
}

func ConvertInt32(value Value) Int32Value {
	var res int32

	switch value := value.(type) {
	case BigNumberValue:
		v := value.ToBigInt()
		if v.Cmp(sema.Int32TypeMaxInt) > 0 {
			panic(OverflowError{})
		} else if v.Cmp(sema.Int32TypeMinInt) < 0 {
			panic(UnderflowError{})
		}
		res = int32(v.Int64())

	case NumberValue:
		v := value.ToInt()
		if v > math.MaxInt32 {
			panic(OverflowError{})
		} else if v < math.MinInt32 {
			panic(UnderflowError{})
		}
		res = int32(v)

	default:
		panic(errors.NewUnreachableError())
	}

	return Int32Value(res)
}

func (v Int32Value) BitwiseOr(other IntegerValue) IntegerValue {
	o, ok := other.(Int32Value)
	if !ok {
		panic(InvalidOperandsError{
			Operation: ast.OperationBitwiseOr,
			LeftType:  v.StaticType(),
			RightType: other.StaticType(),
		})
	}

	return v | o
}

func (v Int32Value) BitwiseXor(other IntegerValue) IntegerValue {
	o, ok := other.(Int32Value)
	if !ok {
		panic(InvalidOperandsError{
			Operation: ast.OperationBitwiseXor,
			LeftType:  v.StaticType(),
			RightType: other.StaticType(),
		})
	}

	return v ^ o
}

func (v Int32Value) BitwiseAnd(other IntegerValue) IntegerValue {
	o, ok := other.(Int32Value)
	if !ok {
		panic(InvalidOperandsError{
			Operation: ast.OperationBitwiseAnd,
			LeftType:  v.StaticType(),
			RightType: other.StaticType(),
		})
	}

	return v & o
}

func (v Int32Value) BitwiseLeftShift(other IntegerValue) IntegerValue {
	o, ok := other.(Int32Value)
	if !ok {
		panic(InvalidOperandsError{
			Operation: ast.OperationBitwiseLeftShift,
			LeftType:  v.StaticType(),
			RightType: other.StaticType(),
		})
	}

	return v << o
}

func (v Int32Value) BitwiseRightShift(other IntegerValue) IntegerValue {
	o, ok := other.(Int32Value)
	if !ok {
		panic(InvalidOperandsError{
			Operation: ast.OperationBitwiseRightShift,
			LeftType:  v.StaticType(),
			RightType: other.StaticType(),
		})
	}

	return v >> o
}

func (v Int32Value) GetMember(_ *Interpreter, _ func() LocationRange, name string) Value {
	return getNumberValueMember(v, name, sema.Int32Type)
}

func (Int32Value) RemoveMember(_ *Interpreter, _ func() LocationRange, _ string) Value {
	// Numbers have no removable members (fields / functions)
	panic(errors.NewUnreachableError())
}

func (Int32Value) SetMember(_ *Interpreter, _ func() LocationRange, _ string, _ Value) {
	// Numbers have no settable members (fields / functions)
	panic(errors.NewUnreachableError())
}

func (v Int32Value) ToBigEndianBytes() []byte {
	b := make([]byte, 4)
	binary.BigEndian.PutUint32(b, uint32(v))
	return b
}

func (v Int32Value) ConformsToDynamicType(
	_ *Interpreter,
	_ func() LocationRange,
	dynamicType DynamicType,
	_ TypeConformanceResults,
) bool {
	numberType, ok := dynamicType.(NumberDynamicType)
	return ok && sema.Int32Type.Equal(numberType.StaticType)
}

func (v Int32Value) Storable(_ atree.SlabStorage, _ atree.Address, _ uint64) (atree.Storable, error) {
	return v, nil
}

func (Int32Value) NeedsStoreTo(_ atree.Address) bool {
	return false
}

func (Int32Value) IsResourceKinded(_ *Interpreter) bool {
	return false
}

func (v Int32Value) Transfer(
	interpreter *Interpreter,
	_ func() LocationRange,
	_ atree.Address,
	remove bool,
	storable atree.Storable,
) Value {
	if remove {
		interpreter.RemoveReferencedSlab(storable)
	}
	return v
}

func (v Int32Value) Clone(_ *Interpreter) Value {
	return v
}

func (Int32Value) DeepRemove(_ *Interpreter) {
	// NO-OP
}

func (v Int32Value) ByteSize() uint32 {
	return cborTagSize + getIntCBORSize(int64(v))
}

func (v Int32Value) StoredValue(_ atree.SlabStorage) (atree.Value, error) {
	return v, nil
}

func (Int32Value) ChildStorables() []atree.Storable {
	return nil
}

// Int64Value

type Int64Value int64

var _ Value = Int64Value(0)
var _ atree.Storable = Int64Value(0)
var _ NumberValue = Int64Value(0)
var _ IntegerValue = Int64Value(0)
var _ EquatableValue = Int64Value(0)
var _ HashableValue = Int64Value(0)
var _ MemberAccessibleValue = Int64Value(0)

func (Int64Value) IsValue() {}

func (v Int64Value) Accept(interpreter *Interpreter, visitor Visitor) {
	visitor.VisitInt64Value(interpreter, v)
}

func (Int64Value) Walk(_ func(Value)) {
	// NO-OP
}

var int64DynamicType DynamicType = NumberDynamicType{sema.Int64Type}

func (Int64Value) DynamicType(_ *Interpreter, _ SeenReferences) DynamicType {
	return int64DynamicType
}

func (Int64Value) StaticType() StaticType {
	return PrimitiveStaticTypeInt64
}

func (v Int64Value) String() string {
	return format.Int(int64(v))
}

func (v Int64Value) RecursiveString(_ SeenReferences) string {
	return v.String()
}

func (v Int64Value) ToInt() int {
	return int(v)
}

func (v Int64Value) Negate() NumberValue {
	// INT32-C
	if v == math.MinInt64 {
		panic(OverflowError{})
	}
	return -v
}

func safeAddInt64(a, b int64) int64 {
	// INT32-C
	if (b > 0) && (a > (math.MaxInt64 - b)) {
		panic(OverflowError{})
	} else if (b < 0) && (a < (math.MinInt64 - b)) {
		panic(UnderflowError{})
	}
	return a + b
}

func (v Int64Value) Plus(other NumberValue) NumberValue {
	o, ok := other.(Int64Value)
	if !ok {
		panic(InvalidOperandsError{
			Operation: ast.OperationPlus,
			LeftType:  v.StaticType(),
			RightType: other.StaticType(),
		})
	}

	return Int64Value(safeAddInt64(int64(v), int64(o)))
}

func (v Int64Value) SaturatingPlus(other NumberValue) NumberValue {
	o, ok := other.(Int64Value)
	if !ok {
		panic(InvalidOperandsError{
			FunctionName: sema.NumericTypeSaturatingAddFunctionName,
			LeftType:     v.StaticType(),
			RightType:    other.StaticType(),
		})
	}

	// INT32-C
	if (o > 0) && (v > (math.MaxInt64 - o)) {
		return Int64Value(math.MaxInt64)
	} else if (o < 0) && (v < (math.MinInt64 - o)) {
		return Int64Value(math.MinInt64)
	}
	return v + o
}

func (v Int64Value) Minus(other NumberValue) NumberValue {
	o, ok := other.(Int64Value)
	if !ok {
		panic(InvalidOperandsError{
			Operation: ast.OperationMinus,
			LeftType:  v.StaticType(),
			RightType: other.StaticType(),
		})
	}

	// INT32-C
	if (o > 0) && (v < (math.MinInt64 + o)) {
		panic(OverflowError{})
	} else if (o < 0) && (v > (math.MaxInt64 + o)) {
		panic(UnderflowError{})
	}
	return v - o
}

func (v Int64Value) SaturatingMinus(other NumberValue) NumberValue {
	o, ok := other.(Int64Value)
	if !ok {
		panic(InvalidOperandsError{
			FunctionName: sema.NumericTypeSaturatingSubtractFunctionName,
			LeftType:     v.StaticType(),
			RightType:    other.StaticType(),
		})
	}

	// INT32-C
	if (o > 0) && (v < (math.MinInt64 + o)) {
		return Int64Value(math.MinInt64)
	} else if (o < 0) && (v > (math.MaxInt64 + o)) {
		return Int64Value(math.MaxInt64)
	}
	return v - o
}

func (v Int64Value) Mod(other NumberValue) NumberValue {
	o, ok := other.(Int64Value)
	if !ok {
		panic(InvalidOperandsError{
			Operation: ast.OperationMod,
			LeftType:  v.StaticType(),
			RightType: other.StaticType(),
		})
	}

	// INT33-C
	if o == 0 {
		panic(DivisionByZeroError{})
	}
	return v % o
}

func (v Int64Value) Mul(other NumberValue) NumberValue {
	o, ok := other.(Int64Value)
	if !ok {
		panic(InvalidOperandsError{
			Operation: ast.OperationMul,
			LeftType:  v.StaticType(),
			RightType: other.StaticType(),
		})
	}

	// INT32-C
	if v > 0 {
		if o > 0 {
			// positive * positive = positive. overflow?
			if v > (math.MaxInt64 / o) {
				panic(OverflowError{})
			}
		} else {
			// positive * negative = negative. underflow?
			if o < (math.MinInt64 / v) {
				panic(UnderflowError{})
			}
		}
	} else {
		if o > 0 {
			// negative * positive = negative. underflow?
			if v < (math.MinInt64 / o) {
				panic(UnderflowError{})
			}
		} else {
			// negative * negative = positive. overflow?
			if (v != 0) && (o < (math.MaxInt64 / v)) {
				panic(OverflowError{})
			}
		}
	}
	return v * o
}

func (v Int64Value) SaturatingMul(other NumberValue) NumberValue {
	o, ok := other.(Int64Value)
	if !ok {
		panic(InvalidOperandsError{
			FunctionName: sema.NumericTypeSaturatingMultiplyFunctionName,
			LeftType:     v.StaticType(),
			RightType:    other.StaticType(),
		})
	}

	// INT32-C
	if v > 0 {
		if o > 0 {
			// positive * positive = positive. overflow?
			if v > (math.MaxInt64 / o) {
				return Int64Value(math.MaxInt64)
			}
		} else {
			// positive * negative = negative. underflow?
			if o < (math.MinInt64 / v) {
				return Int64Value(math.MinInt64)
			}
		}
	} else {
		if o > 0 {
			// negative * positive = negative. underflow?
			if v < (math.MinInt64 / o) {
				return Int64Value(math.MinInt64)
			}
		} else {
			// negative * negative = positive. overflow?
			if (v != 0) && (o < (math.MaxInt64 / v)) {
				return Int64Value(math.MaxInt64)
			}
		}
	}
	return v * o
}

func (v Int64Value) Div(other NumberValue) NumberValue {
	o, ok := other.(Int64Value)
	if !ok {
		panic(InvalidOperandsError{
			Operation: ast.OperationDiv,
			LeftType:  v.StaticType(),
			RightType: other.StaticType(),
		})
	}

	// INT33-C
	// https://golang.org/ref/spec#Integer_operators
	if o == 0 {
		panic(DivisionByZeroError{})
	} else if (v == math.MinInt64) && (o == -1) {
		panic(OverflowError{})
	}
	return v / o
}

func (v Int64Value) SaturatingDiv(other NumberValue) NumberValue {
	o, ok := other.(Int64Value)
	if !ok {
		panic(InvalidOperandsError{
			FunctionName: sema.NumericTypeSaturatingDivideFunctionName,
			LeftType:     v.StaticType(),
			RightType:    other.StaticType(),
		})
	}

	// INT33-C
	// https://golang.org/ref/spec#Integer_operators
	if o == 0 {
		panic(DivisionByZeroError{})
	} else if (v == math.MinInt64) && (o == -1) {
		return Int64Value(math.MaxInt64)
	}
	return v / o
}

func (v Int64Value) Less(other NumberValue) BoolValue {
	return v < other.(Int64Value)
}

func (v Int64Value) LessEqual(other NumberValue) BoolValue {
	return v <= other.(Int64Value)
}

func (v Int64Value) Greater(other NumberValue) BoolValue {
	return v > other.(Int64Value)
}

func (v Int64Value) GreaterEqual(other NumberValue) BoolValue {
	return v >= other.(Int64Value)
}

func (v Int64Value) Equal(_ *Interpreter, _ func() LocationRange, other Value) bool {
	otherInt64, ok := other.(Int64Value)
	if !ok {
		return false
	}
	return v == otherInt64
}

// HashInput returns a byte slice containing:
// - HashInputTypeInt64 (1 byte)
// - int64 value encoded in big-endian (8 bytes)
func (v Int64Value) HashInput(_ *Interpreter, _ func() LocationRange, scratch []byte) []byte {
	scratch[0] = byte(HashInputTypeInt64)
	binary.BigEndian.PutUint64(scratch[1:], uint64(v))
	return scratch[:9]
}

func ConvertInt64(value Value) Int64Value {
	var res int64

	switch value := value.(type) {
	case BigNumberValue:
		v := value.ToBigInt()
		if v.Cmp(sema.Int64TypeMaxInt) > 0 {
			panic(OverflowError{})
		} else if v.Cmp(sema.Int64TypeMinInt) < 0 {
			panic(UnderflowError{})
		}
		res = v.Int64()

	case NumberValue:
		v := value.ToInt()
		res = int64(v)

	default:
		panic(errors.NewUnreachableError())
	}

	return Int64Value(res)
}

func (v Int64Value) BitwiseOr(other IntegerValue) IntegerValue {
	o, ok := other.(Int64Value)
	if !ok {
		panic(InvalidOperandsError{
			Operation: ast.OperationBitwiseOr,
			LeftType:  v.StaticType(),
			RightType: other.StaticType(),
		})
	}

	return v | o
}

func (v Int64Value) BitwiseXor(other IntegerValue) IntegerValue {
	o, ok := other.(Int64Value)
	if !ok {
		panic(InvalidOperandsError{
			Operation: ast.OperationBitwiseXor,
			LeftType:  v.StaticType(),
			RightType: other.StaticType(),
		})
	}

	return v ^ o
}

func (v Int64Value) BitwiseAnd(other IntegerValue) IntegerValue {
	o, ok := other.(Int64Value)
	if !ok {
		panic(InvalidOperandsError{
			Operation: ast.OperationBitwiseAnd,
			LeftType:  v.StaticType(),
			RightType: other.StaticType(),
		})
	}

	return v & o
}

func (v Int64Value) BitwiseLeftShift(other IntegerValue) IntegerValue {
	o, ok := other.(Int64Value)
	if !ok {
		panic(InvalidOperandsError{
			Operation: ast.OperationBitwiseLeftShift,
			LeftType:  v.StaticType(),
			RightType: other.StaticType(),
		})
	}

	return v << o
}

func (v Int64Value) BitwiseRightShift(other IntegerValue) IntegerValue {
	o, ok := other.(Int64Value)
	if !ok {
		panic(InvalidOperandsError{
			Operation: ast.OperationBitwiseRightShift,
			LeftType:  v.StaticType(),
			RightType: other.StaticType(),
		})
	}

	return v >> o
}

func (v Int64Value) GetMember(_ *Interpreter, _ func() LocationRange, name string) Value {
	return getNumberValueMember(v, name, sema.Int64Type)
}

func (Int64Value) RemoveMember(_ *Interpreter, _ func() LocationRange, _ string) Value {
	// Numbers have no removable members (fields / functions)
	panic(errors.NewUnreachableError())
}

func (Int64Value) SetMember(_ *Interpreter, _ func() LocationRange, _ string, _ Value) {
	// Numbers have no settable members (fields / functions)
	panic(errors.NewUnreachableError())
}

func (v Int64Value) ToBigEndianBytes() []byte {
	b := make([]byte, 8)
	binary.BigEndian.PutUint64(b, uint64(v))
	return b
}

func (v Int64Value) ConformsToDynamicType(
	_ *Interpreter,
	_ func() LocationRange,
	dynamicType DynamicType,
	_ TypeConformanceResults,
) bool {
	numberType, ok := dynamicType.(NumberDynamicType)
	return ok && sema.Int64Type.Equal(numberType.StaticType)
}

func (v Int64Value) Storable(_ atree.SlabStorage, _ atree.Address, _ uint64) (atree.Storable, error) {
	return v, nil
}

func (Int64Value) NeedsStoreTo(_ atree.Address) bool {
	return false
}

func (Int64Value) IsResourceKinded(_ *Interpreter) bool {
	return false
}

func (v Int64Value) Transfer(
	interpreter *Interpreter,
	_ func() LocationRange,
	_ atree.Address,
	remove bool,
	storable atree.Storable,
) Value {
	if remove {
		interpreter.RemoveReferencedSlab(storable)
	}
	return v
}

func (v Int64Value) Clone(_ *Interpreter) Value {
	return v
}

func (Int64Value) DeepRemove(_ *Interpreter) {
	// NO-OP
}

func (v Int64Value) ByteSize() uint32 {
	return cborTagSize + getIntCBORSize(int64(v))
}

func (v Int64Value) StoredValue(_ atree.SlabStorage) (atree.Value, error) {
	return v, nil
}

func (Int64Value) ChildStorables() []atree.Storable {
	return nil
}

// Int128Value

type Int128Value struct {
	BigInt *big.Int
}

func NewInt128ValueFromInt64(value int64) Int128Value {
	return NewInt128ValueFromBigInt(big.NewInt(value))
}

func NewInt128ValueFromBigInt(value *big.Int) Int128Value {
	return Int128Value{BigInt: value}
}

var _ Value = Int128Value{}
var _ atree.Storable = Int128Value{}
var _ NumberValue = Int128Value{}
var _ IntegerValue = Int128Value{}
var _ EquatableValue = Int128Value{}
var _ HashableValue = Int128Value{}
var _ MemberAccessibleValue = Int128Value{}

func (Int128Value) IsValue() {}

func (v Int128Value) Accept(interpreter *Interpreter, visitor Visitor) {
	visitor.VisitInt128Value(interpreter, v)
}

func (Int128Value) Walk(_ func(Value)) {
	// NO-OP
}

var int128DynamicType DynamicType = NumberDynamicType{sema.Int128Type}

func (Int128Value) DynamicType(_ *Interpreter, _ SeenReferences) DynamicType {
	return int128DynamicType
}

func (Int128Value) StaticType() StaticType {
	return PrimitiveStaticTypeInt128
}

func (v Int128Value) ToInt() int {
	if !v.BigInt.IsInt64() {
		panic(OverflowError{})
	}
	return int(v.BigInt.Int64())
}

func (v Int128Value) ToBigInt() *big.Int {
	return new(big.Int).Set(v.BigInt)
}

func (v Int128Value) String() string {
	return format.BigInt(v.BigInt)
}

func (v Int128Value) RecursiveString(_ SeenReferences) string {
	return v.String()
}

func (v Int128Value) Negate() NumberValue {
	// INT32-C
	//   if v == Int128TypeMinIntBig {
	//       ...
	//   }
	if v.BigInt.Cmp(sema.Int128TypeMinIntBig) == 0 {
		panic(OverflowError{})
	}
	return Int128Value{new(big.Int).Neg(v.BigInt)}
}

func (v Int128Value) Plus(other NumberValue) NumberValue {
	o, ok := other.(Int128Value)
	if !ok {
		panic(InvalidOperandsError{
			Operation: ast.OperationPlus,
			LeftType:  v.StaticType(),
			RightType: other.StaticType(),
		})
	}

	// Given that this value is backed by an arbitrary size integer,
	// we can just add and check the range of the result.
	//
	// If Go gains a native int128 type and we switch this value
	// to be based on it, then we need to follow INT32-C:
	//
	//   if (o > 0) && (v > (Int128TypeMaxIntBig - o)) {
	//       ...
	//   } else if (o < 0) && (v < (Int128TypeMinIntBig - o)) {
	//       ...
	//   }
	//
	res := new(big.Int)
	res.Add(v.BigInt, o.BigInt)
	if res.Cmp(sema.Int128TypeMinIntBig) < 0 {
		panic(UnderflowError{})
	} else if res.Cmp(sema.Int128TypeMaxIntBig) > 0 {
		panic(OverflowError{})
	}
	return Int128Value{res}
}

func (v Int128Value) SaturatingPlus(other NumberValue) NumberValue {
	o, ok := other.(Int128Value)
	if !ok {
		panic(InvalidOperandsError{
			FunctionName: sema.NumericTypeSaturatingAddFunctionName,
			LeftType:     v.StaticType(),
			RightType:    other.StaticType(),
		})
	}

	// Given that this value is backed by an arbitrary size integer,
	// we can just add and check the range of the result.
	//
	// If Go gains a native int128 type and we switch this value
	// to be based on it, then we need to follow INT32-C:
	//
	//   if (o > 0) && (v > (Int128TypeMaxIntBig - o)) {
	//       ...
	//   } else if (o < 0) && (v < (Int128TypeMinIntBig - o)) {
	//       ...
	//   }
	//
	res := new(big.Int)
	res.Add(v.BigInt, o.BigInt)
	if res.Cmp(sema.Int128TypeMinIntBig) < 0 {
		return Int128Value{sema.Int128TypeMinIntBig}
	} else if res.Cmp(sema.Int128TypeMaxIntBig) > 0 {
		return Int128Value{sema.Int128TypeMaxIntBig}
	}
	return Int128Value{res}
}

func (v Int128Value) Minus(other NumberValue) NumberValue {
	o, ok := other.(Int128Value)
	if !ok {
		panic(InvalidOperandsError{
			Operation: ast.OperationMinus,
			LeftType:  v.StaticType(),
			RightType: other.StaticType(),
		})
	}

	// Given that this value is backed by an arbitrary size integer,
	// we can just subtract and check the range of the result.
	//
	// If Go gains a native int128 type and we switch this value
	// to be based on it, then we need to follow INT32-C:
	//
	//   if (o > 0) && (v < (Int128TypeMinIntBig + o)) {
	// 	     ...
	//   } else if (o < 0) && (v > (Int128TypeMaxIntBig + o)) {
	//       ...
	//   }
	//
	res := new(big.Int)
	res.Sub(v.BigInt, o.BigInt)
	if res.Cmp(sema.Int128TypeMinIntBig) < 0 {
		panic(UnderflowError{})
	} else if res.Cmp(sema.Int128TypeMaxIntBig) > 0 {
		panic(OverflowError{})
	}
	return Int128Value{res}
}

func (v Int128Value) SaturatingMinus(other NumberValue) NumberValue {
	o, ok := other.(Int128Value)
	if !ok {
		panic(InvalidOperandsError{
			FunctionName: sema.NumericTypeSaturatingSubtractFunctionName,
			LeftType:     v.StaticType(),
			RightType:    other.StaticType(),
		})
	}

	// Given that this value is backed by an arbitrary size integer,
	// we can just subtract and check the range of the result.
	//
	// If Go gains a native int128 type and we switch this value
	// to be based on it, then we need to follow INT32-C:
	//
	//   if (o > 0) && (v < (Int128TypeMinIntBig + o)) {
	// 	     ...
	//   } else if (o < 0) && (v > (Int128TypeMaxIntBig + o)) {
	//       ...
	//   }
	//
	res := new(big.Int)
	res.Sub(v.BigInt, o.BigInt)
	if res.Cmp(sema.Int128TypeMinIntBig) < 0 {
		return Int128Value{sema.Int128TypeMinIntBig}
	} else if res.Cmp(sema.Int128TypeMaxIntBig) > 0 {
		return Int128Value{sema.Int128TypeMaxIntBig}
	}
	return Int128Value{res}
}

func (v Int128Value) Mod(other NumberValue) NumberValue {
	o, ok := other.(Int128Value)
	if !ok {
		panic(InvalidOperandsError{
			Operation: ast.OperationMod,
			LeftType:  v.StaticType(),
			RightType: other.StaticType(),
		})
	}

	res := new(big.Int)
	// INT33-C
	if o.BigInt.Cmp(res) == 0 {
		panic(DivisionByZeroError{})
	}
	res.Rem(v.BigInt, o.BigInt)
	return Int128Value{res}
}

func (v Int128Value) Mul(other NumberValue) NumberValue {
	o, ok := other.(Int128Value)
	if !ok {
		panic(InvalidOperandsError{
			Operation: ast.OperationMul,
			LeftType:  v.StaticType(),
			RightType: other.StaticType(),
		})
	}

	res := new(big.Int)
	res.Mul(v.BigInt, o.BigInt)
	if res.Cmp(sema.Int128TypeMinIntBig) < 0 {
		panic(UnderflowError{})
	} else if res.Cmp(sema.Int128TypeMaxIntBig) > 0 {
		panic(OverflowError{})
	}
	return Int128Value{res}
}

func (v Int128Value) SaturatingMul(other NumberValue) NumberValue {
	o, ok := other.(Int128Value)
	if !ok {
		panic(InvalidOperandsError{
			FunctionName: sema.NumericTypeSaturatingMultiplyFunctionName,
			LeftType:     v.StaticType(),
			RightType:    other.StaticType(),
		})
	}

	res := new(big.Int)
	res.Mul(v.BigInt, o.BigInt)
	if res.Cmp(sema.Int128TypeMinIntBig) < 0 {
		return Int128Value{sema.Int128TypeMinIntBig}
	} else if res.Cmp(sema.Int128TypeMaxIntBig) > 0 {
		return Int128Value{sema.Int128TypeMaxIntBig}
	}
	return Int128Value{res}
}

func (v Int128Value) Div(other NumberValue) NumberValue {
	o, ok := other.(Int128Value)
	if !ok {
		panic(InvalidOperandsError{
			Operation: ast.OperationDiv,
			LeftType:  v.StaticType(),
			RightType: other.StaticType(),
		})
	}

	res := new(big.Int)
	// INT33-C:
	//   if o == 0 {
	//       ...
	//   } else if (v == Int128TypeMinIntBig) && (o == -1) {
	//       ...
	//   }
	if o.BigInt.Cmp(res) == 0 {
		panic(DivisionByZeroError{})
	}
	res.SetInt64(-1)
	if (v.BigInt.Cmp(sema.Int128TypeMinIntBig) == 0) && (o.BigInt.Cmp(res) == 0) {
		panic(OverflowError{})
	}
	res.Div(v.BigInt, o.BigInt)
	return Int128Value{res}
}

func (v Int128Value) SaturatingDiv(other NumberValue) NumberValue {
	o, ok := other.(Int128Value)
	if !ok {
		panic(InvalidOperandsError{
			FunctionName: sema.NumericTypeSaturatingDivideFunctionName,
			LeftType:     v.StaticType(),
			RightType:    other.StaticType(),
		})
	}

	res := new(big.Int)
	// INT33-C:
	//   if o == 0 {
	//       ...
	//   } else if (v == Int128TypeMinIntBig) && (o == -1) {
	//       ...
	//   }
	if o.BigInt.Cmp(res) == 0 {
		panic(DivisionByZeroError{})
	}
	res.SetInt64(-1)
	if (v.BigInt.Cmp(sema.Int128TypeMinIntBig) == 0) && (o.BigInt.Cmp(res) == 0) {
		return Int128Value{sema.Int128TypeMaxIntBig}
	}
	res.Div(v.BigInt, o.BigInt)
	return Int128Value{res}
}

func (v Int128Value) Less(other NumberValue) BoolValue {
	cmp := v.BigInt.Cmp(other.(Int128Value).BigInt)
	return cmp == -1
}

func (v Int128Value) LessEqual(other NumberValue) BoolValue {
	cmp := v.BigInt.Cmp(other.(Int128Value).BigInt)
	return cmp <= 0
}

func (v Int128Value) Greater(other NumberValue) BoolValue {
	cmp := v.BigInt.Cmp(other.(Int128Value).BigInt)
	return cmp == 1
}

func (v Int128Value) GreaterEqual(other NumberValue) BoolValue {
	cmp := v.BigInt.Cmp(other.(Int128Value).BigInt)
	return cmp >= 0
}

func (v Int128Value) Equal(_ *Interpreter, _ func() LocationRange, other Value) bool {
	otherInt, ok := other.(Int128Value)
	if !ok {
		return false
	}
	cmp := v.BigInt.Cmp(otherInt.BigInt)
	return cmp == 0
}

// HashInput returns a byte slice containing:
// - HashInputTypeInt128 (1 byte)
// - big int value encoded in big-endian (n bytes)
func (v Int128Value) HashInput(_ *Interpreter, _ func() LocationRange, scratch []byte) []byte {
	b := SignedBigIntToBigEndianBytes(v.BigInt)

	length := 1 + len(b)
	var buffer []byte
	if length <= len(scratch) {
		buffer = scratch[:length]
	} else {
		buffer = make([]byte, length)
	}

	buffer[0] = byte(HashInputTypeInt128)
	copy(buffer[1:], b)
	return buffer
}

func ConvertInt128(value Value) Int128Value {
	var v *big.Int

	switch value := value.(type) {
	case BigNumberValue:
		v = value.ToBigInt()

	case NumberValue:
		v = big.NewInt(int64(value.ToInt()))

	default:
		panic(errors.NewUnreachableError())
	}

	if v.Cmp(sema.Int128TypeMaxIntBig) > 0 {
		panic(OverflowError{})
	} else if v.Cmp(sema.Int128TypeMinIntBig) < 0 {
		panic(UnderflowError{})
	}

	return NewInt128ValueFromBigInt(v)
}

func (v Int128Value) BitwiseOr(other IntegerValue) IntegerValue {
	o, ok := other.(Int128Value)
	if !ok {
		panic(InvalidOperandsError{
			Operation: ast.OperationBitwiseOr,
			LeftType:  v.StaticType(),
			RightType: other.StaticType(),
		})
	}

	res := new(big.Int)
	res.Or(v.BigInt, o.BigInt)
	return Int128Value{res}
}

func (v Int128Value) BitwiseXor(other IntegerValue) IntegerValue {
	o, ok := other.(Int128Value)
	if !ok {
		panic(InvalidOperandsError{
			Operation: ast.OperationBitwiseXor,
			LeftType:  v.StaticType(),
			RightType: other.StaticType(),
		})
	}

	res := new(big.Int)
	res.Xor(v.BigInt, o.BigInt)
	return Int128Value{res}
}

func (v Int128Value) BitwiseAnd(other IntegerValue) IntegerValue {
	o, ok := other.(Int128Value)
	if !ok {
		panic(InvalidOperandsError{
			Operation: ast.OperationBitwiseAnd,
			LeftType:  v.StaticType(),
			RightType: other.StaticType(),
		})
	}

	res := new(big.Int)
	res.And(v.BigInt, o.BigInt)
	return Int128Value{res}
}

func (v Int128Value) BitwiseLeftShift(other IntegerValue) IntegerValue {
	o, ok := other.(Int128Value)
	if !ok {
		panic(InvalidOperandsError{
			Operation: ast.OperationBitwiseLeftShift,
			LeftType:  v.StaticType(),
			RightType: other.StaticType(),
		})
	}

	res := new(big.Int)
	if o.BigInt.Sign() < 0 {
		panic(UnderflowError{})
	}
	if !o.BigInt.IsUint64() {
		panic(OverflowError{})
	}
	res.Lsh(v.BigInt, uint(o.BigInt.Uint64()))
	return Int128Value{res}
}

func (v Int128Value) BitwiseRightShift(other IntegerValue) IntegerValue {
	o, ok := other.(Int128Value)
	if !ok {
		panic(InvalidOperandsError{
			Operation: ast.OperationBitwiseRightShift,
			LeftType:  v.StaticType(),
			RightType: other.StaticType(),
		})
	}

	res := new(big.Int)
	if o.BigInt.Sign() < 0 {
		panic(UnderflowError{})
	}
	if !o.BigInt.IsUint64() {
		panic(OverflowError{})
	}
	res.Rsh(v.BigInt, uint(o.BigInt.Uint64()))
	return Int128Value{res}
}

func (v Int128Value) GetMember(_ *Interpreter, _ func() LocationRange, name string) Value {
	return getNumberValueMember(v, name, sema.Int128Type)
}

func (Int128Value) RemoveMember(_ *Interpreter, _ func() LocationRange, _ string) Value {
	// Numbers have no removable members (fields / functions)
	panic(errors.NewUnreachableError())
}

func (Int128Value) SetMember(_ *Interpreter, _ func() LocationRange, _ string, _ Value) {
	// Numbers have no settable members (fields / functions)
	panic(errors.NewUnreachableError())
}

func (v Int128Value) ToBigEndianBytes() []byte {
	return SignedBigIntToBigEndianBytes(v.BigInt)
}

func (v Int128Value) ConformsToDynamicType(
	_ *Interpreter,
	_ func() LocationRange,
	dynamicType DynamicType,
	_ TypeConformanceResults,
) bool {
	numberType, ok := dynamicType.(NumberDynamicType)
	return ok && sema.Int128Type.Equal(numberType.StaticType)
}

func (v Int128Value) Storable(_ atree.SlabStorage, _ atree.Address, _ uint64) (atree.Storable, error) {
	return v, nil
}

func (Int128Value) NeedsStoreTo(_ atree.Address) bool {
	return false
}

func (Int128Value) IsResourceKinded(_ *Interpreter) bool {
	return false
}

func (v Int128Value) Transfer(
	interpreter *Interpreter,
	_ func() LocationRange,
	_ atree.Address,
	remove bool,
	storable atree.Storable,
) Value {
	if remove {
		interpreter.RemoveReferencedSlab(storable)
	}
	return v
}

func (v Int128Value) Clone(_ *Interpreter) Value {
	return NewInt128ValueFromBigInt(v.BigInt)
}

func (Int128Value) DeepRemove(_ *Interpreter) {
	// NO-OP
}

func (v Int128Value) ByteSize() uint32 {
	return cborTagSize + getBigIntCBORSize(v.BigInt)
}

func (v Int128Value) StoredValue(_ atree.SlabStorage) (atree.Value, error) {
	return v, nil
}

func (Int128Value) ChildStorables() []atree.Storable {
	return nil
}

// Int256Value

type Int256Value struct {
	BigInt *big.Int
}

func NewInt256ValueFromInt64(value int64) Int256Value {
	return NewInt256ValueFromBigInt(big.NewInt(value))
}

func NewInt256ValueFromBigInt(value *big.Int) Int256Value {
	return Int256Value{BigInt: value}
}

var _ Value = Int256Value{}
var _ atree.Storable = Int256Value{}
var _ NumberValue = Int256Value{}
var _ IntegerValue = Int256Value{}
var _ EquatableValue = Int256Value{}
var _ HashableValue = Int256Value{}
var _ MemberAccessibleValue = Int256Value{}

func (Int256Value) IsValue() {}

func (v Int256Value) Accept(interpreter *Interpreter, visitor Visitor) {
	visitor.VisitInt256Value(interpreter, v)
}

func (Int256Value) Walk(_ func(Value)) {
	// NO-OP
}

var int256DynamicType DynamicType = NumberDynamicType{sema.Int256Type}

func (Int256Value) DynamicType(_ *Interpreter, _ SeenReferences) DynamicType {
	return int256DynamicType
}

func (Int256Value) StaticType() StaticType {
	return PrimitiveStaticTypeInt256
}

func (v Int256Value) ToInt() int {
	if !v.BigInt.IsInt64() {
		panic(OverflowError{})
	}
	return int(v.BigInt.Int64())
}

func (v Int256Value) ToBigInt() *big.Int {
	return new(big.Int).Set(v.BigInt)
}

func (v Int256Value) String() string {
	return format.BigInt(v.BigInt)
}

func (v Int256Value) RecursiveString(_ SeenReferences) string {
	return v.String()
}

func (v Int256Value) Negate() NumberValue {
	// INT32-C
	//   if v == Int256TypeMinIntBig {
	//       ...
	//   }
	if v.BigInt.Cmp(sema.Int256TypeMinIntBig) == 0 {
		panic(OverflowError{})
	}
	return Int256Value{BigInt: new(big.Int).Neg(v.BigInt)}
}

func (v Int256Value) Plus(other NumberValue) NumberValue {
	o, ok := other.(Int256Value)
	if !ok {
		panic(InvalidOperandsError{
			Operation: ast.OperationPlus,
			LeftType:  v.StaticType(),
			RightType: other.StaticType(),
		})
	}

	// Given that this value is backed by an arbitrary size integer,
	// we can just add and check the range of the result.
	//
	// If Go gains a native int256 type and we switch this value
	// to be based on it, then we need to follow INT32-C:
	//
	//   if (o > 0) && (v > (Int256TypeMaxIntBig - o)) {
	//       ...
	//   } else if (o < 0) && (v < (Int256TypeMinIntBig - o)) {
	//       ...
	//   }
	//
	res := new(big.Int)
	res.Add(v.BigInt, o.BigInt)
	if res.Cmp(sema.Int256TypeMinIntBig) < 0 {
		panic(UnderflowError{})
	} else if res.Cmp(sema.Int256TypeMaxIntBig) > 0 {
		panic(OverflowError{})
	}
	return Int256Value{res}
}

func (v Int256Value) SaturatingPlus(other NumberValue) NumberValue {
	o, ok := other.(Int256Value)
	if !ok {
		panic(InvalidOperandsError{
			FunctionName: sema.NumericTypeSaturatingAddFunctionName,
			LeftType:     v.StaticType(),
			RightType:    other.StaticType(),
		})
	}

	// Given that this value is backed by an arbitrary size integer,
	// we can just add and check the range of the result.
	//
	// If Go gains a native int256 type and we switch this value
	// to be based on it, then we need to follow INT32-C:
	//
	//   if (o > 0) && (v > (Int256TypeMaxIntBig - o)) {
	//       ...
	//   } else if (o < 0) && (v < (Int256TypeMinIntBig - o)) {
	//       ...
	//   }
	//
	res := new(big.Int)
	res.Add(v.BigInt, o.BigInt)
	if res.Cmp(sema.Int256TypeMinIntBig) < 0 {
		return Int256Value{sema.Int256TypeMinIntBig}
	} else if res.Cmp(sema.Int256TypeMaxIntBig) > 0 {
		return Int256Value{sema.Int256TypeMaxIntBig}
	}
	return Int256Value{res}
}

func (v Int256Value) Minus(other NumberValue) NumberValue {
	o, ok := other.(Int256Value)
	if !ok {
		panic(InvalidOperandsError{
			Operation: ast.OperationMinus,
			LeftType:  v.StaticType(),
			RightType: other.StaticType(),
		})
	}

	// Given that this value is backed by an arbitrary size integer,
	// we can just subtract and check the range of the result.
	//
	// If Go gains a native int256 type and we switch this value
	// to be based on it, then we need to follow INT32-C:
	//
	//   if (o > 0) && (v < (Int256TypeMinIntBig + o)) {
	// 	     ...
	//   } else if (o < 0) && (v > (Int256TypeMaxIntBig + o)) {
	//       ...
	//   }
	//
	res := new(big.Int)
	res.Sub(v.BigInt, o.BigInt)
	if res.Cmp(sema.Int256TypeMinIntBig) < 0 {
		panic(UnderflowError{})
	} else if res.Cmp(sema.Int256TypeMaxIntBig) > 0 {
		panic(OverflowError{})
	}
	return Int256Value{res}
}

func (v Int256Value) SaturatingMinus(other NumberValue) NumberValue {
	o, ok := other.(Int256Value)
	if !ok {
		panic(InvalidOperandsError{
			FunctionName: sema.NumericTypeSaturatingSubtractFunctionName,
			LeftType:     v.StaticType(),
			RightType:    other.StaticType(),
		})
	}

	// Given that this value is backed by an arbitrary size integer,
	// we can just subtract and check the range of the result.
	//
	// If Go gains a native int256 type and we switch this value
	// to be based on it, then we need to follow INT32-C:
	//
	//   if (o > 0) && (v < (Int256TypeMinIntBig + o)) {
	// 	     ...
	//   } else if (o < 0) && (v > (Int256TypeMaxIntBig + o)) {
	//       ...
	//   }
	//
	res := new(big.Int)
	res.Sub(v.BigInt, o.BigInt)
	if res.Cmp(sema.Int256TypeMinIntBig) < 0 {
		return Int256Value{sema.Int256TypeMinIntBig}
	} else if res.Cmp(sema.Int256TypeMaxIntBig) > 0 {
		return Int256Value{sema.Int256TypeMaxIntBig}
	}
	return Int256Value{res}
}

func (v Int256Value) Mod(other NumberValue) NumberValue {
	o, ok := other.(Int256Value)
	if !ok {
		panic(InvalidOperandsError{
			Operation: ast.OperationMod,
			LeftType:  v.StaticType(),
			RightType: other.StaticType(),
		})
	}

	res := new(big.Int)
	// INT33-C
	if o.BigInt.Cmp(res) == 0 {
		panic(DivisionByZeroError{})
	}
	res.Rem(v.BigInt, o.BigInt)
	return Int256Value{res}
}

func (v Int256Value) Mul(other NumberValue) NumberValue {
	o, ok := other.(Int256Value)
	if !ok {
		panic(InvalidOperandsError{
			Operation: ast.OperationMul,
			LeftType:  v.StaticType(),
			RightType: other.StaticType(),
		})
	}

	res := new(big.Int)
	res.Mul(v.BigInt, o.BigInt)
	if res.Cmp(sema.Int256TypeMinIntBig) < 0 {
		panic(UnderflowError{})
	} else if res.Cmp(sema.Int256TypeMaxIntBig) > 0 {
		panic(OverflowError{})
	}
	return Int256Value{res}
}

func (v Int256Value) SaturatingMul(other NumberValue) NumberValue {
	o, ok := other.(Int256Value)
	if !ok {
		panic(InvalidOperandsError{
			FunctionName: sema.NumericTypeSaturatingMultiplyFunctionName,
			LeftType:     v.StaticType(),
			RightType:    other.StaticType(),
		})
	}

	res := new(big.Int)
	res.Mul(v.BigInt, o.BigInt)
	if res.Cmp(sema.Int256TypeMinIntBig) < 0 {
		return Int256Value{sema.Int256TypeMinIntBig}
	} else if res.Cmp(sema.Int256TypeMaxIntBig) > 0 {
		return Int256Value{sema.Int256TypeMaxIntBig}
	}
	return Int256Value{res}
}

func (v Int256Value) Div(other NumberValue) NumberValue {
	o, ok := other.(Int256Value)
	if !ok {
		panic(InvalidOperandsError{
			Operation: ast.OperationDiv,
			LeftType:  v.StaticType(),
			RightType: other.StaticType(),
		})
	}

	res := new(big.Int)
	// INT33-C:
	//   if o == 0 {
	//       ...
	//   } else if (v == Int256TypeMinIntBig) && (o == -1) {
	//       ...
	//   }
	if o.BigInt.Cmp(res) == 0 {
		panic(DivisionByZeroError{})
	}
	res.SetInt64(-1)
	if (v.BigInt.Cmp(sema.Int256TypeMinIntBig) == 0) && (o.BigInt.Cmp(res) == 0) {
		panic(OverflowError{})
	}
	res.Div(v.BigInt, o.BigInt)
	return Int256Value{res}
}

func (v Int256Value) SaturatingDiv(other NumberValue) NumberValue {
	o, ok := other.(Int256Value)
	if !ok {
		panic(InvalidOperandsError{
			FunctionName: sema.NumericTypeSaturatingDivideFunctionName,
			LeftType:     v.StaticType(),
			RightType:    other.StaticType(),
		})
	}

	res := new(big.Int)
	// INT33-C:
	//   if o == 0 {
	//       ...
	//   } else if (v == Int256TypeMinIntBig) && (o == -1) {
	//       ...
	//   }
	if o.BigInt.Cmp(res) == 0 {
		panic(DivisionByZeroError{})
	}
	res.SetInt64(-1)
	if (v.BigInt.Cmp(sema.Int256TypeMinIntBig) == 0) && (o.BigInt.Cmp(res) == 0) {
		return Int256Value{sema.Int256TypeMaxIntBig}
	}
	res.Div(v.BigInt, o.BigInt)
	return Int256Value{res}
}

func (v Int256Value) Less(other NumberValue) BoolValue {
	cmp := v.BigInt.Cmp(other.(Int256Value).BigInt)
	return cmp == -1
}

func (v Int256Value) LessEqual(other NumberValue) BoolValue {
	cmp := v.BigInt.Cmp(other.(Int256Value).BigInt)
	return cmp <= 0
}

func (v Int256Value) Greater(other NumberValue) BoolValue {
	cmp := v.BigInt.Cmp(other.(Int256Value).BigInt)
	return cmp == 1
}

func (v Int256Value) GreaterEqual(other NumberValue) BoolValue {
	cmp := v.BigInt.Cmp(other.(Int256Value).BigInt)
	return cmp >= 0
}

func (v Int256Value) Equal(_ *Interpreter, _ func() LocationRange, other Value) bool {
	otherInt, ok := other.(Int256Value)
	if !ok {
		return false
	}
	cmp := v.BigInt.Cmp(otherInt.BigInt)
	return cmp == 0
}

// HashInput returns a byte slice containing:
// - HashInputTypeInt256 (1 byte)
// - big int value encoded in big-endian (n bytes)
func (v Int256Value) HashInput(_ *Interpreter, _ func() LocationRange, scratch []byte) []byte {
	b := SignedBigIntToBigEndianBytes(v.BigInt)

	length := 1 + len(b)
	var buffer []byte
	if length <= len(scratch) {
		buffer = scratch[:length]
	} else {
		buffer = make([]byte, length)
	}

	buffer[0] = byte(HashInputTypeInt256)
	copy(buffer[1:], b)
	return buffer
}

func ConvertInt256(value Value) Int256Value {
	var v *big.Int

	switch value := value.(type) {
	case BigNumberValue:
		v = value.ToBigInt()

	case NumberValue:
		v = big.NewInt(int64(value.ToInt()))

	default:
		panic(errors.NewUnreachableError())
	}

	if v.Cmp(sema.Int256TypeMaxIntBig) > 0 {
		panic(OverflowError{})
	} else if v.Cmp(sema.Int256TypeMinIntBig) < 0 {
		panic(UnderflowError{})
	}

	return NewInt256ValueFromBigInt(v)
}

func (v Int256Value) BitwiseOr(other IntegerValue) IntegerValue {
	o, ok := other.(Int256Value)
	if !ok {
		panic(InvalidOperandsError{
			Operation: ast.OperationBitwiseOr,
			LeftType:  v.StaticType(),
			RightType: other.StaticType(),
		})
	}

	res := new(big.Int)
	res.Or(v.BigInt, o.BigInt)
	return Int256Value{res}
}

func (v Int256Value) BitwiseXor(other IntegerValue) IntegerValue {
	o, ok := other.(Int256Value)
	if !ok {
		panic(InvalidOperandsError{
			Operation: ast.OperationBitwiseXor,
			LeftType:  v.StaticType(),
			RightType: other.StaticType(),
		})
	}

	res := new(big.Int)
	res.Xor(v.BigInt, o.BigInt)
	return Int256Value{res}
}

func (v Int256Value) BitwiseAnd(other IntegerValue) IntegerValue {
	o, ok := other.(Int256Value)
	if !ok {
		panic(InvalidOperandsError{
			Operation: ast.OperationBitwiseAnd,
			LeftType:  v.StaticType(),
			RightType: other.StaticType(),
		})
	}

	res := new(big.Int)
	res.And(v.BigInt, o.BigInt)
	return Int256Value{res}
}

func (v Int256Value) BitwiseLeftShift(other IntegerValue) IntegerValue {
	o, ok := other.(Int256Value)
	if !ok {
		panic(InvalidOperandsError{
			Operation: ast.OperationBitwiseLeftShift,
			LeftType:  v.StaticType(),
			RightType: other.StaticType(),
		})
	}

	res := new(big.Int)
	if o.BigInt.Sign() < 0 {
		panic(UnderflowError{})
	}
	if !o.BigInt.IsUint64() {
		panic(OverflowError{})
	}
	res.Lsh(v.BigInt, uint(o.BigInt.Uint64()))
	return Int256Value{res}
}

func (v Int256Value) BitwiseRightShift(other IntegerValue) IntegerValue {
	o, ok := other.(Int256Value)
	if !ok {
		panic(InvalidOperandsError{
			Operation: ast.OperationBitwiseRightShift,
			LeftType:  v.StaticType(),
			RightType: other.StaticType(),
		})
	}

	res := new(big.Int)
	if o.BigInt.Sign() < 0 {
		panic(UnderflowError{})
	}
	if !o.BigInt.IsUint64() {
		panic(OverflowError{})
	}
	res.Rsh(v.BigInt, uint(o.BigInt.Uint64()))
	return Int256Value{res}
}

func (v Int256Value) GetMember(_ *Interpreter, _ func() LocationRange, name string) Value {
	return getNumberValueMember(v, name, sema.Int256Type)
}

func (Int256Value) RemoveMember(_ *Interpreter, _ func() LocationRange, _ string) Value {
	// Numbers have no removable members (fields / functions)
	panic(errors.NewUnreachableError())
}

func (Int256Value) SetMember(_ *Interpreter, _ func() LocationRange, _ string, _ Value) {
	// Numbers have no settable members (fields / functions)
	panic(errors.NewUnreachableError())
}

func (v Int256Value) ToBigEndianBytes() []byte {
	return SignedBigIntToBigEndianBytes(v.BigInt)
}

func (v Int256Value) ConformsToDynamicType(
	_ *Interpreter,
	_ func() LocationRange,
	dynamicType DynamicType,
	_ TypeConformanceResults,
) bool {
	numberType, ok := dynamicType.(NumberDynamicType)
	return ok && sema.Int256Type.Equal(numberType.StaticType)
}

func (v Int256Value) Storable(_ atree.SlabStorage, _ atree.Address, _ uint64) (atree.Storable, error) {
	return v, nil
}

func (Int256Value) NeedsStoreTo(_ atree.Address) bool {
	return false
}

func (Int256Value) IsResourceKinded(_ *Interpreter) bool {
	return false
}

func (v Int256Value) Transfer(
	interpreter *Interpreter,
	_ func() LocationRange,
	_ atree.Address,
	remove bool,
	storable atree.Storable,
) Value {
	if remove {
		interpreter.RemoveReferencedSlab(storable)
	}
	return v
}

func (v Int256Value) Clone(_ *Interpreter) Value {
	return NewInt256ValueFromBigInt(v.BigInt)
}

func (Int256Value) DeepRemove(_ *Interpreter) {
	// NO-OP
}

func (v Int256Value) ByteSize() uint32 {
	return cborTagSize + getBigIntCBORSize(v.BigInt)
}

func (v Int256Value) StoredValue(_ atree.SlabStorage) (atree.Value, error) {
	return v, nil
}

func (Int256Value) ChildStorables() []atree.Storable {
	return nil
}

// UIntValue

type UIntValue struct {
	BigInt *big.Int
}

func NewUIntValueFromUint64(value uint64) UIntValue {
	return NewUIntValueFromBigInt(new(big.Int).SetUint64(value))
}

func NewUIntValueFromBigInt(value *big.Int) UIntValue {
	return UIntValue{BigInt: value}
}

func ConvertUInt(value Value) UIntValue {
	switch value := value.(type) {
	case BigNumberValue:
		v := value.ToBigInt()
		if v.Sign() < 0 {
			panic(UnderflowError{})
		}
		return NewUIntValueFromBigInt(value.ToBigInt())

	case NumberValue:
		v := value.ToInt()
		if v < 0 {
			panic(UnderflowError{})
		}
		return NewUIntValueFromUint64(uint64(v))

	default:
		panic(errors.NewUnreachableError())
	}
}

var _ Value = UIntValue{}
var _ atree.Storable = UIntValue{}
var _ NumberValue = UIntValue{}
var _ IntegerValue = UIntValue{}
var _ EquatableValue = UIntValue{}
var _ HashableValue = UIntValue{}
var _ MemberAccessibleValue = UIntValue{}

func (UIntValue) IsValue() {}

func (v UIntValue) Accept(interpreter *Interpreter, visitor Visitor) {
	visitor.VisitUIntValue(interpreter, v)
}

func (UIntValue) Walk(_ func(Value)) {
	// NO-OP
}

var uintDynamicType DynamicType = NumberDynamicType{sema.UIntType}

func (UIntValue) DynamicType(_ *Interpreter, _ SeenReferences) DynamicType {
	return uintDynamicType
}

func (UIntValue) StaticType() StaticType {
	return PrimitiveStaticTypeUInt
}

func (v UIntValue) ToInt() int {
	if v.BigInt.IsInt64() {
		panic(OverflowError{})
	}
	return int(v.BigInt.Int64())
}

func (v UIntValue) ToBigInt() *big.Int {
	return new(big.Int).Set(v.BigInt)
}

func (v UIntValue) String() string {
	return format.BigInt(v.BigInt)
}

func (v UIntValue) RecursiveString(_ SeenReferences) string {
	return v.String()
}

func (v UIntValue) Negate() NumberValue {
	panic(errors.NewUnreachableError())
}

func (v UIntValue) Plus(other NumberValue) NumberValue {
	o, ok := other.(UIntValue)
	if !ok {
		panic(InvalidOperandsError{
			Operation: ast.OperationPlus,
			LeftType:  v.StaticType(),
			RightType: other.StaticType(),
		})
	}

	res := new(big.Int)
	res.Add(v.BigInt, o.BigInt)
	return UIntValue{res}
}

func (v UIntValue) SaturatingPlus(other NumberValue) NumberValue {
	defer func() {
		r := recover()
		if _, ok := r.(InvalidOperandsError); ok {
			panic(InvalidOperandsError{
				FunctionName: sema.NumericTypeSaturatingAddFunctionName,
				LeftType:     v.StaticType(),
				RightType:    other.StaticType(),
			})
		}
	}()

	return v.Plus(other)
}

func (v UIntValue) Minus(other NumberValue) NumberValue {
	o, ok := other.(UIntValue)
	if !ok {
		panic(InvalidOperandsError{
			Operation: ast.OperationMinus,
			LeftType:  v.StaticType(),
			RightType: other.StaticType(),
		})
	}

	res := new(big.Int)
	res.Sub(v.BigInt, o.BigInt)
	// INT30-C
	if res.Sign() < 0 {
		panic(UnderflowError{})
	}
	return UIntValue{res}
}

func (v UIntValue) SaturatingMinus(other NumberValue) NumberValue {
	o, ok := other.(UIntValue)
	if !ok {
		panic(InvalidOperandsError{
			FunctionName: sema.NumericTypeSaturatingSubtractFunctionName,
			LeftType:     v.StaticType(),
			RightType:    other.StaticType(),
		})
	}

	res := new(big.Int)
	res.Sub(v.BigInt, o.BigInt)
	// INT30-C
	if res.Sign() < 0 {
		return UIntValue{sema.UIntTypeMin}
	}
	return UIntValue{res}
}

func (v UIntValue) Mod(other NumberValue) NumberValue {
	o, ok := other.(UIntValue)
	if !ok {
		panic(InvalidOperandsError{
			Operation: ast.OperationMod,
			LeftType:  v.StaticType(),
			RightType: other.StaticType(),
		})
	}

	res := new(big.Int)
	// INT33-C
	if o.BigInt.Cmp(res) == 0 {
		panic(DivisionByZeroError{})
	}
	res.Rem(v.BigInt, o.BigInt)
	return UIntValue{res}
}

func (v UIntValue) Mul(other NumberValue) NumberValue {
	o, ok := other.(UIntValue)
	if !ok {
		panic(InvalidOperandsError{
			Operation: ast.OperationMul,
			LeftType:  v.StaticType(),
			RightType: other.StaticType(),
		})
	}

	res := new(big.Int)
	res.Mul(v.BigInt, o.BigInt)
	return UIntValue{res}
}

func (v UIntValue) SaturatingMul(other NumberValue) NumberValue {
	defer func() {
		r := recover()
		if _, ok := r.(InvalidOperandsError); ok {
			panic(InvalidOperandsError{
				FunctionName: sema.NumericTypeSaturatingMultiplyFunctionName,
				LeftType:     v.StaticType(),
				RightType:    other.StaticType(),
			})
		}
	}()

	return v.Mul(other)
}

func (v UIntValue) Div(other NumberValue) NumberValue {
	o, ok := other.(UIntValue)
	if !ok {
		panic(InvalidOperandsError{
			FunctionName: sema.NumericTypeSaturatingMultiplyFunctionName,
			LeftType:     v.StaticType(),
			RightType:    other.StaticType(),
		})
	}

	res := new(big.Int)
	// INT33-C
	if o.BigInt.Cmp(res) == 0 {
		panic(DivisionByZeroError{})
	}
	res.Div(v.BigInt, o.BigInt)
	return UIntValue{res}
}

func (v UIntValue) SaturatingDiv(other NumberValue) NumberValue {
	defer func() {
		r := recover()
		if _, ok := r.(InvalidOperandsError); ok {
			panic(InvalidOperandsError{
				FunctionName: sema.NumericTypeSaturatingDivideFunctionName,
				LeftType:     v.StaticType(),
				RightType:    other.StaticType(),
			})
		}
	}()

	return v.Div(other)
}

func (v UIntValue) Less(other NumberValue) BoolValue {
	cmp := v.BigInt.Cmp(other.(UIntValue).BigInt)
	return cmp == -1
}

func (v UIntValue) LessEqual(other NumberValue) BoolValue {
	cmp := v.BigInt.Cmp(other.(UIntValue).BigInt)
	return cmp <= 0
}

func (v UIntValue) Greater(other NumberValue) BoolValue {
	cmp := v.BigInt.Cmp(other.(UIntValue).BigInt)
	return cmp == 1
}

func (v UIntValue) GreaterEqual(other NumberValue) BoolValue {
	cmp := v.BigInt.Cmp(other.(UIntValue).BigInt)
	return cmp >= 0
}

func (v UIntValue) Equal(_ *Interpreter, _ func() LocationRange, other Value) bool {
	otherUInt, ok := other.(UIntValue)
	if !ok {
		return false
	}
	cmp := v.BigInt.Cmp(otherUInt.BigInt)
	return cmp == 0
}

// HashInput returns a byte slice containing:
// - HashInputTypeUInt (1 byte)
// - big int value encoded in big-endian (n bytes)
func (v UIntValue) HashInput(_ *Interpreter, _ func() LocationRange, scratch []byte) []byte {
	b := UnsignedBigIntToBigEndianBytes(v.BigInt)

	length := 1 + len(b)
	var buffer []byte
	if length <= len(scratch) {
		buffer = scratch[:length]
	} else {
		buffer = make([]byte, length)
	}

	buffer[0] = byte(HashInputTypeUInt)
	copy(buffer[1:], b)
	return buffer
}

func (v UIntValue) BitwiseOr(other IntegerValue) IntegerValue {
	o, ok := other.(UIntValue)
	if !ok {
		panic(InvalidOperandsError{
			Operation: ast.OperationBitwiseOr,
			LeftType:  v.StaticType(),
			RightType: other.StaticType(),
		})
	}

	res := new(big.Int)
	res.Or(v.BigInt, o.BigInt)
	return UIntValue{res}
}

func (v UIntValue) BitwiseXor(other IntegerValue) IntegerValue {
	o, ok := other.(UIntValue)
	if !ok {
		panic(InvalidOperandsError{
			Operation: ast.OperationBitwiseXor,
			LeftType:  v.StaticType(),
			RightType: other.StaticType(),
		})
	}

	res := new(big.Int)
	res.Xor(v.BigInt, o.BigInt)
	return UIntValue{res}
}

func (v UIntValue) BitwiseAnd(other IntegerValue) IntegerValue {
	o, ok := other.(UIntValue)
	if !ok {
		panic(InvalidOperandsError{
			Operation: ast.OperationBitwiseAnd,
			LeftType:  v.StaticType(),
			RightType: other.StaticType(),
		})
	}

	res := new(big.Int)
	res.And(v.BigInt, o.BigInt)
	return UIntValue{res}
}

func (v UIntValue) BitwiseLeftShift(other IntegerValue) IntegerValue {
	o, ok := other.(UIntValue)
	if !ok {
		panic(InvalidOperandsError{
			Operation: ast.OperationBitwiseLeftShift,
			LeftType:  v.StaticType(),
			RightType: other.StaticType(),
		})
	}

	res := new(big.Int)
	if o.BigInt.Sign() < 0 {
		panic(UnderflowError{})
	}
	if !o.BigInt.IsUint64() {
		panic(OverflowError{})
	}
	res.Lsh(v.BigInt, uint(o.BigInt.Uint64()))
	return UIntValue{res}
}

func (v UIntValue) BitwiseRightShift(other IntegerValue) IntegerValue {
	o, ok := other.(UIntValue)
	if !ok {
		panic(InvalidOperandsError{
			Operation: ast.OperationBitwiseRightShift,
			LeftType:  v.StaticType(),
			RightType: other.StaticType(),
		})
	}

	res := new(big.Int)
	if o.BigInt.Sign() < 0 {
		panic(UnderflowError{})
	}
	if !o.BigInt.IsUint64() {
		panic(OverflowError{})
	}
	res.Rsh(v.BigInt, uint(o.BigInt.Uint64()))
	return UIntValue{res}
}

func (v UIntValue) GetMember(_ *Interpreter, _ func() LocationRange, name string) Value {
	return getNumberValueMember(v, name, sema.UIntType)
}

func (UIntValue) RemoveMember(_ *Interpreter, _ func() LocationRange, _ string) Value {
	// Numbers have no removable members (fields / functions)
	panic(errors.NewUnreachableError())
}

func (UIntValue) SetMember(_ *Interpreter, _ func() LocationRange, _ string, _ Value) {
	// Numbers have no settable members (fields / functions)
	panic(errors.NewUnreachableError())
}

func (v UIntValue) ToBigEndianBytes() []byte {
	return UnsignedBigIntToBigEndianBytes(v.BigInt)
}

func (v UIntValue) ConformsToDynamicType(
	_ *Interpreter,
	_ func() LocationRange,
	dynamicType DynamicType,
	_ TypeConformanceResults,
) bool {
	numberType, ok := dynamicType.(NumberDynamicType)
	return ok && sema.UIntType.Equal(numberType.StaticType)
}

func (v UIntValue) Storable(storage atree.SlabStorage, address atree.Address, maxInlineSize uint64) (atree.Storable, error) {
	return maybeLargeImmutableStorable(v, storage, address, maxInlineSize)
}

func (UIntValue) NeedsStoreTo(_ atree.Address) bool {
	return false
}

func (UIntValue) IsResourceKinded(_ *Interpreter) bool {
	return false
}

func (v UIntValue) Transfer(
	interpreter *Interpreter,
	_ func() LocationRange,
	_ atree.Address,
	remove bool,
	storable atree.Storable,
) Value {
	if remove {
		interpreter.RemoveReferencedSlab(storable)
	}
	return v
}

func (v UIntValue) Clone(_ *Interpreter) Value {
	return NewUIntValueFromBigInt(v.BigInt)
}

func (UIntValue) DeepRemove(_ *Interpreter) {
	// NO-OP
}

func (v UIntValue) ByteSize() uint32 {
	return cborTagSize + getBigIntCBORSize(v.BigInt)
}

func (v UIntValue) StoredValue(_ atree.SlabStorage) (atree.Value, error) {
	return v, nil
}

func (UIntValue) ChildStorables() []atree.Storable {
	return nil
}

// UInt8Value

type UInt8Value uint8

var _ Value = UInt8Value(0)
var _ atree.Storable = UInt8Value(0)
var _ NumberValue = UInt8Value(0)
var _ IntegerValue = UInt8Value(0)
var _ EquatableValue = UInt8Value(0)
var _ HashableValue = UInt8Value(0)
var _ MemberAccessibleValue = UInt8Value(0)

func (UInt8Value) IsValue() {}

func (v UInt8Value) Accept(interpreter *Interpreter, visitor Visitor) {
	visitor.VisitUInt8Value(interpreter, v)
}

func (UInt8Value) Walk(_ func(Value)) {
	// NO-OP
}

var uint8DynamicType DynamicType = NumberDynamicType{sema.UInt8Type}

func (UInt8Value) DynamicType(_ *Interpreter, _ SeenReferences) DynamicType {
	return uint8DynamicType
}

func (UInt8Value) StaticType() StaticType {
	return PrimitiveStaticTypeUInt8
}

func (v UInt8Value) String() string {
	return format.Uint(uint64(v))
}

func (v UInt8Value) RecursiveString(_ SeenReferences) string {
	return v.String()
}

func (v UInt8Value) ToInt() int {
	return int(v)
}

func (v UInt8Value) Negate() NumberValue {
	panic(errors.NewUnreachableError())
}

func (v UInt8Value) Plus(other NumberValue) NumberValue {
	o, ok := other.(UInt8Value)
	if !ok {
		panic(InvalidOperandsError{
			Operation: ast.OperationPlus,
			LeftType:  v.StaticType(),
			RightType: other.StaticType(),
		})
	}

	sum := v + o
	// INT30-C
	if sum < v {
		panic(OverflowError{})
	}
	return sum
}

func (v UInt8Value) SaturatingPlus(other NumberValue) NumberValue {
	o, ok := other.(UInt8Value)
	if !ok {
		panic(InvalidOperandsError{
			FunctionName: sema.NumericTypeSaturatingAddFunctionName,
			LeftType:     v.StaticType(),
			RightType:    other.StaticType(),
		})
	}

	sum := v + o
	// INT30-C
	if sum < v {
		return UInt8Value(math.MaxUint8)
	}
	return sum
}

func (v UInt8Value) Minus(other NumberValue) NumberValue {
	o, ok := other.(UInt8Value)
	if !ok {
		panic(InvalidOperandsError{
			Operation: ast.OperationMinus,
			LeftType:  v.StaticType(),
			RightType: other.StaticType(),
		})
	}

	diff := v - o

	// INT30-C
	if diff > v {
		panic(UnderflowError{})
	}
	return diff
}

func (v UInt8Value) SaturatingMinus(other NumberValue) NumberValue {
	o, ok := other.(UInt8Value)
	if !ok {
		panic(InvalidOperandsError{
			FunctionName: sema.NumericTypeSaturatingSubtractFunctionName,
			LeftType:     v.StaticType(),
			RightType:    other.StaticType(),
		})
	}

	diff := v - o

	// INT30-C
	if diff > v {
		return UInt8Value(0)
	}
	return diff
}

func (v UInt8Value) Mod(other NumberValue) NumberValue {
	o, ok := other.(UInt8Value)
	if !ok {
		panic(InvalidOperandsError{
			Operation: ast.OperationMod,
			LeftType:  v.StaticType(),
			RightType: other.StaticType(),
		})
	}

	if o == 0 {
		panic(DivisionByZeroError{})
	}
	return v % o
}

func (v UInt8Value) Mul(other NumberValue) NumberValue {
	o, ok := other.(UInt8Value)
	if !ok {
		panic(InvalidOperandsError{
			Operation: ast.OperationMul,
			LeftType:  v.StaticType(),
			RightType: other.StaticType(),
		})
	}

	// INT30-C
	if (v > 0) && (o > 0) && (v > (math.MaxUint8 / o)) {
		panic(OverflowError{})
	}
	return v * o
}

func (v UInt8Value) SaturatingMul(other NumberValue) NumberValue {
	o, ok := other.(UInt8Value)
	if !ok {
		panic(InvalidOperandsError{
			FunctionName: sema.NumericTypeSaturatingMultiplyFunctionName,
			LeftType:     v.StaticType(),
			RightType:    other.StaticType(),
		})
	}

	// INT30-C
	if (v > 0) && (o > 0) && (v > (math.MaxUint8 / o)) {
		return UInt8Value(math.MaxUint8)
	}
	return v * o
}

func (v UInt8Value) Div(other NumberValue) NumberValue {
	o, ok := other.(UInt8Value)
	if !ok {
		panic(InvalidOperandsError{
			Operation: ast.OperationDiv,
			LeftType:  v.StaticType(),
			RightType: other.StaticType(),
		})
	}

	if o == 0 {
		panic(DivisionByZeroError{})
	}
	return v / o
}

func (v UInt8Value) SaturatingDiv(other NumberValue) NumberValue {
	defer func() {
		r := recover()
		if _, ok := r.(InvalidOperandsError); ok {
			panic(InvalidOperandsError{
				FunctionName: sema.NumericTypeSaturatingDivideFunctionName,
				LeftType:     v.StaticType(),
				RightType:    other.StaticType(),
			})
		}
	}()

	return v.Div(other)
}

func (v UInt8Value) Less(other NumberValue) BoolValue {
	return v < other.(UInt8Value)
}

func (v UInt8Value) LessEqual(other NumberValue) BoolValue {
	return v <= other.(UInt8Value)
}

func (v UInt8Value) Greater(other NumberValue) BoolValue {
	return v > other.(UInt8Value)
}

func (v UInt8Value) GreaterEqual(other NumberValue) BoolValue {
	return v >= other.(UInt8Value)
}

func (v UInt8Value) Equal(_ *Interpreter, _ func() LocationRange, other Value) bool {
	otherUInt8, ok := other.(UInt8Value)
	if !ok {
		return false
	}
	return v == otherUInt8
}

// HashInput returns a byte slice containing:
// - HashInputTypeUInt8 (1 byte)
// - uint8 value (1 byte)
func (v UInt8Value) HashInput(_ *Interpreter, _ func() LocationRange, scratch []byte) []byte {
	scratch[0] = byte(HashInputTypeUInt8)
	scratch[1] = byte(v)
	return scratch[:2]
}

func ConvertUInt8(value Value) UInt8Value {
	var res uint8

	switch value := value.(type) {
	case BigNumberValue:
		v := value.ToBigInt()
		if v.Cmp(sema.UInt8TypeMaxInt) > 0 {
			panic(OverflowError{})
		} else if v.Sign() < 0 {
			panic(UnderflowError{})
		}
		res = uint8(v.Int64())

	case NumberValue:
		v := value.ToInt()
		if v > math.MaxUint8 {
			panic(OverflowError{})
		} else if v < 0 {
			panic(UnderflowError{})
		}
		res = uint8(v)

	default:
		panic(errors.NewUnreachableError())
	}

	return UInt8Value(res)
}

func (v UInt8Value) BitwiseOr(other IntegerValue) IntegerValue {
	o, ok := other.(UInt8Value)
	if !ok {
		panic(InvalidOperandsError{
			Operation: ast.OperationBitwiseOr,
			LeftType:  v.StaticType(),
			RightType: other.StaticType(),
		})
	}

	return v | o
}

func (v UInt8Value) BitwiseXor(other IntegerValue) IntegerValue {
	o, ok := other.(UInt8Value)
	if !ok {
		panic(InvalidOperandsError{
			Operation: ast.OperationBitwiseXor,
			LeftType:  v.StaticType(),
			RightType: other.StaticType(),
		})
	}

	return v ^ o
}

func (v UInt8Value) BitwiseAnd(other IntegerValue) IntegerValue {
	o, ok := other.(UInt8Value)
	if !ok {
		panic(InvalidOperandsError{
			Operation: ast.OperationBitwiseAnd,
			LeftType:  v.StaticType(),
			RightType: other.StaticType(),
		})
	}

	return v & o
}

func (v UInt8Value) BitwiseLeftShift(other IntegerValue) IntegerValue {
	o, ok := other.(UInt8Value)
	if !ok {
		panic(InvalidOperandsError{
			Operation: ast.OperationBitwiseLeftShift,
			LeftType:  v.StaticType(),
			RightType: other.StaticType(),
		})
	}

	return v << o
}

func (v UInt8Value) BitwiseRightShift(other IntegerValue) IntegerValue {
	o, ok := other.(UInt8Value)
	if !ok {
		panic(InvalidOperandsError{
			Operation: ast.OperationBitwiseRightShift,
			LeftType:  v.StaticType(),
			RightType: other.StaticType(),
		})
	}

	return v >> o
}

func (v UInt8Value) GetMember(_ *Interpreter, _ func() LocationRange, name string) Value {
	return getNumberValueMember(v, name, sema.UInt8Type)
}

func (UInt8Value) RemoveMember(_ *Interpreter, _ func() LocationRange, _ string) Value {
	// Numbers have no removable members (fields / functions)
	panic(errors.NewUnreachableError())
}

func (UInt8Value) SetMember(_ *Interpreter, _ func() LocationRange, _ string, _ Value) {
	// Numbers have no settable members (fields / functions)
	panic(errors.NewUnreachableError())
}

func (v UInt8Value) ToBigEndianBytes() []byte {
	return []byte{byte(v)}
}

func (v UInt8Value) ConformsToDynamicType(
	_ *Interpreter,
	_ func() LocationRange,
	dynamicType DynamicType,
	_ TypeConformanceResults,
) bool {
	numberType, ok := dynamicType.(NumberDynamicType)
	return ok && sema.UInt8Type.Equal(numberType.StaticType)
}

func (v UInt8Value) Storable(_ atree.SlabStorage, _ atree.Address, _ uint64) (atree.Storable, error) {
	return v, nil
}

func (UInt8Value) NeedsStoreTo(_ atree.Address) bool {
	return false
}

func (UInt8Value) IsResourceKinded(_ *Interpreter) bool {
	return false
}

func (v UInt8Value) Transfer(
	interpreter *Interpreter,
	_ func() LocationRange,
	_ atree.Address,
	remove bool,
	storable atree.Storable,
) Value {
	if remove {
		interpreter.RemoveReferencedSlab(storable)
	}
	return v
}

func (v UInt8Value) Clone(_ *Interpreter) Value {
	return v
}

func (UInt8Value) DeepRemove(_ *Interpreter) {
	// NO-OP
}

func (v UInt8Value) ByteSize() uint32 {
	return cborTagSize + getUintCBORSize(uint64(v))
}

func (v UInt8Value) StoredValue(_ atree.SlabStorage) (atree.Value, error) {
	return v, nil
}

func (UInt8Value) ChildStorables() []atree.Storable {
	return nil
}

// UInt16Value

type UInt16Value uint16

var _ Value = UInt16Value(0)
var _ atree.Storable = UInt16Value(0)
var _ NumberValue = UInt16Value(0)
var _ IntegerValue = UInt16Value(0)
var _ EquatableValue = UInt16Value(0)
var _ HashableValue = UInt16Value(0)
var _ MemberAccessibleValue = UInt16Value(0)

func (UInt16Value) IsValue() {}

func (v UInt16Value) Accept(interpreter *Interpreter, visitor Visitor) {
	visitor.VisitUInt16Value(interpreter, v)
}

func (UInt16Value) Walk(_ func(Value)) {
	// NO-OP
}

var uint16DynamicType DynamicType = NumberDynamicType{sema.UInt16Type}

func (UInt16Value) DynamicType(_ *Interpreter, _ SeenReferences) DynamicType {
	return uint16DynamicType
}

func (UInt16Value) StaticType() StaticType {
	return PrimitiveStaticTypeUInt16
}

func (v UInt16Value) String() string {
	return format.Uint(uint64(v))
}

func (v UInt16Value) RecursiveString(_ SeenReferences) string {
	return v.String()
}

func (v UInt16Value) ToInt() int {
	return int(v)
}
func (v UInt16Value) Negate() NumberValue {
	panic(errors.NewUnreachableError())
}

func (v UInt16Value) Plus(other NumberValue) NumberValue {
	o, ok := other.(UInt16Value)
	if !ok {
		panic(InvalidOperandsError{
			Operation: ast.OperationPlus,
			LeftType:  v.StaticType(),
			RightType: other.StaticType(),
		})
	}

	sum := v + o
	// INT30-C
	if sum < v {
		panic(OverflowError{})
	}
	return sum
}

func (v UInt16Value) SaturatingPlus(other NumberValue) NumberValue {
	o, ok := other.(UInt16Value)
	if !ok {
		panic(InvalidOperandsError{
			FunctionName: sema.NumericTypeSaturatingAddFunctionName,
			LeftType:     v.StaticType(),
			RightType:    other.StaticType(),
		})
	}

	sum := v + o
	// INT30-C
	if sum < v {
		return UInt16Value(math.MaxUint16)
	}
	return sum
}

func (v UInt16Value) Minus(other NumberValue) NumberValue {
	o, ok := other.(UInt16Value)
	if !ok {
		panic(InvalidOperandsError{
			Operation: ast.OperationMinus,
			LeftType:  v.StaticType(),
			RightType: other.StaticType(),
		})
	}

	diff := v - o

	// INT30-C
	if diff > v {
		panic(UnderflowError{})
	}
	return diff
}

func (v UInt16Value) SaturatingMinus(other NumberValue) NumberValue {
	o, ok := other.(UInt16Value)
	if !ok {
		panic(InvalidOperandsError{
			FunctionName: sema.NumericTypeSaturatingSubtractFunctionName,
			LeftType:     v.StaticType(),
			RightType:    other.StaticType(),
		})
	}

	diff := v - o

	// INT30-C
	if diff > v {
		return UInt16Value(0)
	}
	return diff
}

func (v UInt16Value) Mod(other NumberValue) NumberValue {
	o, ok := other.(UInt16Value)
	if !ok {
		panic(InvalidOperandsError{
			Operation: ast.OperationMod,
			LeftType:  v.StaticType(),
			RightType: other.StaticType(),
		})
	}

	if o == 0 {
		panic(DivisionByZeroError{})
	}
	return v % o
}

func (v UInt16Value) Mul(other NumberValue) NumberValue {
	o, ok := other.(UInt16Value)
	if !ok {
		panic(InvalidOperandsError{
			Operation: ast.OperationMul,
			LeftType:  v.StaticType(),
			RightType: other.StaticType(),
		})
	}

	// INT30-C
	if (v > 0) && (o > 0) && (v > (math.MaxUint16 / o)) {
		panic(OverflowError{})
	}
	return v * o
}

func (v UInt16Value) SaturatingMul(other NumberValue) NumberValue {
	o, ok := other.(UInt16Value)
	if !ok {
		panic(InvalidOperandsError{
			FunctionName: sema.NumericTypeSaturatingMultiplyFunctionName,
			LeftType:     v.StaticType(),
			RightType:    other.StaticType(),
		})
	}

	// INT30-C
	if (v > 0) && (o > 0) && (v > (math.MaxUint16 / o)) {
		return UInt16Value(math.MaxUint16)
	}
	return v * o
}

func (v UInt16Value) Div(other NumberValue) NumberValue {
	o, ok := other.(UInt16Value)
	if !ok {
		panic(InvalidOperandsError{
			Operation: ast.OperationDiv,
			LeftType:  v.StaticType(),
			RightType: other.StaticType(),
		})
	}

	if o == 0 {
		panic(DivisionByZeroError{})
	}
	return v / o
}

func (v UInt16Value) SaturatingDiv(other NumberValue) NumberValue {
	defer func() {
		r := recover()
		if _, ok := r.(InvalidOperandsError); ok {
			panic(InvalidOperandsError{
				FunctionName: sema.NumericTypeSaturatingDivideFunctionName,
				LeftType:     v.StaticType(),
				RightType:    other.StaticType(),
			})
		}
	}()

	return v.Div(other)
}

func (v UInt16Value) Less(other NumberValue) BoolValue {
	return v < other.(UInt16Value)
}

func (v UInt16Value) LessEqual(other NumberValue) BoolValue {
	return v <= other.(UInt16Value)
}

func (v UInt16Value) Greater(other NumberValue) BoolValue {
	return v > other.(UInt16Value)
}

func (v UInt16Value) GreaterEqual(other NumberValue) BoolValue {
	return v >= other.(UInt16Value)
}

func (v UInt16Value) Equal(_ *Interpreter, _ func() LocationRange, other Value) bool {
	otherUInt16, ok := other.(UInt16Value)
	if !ok {
		return false
	}
	return v == otherUInt16
}

// HashInput returns a byte slice containing:
// - HashInputTypeUInt16 (1 byte)
// - uint16 value encoded in big-endian (2 bytes)
func (v UInt16Value) HashInput(_ *Interpreter, _ func() LocationRange, scratch []byte) []byte {
	scratch[0] = byte(HashInputTypeUInt16)
	binary.BigEndian.PutUint16(scratch[1:], uint16(v))
	return scratch[:3]
}

func ConvertUInt16(value Value) UInt16Value {
	var res uint16

	switch value := value.(type) {
	case BigNumberValue:
		v := value.ToBigInt()
		if v.Cmp(sema.UInt16TypeMaxInt) > 0 {
			panic(OverflowError{})
		} else if v.Sign() < 0 {
			panic(UnderflowError{})
		}
		res = uint16(v.Int64())

	case NumberValue:
		v := value.ToInt()
		if v > math.MaxUint16 {
			panic(OverflowError{})
		} else if v < 0 {
			panic(UnderflowError{})
		}
		res = uint16(v)

	default:
		panic(errors.NewUnreachableError())
	}

	return UInt16Value(res)
}

func (v UInt16Value) BitwiseOr(other IntegerValue) IntegerValue {
	o, ok := other.(UInt16Value)
	if !ok {
		panic(InvalidOperandsError{
			Operation: ast.OperationBitwiseOr,
			LeftType:  v.StaticType(),
			RightType: other.StaticType(),
		})
	}

	return v | o
}

func (v UInt16Value) BitwiseXor(other IntegerValue) IntegerValue {
	o, ok := other.(UInt16Value)
	if !ok {
		panic(InvalidOperandsError{
			Operation: ast.OperationBitwiseXor,
			LeftType:  v.StaticType(),
			RightType: other.StaticType(),
		})
	}
	return v ^ o
}

func (v UInt16Value) BitwiseAnd(other IntegerValue) IntegerValue {
	o, ok := other.(UInt16Value)
	if !ok {
		panic(InvalidOperandsError{
			Operation: ast.OperationBitwiseAnd,
			LeftType:  v.StaticType(),
			RightType: other.StaticType(),
		})
	}

	return v & o
}

func (v UInt16Value) BitwiseLeftShift(other IntegerValue) IntegerValue {
	o, ok := other.(UInt16Value)
	if !ok {
		panic(InvalidOperandsError{
			Operation: ast.OperationBitwiseLeftShift,
			LeftType:  v.StaticType(),
			RightType: other.StaticType(),
		})
	}

	return v << o
}

func (v UInt16Value) BitwiseRightShift(other IntegerValue) IntegerValue {
	o, ok := other.(UInt16Value)
	if !ok {
		panic(InvalidOperandsError{
			Operation: ast.OperationBitwiseRightShift,
			LeftType:  v.StaticType(),
			RightType: other.StaticType(),
		})
	}

	return v >> o
}

func (v UInt16Value) GetMember(_ *Interpreter, _ func() LocationRange, name string) Value {
	return getNumberValueMember(v, name, sema.UInt16Type)
}

func (UInt16Value) RemoveMember(_ *Interpreter, _ func() LocationRange, _ string) Value {
	// Numbers have no removable members (fields / functions)
	panic(errors.NewUnreachableError())
}

func (UInt16Value) SetMember(_ *Interpreter, _ func() LocationRange, _ string, _ Value) {
	// Numbers have no settable members (fields / functions)
	panic(errors.NewUnreachableError())
}

func (v UInt16Value) ToBigEndianBytes() []byte {
	b := make([]byte, 2)
	binary.BigEndian.PutUint16(b, uint16(v))
	return b
}

func (v UInt16Value) ConformsToDynamicType(
	_ *Interpreter,
	_ func() LocationRange,
	dynamicType DynamicType,
	_ TypeConformanceResults,
) bool {
	numberType, ok := dynamicType.(NumberDynamicType)
	return ok && sema.UInt16Type.Equal(numberType.StaticType)
}

func (UInt16Value) IsStorable() bool {
	return true
}

func (v UInt16Value) Storable(_ atree.SlabStorage, _ atree.Address, _ uint64) (atree.Storable, error) {
	return v, nil
}

func (UInt16Value) NeedsStoreTo(_ atree.Address) bool {
	return false
}

func (UInt16Value) IsResourceKinded(_ *Interpreter) bool {
	return false
}

func (v UInt16Value) Transfer(
	interpreter *Interpreter,
	_ func() LocationRange,
	_ atree.Address,
	remove bool,
	storable atree.Storable,
) Value {
	if remove {
		interpreter.RemoveReferencedSlab(storable)
	}
	return v
}

func (v UInt16Value) Clone(_ *Interpreter) Value {
	return v
}

func (UInt16Value) DeepRemove(_ *Interpreter) {
	// NO-OP
}

func (v UInt16Value) ByteSize() uint32 {
	return cborTagSize + getUintCBORSize(uint64(v))
}

func (v UInt16Value) StoredValue(_ atree.SlabStorage) (atree.Value, error) {
	return v, nil
}

func (UInt16Value) ChildStorables() []atree.Storable {
	return nil
}

// UInt32Value

type UInt32Value uint32

var _ Value = UInt32Value(0)
var _ atree.Storable = UInt32Value(0)
var _ NumberValue = UInt32Value(0)
var _ IntegerValue = UInt32Value(0)
var _ EquatableValue = UInt32Value(0)
var _ HashableValue = UInt32Value(0)
var _ MemberAccessibleValue = UInt32Value(0)

func (UInt32Value) IsValue() {}

func (v UInt32Value) Accept(interpreter *Interpreter, visitor Visitor) {
	visitor.VisitUInt32Value(interpreter, v)
}

func (UInt32Value) Walk(_ func(Value)) {
	// NO-OP
}

var uint32DynamicType DynamicType = NumberDynamicType{sema.UInt32Type}

func (UInt32Value) DynamicType(_ *Interpreter, _ SeenReferences) DynamicType {
	return uint32DynamicType
}

func (UInt32Value) StaticType() StaticType {
	return PrimitiveStaticTypeUInt32
}

func (v UInt32Value) String() string {
	return format.Uint(uint64(v))
}

func (v UInt32Value) RecursiveString(_ SeenReferences) string {
	return v.String()
}

func (v UInt32Value) ToInt() int {
	return int(v)
}

func (v UInt32Value) Negate() NumberValue {
	panic(errors.NewUnreachableError())
}

func (v UInt32Value) Plus(other NumberValue) NumberValue {
	o, ok := other.(UInt32Value)
	if !ok {
		panic(InvalidOperandsError{
			Operation: ast.OperationPlus,
			LeftType:  v.StaticType(),
			RightType: other.StaticType(),
		})
	}

	sum := v + o

	// INT30-C
	if sum < v {
		panic(OverflowError{})
	}
	return sum
}

func (v UInt32Value) SaturatingPlus(other NumberValue) NumberValue {
	o, ok := other.(UInt32Value)
	if !ok {
		panic(InvalidOperandsError{
			FunctionName: sema.NumericTypeSaturatingAddFunctionName,
			LeftType:     v.StaticType(),
			RightType:    other.StaticType(),
		})
	}

	sum := v + o
	// INT30-C
	if sum < v {
		return UInt32Value(math.MaxUint32)
	}
	return sum
}

func (v UInt32Value) Minus(other NumberValue) NumberValue {
	o, ok := other.(UInt32Value)
	if !ok {
		panic(InvalidOperandsError{
			Operation: ast.OperationMinus,
			LeftType:  v.StaticType(),
			RightType: other.StaticType(),
		})
	}

	diff := v - o

	// INT30-C
	if diff > v {
		panic(UnderflowError{})
	}
	return diff
}

func (v UInt32Value) SaturatingMinus(other NumberValue) NumberValue {
	o, ok := other.(UInt32Value)
	if !ok {
		panic(InvalidOperandsError{
			FunctionName: sema.NumericTypeSaturatingSubtractFunctionName,
			LeftType:     v.StaticType(),
			RightType:    other.StaticType(),
		})
	}

	diff := v - o

	// INT30-C
	if diff > v {
		return UInt32Value(0)
	}
	return diff
}

func (v UInt32Value) Mod(other NumberValue) NumberValue {
	o, ok := other.(UInt32Value)
	if !ok {
		panic(InvalidOperandsError{
			Operation: ast.OperationMod,
			LeftType:  v.StaticType(),
			RightType: other.StaticType(),
		})
	}

	if o == 0 {
		panic(DivisionByZeroError{})
	}
	return v % o
}

func (v UInt32Value) Mul(other NumberValue) NumberValue {
	o, ok := other.(UInt32Value)
	if !ok {
		panic(InvalidOperandsError{
			Operation: ast.OperationMul,
			LeftType:  v.StaticType(),
			RightType: other.StaticType(),
		})
	}

	if (v > 0) && (o > 0) && (v > (math.MaxUint32 / o)) {
		panic(OverflowError{})
	}
	return v * o
}

func (v UInt32Value) SaturatingMul(other NumberValue) NumberValue {
	o, ok := other.(UInt32Value)
	if !ok {
		panic(InvalidOperandsError{
			FunctionName: sema.NumericTypeSaturatingMultiplyFunctionName,
			LeftType:     v.StaticType(),
			RightType:    other.StaticType(),
		})
	}

	// INT30-C
	if (v > 0) && (o > 0) && (v > (math.MaxUint32 / o)) {
		return UInt32Value(math.MaxUint32)
	}
	return v * o
}

func (v UInt32Value) Div(other NumberValue) NumberValue {
	o, ok := other.(UInt32Value)
	if !ok {
		panic(InvalidOperandsError{
			Operation: ast.OperationDiv,
			LeftType:  v.StaticType(),
			RightType: other.StaticType(),
		})
	}

	if o == 0 {
		panic(DivisionByZeroError{})
	}
	return v / o
}

func (v UInt32Value) SaturatingDiv(other NumberValue) NumberValue {
	defer func() {
		r := recover()
		if _, ok := r.(InvalidOperandsError); ok {
			panic(InvalidOperandsError{
				FunctionName: sema.NumericTypeSaturatingDivideFunctionName,
				LeftType:     v.StaticType(),
				RightType:    other.StaticType(),
			})
		}
	}()

	return v.Div(other)
}

func (v UInt32Value) Less(other NumberValue) BoolValue {
	return v < other.(UInt32Value)
}

func (v UInt32Value) LessEqual(other NumberValue) BoolValue {
	return v <= other.(UInt32Value)
}

func (v UInt32Value) Greater(other NumberValue) BoolValue {
	return v > other.(UInt32Value)
}

func (v UInt32Value) GreaterEqual(other NumberValue) BoolValue {
	return v >= other.(UInt32Value)
}

func (v UInt32Value) Equal(_ *Interpreter, _ func() LocationRange, other Value) bool {
	otherUInt32, ok := other.(UInt32Value)
	if !ok {
		return false
	}
	return v == otherUInt32
}

// HashInput returns a byte slice containing:
// - HashInputTypeUInt32 (1 byte)
// - uint32 value encoded in big-endian (4 bytes)
func (v UInt32Value) HashInput(_ *Interpreter, _ func() LocationRange, scratch []byte) []byte {
	scratch[0] = byte(HashInputTypeUInt32)
	binary.BigEndian.PutUint32(scratch[1:], uint32(v))
	return scratch[:5]
}

func ConvertUInt32(value Value) UInt32Value {
	var res uint32

	switch value := value.(type) {
	case BigNumberValue:
		v := value.ToBigInt()
		if v.Cmp(sema.UInt32TypeMaxInt) > 0 {
			panic(OverflowError{})
		} else if v.Sign() < 0 {
			panic(UnderflowError{})
		}
		res = uint32(v.Int64())

	case NumberValue:
		v := value.ToInt()
		if v > math.MaxUint32 {
			panic(OverflowError{})
		} else if v < 0 {
			panic(UnderflowError{})
		}
		res = uint32(v)

	default:
		panic(errors.NewUnreachableError())
	}

	return UInt32Value(res)
}

func (v UInt32Value) BitwiseOr(other IntegerValue) IntegerValue {
	o, ok := other.(UInt32Value)
	if !ok {
		panic(InvalidOperandsError{
			Operation: ast.OperationBitwiseOr,
			LeftType:  v.StaticType(),
			RightType: other.StaticType(),
		})
	}

	return v | o
}

func (v UInt32Value) BitwiseXor(other IntegerValue) IntegerValue {
	o, ok := other.(UInt32Value)
	if !ok {
		panic(InvalidOperandsError{
			Operation: ast.OperationBitwiseXor,
			LeftType:  v.StaticType(),
			RightType: other.StaticType(),
		})
	}
	return v ^ o
}

func (v UInt32Value) BitwiseAnd(other IntegerValue) IntegerValue {
	o, ok := other.(UInt32Value)
	if !ok {
		panic(InvalidOperandsError{
			Operation: ast.OperationBitwiseAnd,
			LeftType:  v.StaticType(),
			RightType: other.StaticType(),
		})
	}

	return v & o
}

func (v UInt32Value) BitwiseLeftShift(other IntegerValue) IntegerValue {
	o, ok := other.(UInt32Value)
	if !ok {
		panic(InvalidOperandsError{
			Operation: ast.OperationBitwiseLeftShift,
			LeftType:  v.StaticType(),
			RightType: other.StaticType(),
		})
	}

	return v << o
}

func (v UInt32Value) BitwiseRightShift(other IntegerValue) IntegerValue {
	o, ok := other.(UInt32Value)
	if !ok {
		panic(InvalidOperandsError{
			Operation: ast.OperationBitwiseRightShift,
			LeftType:  v.StaticType(),
			RightType: other.StaticType(),
		})
	}

	return v >> o
}

func (v UInt32Value) GetMember(_ *Interpreter, _ func() LocationRange, name string) Value {
	return getNumberValueMember(v, name, sema.UInt32Type)
}

func (UInt32Value) RemoveMember(_ *Interpreter, _ func() LocationRange, _ string) Value {
	// Numbers have no removable members (fields / functions)
	panic(errors.NewUnreachableError())
}

func (UInt32Value) SetMember(_ *Interpreter, _ func() LocationRange, _ string, _ Value) {
	// Numbers have no settable members (fields / functions)
	panic(errors.NewUnreachableError())
}

func (v UInt32Value) ToBigEndianBytes() []byte {
	b := make([]byte, 4)
	binary.BigEndian.PutUint32(b, uint32(v))
	return b
}

func (v UInt32Value) ConformsToDynamicType(
	_ *Interpreter,
	_ func() LocationRange,
	dynamicType DynamicType,
	_ TypeConformanceResults,
) bool {
	numberType, ok := dynamicType.(NumberDynamicType)
	return ok && sema.UInt32Type.Equal(numberType.StaticType)
}

func (UInt32Value) IsStorable() bool {
	return true
}

func (v UInt32Value) Storable(_ atree.SlabStorage, _ atree.Address, _ uint64) (atree.Storable, error) {
	return v, nil
}

func (UInt32Value) NeedsStoreTo(_ atree.Address) bool {
	return false
}

func (UInt32Value) IsResourceKinded(_ *Interpreter) bool {
	return false
}

func (v UInt32Value) Transfer(
	interpreter *Interpreter,
	_ func() LocationRange,
	_ atree.Address,
	remove bool,
	storable atree.Storable,
) Value {
	if remove {
		interpreter.RemoveReferencedSlab(storable)
	}
	return v
}

func (v UInt32Value) Clone(_ *Interpreter) Value {
	return v
}

func (UInt32Value) DeepRemove(_ *Interpreter) {
	// NO-OP
}

func (v UInt32Value) ByteSize() uint32 {
	return cborTagSize + getUintCBORSize(uint64(v))
}

func (v UInt32Value) StoredValue(_ atree.SlabStorage) (atree.Value, error) {
	return v, nil
}

func (UInt32Value) ChildStorables() []atree.Storable {
	return nil
}

// UInt64Value

type UInt64Value uint64

var _ Value = UInt64Value(0)
var _ atree.Storable = UInt64Value(0)
var _ NumberValue = UInt64Value(0)
var _ IntegerValue = UInt64Value(0)
var _ EquatableValue = UInt64Value(0)
var _ HashableValue = UInt64Value(0)
var _ MemberAccessibleValue = UInt64Value(0)

// NOTE: important, do *NOT* remove:
// UInt64 values > math.MaxInt64 overflow int.
// Implementing BigNumberValue ensures conversion functions
// call ToBigInt instead of ToInt.
//
var _ BigNumberValue = UInt64Value(0)

func (UInt64Value) IsValue() {}

func (v UInt64Value) Accept(interpreter *Interpreter, visitor Visitor) {
	visitor.VisitUInt64Value(interpreter, v)
}

func (UInt64Value) Walk(_ func(Value)) {
	// NO-OP
}

var uint64DynamicType DynamicType = NumberDynamicType{sema.UInt64Type}

func (UInt64Value) DynamicType(_ *Interpreter, _ SeenReferences) DynamicType {
	return uint64DynamicType
}

func (UInt64Value) StaticType() StaticType {
	return PrimitiveStaticTypeUInt64
}

func (v UInt64Value) String() string {
	return format.Uint(uint64(v))
}

func (v UInt64Value) RecursiveString(_ SeenReferences) string {
	return v.String()
}

func (v UInt64Value) ToInt() int {
	if v > math.MaxInt64 {
		panic(OverflowError{})
	}
	return int(v)
}

// ToBigInt
//
// NOTE: important, do *NOT* remove:
// UInt64 values > math.MaxInt64 overflow int.
// Implementing BigNumberValue ensures conversion functions
// call ToBigInt instead of ToInt.
//
func (v UInt64Value) ToBigInt() *big.Int {
	return new(big.Int).SetUint64(uint64(v))
}

func (v UInt64Value) Negate() NumberValue {
	panic(errors.NewUnreachableError())
}

func safeAddUint64(a, b uint64) uint64 {
	sum := a + b
	// INT30-C
	if sum < a {
		panic(OverflowError{})
	}
	return sum
}

func (v UInt64Value) Plus(other NumberValue) NumberValue {
	o, ok := other.(UInt64Value)
	if !ok {
		panic(InvalidOperandsError{
			Operation: ast.OperationPlus,
			LeftType:  v.StaticType(),
			RightType: other.StaticType(),
		})
	}

	return UInt64Value(safeAddUint64(uint64(v), uint64(o)))
}

func (v UInt64Value) SaturatingPlus(other NumberValue) NumberValue {
	o, ok := other.(UInt64Value)
	if !ok {
		panic(InvalidOperandsError{
			FunctionName: sema.NumericTypeSaturatingAddFunctionName,
			LeftType:     v.StaticType(),
			RightType:    other.StaticType(),
		})
	}

	sum := v + o

	// INT30-C
	if sum < v {
		return UInt64Value(math.MaxUint64)
	}
	return sum
}

func (v UInt64Value) Minus(other NumberValue) NumberValue {
	o, ok := other.(UInt64Value)
	if !ok {
		panic(InvalidOperandsError{
			Operation: ast.OperationMinus,
			LeftType:  v.StaticType(),
			RightType: other.StaticType(),
		})
	}

	diff := v - o

	// INT30-C
	if diff > v {
		panic(UnderflowError{})
	}
	return diff
}

func (v UInt64Value) SaturatingMinus(other NumberValue) NumberValue {
	o, ok := other.(UInt64Value)
	if !ok {
		panic(InvalidOperandsError{
			FunctionName: sema.NumericTypeSaturatingSubtractFunctionName,
			LeftType:     v.StaticType(),
			RightType:    other.StaticType(),
		})
	}

	diff := v - o

	// INT30-C
	if diff > v {
		return UInt64Value(0)
	}
	return diff
}

func (v UInt64Value) Mod(other NumberValue) NumberValue {
	o, ok := other.(UInt64Value)
	if !ok {
		panic(InvalidOperandsError{
			Operation: ast.OperationMod,
			LeftType:  v.StaticType(),
			RightType: other.StaticType(),
		})
	}

	if o == 0 {
		panic(DivisionByZeroError{})
	}
	return v % o
}

func (v UInt64Value) Mul(other NumberValue) NumberValue {
	o, ok := other.(UInt64Value)
	if !ok {
		panic(InvalidOperandsError{
			Operation: ast.OperationMul,
			LeftType:  v.StaticType(),
			RightType: other.StaticType(),
		})
	}

	if (v > 0) && (o > 0) && (v > (math.MaxUint64 / o)) {
		panic(OverflowError{})
	}
	return v * o
}

func (v UInt64Value) SaturatingMul(other NumberValue) NumberValue {
	o, ok := other.(UInt64Value)
	if !ok {
		panic(InvalidOperandsError{
			FunctionName: sema.NumericTypeSaturatingMultiplyFunctionName,
			LeftType:     v.StaticType(),
			RightType:    other.StaticType(),
		})
	}

	// INT30-C
	if (v > 0) && (o > 0) && (v > (math.MaxUint64 / o)) {
		return UInt64Value(math.MaxUint64)
	}
	return v * o
}

func (v UInt64Value) Div(other NumberValue) NumberValue {
	o, ok := other.(UInt64Value)
	if !ok {
		panic(InvalidOperandsError{
			Operation: ast.OperationDiv,
			LeftType:  v.StaticType(),
			RightType: other.StaticType(),
		})
	}

	if o == 0 {
		panic(DivisionByZeroError{})
	}
	return v / o
}

func (v UInt64Value) SaturatingDiv(other NumberValue) NumberValue {
	defer func() {
		r := recover()
		if _, ok := r.(InvalidOperandsError); ok {
			panic(InvalidOperandsError{
				FunctionName: sema.NumericTypeSaturatingDivideFunctionName,
				LeftType:     v.StaticType(),
				RightType:    other.StaticType(),
			})
		}
	}()

	return v.Div(other)
}

func (v UInt64Value) Less(other NumberValue) BoolValue {
	return v < other.(UInt64Value)
}

func (v UInt64Value) LessEqual(other NumberValue) BoolValue {
	return v <= other.(UInt64Value)
}

func (v UInt64Value) Greater(other NumberValue) BoolValue {
	return v > other.(UInt64Value)
}

func (v UInt64Value) GreaterEqual(other NumberValue) BoolValue {
	return v >= other.(UInt64Value)
}

func (v UInt64Value) Equal(_ *Interpreter, _ func() LocationRange, other Value) bool {
	otherUInt64, ok := other.(UInt64Value)
	if !ok {
		return false
	}
	return v == otherUInt64
}

// HashInput returns a byte slice containing:
// - HashInputTypeUInt64 (1 byte)
// - uint64 value encoded in big-endian (8 bytes)
func (v UInt64Value) HashInput(_ *Interpreter, _ func() LocationRange, scratch []byte) []byte {
	scratch[0] = byte(HashInputTypeUInt64)
	binary.BigEndian.PutUint64(scratch[1:], uint64(v))
	return scratch[:9]
}

func ConvertUInt64(value Value) UInt64Value {
	var res uint64

	switch value := value.(type) {
	case BigNumberValue:
		v := value.ToBigInt()
		if v.Cmp(sema.UInt64TypeMaxInt) > 0 {
			panic(OverflowError{})
		} else if v.Sign() < 0 {
			panic(UnderflowError{})
		}
		res = uint64(v.Int64())

	case NumberValue:
		v := value.ToInt()
		if v < 0 {
			panic(UnderflowError{})
		}
		res = uint64(v)

	default:
		panic(errors.NewUnreachableError())
	}

	return UInt64Value(res)
}

func (v UInt64Value) BitwiseOr(other IntegerValue) IntegerValue {
	o, ok := other.(UInt64Value)
	if !ok {
		panic(InvalidOperandsError{
			Operation: ast.OperationBitwiseOr,
			LeftType:  v.StaticType(),
			RightType: other.StaticType(),
		})
	}

	return v | o
}

func (v UInt64Value) BitwiseXor(other IntegerValue) IntegerValue {
	o, ok := other.(UInt64Value)
	if !ok {
		panic(InvalidOperandsError{
			Operation: ast.OperationBitwiseXor,
			LeftType:  v.StaticType(),
			RightType: other.StaticType(),
		})
	}
	return v ^ o
}

func (v UInt64Value) BitwiseAnd(other IntegerValue) IntegerValue {
	o, ok := other.(UInt64Value)
	if !ok {
		panic(InvalidOperandsError{
			Operation: ast.OperationBitwiseAnd,
			LeftType:  v.StaticType(),
			RightType: other.StaticType(),
		})
	}

	return v & o
}

func (v UInt64Value) BitwiseLeftShift(other IntegerValue) IntegerValue {
	o, ok := other.(UInt64Value)
	if !ok {
		panic(InvalidOperandsError{
			Operation: ast.OperationBitwiseLeftShift,
			LeftType:  v.StaticType(),
			RightType: other.StaticType(),
		})
	}

	return v << o
}

func (v UInt64Value) BitwiseRightShift(other IntegerValue) IntegerValue {
	o, ok := other.(UInt64Value)
	if !ok {
		panic(InvalidOperandsError{
			Operation: ast.OperationBitwiseRightShift,
			LeftType:  v.StaticType(),
			RightType: other.StaticType(),
		})
	}

	return v >> o
}

func (v UInt64Value) GetMember(_ *Interpreter, _ func() LocationRange, name string) Value {
	return getNumberValueMember(v, name, sema.UInt64Type)
}

func (UInt64Value) RemoveMember(_ *Interpreter, _ func() LocationRange, _ string) Value {
	// Numbers have no removable members (fields / functions)
	panic(errors.NewUnreachableError())
}

func (UInt64Value) SetMember(_ *Interpreter, _ func() LocationRange, _ string, _ Value) {
	// Numbers have no settable members (fields / functions)
	panic(errors.NewUnreachableError())
}

func (v UInt64Value) ToBigEndianBytes() []byte {
	b := make([]byte, 8)
	binary.BigEndian.PutUint64(b, uint64(v))
	return b
}

func (v UInt64Value) ConformsToDynamicType(
	_ *Interpreter,
	_ func() LocationRange,
	dynamicType DynamicType,
	_ TypeConformanceResults,
) bool {
	numberType, ok := dynamicType.(NumberDynamicType)
	return ok && sema.UInt64Type.Equal(numberType.StaticType)
}

func (UInt64Value) IsStorable() bool {
	return true
}

func (v UInt64Value) Storable(_ atree.SlabStorage, _ atree.Address, _ uint64) (atree.Storable, error) {
	return v, nil
}

func (UInt64Value) NeedsStoreTo(_ atree.Address) bool {
	return false
}

func (UInt64Value) IsResourceKinded(_ *Interpreter) bool {
	return false
}

func (v UInt64Value) Transfer(
	interpreter *Interpreter,
	_ func() LocationRange,
	_ atree.Address,
	remove bool,
	storable atree.Storable,
) Value {
	if remove {
		interpreter.RemoveReferencedSlab(storable)
	}
	return v
}

func (v UInt64Value) Clone(_ *Interpreter) Value {
	return v
}

func (UInt64Value) DeepRemove(_ *Interpreter) {
	// NO-OP
}

func (v UInt64Value) ByteSize() uint32 {
	return cborTagSize + getUintCBORSize(uint64(v))
}

func (v UInt64Value) StoredValue(_ atree.SlabStorage) (atree.Value, error) {
	return v, nil
}

func (UInt64Value) ChildStorables() []atree.Storable {
	return nil
}

// UInt128Value

type UInt128Value struct {
	BigInt *big.Int
}

func NewUInt128ValueFromUint64(value uint64) UInt128Value {
	return NewUInt128ValueFromBigInt(new(big.Int).SetUint64(value))
}

func NewUInt128ValueFromBigInt(value *big.Int) UInt128Value {
	return UInt128Value{BigInt: value}
}

var _ Value = UInt128Value{}
var _ atree.Storable = UInt128Value{}
var _ NumberValue = UInt128Value{}
var _ IntegerValue = UInt128Value{}
var _ EquatableValue = UInt128Value{}
var _ HashableValue = UInt128Value{}
var _ MemberAccessibleValue = UInt128Value{}

func (UInt128Value) IsValue() {}

func (v UInt128Value) Accept(interpreter *Interpreter, visitor Visitor) {
	visitor.VisitUInt128Value(interpreter, v)
}

func (UInt128Value) Walk(_ func(Value)) {
	// NO-OP
}

var uint128DynamicType DynamicType = NumberDynamicType{sema.UInt128Type}

func (UInt128Value) DynamicType(_ *Interpreter, _ SeenReferences) DynamicType {
	return uint128DynamicType
}

func (UInt128Value) StaticType() StaticType {
	return PrimitiveStaticTypeUInt128
}

func (v UInt128Value) ToInt() int {
	if !v.BigInt.IsInt64() {
		panic(OverflowError{})
	}
	return int(v.BigInt.Int64())
}

func (v UInt128Value) ToBigInt() *big.Int {
	return new(big.Int).Set(v.BigInt)
}

func (v UInt128Value) String() string {
	return format.BigInt(v.BigInt)
}

func (v UInt128Value) RecursiveString(_ SeenReferences) string {
	return v.String()
}

func (v UInt128Value) Negate() NumberValue {
	panic(errors.NewUnreachableError())
}

func (v UInt128Value) Plus(other NumberValue) NumberValue {
	o, ok := other.(UInt128Value)
	if !ok {
		panic(InvalidOperandsError{
			Operation: ast.OperationPlus,
			LeftType:  v.StaticType(),
			RightType: other.StaticType(),
		})
	}

	sum := new(big.Int)
	sum.Add(v.BigInt, o.BigInt)
	// Given that this value is backed by an arbitrary size integer,
	// we can just add and check the range of the result.
	//
	// If Go gains a native uint128 type and we switch this value
	// to be based on it, then we need to follow INT30-C:
	//
	//  if sum < v {
	//      ...
	//  }
	//
	if sum.Cmp(sema.UInt128TypeMaxIntBig) > 0 {
		panic(OverflowError{})
	}
	return UInt128Value{sum}
}

func (v UInt128Value) SaturatingPlus(other NumberValue) NumberValue {
	o, ok := other.(UInt128Value)
	if !ok {
		panic(InvalidOperandsError{
			FunctionName: sema.NumericTypeSaturatingAddFunctionName,
			LeftType:     v.StaticType(),
			RightType:    other.StaticType(),
		})
	}

	sum := new(big.Int)
	sum.Add(v.BigInt, o.BigInt)
	// Given that this value is backed by an arbitrary size integer,
	// we can just add and check the range of the result.
	//
	// If Go gains a native uint128 type and we switch this value
	// to be based on it, then we need to follow INT30-C:
	//
	//  if sum < v {
	//      ...
	//  }
	//
	if sum.Cmp(sema.UInt128TypeMaxIntBig) > 0 {
		return UInt128Value{sema.UInt128TypeMaxIntBig}
	}
	return UInt128Value{sum}
}

func (v UInt128Value) Minus(other NumberValue) NumberValue {
	o, ok := other.(UInt128Value)
	if !ok {
		panic(InvalidOperandsError{
			Operation: ast.OperationMinus,
			LeftType:  v.StaticType(),
			RightType: other.StaticType(),
		})
	}

	diff := new(big.Int)
	diff.Sub(v.BigInt, o.BigInt)
	// Given that this value is backed by an arbitrary size integer,
	// we can just subtract and check the range of the result.
	//
	// If Go gains a native uint128 type and we switch this value
	// to be based on it, then we need to follow INT30-C:
	//
	//   if diff > v {
	// 	     ...
	//   }
	//
	if diff.Cmp(sema.UInt128TypeMinIntBig) < 0 {
		panic(UnderflowError{})
	}
	return UInt128Value{diff}
}

func (v UInt128Value) SaturatingMinus(other NumberValue) NumberValue {
	o, ok := other.(UInt128Value)
	if !ok {
		panic(InvalidOperandsError{
			FunctionName: sema.NumericTypeSaturatingSubtractFunctionName,
			LeftType:     v.StaticType(),
			RightType:    other.StaticType(),
		})
	}

	diff := new(big.Int)
	diff.Sub(v.BigInt, o.BigInt)
	// Given that this value is backed by an arbitrary size integer,
	// we can just subtract and check the range of the result.
	//
	// If Go gains a native uint128 type and we switch this value
	// to be based on it, then we need to follow INT30-C:
	//
	//   if diff > v {
	// 	     ...
	//   }
	//
	if diff.Cmp(sema.UInt128TypeMinIntBig) < 0 {
		return UInt128Value{sema.UInt128TypeMinIntBig}
	}
	return UInt128Value{diff}
}

func (v UInt128Value) Mod(other NumberValue) NumberValue {
	o, ok := other.(UInt128Value)
	if !ok {
		panic(InvalidOperandsError{
			Operation: ast.OperationMod,
			LeftType:  v.StaticType(),
			RightType: other.StaticType(),
		})
	}

	res := new(big.Int)
	if o.BigInt.Cmp(res) == 0 {
		panic(DivisionByZeroError{})
	}
	res.Rem(v.BigInt, o.BigInt)
	return UInt128Value{res}
}

func (v UInt128Value) Mul(other NumberValue) NumberValue {
	o, ok := other.(UInt128Value)
	if !ok {
		panic(InvalidOperandsError{
			Operation: ast.OperationMul,
			LeftType:  v.StaticType(),
			RightType: other.StaticType(),
		})
	}

	res := new(big.Int)
	res.Mul(v.BigInt, o.BigInt)
	if res.Cmp(sema.UInt128TypeMaxIntBig) > 0 {
		panic(OverflowError{})
	}
	return UInt128Value{res}
}

func (v UInt128Value) SaturatingMul(other NumberValue) NumberValue {
	o, ok := other.(UInt128Value)
	if !ok {
		panic(InvalidOperandsError{
			FunctionName: sema.NumericTypeSaturatingMultiplyFunctionName,
			LeftType:     v.StaticType(),
			RightType:    other.StaticType(),
		})
	}

	res := new(big.Int)
	res.Mul(v.BigInt, o.BigInt)
	if res.Cmp(sema.UInt128TypeMaxIntBig) > 0 {
		return UInt128Value{sema.UInt128TypeMaxIntBig}
	}
	return UInt128Value{res}
}

func (v UInt128Value) Div(other NumberValue) NumberValue {
	o, ok := other.(UInt128Value)
	if !ok {
		panic(InvalidOperandsError{
			Operation: ast.OperationDiv,
			LeftType:  v.StaticType(),
			RightType: other.StaticType(),
		})
	}

	res := new(big.Int)
	if o.BigInt.Cmp(res) == 0 {
		panic(DivisionByZeroError{})
	}
	res.Div(v.BigInt, o.BigInt)
	return UInt128Value{res}
}

func (v UInt128Value) SaturatingDiv(other NumberValue) NumberValue {
	defer func() {
		r := recover()
		if _, ok := r.(InvalidOperandsError); ok {
			panic(InvalidOperandsError{
				FunctionName: sema.NumericTypeSaturatingDivideFunctionName,
				LeftType:     v.StaticType(),
				RightType:    other.StaticType(),
			})
		}
	}()

	return v.Div(other)
}

func (v UInt128Value) Less(other NumberValue) BoolValue {
	cmp := v.BigInt.Cmp(other.(UInt128Value).BigInt)
	return cmp == -1
}

func (v UInt128Value) LessEqual(other NumberValue) BoolValue {
	cmp := v.BigInt.Cmp(other.(UInt128Value).BigInt)
	return cmp <= 0
}

func (v UInt128Value) Greater(other NumberValue) BoolValue {
	cmp := v.BigInt.Cmp(other.(UInt128Value).BigInt)
	return cmp == 1
}

func (v UInt128Value) GreaterEqual(other NumberValue) BoolValue {
	cmp := v.BigInt.Cmp(other.(UInt128Value).BigInt)
	return cmp >= 0
}

func (v UInt128Value) Equal(_ *Interpreter, _ func() LocationRange, other Value) bool {
	otherInt, ok := other.(UInt128Value)
	if !ok {
		return false
	}
	cmp := v.BigInt.Cmp(otherInt.BigInt)
	return cmp == 0
}

// HashInput returns a byte slice containing:
// - HashInputTypeUInt128 (1 byte)
// - big int encoded in big endian (n bytes)
func (v UInt128Value) HashInput(_ *Interpreter, _ func() LocationRange, scratch []byte) []byte {
	b := UnsignedBigIntToBigEndianBytes(v.BigInt)

	length := 1 + len(b)
	var buffer []byte
	if length <= len(scratch) {
		buffer = scratch[:length]
	} else {
		buffer = make([]byte, length)
	}

	buffer[0] = byte(HashInputTypeUInt128)
	copy(buffer[1:], b)
	return buffer
}

func ConvertUInt128(value Value) UInt128Value {
	var v *big.Int

	switch value := value.(type) {
	case BigNumberValue:
		v = value.ToBigInt()

	case NumberValue:
		v = big.NewInt(int64(value.ToInt()))

	default:
		panic(errors.NewUnreachableError())
	}

	if v.Cmp(sema.UInt128TypeMaxIntBig) > 0 {
		panic(OverflowError{})
	} else if v.Sign() < 0 {
		panic(UnderflowError{})
	}

	return NewUInt128ValueFromBigInt(v)
}

func (v UInt128Value) BitwiseOr(other IntegerValue) IntegerValue {
	o, ok := other.(UInt128Value)
	if !ok {
		panic(InvalidOperandsError{
			Operation: ast.OperationBitwiseOr,
			LeftType:  v.StaticType(),
			RightType: other.StaticType(),
		})
	}

	res := new(big.Int)
	res.Or(v.BigInt, o.BigInt)
	return UInt128Value{res}
}

func (v UInt128Value) BitwiseXor(other IntegerValue) IntegerValue {
	o, ok := other.(UInt128Value)
	if !ok {
		panic(InvalidOperandsError{
			Operation: ast.OperationBitwiseXor,
			LeftType:  v.StaticType(),
			RightType: other.StaticType(),
		})
	}

	res := new(big.Int)
	res.Xor(v.BigInt, o.BigInt)
	return UInt128Value{res}
}

func (v UInt128Value) BitwiseAnd(other IntegerValue) IntegerValue {
	o, ok := other.(UInt128Value)
	if !ok {
		panic(InvalidOperandsError{
			Operation: ast.OperationBitwiseAnd,
			LeftType:  v.StaticType(),
			RightType: other.StaticType(),
		})
	}

	res := new(big.Int)
	res.And(v.BigInt, o.BigInt)
	return UInt128Value{res}
}

func (v UInt128Value) BitwiseLeftShift(other IntegerValue) IntegerValue {
	o, ok := other.(UInt128Value)
	if !ok {
		panic(InvalidOperandsError{
			Operation: ast.OperationBitwiseLeftShift,
			LeftType:  v.StaticType(),
			RightType: other.StaticType(),
		})
	}

	res := new(big.Int)
	if o.BigInt.Sign() < 0 {
		panic(UnderflowError{})
	}
	if !o.BigInt.IsUint64() {
		panic(OverflowError{})
	}
	res.Lsh(v.BigInt, uint(o.BigInt.Uint64()))
	return UInt128Value{res}
}

func (v UInt128Value) BitwiseRightShift(other IntegerValue) IntegerValue {
	o, ok := other.(UInt128Value)
	if !ok {
		panic(InvalidOperandsError{
			Operation: ast.OperationBitwiseRightShift,
			LeftType:  v.StaticType(),
			RightType: other.StaticType(),
		})
	}

	res := new(big.Int)
	if o.BigInt.Sign() < 0 {
		panic(UnderflowError{})
	}
	if !o.BigInt.IsUint64() {
		panic(OverflowError{})
	}
	res.Rsh(v.BigInt, uint(o.BigInt.Uint64()))
	return UInt128Value{res}
}

func (v UInt128Value) GetMember(_ *Interpreter, _ func() LocationRange, name string) Value {
	return getNumberValueMember(v, name, sema.UInt128Type)
}

func (UInt128Value) RemoveMember(_ *Interpreter, _ func() LocationRange, _ string) Value {
	// Numbers have no removable members (fields / functions)
	panic(errors.NewUnreachableError())
}

func (UInt128Value) SetMember(_ *Interpreter, _ func() LocationRange, _ string, _ Value) {
	// Numbers have no settable members (fields / functions)
	panic(errors.NewUnreachableError())
}

func (v UInt128Value) ToBigEndianBytes() []byte {
	return UnsignedBigIntToBigEndianBytes(v.BigInt)
}

func (v UInt128Value) ConformsToDynamicType(
	_ *Interpreter,
	_ func() LocationRange,
	dynamicType DynamicType,
	_ TypeConformanceResults,
) bool {
	numberType, ok := dynamicType.(NumberDynamicType)
	return ok && sema.UInt128Type.Equal(numberType.StaticType)
}

func (UInt128Value) IsStorable() bool {
	return true
}

func (v UInt128Value) Storable(_ atree.SlabStorage, _ atree.Address, _ uint64) (atree.Storable, error) {
	return v, nil
}

func (UInt128Value) NeedsStoreTo(_ atree.Address) bool {
	return false
}

func (UInt128Value) IsResourceKinded(_ *Interpreter) bool {
	return false
}

func (v UInt128Value) Transfer(
	interpreter *Interpreter,
	_ func() LocationRange,
	_ atree.Address,
	remove bool,
	storable atree.Storable,
) Value {
	if remove {
		interpreter.RemoveReferencedSlab(storable)
	}
	return v
}

func (v UInt128Value) Clone(_ *Interpreter) Value {
	return NewUInt128ValueFromBigInt(v.BigInt)
}

func (UInt128Value) DeepRemove(_ *Interpreter) {
	// NO-OP
}

func (v UInt128Value) ByteSize() uint32 {
	return cborTagSize + getBigIntCBORSize(v.BigInt)
}

func (v UInt128Value) StoredValue(_ atree.SlabStorage) (atree.Value, error) {
	return v, nil
}

func (UInt128Value) ChildStorables() []atree.Storable {
	return nil
}

// UInt256Value

type UInt256Value struct {
	BigInt *big.Int
}

func NewUInt256ValueFromUint64(value uint64) UInt256Value {
	return NewUInt256ValueFromBigInt(new(big.Int).SetUint64(value))
}

func NewUInt256ValueFromBigInt(value *big.Int) UInt256Value {
	return UInt256Value{BigInt: value}
}

var _ Value = UInt256Value{}
var _ atree.Storable = UInt256Value{}
var _ NumberValue = UInt256Value{}
var _ IntegerValue = UInt256Value{}
var _ EquatableValue = UInt256Value{}
var _ HashableValue = UInt256Value{}
var _ MemberAccessibleValue = UInt256Value{}

func (UInt256Value) IsValue() {}

func (v UInt256Value) Accept(interpreter *Interpreter, visitor Visitor) {
	visitor.VisitUInt256Value(interpreter, v)
}

func (UInt256Value) Walk(_ func(Value)) {
	// NO-OP
}

var uint256DynamicType DynamicType = NumberDynamicType{sema.UInt256Type}

func (UInt256Value) DynamicType(_ *Interpreter, _ SeenReferences) DynamicType {
	return uint256DynamicType
}

func (UInt256Value) StaticType() StaticType {
	return PrimitiveStaticTypeUInt256
}

func (v UInt256Value) ToInt() int {
	if !v.BigInt.IsInt64() {
		panic(OverflowError{})
	}

	return int(v.BigInt.Int64())
}

func (v UInt256Value) ToBigInt() *big.Int {
	return new(big.Int).Set(v.BigInt)
}

func (v UInt256Value) String() string {
	return format.BigInt(v.BigInt)
}

func (v UInt256Value) RecursiveString(_ SeenReferences) string {
	return v.String()
}

func (v UInt256Value) Negate() NumberValue {
	panic(errors.NewUnreachableError())
}

func (v UInt256Value) Plus(other NumberValue) NumberValue {
	o, ok := other.(UInt256Value)
	if !ok {
		panic(InvalidOperandsError{
			Operation: ast.OperationPlus,
			LeftType:  v.StaticType(),
			RightType: other.StaticType(),
		})
	}

	sum := new(big.Int)
	sum.Add(v.BigInt, o.BigInt)
	// Given that this value is backed by an arbitrary size integer,
	// we can just add and check the range of the result.
	//
	// If Go gains a native uint256 type and we switch this value
	// to be based on it, then we need to follow INT30-C:
	//
	//  if sum < v {
	//      ...
	//  }
	//
	if sum.Cmp(sema.UInt256TypeMaxIntBig) > 0 {
		panic(OverflowError{})
	}
	return UInt256Value{sum}
}

func (v UInt256Value) SaturatingPlus(other NumberValue) NumberValue {
	o, ok := other.(UInt256Value)
	if !ok {
		panic(InvalidOperandsError{
			FunctionName: sema.NumericTypeSaturatingAddFunctionName,
			LeftType:     v.StaticType(),
			RightType:    other.StaticType(),
		})
	}

	sum := new(big.Int)
	sum.Add(v.BigInt, o.BigInt)
	// Given that this value is backed by an arbitrary size integer,
	// we can just add and check the range of the result.
	//
	// If Go gains a native uint256 type and we switch this value
	// to be based on it, then we need to follow INT30-C:
	//
	//  if sum < v {
	//      ...
	//  }
	//
	if sum.Cmp(sema.UInt256TypeMaxIntBig) > 0 {
		return UInt256Value{sema.UInt256TypeMaxIntBig}
	}
	return UInt256Value{sum}
}

func (v UInt256Value) Minus(other NumberValue) NumberValue {
	o, ok := other.(UInt256Value)
	if !ok {
		panic(InvalidOperandsError{
			Operation: ast.OperationMinus,
			LeftType:  v.StaticType(),
			RightType: other.StaticType(),
		})
	}

	diff := new(big.Int)
	diff.Sub(v.BigInt, o.BigInt)
	// Given that this value is backed by an arbitrary size integer,
	// we can just subtract and check the range of the result.
	//
	// If Go gains a native uint256 type and we switch this value
	// to be based on it, then we need to follow INT30-C:
	//
	//   if diff > v {
	// 	     ...
	//   }
	//
	if diff.Cmp(sema.UInt256TypeMinIntBig) < 0 {
		panic(UnderflowError{})
	}
	return UInt256Value{diff}
}

func (v UInt256Value) SaturatingMinus(other NumberValue) NumberValue {
	o, ok := other.(UInt256Value)
	if !ok {
		panic(InvalidOperandsError{
			FunctionName: sema.NumericTypeSaturatingSubtractFunctionName,
			LeftType:     v.StaticType(),
			RightType:    other.StaticType(),
		})
	}

	diff := new(big.Int)
	diff.Sub(v.BigInt, o.BigInt)
	// Given that this value is backed by an arbitrary size integer,
	// we can just subtract and check the range of the result.
	//
	// If Go gains a native uint256 type and we switch this value
	// to be based on it, then we need to follow INT30-C:
	//
	//   if diff > v {
	// 	     ...
	//   }
	//
	if diff.Cmp(sema.UInt256TypeMinIntBig) < 0 {
		return UInt256Value{sema.UInt256TypeMinIntBig}
	}
	return UInt256Value{diff}
}

func (v UInt256Value) Mod(other NumberValue) NumberValue {
	o, ok := other.(UInt256Value)
	if !ok {
		panic(InvalidOperandsError{
			Operation: ast.OperationMod,
			LeftType:  v.StaticType(),
			RightType: other.StaticType(),
		})
	}

	res := new(big.Int)
	if o.BigInt.Cmp(res) == 0 {
		panic(DivisionByZeroError{})
	}
	res.Rem(v.BigInt, o.BigInt)
	return UInt256Value{res}
}

func (v UInt256Value) Mul(other NumberValue) NumberValue {
	o, ok := other.(UInt256Value)
	if !ok {
		panic(InvalidOperandsError{
			Operation: ast.OperationMul,
			LeftType:  v.StaticType(),
			RightType: other.StaticType(),
		})
	}

	res := new(big.Int)
	res.Mul(v.BigInt, o.BigInt)
	if res.Cmp(sema.UInt256TypeMaxIntBig) > 0 {
		panic(OverflowError{})
	}
	return UInt256Value{res}
}

func (v UInt256Value) SaturatingMul(other NumberValue) NumberValue {
	o, ok := other.(UInt256Value)
	if !ok {
		panic(InvalidOperandsError{
			FunctionName: sema.NumericTypeSaturatingMultiplyFunctionName,
			LeftType:     v.StaticType(),
			RightType:    other.StaticType(),
		})
	}

	res := new(big.Int)
	res.Mul(v.BigInt, o.BigInt)
	if res.Cmp(sema.UInt256TypeMaxIntBig) > 0 {
		return UInt256Value{sema.UInt256TypeMaxIntBig}
	}
	return UInt256Value{res}
}

func (v UInt256Value) Div(other NumberValue) NumberValue {
	o, ok := other.(UInt256Value)
	if !ok {
		panic(InvalidOperandsError{
			Operation: ast.OperationDiv,
			LeftType:  v.StaticType(),
			RightType: other.StaticType(),
		})
	}

	res := new(big.Int)
	if o.BigInt.Cmp(res) == 0 {
		panic(DivisionByZeroError{})
	}
	res.Div(v.BigInt, o.BigInt)
	return UInt256Value{res}
}

func (v UInt256Value) SaturatingDiv(other NumberValue) NumberValue {
	defer func() {
		r := recover()
		if _, ok := r.(InvalidOperandsError); ok {
			panic(InvalidOperandsError{
				FunctionName: sema.NumericTypeSaturatingDivideFunctionName,
				LeftType:     v.StaticType(),
				RightType:    other.StaticType(),
			})
		}
	}()

	return v.Div(other)
}

func (v UInt256Value) Less(other NumberValue) BoolValue {
	cmp := v.BigInt.Cmp(other.(UInt256Value).BigInt)
	return cmp == -1
}

func (v UInt256Value) LessEqual(other NumberValue) BoolValue {
	cmp := v.BigInt.Cmp(other.(UInt256Value).BigInt)
	return cmp <= 0
}

func (v UInt256Value) Greater(other NumberValue) BoolValue {
	cmp := v.BigInt.Cmp(other.(UInt256Value).BigInt)
	return cmp == 1
}

func (v UInt256Value) GreaterEqual(other NumberValue) BoolValue {
	cmp := v.BigInt.Cmp(other.(UInt256Value).BigInt)
	return cmp >= 0
}

func (v UInt256Value) Equal(_ *Interpreter, _ func() LocationRange, other Value) bool {
	otherInt, ok := other.(UInt256Value)
	if !ok {
		return false
	}
	cmp := v.BigInt.Cmp(otherInt.BigInt)
	return cmp == 0
}

// HashInput returns a byte slice containing:
// - HashInputTypeUInt256 (1 byte)
// - big int encoded in big endian (n bytes)
func (v UInt256Value) HashInput(_ *Interpreter, _ func() LocationRange, scratch []byte) []byte {
	b := UnsignedBigIntToBigEndianBytes(v.BigInt)

	length := 1 + len(b)
	var buffer []byte
	if length <= len(scratch) {
		buffer = scratch[:length]
	} else {
		buffer = make([]byte, length)
	}

	buffer[0] = byte(HashInputTypeUInt256)
	copy(buffer[1:], b)
	return buffer
}

func ConvertUInt256(value Value) UInt256Value {
	var v *big.Int

	switch value := value.(type) {
	case BigNumberValue:
		v = value.ToBigInt()

	case NumberValue:
		v = big.NewInt(int64(value.ToInt()))

	default:
		panic(errors.NewUnreachableError())
	}

	if v.Cmp(sema.UInt256TypeMaxIntBig) > 0 {
		panic(OverflowError{})
	} else if v.Sign() < 0 {
		panic(UnderflowError{})
	}

	return NewUInt256ValueFromBigInt(v)
}

func (v UInt256Value) BitwiseOr(other IntegerValue) IntegerValue {
	o, ok := other.(UInt256Value)
	if !ok {
		panic(InvalidOperandsError{
			Operation: ast.OperationBitwiseOr,
			LeftType:  v.StaticType(),
			RightType: other.StaticType(),
		})
	}

	res := new(big.Int)
	res.Or(v.BigInt, o.BigInt)
	return UInt256Value{res}
}

func (v UInt256Value) BitwiseXor(other IntegerValue) IntegerValue {
	o, ok := other.(UInt256Value)
	if !ok {
		panic(InvalidOperandsError{
			Operation: ast.OperationBitwiseXor,
			LeftType:  v.StaticType(),
			RightType: other.StaticType(),
		})
	}

	res := new(big.Int)
	res.Xor(v.BigInt, o.BigInt)
	return UInt256Value{res}
}

func (v UInt256Value) BitwiseAnd(other IntegerValue) IntegerValue {
	o, ok := other.(UInt256Value)
	if !ok {
		panic(InvalidOperandsError{
			Operation: ast.OperationBitwiseAnd,
			LeftType:  v.StaticType(),
			RightType: other.StaticType(),
		})
	}

	res := new(big.Int)
	res.And(v.BigInt, o.BigInt)
	return UInt256Value{res}
}

func (v UInt256Value) BitwiseLeftShift(other IntegerValue) IntegerValue {
	o, ok := other.(UInt256Value)
	if !ok {
		panic(InvalidOperandsError{
			Operation: ast.OperationBitwiseLeftShift,
			LeftType:  v.StaticType(),
			RightType: other.StaticType(),
		})
	}

	res := new(big.Int)
	if o.BigInt.Sign() < 0 {
		panic(UnderflowError{})
	}
	if !o.BigInt.IsUint64() {
		panic(OverflowError{})
	}
	res.Lsh(v.BigInt, uint(o.BigInt.Uint64()))
	return UInt256Value{res}
}

func (v UInt256Value) BitwiseRightShift(other IntegerValue) IntegerValue {
	o, ok := other.(UInt256Value)
	if !ok {
		panic(InvalidOperandsError{
			Operation: ast.OperationBitwiseRightShift,
			LeftType:  v.StaticType(),
			RightType: other.StaticType(),
		})
	}

	res := new(big.Int)
	if o.BigInt.Sign() < 0 {
		panic(UnderflowError{})
	}
	if !o.BigInt.IsUint64() {
		panic(OverflowError{})
	}
	res.Rsh(v.BigInt, uint(o.BigInt.Uint64()))
	return UInt256Value{res}
}

func (v UInt256Value) GetMember(_ *Interpreter, _ func() LocationRange, name string) Value {
	return getNumberValueMember(v, name, sema.UInt256Type)
}

func (UInt256Value) RemoveMember(_ *Interpreter, _ func() LocationRange, _ string) Value {
	// Numbers have no removable members (fields / functions)
	panic(errors.NewUnreachableError())
}

func (UInt256Value) SetMember(_ *Interpreter, _ func() LocationRange, _ string, _ Value) {
	// Numbers have no settable members (fields / functions)
	panic(errors.NewUnreachableError())
}

func (v UInt256Value) ToBigEndianBytes() []byte {
	return UnsignedBigIntToBigEndianBytes(v.BigInt)
}

func (v UInt256Value) ConformsToDynamicType(
	_ *Interpreter,
	_ func() LocationRange,
	dynamicType DynamicType,
	_ TypeConformanceResults,
) bool {
	numberType, ok := dynamicType.(NumberDynamicType)
	return ok && sema.UInt256Type.Equal(numberType.StaticType)
}

func (UInt256Value) IsStorable() bool {
	return true
}

func (v UInt256Value) Storable(_ atree.SlabStorage, _ atree.Address, _ uint64) (atree.Storable, error) {
	return v, nil
}

func (UInt256Value) NeedsStoreTo(_ atree.Address) bool {
	return false
}

func (UInt256Value) IsResourceKinded(_ *Interpreter) bool {
	return false
}
func (v UInt256Value) Transfer(
	interpreter *Interpreter,
	_ func() LocationRange,
	_ atree.Address,
	remove bool,
	storable atree.Storable,
) Value {
	if remove {
		interpreter.RemoveReferencedSlab(storable)
	}
	return v
}

func (v UInt256Value) Clone(_ *Interpreter) Value {
	return NewUInt256ValueFromBigInt(v.BigInt)
}

func (UInt256Value) DeepRemove(_ *Interpreter) {
	// NO-OP
}

func (v UInt256Value) ByteSize() uint32 {
	return cborTagSize + getBigIntCBORSize(v.BigInt)
}

func (v UInt256Value) StoredValue(_ atree.SlabStorage) (atree.Value, error) {
	return v, nil
}

func (UInt256Value) ChildStorables() []atree.Storable {
	return nil
}

// Word8Value

type Word8Value uint8

var _ Value = Word8Value(0)
var _ atree.Storable = Word8Value(0)
var _ NumberValue = Word8Value(0)
var _ IntegerValue = Word8Value(0)
var _ EquatableValue = Word8Value(0)
var _ HashableValue = Word8Value(0)
var _ MemberAccessibleValue = Word8Value(0)

func (Word8Value) IsValue() {}

func (v Word8Value) Accept(interpreter *Interpreter, visitor Visitor) {
	visitor.VisitWord8Value(interpreter, v)
}

func (Word8Value) Walk(_ func(Value)) {
	// NO-OP
}

var word8DynamicType DynamicType = NumberDynamicType{sema.Word8Type}

func (Word8Value) DynamicType(_ *Interpreter, _ SeenReferences) DynamicType {
	return word8DynamicType
}

func (Word8Value) StaticType() StaticType {
	return PrimitiveStaticTypeWord8
}

func (v Word8Value) String() string {
	return format.Uint(uint64(v))
}

func (v Word8Value) RecursiveString(_ SeenReferences) string {
	return v.String()
}

func (v Word8Value) ToInt() int {
	return int(v)
}

func (v Word8Value) Negate() NumberValue {
	panic(errors.NewUnreachableError())
}

<<<<<<< HEAD
func (v Word8Value) Plus(other NumberValue) NumberValue {
	return v + other.(Word8Value)
=======
func (Word8Value) SetModified(_ bool) {
	// NO-OP
}

func (v Word8Value) String() string {
	return format.Uint(uint64(v))
}

func (v Word8Value) RecursiveString(_ SeenReferences) string {
	return v.String()
}

func (v Word8Value) KeyString() string {
	return strconv.FormatUint(uint64(v), 10)
}

func (v Word8Value) ToInt() int {
	return int(v)
}

func (v Word8Value) Negate() NumberValue {
	panic(errors.NewUnreachableError())
}

func (v Word8Value) Plus(other NumberValue) NumberValue {
	o, ok := other.(Word8Value)
	if !ok {
		panic(InvalidOperandsError{
			Operation: ast.OperationPlus,
			LeftType:  v.StaticType(),
			RightType: other.StaticType(),
		})
	}

	return v + o
>>>>>>> 7dfa71f5
}

func (v Word8Value) SaturatingPlus(_ NumberValue) NumberValue {
	panic(errors.UnreachableError{})
}

func (v Word8Value) Minus(other NumberValue) NumberValue {
	o, ok := other.(Word8Value)
	if !ok {
		panic(InvalidOperandsError{
			Operation: ast.OperationMinus,
			LeftType:  v.StaticType(),
			RightType: other.StaticType(),
		})
	}

	return v - o
}

func (v Word8Value) SaturatingMinus(_ NumberValue) NumberValue {
	panic(errors.UnreachableError{})
}

func (v Word8Value) Mod(other NumberValue) NumberValue {
	o, ok := other.(Word8Value)
	if !ok {
		panic(InvalidOperandsError{
			Operation: ast.OperationMod,
			LeftType:  v.StaticType(),
			RightType: other.StaticType(),
		})
	}

	if o == 0 {
		panic(DivisionByZeroError{})
	}
	return v % o
}

func (v Word8Value) Mul(other NumberValue) NumberValue {
	o, ok := other.(Word8Value)
	if !ok {
		panic(InvalidOperandsError{
			Operation: ast.OperationMul,
			LeftType:  v.StaticType(),
			RightType: other.StaticType(),
		})
	}

	return v * o
}

func (v Word8Value) SaturatingMul(_ NumberValue) NumberValue {
	panic(errors.UnreachableError{})
}

func (v Word8Value) Div(other NumberValue) NumberValue {
	o, ok := other.(Word8Value)
	if !ok {
		panic(InvalidOperandsError{
			Operation: ast.OperationDiv,
			LeftType:  v.StaticType(),
			RightType: other.StaticType(),
		})
	}

	if o == 0 {
		panic(DivisionByZeroError{})
	}
	return v / o
}

func (v Word8Value) SaturatingDiv(_ NumberValue) NumberValue {
	panic(errors.UnreachableError{})
}

func (v Word8Value) Less(other NumberValue) BoolValue {
	return v < other.(Word8Value)
}

func (v Word8Value) LessEqual(other NumberValue) BoolValue {
	return v <= other.(Word8Value)
}

func (v Word8Value) Greater(other NumberValue) BoolValue {
	return v > other.(Word8Value)
}

func (v Word8Value) GreaterEqual(other NumberValue) BoolValue {
	return v >= other.(Word8Value)
}

func (v Word8Value) Equal(_ *Interpreter, _ func() LocationRange, other Value) bool {
	otherWord8, ok := other.(Word8Value)
	if !ok {
		return false
	}
	return v == otherWord8
}

// HashInput returns a byte slice containing:
// - HashInputTypeWord8 (1 byte)
// - uint8 value (1 byte)
func (v Word8Value) HashInput(_ *Interpreter, _ func() LocationRange, scratch []byte) []byte {
	scratch[0] = byte(HashInputTypeWord8)
	scratch[1] = byte(v)
	return scratch[:2]
}

func ConvertWord8(value Value) Word8Value {
	return Word8Value(ConvertUInt8(value))
}

func (v Word8Value) BitwiseOr(other IntegerValue) IntegerValue {
	o, ok := other.(Word8Value)
	if !ok {
		panic(InvalidOperandsError{
			Operation: ast.OperationBitwiseOr,
			LeftType:  v.StaticType(),
			RightType: other.StaticType(),
		})
	}

	return v | o
}

func (v Word8Value) BitwiseXor(other IntegerValue) IntegerValue {
	o, ok := other.(Word8Value)
	if !ok {
		panic(InvalidOperandsError{
			Operation: ast.OperationBitwiseXor,
			LeftType:  v.StaticType(),
			RightType: other.StaticType(),
		})
	}
	return v ^ o
}

func (v Word8Value) BitwiseAnd(other IntegerValue) IntegerValue {
	o, ok := other.(Word8Value)
	if !ok {
		panic(InvalidOperandsError{
			Operation: ast.OperationBitwiseAnd,
			LeftType:  v.StaticType(),
			RightType: other.StaticType(),
		})
	}

	return v & o
}

func (v Word8Value) BitwiseLeftShift(other IntegerValue) IntegerValue {
	o, ok := other.(Word8Value)
	if !ok {
		panic(InvalidOperandsError{
			Operation: ast.OperationBitwiseLeftShift,
			LeftType:  v.StaticType(),
			RightType: other.StaticType(),
		})
	}

	return v << o
}

func (v Word8Value) BitwiseRightShift(other IntegerValue) IntegerValue {
	o, ok := other.(Word8Value)
	if !ok {
		panic(InvalidOperandsError{
			Operation: ast.OperationBitwiseRightShift,
			LeftType:  v.StaticType(),
			RightType: other.StaticType(),
		})
	}

	return v >> o
}

func (v Word8Value) GetMember(_ *Interpreter, _ func() LocationRange, name string) Value {
	return getNumberValueMember(v, name, sema.Word8Type)
}

func (Word8Value) RemoveMember(_ *Interpreter, _ func() LocationRange, _ string) Value {
	// Numbers have no removable members (fields / functions)
	panic(errors.NewUnreachableError())
}

func (Word8Value) SetMember(_ *Interpreter, _ func() LocationRange, _ string, _ Value) {
	// Numbers have no settable members (fields / functions)
	panic(errors.NewUnreachableError())
}

func (v Word8Value) ToBigEndianBytes() []byte {
	return []byte{byte(v)}
}

func (v Word8Value) ConformsToDynamicType(
	_ *Interpreter,
	_ func() LocationRange,
	dynamicType DynamicType,
	_ TypeConformanceResults,
) bool {
	numberType, ok := dynamicType.(NumberDynamicType)
	return ok && sema.Word8Type.Equal(numberType.StaticType)
}

func (Word8Value) IsStorable() bool {
	return true
}

func (v Word8Value) Storable(_ atree.SlabStorage, _ atree.Address, _ uint64) (atree.Storable, error) {
	return v, nil
}

func (Word8Value) NeedsStoreTo(_ atree.Address) bool {
	return false
}

func (Word8Value) IsResourceKinded(_ *Interpreter) bool {
	return false
}

func (v Word8Value) Transfer(
	interpreter *Interpreter,
	_ func() LocationRange,
	_ atree.Address,
	remove bool,
	storable atree.Storable,
) Value {
	if remove {
		interpreter.RemoveReferencedSlab(storable)
	}
	return v
}

func (v Word8Value) Clone(_ *Interpreter) Value {
	return v
}

func (Word8Value) DeepRemove(_ *Interpreter) {
	// NO-OP
}

func (v Word8Value) ByteSize() uint32 {
	return cborTagSize + getUintCBORSize(uint64(v))
}

func (v Word8Value) StoredValue(_ atree.SlabStorage) (atree.Value, error) {
	return v, nil
}

func (Word8Value) ChildStorables() []atree.Storable {
	return nil
}

// Word16Value

type Word16Value uint16

var _ Value = Word16Value(0)
var _ atree.Storable = Word16Value(0)
var _ NumberValue = Word16Value(0)
var _ IntegerValue = Word16Value(0)
var _ EquatableValue = Word16Value(0)
var _ HashableValue = Word16Value(0)
var _ MemberAccessibleValue = Word16Value(0)

func (Word16Value) IsValue() {}

func (v Word16Value) Accept(interpreter *Interpreter, visitor Visitor) {
	visitor.VisitWord16Value(interpreter, v)
}

func (Word16Value) Walk(_ func(Value)) {
	// NO-OP
}

var word16DynamicType DynamicType = NumberDynamicType{sema.Word16Type}

func (Word16Value) DynamicType(_ *Interpreter, _ SeenReferences) DynamicType {
	return word16DynamicType
}

func (Word16Value) StaticType() StaticType {
	return PrimitiveStaticTypeWord16
}

func (v Word16Value) String() string {
	return format.Uint(uint64(v))
}

func (v Word16Value) RecursiveString(_ SeenReferences) string {
	return v.String()
}

func (v Word16Value) ToInt() int {
	return int(v)
}
func (v Word16Value) Negate() NumberValue {
	panic(errors.NewUnreachableError())
}

func (v Word16Value) Plus(other NumberValue) NumberValue {
	o, ok := other.(Word16Value)
	if !ok {
		panic(InvalidOperandsError{
			Operation: ast.OperationPlus,
			LeftType:  v.StaticType(),
			RightType: other.StaticType(),
		})
	}

	return v + o
}

func (v Word16Value) SaturatingPlus(_ NumberValue) NumberValue {
	panic(errors.UnreachableError{})
}

func (v Word16Value) Minus(other NumberValue) NumberValue {
	o, ok := other.(Word16Value)
	if !ok {
		panic(InvalidOperandsError{
			Operation: ast.OperationMinus,
			LeftType:  v.StaticType(),
			RightType: other.StaticType(),
		})
	}

	return v - o
}

func (v Word16Value) SaturatingMinus(_ NumberValue) NumberValue {
	panic(errors.UnreachableError{})
}

func (v Word16Value) Mod(other NumberValue) NumberValue {
	o, ok := other.(Word16Value)
	if !ok {
		panic(InvalidOperandsError{
			Operation: ast.OperationMod,
			LeftType:  v.StaticType(),
			RightType: other.StaticType(),
		})
	}

	if o == 0 {
		panic(DivisionByZeroError{})
	}
	return v % o
}

func (v Word16Value) Mul(other NumberValue) NumberValue {
	o, ok := other.(Word16Value)
	if !ok {
		panic(InvalidOperandsError{
			Operation: ast.OperationMul,
			LeftType:  v.StaticType(),
			RightType: other.StaticType(),
		})
	}

	return v * o
}

func (v Word16Value) SaturatingMul(_ NumberValue) NumberValue {
	panic(errors.UnreachableError{})
}

func (v Word16Value) Div(other NumberValue) NumberValue {
	o, ok := other.(Word16Value)
	if !ok {
		panic(InvalidOperandsError{
			Operation: ast.OperationDiv,
			LeftType:  v.StaticType(),
			RightType: other.StaticType(),
		})
	}

	if o == 0 {
		panic(DivisionByZeroError{})
	}
	return v / o
}

func (v Word16Value) SaturatingDiv(_ NumberValue) NumberValue {
	panic(errors.UnreachableError{})
}

func (v Word16Value) Less(other NumberValue) BoolValue {
	return v < other.(Word16Value)
}

func (v Word16Value) LessEqual(other NumberValue) BoolValue {
	return v <= other.(Word16Value)
}

func (v Word16Value) Greater(other NumberValue) BoolValue {
	return v > other.(Word16Value)
}

func (v Word16Value) GreaterEqual(other NumberValue) BoolValue {
	return v >= other.(Word16Value)
}

func (v Word16Value) Equal(_ *Interpreter, _ func() LocationRange, other Value) bool {
	otherWord16, ok := other.(Word16Value)
	if !ok {
		return false
	}
	return v == otherWord16
}

// HashInput returns a byte slice containing:
// - HashInputTypeWord16 (1 byte)
// - uint16 value encoded in big-endian (2 bytes)
func (v Word16Value) HashInput(_ *Interpreter, _ func() LocationRange, scratch []byte) []byte {
	scratch[0] = byte(HashInputTypeWord16)
	binary.BigEndian.PutUint16(scratch[1:], uint16(v))
	return scratch[:3]
}

func ConvertWord16(value Value) Word16Value {
	return Word16Value(ConvertUInt16(value))
}

func (v Word16Value) BitwiseOr(other IntegerValue) IntegerValue {
	o, ok := other.(Word16Value)
	if !ok {
		panic(InvalidOperandsError{
			Operation: ast.OperationBitwiseOr,
			LeftType:  v.StaticType(),
			RightType: other.StaticType(),
		})
	}

	return v | o
}

func (v Word16Value) BitwiseXor(other IntegerValue) IntegerValue {
	o, ok := other.(Word16Value)
	if !ok {
		panic(InvalidOperandsError{
			Operation: ast.OperationBitwiseXor,
			LeftType:  v.StaticType(),
			RightType: other.StaticType(),
		})
	}
	return v ^ o
}

func (v Word16Value) BitwiseAnd(other IntegerValue) IntegerValue {
	o, ok := other.(Word16Value)
	if !ok {
		panic(InvalidOperandsError{
			Operation: ast.OperationBitwiseAnd,
			LeftType:  v.StaticType(),
			RightType: other.StaticType(),
		})
	}

	return v & o
}

func (v Word16Value) BitwiseLeftShift(other IntegerValue) IntegerValue {
	o, ok := other.(Word16Value)
	if !ok {
		panic(InvalidOperandsError{
			Operation: ast.OperationBitwiseLeftShift,
			LeftType:  v.StaticType(),
			RightType: other.StaticType(),
		})
	}

	return v << o
}

func (v Word16Value) BitwiseRightShift(other IntegerValue) IntegerValue {
	o, ok := other.(Word16Value)
	if !ok {
		panic(InvalidOperandsError{
			Operation: ast.OperationBitwiseRightShift,
			LeftType:  v.StaticType(),
			RightType: other.StaticType(),
		})
	}

	return v >> o
}

func (v Word16Value) GetMember(_ *Interpreter, _ func() LocationRange, name string) Value {
	return getNumberValueMember(v, name, sema.Word16Type)
}

func (Word16Value) RemoveMember(_ *Interpreter, _ func() LocationRange, _ string) Value {
	// Numbers have no removable members (fields / functions)
	panic(errors.NewUnreachableError())
}

func (Word16Value) SetMember(_ *Interpreter, _ func() LocationRange, _ string, _ Value) {
	// Numbers have no settable members (fields / functions)
	panic(errors.NewUnreachableError())
}

func (v Word16Value) ToBigEndianBytes() []byte {
	b := make([]byte, 2)
	binary.BigEndian.PutUint16(b, uint16(v))
	return b
}

func (v Word16Value) ConformsToDynamicType(
	_ *Interpreter,
	_ func() LocationRange,
	dynamicType DynamicType,
	_ TypeConformanceResults,
) bool {
	numberType, ok := dynamicType.(NumberDynamicType)
	return ok && sema.Word16Type.Equal(numberType.StaticType)
}

func (Word16Value) IsStorable() bool {
	return true
}

func (v Word16Value) Storable(_ atree.SlabStorage, _ atree.Address, _ uint64) (atree.Storable, error) {
	return v, nil
}

func (Word16Value) NeedsStoreTo(_ atree.Address) bool {
	return false
}

func (Word16Value) IsResourceKinded(_ *Interpreter) bool {
	return false
}

func (v Word16Value) Transfer(
	interpreter *Interpreter,
	_ func() LocationRange,
	_ atree.Address,
	remove bool,
	storable atree.Storable,
) Value {
	if remove {
		interpreter.RemoveReferencedSlab(storable)
	}
	return v
}

func (v Word16Value) Clone(_ *Interpreter) Value {
	return v
}

func (Word16Value) DeepRemove(_ *Interpreter) {
	// NO-OP
}

func (v Word16Value) ByteSize() uint32 {
	return cborTagSize + getUintCBORSize(uint64(v))
}

func (v Word16Value) StoredValue(_ atree.SlabStorage) (atree.Value, error) {
	return v, nil
}

func (Word16Value) ChildStorables() []atree.Storable {
	return nil
}

// Word32Value

type Word32Value uint32

var _ Value = Word32Value(0)
var _ atree.Storable = Word32Value(0)
var _ NumberValue = Word32Value(0)
var _ IntegerValue = Word32Value(0)
var _ EquatableValue = Word32Value(0)
var _ HashableValue = Word32Value(0)
var _ MemberAccessibleValue = Word32Value(0)

func (Word32Value) IsValue() {}

func (v Word32Value) Accept(interpreter *Interpreter, visitor Visitor) {
	visitor.VisitWord32Value(interpreter, v)
}

func (Word32Value) Walk(_ func(Value)) {
	// NO-OP
}

var word32DynamicType DynamicType = NumberDynamicType{sema.Word32Type}

func (Word32Value) DynamicType(_ *Interpreter, _ SeenReferences) DynamicType {
	return word32DynamicType
}

func (Word32Value) StaticType() StaticType {
	return PrimitiveStaticTypeWord32
}

func (v Word32Value) String() string {
	return format.Uint(uint64(v))
}

func (v Word32Value) RecursiveString(_ SeenReferences) string {
	return v.String()
}

func (v Word32Value) ToInt() int {
	return int(v)
}

func (v Word32Value) Negate() NumberValue {
	panic(errors.NewUnreachableError())
}

func (v Word32Value) Plus(other NumberValue) NumberValue {
	o, ok := other.(Word32Value)
	if !ok {
		panic(InvalidOperandsError{
			Operation: ast.OperationPlus,
			LeftType:  v.StaticType(),
			RightType: other.StaticType(),
		})
	}

	return v + o
}

func (v Word32Value) SaturatingPlus(_ NumberValue) NumberValue {
	panic(errors.UnreachableError{})
}

func (v Word32Value) Minus(other NumberValue) NumberValue {
	o, ok := other.(Word32Value)
	if !ok {
		panic(InvalidOperandsError{
			Operation: ast.OperationMinus,
			LeftType:  v.StaticType(),
			RightType: other.StaticType(),
		})
	}

	return v - o
}

func (v Word32Value) SaturatingMinus(_ NumberValue) NumberValue {
	panic(errors.UnreachableError{})
}

func (v Word32Value) Mod(other NumberValue) NumberValue {
	o, ok := other.(Word32Value)
	if !ok {
		panic(InvalidOperandsError{
			Operation: ast.OperationMod,
			LeftType:  v.StaticType(),
			RightType: other.StaticType(),
		})
	}

	if o == 0 {
		panic(DivisionByZeroError{})
	}
	return v % o
}

func (v Word32Value) Mul(other NumberValue) NumberValue {
	o, ok := other.(Word32Value)
	if !ok {
		panic(InvalidOperandsError{
			Operation: ast.OperationMul,
			LeftType:  v.StaticType(),
			RightType: other.StaticType(),
		})
	}

	return v * o
}

func (v Word32Value) SaturatingMul(_ NumberValue) NumberValue {
	panic(errors.UnreachableError{})
}

func (v Word32Value) Div(other NumberValue) NumberValue {
	o, ok := other.(Word32Value)
	if !ok {
		panic(InvalidOperandsError{
			Operation: ast.OperationDiv,
			LeftType:  v.StaticType(),
			RightType: other.StaticType(),
		})
	}

	if o == 0 {
		panic(DivisionByZeroError{})
	}
	return v / o
}

func (v Word32Value) SaturatingDiv(_ NumberValue) NumberValue {
	panic(errors.UnreachableError{})
}

func (v Word32Value) Less(other NumberValue) BoolValue {
	return v < other.(Word32Value)
}

func (v Word32Value) LessEqual(other NumberValue) BoolValue {
	return v <= other.(Word32Value)
}

func (v Word32Value) Greater(other NumberValue) BoolValue {
	return v > other.(Word32Value)
}

func (v Word32Value) GreaterEqual(other NumberValue) BoolValue {
	return v >= other.(Word32Value)
}

func (v Word32Value) Equal(_ *Interpreter, _ func() LocationRange, other Value) bool {
	otherWord32, ok := other.(Word32Value)
	if !ok {
		return false
	}
	return v == otherWord32
}

// HashInput returns a byte slice containing:
// - HashInputTypeWord32 (1 byte)
// - uint32 value encoded in big-endian (4 bytes)
func (v Word32Value) HashInput(_ *Interpreter, _ func() LocationRange, scratch []byte) []byte {
	scratch[0] = byte(HashInputTypeWord32)
	binary.BigEndian.PutUint32(scratch[1:], uint32(v))
	return scratch[:5]
}

func ConvertWord32(value Value) Word32Value {
	return Word32Value(ConvertUInt32(value))
}

func (v Word32Value) BitwiseOr(other IntegerValue) IntegerValue {
	o, ok := other.(Word32Value)
	if !ok {
		panic(InvalidOperandsError{
			Operation: ast.OperationBitwiseOr,
			LeftType:  v.StaticType(),
			RightType: other.StaticType(),
		})
	}

	return v | o
}

func (v Word32Value) BitwiseXor(other IntegerValue) IntegerValue {
	o, ok := other.(Word32Value)
	if !ok {
		panic(InvalidOperandsError{
			Operation: ast.OperationBitwiseXor,
			LeftType:  v.StaticType(),
			RightType: other.StaticType(),
		})
	}
	return v ^ o
}

func (v Word32Value) BitwiseAnd(other IntegerValue) IntegerValue {
	o, ok := other.(Word32Value)
	if !ok {
		panic(InvalidOperandsError{
			Operation: ast.OperationBitwiseAnd,
			LeftType:  v.StaticType(),
			RightType: other.StaticType(),
		})
	}

	return v & o
}

func (v Word32Value) BitwiseLeftShift(other IntegerValue) IntegerValue {
	o, ok := other.(Word32Value)
	if !ok {
		panic(InvalidOperandsError{
			Operation: ast.OperationBitwiseLeftShift,
			LeftType:  v.StaticType(),
			RightType: other.StaticType(),
		})
	}

	return v << o
}

func (v Word32Value) BitwiseRightShift(other IntegerValue) IntegerValue {
	o, ok := other.(Word32Value)
	if !ok {
		panic(InvalidOperandsError{
			Operation: ast.OperationBitwiseRightShift,
			LeftType:  v.StaticType(),
			RightType: other.StaticType(),
		})
	}

	return v >> o
}

func (v Word32Value) GetMember(_ *Interpreter, _ func() LocationRange, name string) Value {
	return getNumberValueMember(v, name, sema.Word32Type)
}

func (Word32Value) RemoveMember(_ *Interpreter, _ func() LocationRange, _ string) Value {
	// Numbers have no removable members (fields / functions)
	panic(errors.NewUnreachableError())
}

func (Word32Value) SetMember(_ *Interpreter, _ func() LocationRange, _ string, _ Value) {
	// Numbers have no settable members (fields / functions)
	panic(errors.NewUnreachableError())
}

func (v Word32Value) ToBigEndianBytes() []byte {
	b := make([]byte, 4)
	binary.BigEndian.PutUint32(b, uint32(v))
	return b
}

func (v Word32Value) ConformsToDynamicType(
	_ *Interpreter,
	_ func() LocationRange,
	dynamicType DynamicType,
	_ TypeConformanceResults,
) bool {
	numberType, ok := dynamicType.(NumberDynamicType)
	return ok && sema.Word32Type.Equal(numberType.StaticType)
}

func (Word32Value) IsStorable() bool {
	return true
}

func (v Word32Value) Storable(_ atree.SlabStorage, _ atree.Address, _ uint64) (atree.Storable, error) {
	return v, nil
}

func (Word32Value) NeedsStoreTo(_ atree.Address) bool {
	return false
}

func (Word32Value) IsResourceKinded(_ *Interpreter) bool {
	return false
}

func (v Word32Value) Transfer(
	interpreter *Interpreter,
	_ func() LocationRange,
	_ atree.Address,
	remove bool,
	storable atree.Storable,
) Value {
	if remove {
		interpreter.RemoveReferencedSlab(storable)
	}
	return v
}

func (v Word32Value) Clone(_ *Interpreter) Value {
	return v
}

func (Word32Value) DeepRemove(_ *Interpreter) {
	// NO-OP
}

func (v Word32Value) ByteSize() uint32 {
	return cborTagSize + getUintCBORSize(uint64(v))
}

func (v Word32Value) StoredValue(_ atree.SlabStorage) (atree.Value, error) {
	return v, nil
}

func (Word32Value) ChildStorables() []atree.Storable {
	return nil
}

// Word64Value

type Word64Value uint64

var _ Value = Word64Value(0)
var _ atree.Storable = Word64Value(0)
var _ NumberValue = Word64Value(0)
var _ IntegerValue = Word64Value(0)
var _ EquatableValue = Word64Value(0)
var _ HashableValue = Word64Value(0)
var _ MemberAccessibleValue = Word64Value(0)

// NOTE: important, do *NOT* remove:
// Word64 values > math.MaxInt64 overflow int.
// Implementing BigNumberValue ensures conversion functions
// call ToBigInt instead of ToInt.
//
var _ BigNumberValue = Word64Value(0)

func (Word64Value) IsValue() {}

func (v Word64Value) Accept(interpreter *Interpreter, visitor Visitor) {
	visitor.VisitWord64Value(interpreter, v)
}

func (Word64Value) Walk(_ func(Value)) {
	// NO-OP
}

var word64DynamicType DynamicType = NumberDynamicType{sema.Word64Type}

func (Word64Value) DynamicType(_ *Interpreter, _ SeenReferences) DynamicType {
	return word64DynamicType
}

func (Word64Value) StaticType() StaticType {
	return PrimitiveStaticTypeWord64
}

func (v Word64Value) String() string {
	return format.Uint(uint64(v))
}

func (v Word64Value) RecursiveString(_ SeenReferences) string {
	return v.String()
}

func (v Word64Value) ToInt() int {
	if v > math.MaxInt64 {
		panic(OverflowError{})
	}
	return int(v)
}

// ToBigInt
//
// NOTE: important, do *NOT* remove:
// Word64 values > math.MaxInt64 overflow int.
// Implementing BigNumberValue ensures conversion functions
// call ToBigInt instead of ToInt.
//
func (v Word64Value) ToBigInt() *big.Int {
	return new(big.Int).SetUint64(uint64(v))
}

func (v Word64Value) Negate() NumberValue {
	panic(errors.NewUnreachableError())
}

func (v Word64Value) Plus(other NumberValue) NumberValue {
	o, ok := other.(Word64Value)
	if !ok {
		panic(InvalidOperandsError{
			Operation: ast.OperationPlus,
			LeftType:  v.StaticType(),
			RightType: other.StaticType(),
		})
	}

	return v + o
}

func (v Word64Value) SaturatingPlus(_ NumberValue) NumberValue {
	panic(errors.UnreachableError{})
}

func (v Word64Value) Minus(other NumberValue) NumberValue {
	o, ok := other.(Word64Value)
	if !ok {
		panic(InvalidOperandsError{
			Operation: ast.OperationMinus,
			LeftType:  v.StaticType(),
			RightType: other.StaticType(),
		})
	}

	return v - o
}

func (v Word64Value) SaturatingMinus(_ NumberValue) NumberValue {
	panic(errors.UnreachableError{})
}

func (v Word64Value) Mod(other NumberValue) NumberValue {
	o, ok := other.(Word64Value)
	if !ok {
		panic(InvalidOperandsError{
			Operation: ast.OperationMod,
			LeftType:  v.StaticType(),
			RightType: other.StaticType(),
		})
	}

	if o == 0 {
		panic(DivisionByZeroError{})
	}
	return v % o
}

func (v Word64Value) Mul(other NumberValue) NumberValue {
	o, ok := other.(Word64Value)
	if !ok {
		panic(InvalidOperandsError{
			Operation: ast.OperationMul,
			LeftType:  v.StaticType(),
			RightType: other.StaticType(),
		})
	}

	return v * o
}

func (v Word64Value) SaturatingMul(_ NumberValue) NumberValue {
	panic(errors.UnreachableError{})
}

func (v Word64Value) Div(other NumberValue) NumberValue {
	o, ok := other.(Word64Value)
	if !ok {
		panic(InvalidOperandsError{
			Operation: ast.OperationDiv,
			LeftType:  v.StaticType(),
			RightType: other.StaticType(),
		})
	}

	if o == 0 {
		panic(DivisionByZeroError{})
	}
	return v / o
}

func (v Word64Value) SaturatingDiv(_ NumberValue) NumberValue {
	panic(errors.UnreachableError{})
}

func (v Word64Value) Less(other NumberValue) BoolValue {
	return v < other.(Word64Value)
}

func (v Word64Value) LessEqual(other NumberValue) BoolValue {
	return v <= other.(Word64Value)
}

func (v Word64Value) Greater(other NumberValue) BoolValue {
	return v > other.(Word64Value)
}

func (v Word64Value) GreaterEqual(other NumberValue) BoolValue {
	return v >= other.(Word64Value)
}

func (v Word64Value) Equal(_ *Interpreter, _ func() LocationRange, other Value) bool {
	otherWord64, ok := other.(Word64Value)
	if !ok {
		return false
	}
	return v == otherWord64
}

// HashInput returns a byte slice containing:
// - HashInputTypeWord64 (1 byte)
// - uint64 value encoded in big-endian (8 bytes)
func (v Word64Value) HashInput(_ *Interpreter, _ func() LocationRange, scratch []byte) []byte {
	scratch[0] = byte(HashInputTypeWord64)
	binary.BigEndian.PutUint64(scratch[1:], uint64(v))
	return scratch[:9]
}

func ConvertWord64(value Value) Word64Value {
	return Word64Value(ConvertUInt64(value))
}

func (v Word64Value) BitwiseOr(other IntegerValue) IntegerValue {
	o, ok := other.(Word64Value)
	if !ok {
		panic(InvalidOperandsError{
			Operation: ast.OperationBitwiseOr,
			LeftType:  v.StaticType(),
			RightType: other.StaticType(),
		})
	}

	return v | o
}

func (v Word64Value) BitwiseXor(other IntegerValue) IntegerValue {
	o, ok := other.(Word64Value)
	if !ok {
		panic(InvalidOperandsError{
			Operation: ast.OperationBitwiseXor,
			LeftType:  v.StaticType(),
			RightType: other.StaticType(),
		})
	}
	return v ^ o
}

func (v Word64Value) BitwiseAnd(other IntegerValue) IntegerValue {
	o, ok := other.(Word64Value)
	if !ok {
		panic(InvalidOperandsError{
			Operation: ast.OperationBitwiseAnd,
			LeftType:  v.StaticType(),
			RightType: other.StaticType(),
		})
	}

	return v & o
}

func (v Word64Value) BitwiseLeftShift(other IntegerValue) IntegerValue {
	o, ok := other.(Word64Value)
	if !ok {
		panic(InvalidOperandsError{
			Operation: ast.OperationBitwiseLeftShift,
			LeftType:  v.StaticType(),
			RightType: other.StaticType(),
		})
	}

	return v << o
}

func (v Word64Value) BitwiseRightShift(other IntegerValue) IntegerValue {
	o, ok := other.(Word64Value)
	if !ok {
		panic(InvalidOperandsError{
			Operation: ast.OperationBitwiseRightShift,
			LeftType:  v.StaticType(),
			RightType: other.StaticType(),
		})
	}

	return v >> o
}

func (v Word64Value) GetMember(_ *Interpreter, _ func() LocationRange, name string) Value {
	return getNumberValueMember(v, name, sema.Word64Type)
}

func (Word64Value) RemoveMember(_ *Interpreter, _ func() LocationRange, _ string) Value {
	// Numbers have no removable members (fields / functions)
	panic(errors.NewUnreachableError())
}

func (Word64Value) SetMember(_ *Interpreter, _ func() LocationRange, _ string, _ Value) {
	// Numbers have no settable members (fields / functions)
	panic(errors.NewUnreachableError())
}

func (v Word64Value) ToBigEndianBytes() []byte {
	b := make([]byte, 8)
	binary.BigEndian.PutUint64(b, uint64(v))
	return b
}

func (v Word64Value) ConformsToDynamicType(
	_ *Interpreter,
	_ func() LocationRange,
	dynamicType DynamicType,
	_ TypeConformanceResults,
) bool {
	numberType, ok := dynamicType.(NumberDynamicType)
	return ok && sema.Word64Type.Equal(numberType.StaticType)
}

func (Word64Value) IsStorable() bool {
	return true
}

func (v Word64Value) Storable(_ atree.SlabStorage, _ atree.Address, _ uint64) (atree.Storable, error) {
	return v, nil
}

func (Word64Value) NeedsStoreTo(_ atree.Address) bool {
	return false
}

func (Word64Value) IsResourceKinded(_ *Interpreter) bool {
	return false
}

func (v Word64Value) Transfer(
	interpreter *Interpreter,
	_ func() LocationRange,
	_ atree.Address,
	remove bool,
	storable atree.Storable,
) Value {
	if remove {
		interpreter.RemoveReferencedSlab(storable)
	}
	return v
}

func (v Word64Value) Clone(_ *Interpreter) Value {
	return v
}

func (v Word64Value) ByteSize() uint32 {
	return cborTagSize + getUintCBORSize(uint64(v))
}

func (Word64Value) DeepRemove(_ *Interpreter) {
	// NO-OP
}

func (v Word64Value) StoredValue(_ atree.SlabStorage) (atree.Value, error) {
	return v, nil
}

func (Word64Value) ChildStorables() []atree.Storable {
	return nil
}

// Fix64Value
//
type Fix64Value int64

const Fix64MaxValue = math.MaxInt64

func NewFix64ValueWithInteger(integer int64) Fix64Value {

	if integer < sema.Fix64TypeMinInt {
		panic(UnderflowError{})
	}

	if integer > sema.Fix64TypeMaxInt {
		panic(OverflowError{})
	}

	return Fix64Value(integer * sema.Fix64Factor)
}

var _ Value = Fix64Value(0)
var _ atree.Storable = Fix64Value(0)
var _ NumberValue = Fix64Value(0)
var _ EquatableValue = Fix64Value(0)
var _ HashableValue = Fix64Value(0)
var _ MemberAccessibleValue = Fix64Value(0)

func (Fix64Value) IsValue() {}

func (v Fix64Value) Accept(interpreter *Interpreter, visitor Visitor) {
	visitor.VisitFix64Value(interpreter, v)
}

func (Fix64Value) Walk(_ func(Value)) {
	// NO-OP
}

var fix64DynamicType DynamicType = NumberDynamicType{sema.Fix64Type}

func (Fix64Value) DynamicType(_ *Interpreter, _ SeenReferences) DynamicType {
	return fix64DynamicType
}

func (Fix64Value) StaticType() StaticType {
	return PrimitiveStaticTypeFix64
}

func (v Fix64Value) String() string {
	return format.Fix64(int64(v))
}

func (v Fix64Value) RecursiveString(_ SeenReferences) string {
	return v.String()
}

func (v Fix64Value) ToInt() int {
	return int(v / sema.Fix64Factor)
}

func (v Fix64Value) Negate() NumberValue {
	// INT32-C
	if v == math.MinInt64 {
		panic(OverflowError{})
	}
	return -v
}

func (v Fix64Value) Plus(other NumberValue) NumberValue {
	o, ok := other.(Fix64Value)
	if !ok {
		panic(InvalidOperandsError{
			Operation: ast.OperationPlus,
			LeftType:  v.StaticType(),
			RightType: other.StaticType(),
		})
	}

	return Fix64Value(safeAddInt64(int64(v), int64(o)))
}

func (v Fix64Value) SaturatingPlus(other NumberValue) NumberValue {
	o, ok := other.(Fix64Value)
	if !ok {
		panic(InvalidOperandsError{
			FunctionName: sema.NumericTypeSaturatingAddFunctionName,
			LeftType:     v.StaticType(),
			RightType:    other.StaticType(),
		})
	}

	// INT32-C
	if (o > 0) && (v > (math.MaxInt64 - o)) {
		return Fix64Value(math.MaxInt64)
	} else if (o < 0) && (v < (math.MinInt64 - o)) {
		return Fix64Value(math.MinInt64)
	}
	return v + o
}

func (v Fix64Value) Minus(other NumberValue) NumberValue {
	o, ok := other.(Fix64Value)
	if !ok {
		panic(InvalidOperandsError{
			Operation: ast.OperationMinus,
			LeftType:  v.StaticType(),
			RightType: other.StaticType(),
		})
	}

	// INT32-C
	if (o > 0) && (v < (math.MinInt64 + o)) {
		panic(OverflowError{})
	} else if (o < 0) && (v > (math.MaxInt64 + o)) {
		panic(UnderflowError{})
	}
	return v - o
}

func (v Fix64Value) SaturatingMinus(other NumberValue) NumberValue {
	o, ok := other.(Fix64Value)
	if !ok {
		panic(InvalidOperandsError{
			FunctionName: sema.NumericTypeSaturatingSubtractFunctionName,
			LeftType:     v.StaticType(),
			RightType:    other.StaticType(),
		})
	}

	// INT32-C
	if (o > 0) && (v < (math.MinInt64 + o)) {
		return Fix64Value(math.MinInt64)
	} else if (o < 0) && (v > (math.MaxInt64 + o)) {
		return Fix64Value(math.MaxInt64)
	}
	return v - o
}

var minInt64Big = big.NewInt(math.MinInt64)
var maxInt64Big = big.NewInt(math.MaxInt64)

func (v Fix64Value) Mul(other NumberValue) NumberValue {
	o, ok := other.(Fix64Value)
	if !ok {
		panic(InvalidOperandsError{
			Operation: ast.OperationMul,
			LeftType:  v.StaticType(),
			RightType: other.StaticType(),
		})
	}

	a := new(big.Int).SetInt64(int64(v))
	b := new(big.Int).SetInt64(int64(o))

	result := new(big.Int).Mul(a, b)
	result.Div(result, sema.Fix64FactorBig)

	if result.Cmp(minInt64Big) < 0 {
		panic(UnderflowError{})
	} else if result.Cmp(maxInt64Big) > 0 {
		panic(OverflowError{})
	}

	return Fix64Value(result.Int64())
}

func (v Fix64Value) SaturatingMul(other NumberValue) NumberValue {
	o, ok := other.(Fix64Value)
	if !ok {
		panic(InvalidOperandsError{
			FunctionName: sema.NumericTypeSaturatingMultiplyFunctionName,
			LeftType:     v.StaticType(),
			RightType:    other.StaticType(),
		})
	}

	a := new(big.Int).SetInt64(int64(v))
	b := new(big.Int).SetInt64(int64(o))

	result := new(big.Int).Mul(a, b)
	result.Div(result, sema.Fix64FactorBig)

	if result.Cmp(minInt64Big) < 0 {
		return Fix64Value(math.MinInt64)
	} else if result.Cmp(maxInt64Big) > 0 {
		return Fix64Value(math.MaxInt64)
	}

	return Fix64Value(result.Int64())
}

func (v Fix64Value) Div(other NumberValue) NumberValue {
	o, ok := other.(Fix64Value)
	if !ok {
		panic(InvalidOperandsError{
			Operation: ast.OperationDiv,
			LeftType:  v.StaticType(),
			RightType: other.StaticType(),
		})
	}

	a := new(big.Int).SetInt64(int64(v))
	b := new(big.Int).SetInt64(int64(o))

	result := new(big.Int).Mul(a, sema.Fix64FactorBig)
	result.Div(result, b)

	if result.Cmp(minInt64Big) < 0 {
		panic(UnderflowError{})
	} else if result.Cmp(maxInt64Big) > 0 {
		panic(OverflowError{})
	}

	return Fix64Value(result.Int64())
}

func (v Fix64Value) SaturatingDiv(other NumberValue) NumberValue {
	o, ok := other.(Fix64Value)
	if !ok {
		panic(InvalidOperandsError{
			FunctionName: sema.NumericTypeSaturatingDivideFunctionName,
			LeftType:     v.StaticType(),
			RightType:    other.StaticType(),
		})
	}

	a := new(big.Int).SetInt64(int64(v))
	b := new(big.Int).SetInt64(int64(o))

	result := new(big.Int).Mul(a, sema.Fix64FactorBig)
	result.Div(result, b)

	if result.Cmp(minInt64Big) < 0 {
		return Fix64Value(math.MinInt64)
	} else if result.Cmp(maxInt64Big) > 0 {
		return Fix64Value(math.MaxInt64)
	}

	return Fix64Value(result.Int64())
}

func (v Fix64Value) Mod(other NumberValue) NumberValue {
	o, ok := other.(Fix64Value)
	if !ok {
		panic(InvalidOperandsError{
			Operation: ast.OperationMod,
			LeftType:  v.StaticType(),
			RightType: other.StaticType(),
		})
	}

	// v - int(v/o) * o
	quotient := v.Div(o).(Fix64Value)
	truncatedQuotient := (int64(quotient) / sema.Fix64Factor) * sema.Fix64Factor
	return v.Minus(Fix64Value(truncatedQuotient).Mul(o))
}

func (v Fix64Value) Less(other NumberValue) BoolValue {
	return v < other.(Fix64Value)
}

func (v Fix64Value) LessEqual(other NumberValue) BoolValue {
	return v <= other.(Fix64Value)
}

func (v Fix64Value) Greater(other NumberValue) BoolValue {
	return v > other.(Fix64Value)
}

func (v Fix64Value) GreaterEqual(other NumberValue) BoolValue {
	return v >= other.(Fix64Value)
}

func (v Fix64Value) Equal(_ *Interpreter, _ func() LocationRange, other Value) bool {
	otherFix64, ok := other.(Fix64Value)
	if !ok {
		return false
	}
	return v == otherFix64
}

// HashInput returns a byte slice containing:
// - HashInputTypeFix64 (1 byte)
// - int64 value encoded in big-endian (8 bytes)
func (v Fix64Value) HashInput(_ *Interpreter, _ func() LocationRange, scratch []byte) []byte {
	scratch[0] = byte(HashInputTypeFix64)
	binary.BigEndian.PutUint64(scratch[1:], uint64(v))
	return scratch[:9]
}

func ConvertFix64(value Value) Fix64Value {
	switch value := value.(type) {
	case Fix64Value:
		return value

	case UFix64Value:
		if value > Fix64MaxValue {
			panic(OverflowError{})
		}
		return Fix64Value(value)

	case BigNumberValue:
		v := value.ToBigInt()

		// First, check if the value is at least in the int64 range.
		// The integer range for Fix64 is smaller, but this test at least
		// allows us to call `v.Int64()` safely.

		if !v.IsInt64() {
			panic(OverflowError{})
		}

		// Now check that the integer value fits the range of Fix64
		return NewFix64ValueWithInteger(v.Int64())

	case NumberValue:
		v := value.ToInt()
		// Check that the integer value fits the range of Fix64
		return NewFix64ValueWithInteger(int64(v))

	default:
		panic(fmt.Sprintf("can't convert Fix64: %s", value))
	}
}

func (v Fix64Value) GetMember(_ *Interpreter, _ func() LocationRange, name string) Value {
	return getNumberValueMember(v, name, sema.Fix64Type)
}

func (Fix64Value) RemoveMember(_ *Interpreter, _ func() LocationRange, _ string) Value {
	// Numbers have no removable members (fields / functions)
	panic(errors.NewUnreachableError())
}

func (Fix64Value) SetMember(_ *Interpreter, _ func() LocationRange, _ string, _ Value) {
	// Numbers have no settable members (fields / functions)
	panic(errors.NewUnreachableError())
}

func (v Fix64Value) ToBigEndianBytes() []byte {
	b := make([]byte, 8)
	binary.BigEndian.PutUint64(b, uint64(v))
	return b
}

func (v Fix64Value) ConformsToDynamicType(
	_ *Interpreter,
	_ func() LocationRange,
	dynamicType DynamicType,
	_ TypeConformanceResults,
) bool {
	numberType, ok := dynamicType.(NumberDynamicType)
	return ok && sema.Fix64Type.Equal(numberType.StaticType)
}

func (Fix64Value) IsStorable() bool {
	return true
}

func (v Fix64Value) Storable(_ atree.SlabStorage, _ atree.Address, _ uint64) (atree.Storable, error) {
	return v, nil
}

func (Fix64Value) NeedsStoreTo(_ atree.Address) bool {
	return false
}

func (Fix64Value) IsResourceKinded(_ *Interpreter) bool {
	return false
}

func (v Fix64Value) Transfer(
	interpreter *Interpreter,
	_ func() LocationRange,
	_ atree.Address,
	remove bool,
	storable atree.Storable,
) Value {
	if remove {
		interpreter.RemoveReferencedSlab(storable)
	}
	return v
}

func (v Fix64Value) Clone(_ *Interpreter) Value {
	return v
}

func (Fix64Value) DeepRemove(_ *Interpreter) {
	// NO-OP
}

func (v Fix64Value) ByteSize() uint32 {
	return cborTagSize + getIntCBORSize(int64(v))
}

func (v Fix64Value) StoredValue(_ atree.SlabStorage) (atree.Value, error) {
	return v, nil
}

func (Fix64Value) ChildStorables() []atree.Storable {
	return nil
}

// UFix64Value
//
type UFix64Value uint64

const UFix64MaxValue = math.MaxUint64

func NewUFix64ValueWithInteger(integer uint64) UFix64Value {
	if integer > sema.UFix64TypeMaxInt {
		panic(OverflowError{})
	}

	return UFix64Value(integer * sema.Fix64Factor)
}

var _ Value = UFix64Value(0)
var _ atree.Storable = UFix64Value(0)
var _ NumberValue = UFix64Value(0)
var _ EquatableValue = UFix64Value(0)
var _ HashableValue = UFix64Value(0)
var _ MemberAccessibleValue = UFix64Value(0)

func (UFix64Value) IsValue() {}

func (v UFix64Value) Accept(interpreter *Interpreter, visitor Visitor) {
	visitor.VisitUFix64Value(interpreter, v)
}

func (UFix64Value) Walk(_ func(Value)) {
	// NO-OP
}

var ufix64DynamicType DynamicType = NumberDynamicType{sema.UFix64Type}

func (UFix64Value) DynamicType(_ *Interpreter, _ SeenReferences) DynamicType {
	return ufix64DynamicType
}

func (UFix64Value) StaticType() StaticType {
	return PrimitiveStaticTypeUFix64
}

func (v UFix64Value) String() string {
	return format.UFix64(uint64(v))
}

func (v UFix64Value) RecursiveString(_ SeenReferences) string {
	return v.String()
}

func (v UFix64Value) ToInt() int {
	return int(v / sema.Fix64Factor)
}

func (v UFix64Value) Negate() NumberValue {
	panic(errors.NewUnreachableError())
}

func (v UFix64Value) Plus(other NumberValue) NumberValue {
	o, ok := other.(UFix64Value)
	if !ok {
		panic(InvalidOperandsError{
			Operation: ast.OperationPlus,
			LeftType:  v.StaticType(),
			RightType: other.StaticType(),
		})
	}

	return UFix64Value(safeAddUint64(uint64(v), uint64(o)))
}

func (v UFix64Value) SaturatingPlus(other NumberValue) NumberValue {
	o, ok := other.(UFix64Value)
	if !ok {
		panic(InvalidOperandsError{
			FunctionName: sema.NumericTypeSaturatingAddFunctionName,
			LeftType:     v.StaticType(),
			RightType:    other.StaticType(),
		})
	}

	sum := v + o
	// INT30-C
	if sum < v {
		return UFix64Value(math.MaxUint64)
	}
	return sum
}

func (v UFix64Value) Minus(other NumberValue) NumberValue {
	o, ok := other.(UFix64Value)
	if !ok {
		panic(InvalidOperandsError{
			Operation: ast.OperationMinus,
			LeftType:  v.StaticType(),
			RightType: other.StaticType(),
		})
	}

	diff := v - o

	// INT30-C
	if diff > v {
		panic(UnderflowError{})
	}
	return diff
}

func (v UFix64Value) SaturatingMinus(other NumberValue) NumberValue {
	o, ok := other.(UFix64Value)
	if !ok {
		panic(InvalidOperandsError{
			FunctionName: sema.NumericTypeSaturatingSubtractFunctionName,
			LeftType:     v.StaticType(),
			RightType:    other.StaticType(),
		})
	}

	diff := v - o

	// INT30-C
	if diff > v {
		return UFix64Value(0)
	}
	return diff
}

func (v UFix64Value) Mul(other NumberValue) NumberValue {
	o, ok := other.(UFix64Value)
	if !ok {
		panic(InvalidOperandsError{
			Operation: ast.OperationMul,
			LeftType:  v.StaticType(),
			RightType: other.StaticType(),
		})
	}

	a := new(big.Int).SetUint64(uint64(v))
	b := new(big.Int).SetUint64(uint64(o))

	result := new(big.Int).Mul(a, b)
	result.Div(result, sema.Fix64FactorBig)

	if !result.IsUint64() {
		panic(OverflowError{})
	}

	return UFix64Value(result.Uint64())
}

func (v UFix64Value) SaturatingMul(other NumberValue) NumberValue {
	o, ok := other.(UFix64Value)
	if !ok {
		panic(InvalidOperandsError{
			FunctionName: sema.NumericTypeSaturatingMultiplyFunctionName,
			LeftType:     v.StaticType(),
			RightType:    other.StaticType(),
		})
	}

	a := new(big.Int).SetUint64(uint64(v))
	b := new(big.Int).SetUint64(uint64(o))

	result := new(big.Int).Mul(a, b)
	result.Div(result, sema.Fix64FactorBig)

	if !result.IsUint64() {
		return UFix64Value(math.MaxUint64)
	}

	return UFix64Value(result.Uint64())
}

func (v UFix64Value) Div(other NumberValue) NumberValue {
	o, ok := other.(UFix64Value)
	if !ok {
		panic(InvalidOperandsError{
			Operation: ast.OperationDiv,
			LeftType:  v.StaticType(),
			RightType: other.StaticType(),
		})
	}

	a := new(big.Int).SetUint64(uint64(v))
	b := new(big.Int).SetUint64(uint64(o))

	result := new(big.Int).Mul(a, sema.Fix64FactorBig)
	result.Div(result, b)

	return UFix64Value(result.Uint64())
}

func (v UFix64Value) SaturatingDiv(other NumberValue) NumberValue {
	defer func() {
		r := recover()
		if _, ok := r.(InvalidOperandsError); ok {
			panic(InvalidOperandsError{
				FunctionName: sema.NumericTypeSaturatingDivideFunctionName,
				LeftType:     v.StaticType(),
				RightType:    other.StaticType(),
			})
		}
	}()

	return v.Div(other)
}

func (v UFix64Value) Mod(other NumberValue) NumberValue {
	o, ok := other.(UFix64Value)
	if !ok {
		panic(InvalidOperandsError{
			Operation: ast.OperationMod,
			LeftType:  v.StaticType(),
			RightType: other.StaticType(),
		})
	}

	// v - int(v/o) * o
	quotient := v.Div(o).(UFix64Value)
	truncatedQuotient := (uint64(quotient) / sema.Fix64Factor) * sema.Fix64Factor
	return v.Minus(UFix64Value(truncatedQuotient).Mul(o))
}

func (v UFix64Value) Less(other NumberValue) BoolValue {
	return v < other.(UFix64Value)
}

func (v UFix64Value) LessEqual(other NumberValue) BoolValue {
	return v <= other.(UFix64Value)
}

func (v UFix64Value) Greater(other NumberValue) BoolValue {
	return v > other.(UFix64Value)
}

func (v UFix64Value) GreaterEqual(other NumberValue) BoolValue {
	return v >= other.(UFix64Value)
}

func (v UFix64Value) Equal(_ *Interpreter, _ func() LocationRange, other Value) bool {
	otherUFix64, ok := other.(UFix64Value)
	if !ok {
		return false
	}
	return v == otherUFix64
}

// HashInput returns a byte slice containing:
// - HashInputTypeUFix64 (1 byte)
// - uint64 value encoded in big-endian (8 bytes)
func (v UFix64Value) HashInput(_ *Interpreter, _ func() LocationRange, scratch []byte) []byte {
	scratch[0] = byte(HashInputTypeUFix64)
	binary.BigEndian.PutUint64(scratch[1:], uint64(v))
	return scratch[:9]
}

func ConvertUFix64(value Value) UFix64Value {
	switch value := value.(type) {
	case UFix64Value:
		return value

	case Fix64Value:
		if value < 0 {
			panic(UnderflowError{})
		}
		return UFix64Value(value)

	case BigNumberValue:
		v := value.ToBigInt()

		if v.Sign() < 0 {
			panic(UnderflowError{})
		}

		// First, check if the value is at least in the uint64 range.
		// The integer range for UFix64 is smaller, but this test at least
		// allows us to call `v.UInt64()` safely.

		if !v.IsUint64() {
			panic(OverflowError{})
		}

		// Now check that the integer value fits the range of UFix64
		return NewUFix64ValueWithInteger(v.Uint64())

	case NumberValue:
		v := value.ToInt()
		if v < 0 {
			panic(UnderflowError{})
		}
		// Check that the integer value fits the range of UFix64
		return NewUFix64ValueWithInteger(uint64(v))

	default:
		panic(fmt.Sprintf("can't convert to UFix64: %s", value))
	}
}

func (v UFix64Value) GetMember(_ *Interpreter, _ func() LocationRange, name string) Value {
	return getNumberValueMember(v, name, sema.UFix64Type)
}

func (UFix64Value) RemoveMember(_ *Interpreter, _ func() LocationRange, _ string) Value {
	// Numbers have no removable members (fields / functions)
	panic(errors.NewUnreachableError())
}

func (UFix64Value) SetMember(_ *Interpreter, _ func() LocationRange, _ string, _ Value) {
	// Numbers have no settable members (fields / functions)
	panic(errors.NewUnreachableError())
}

func (v UFix64Value) ToBigEndianBytes() []byte {
	b := make([]byte, 8)
	binary.BigEndian.PutUint64(b, uint64(v))
	return b
}

func (v UFix64Value) ConformsToDynamicType(
	_ *Interpreter,
	_ func() LocationRange,
	dynamicType DynamicType,
	_ TypeConformanceResults,
) bool {
	numberType, ok := dynamicType.(NumberDynamicType)
	return ok && sema.UFix64Type.Equal(numberType.StaticType)
}

func (UFix64Value) IsStorable() bool {
	return true
}

func (v UFix64Value) Storable(_ atree.SlabStorage, _ atree.Address, _ uint64) (atree.Storable, error) {
	return v, nil
}

func (UFix64Value) NeedsStoreTo(_ atree.Address) bool {
	return false
}

func (UFix64Value) IsResourceKinded(_ *Interpreter) bool {
	return false
}

func (v UFix64Value) Transfer(
	interpreter *Interpreter,
	_ func() LocationRange,
	_ atree.Address,
	remove bool,
	storable atree.Storable,
) Value {
	if remove {
		interpreter.RemoveReferencedSlab(storable)
	}
	return v
}

func (v UFix64Value) Clone(_ *Interpreter) Value {
	return v
}

func (UFix64Value) DeepRemove(_ *Interpreter) {
	// NO-OP
}

func (v UFix64Value) ByteSize() uint32 {
	return cborTagSize + getUintCBORSize(uint64(v))
}

func (v UFix64Value) StoredValue(_ atree.SlabStorage) (atree.Value, error) {
	return v, nil
}

func (UFix64Value) ChildStorables() []atree.Storable {
	return nil
}

// CompositeValue

type CompositeValue struct {
	dictionary          *atree.OrderedMap
	Location            common.Location
	QualifiedIdentifier string
	Kind                common.CompositeKind
	InjectedFields      map[string]Value
	ComputedFields      map[string]ComputedField
	NestedVariables     map[string]*Variable
	Functions           map[string]FunctionValue
	Destructor          FunctionValue
	Stringer            func(value *CompositeValue, seenReferences SeenReferences) string
	isDestroyed         bool
	typeID              common.TypeID
	staticType          StaticType
	dynamicType         DynamicType
}

type ComputedField func(*Interpreter, func() LocationRange) Value

type CompositeField struct {
	Name  string
	Value Value
}

func NewCompositeValue(
	interpreter *Interpreter,
	location common.Location,
	qualifiedIdentifier string,
	kind common.CompositeKind,
	fields []CompositeField,
	address common.Address,
) *CompositeValue {

	dictionary, err := atree.NewMap(
		interpreter.Storage,
		atree.Address(address),
		atree.NewDefaultDigesterBuilder(),
		compositeTypeInfo{
			location:            location,
			qualifiedIdentifier: qualifiedIdentifier,
			kind:                kind,
		},
	)
	if err != nil {
		panic(ExternalError{err})
	}

	v := &CompositeValue{
		dictionary:          dictionary,
		Location:            location,
		QualifiedIdentifier: qualifiedIdentifier,
		Kind:                kind,
	}

	for _, field := range fields {
		v.SetMember(
			interpreter,
			// TODO: provide proper location range
			ReturnEmptyLocationRange,
			field.Name,
			field.Value,
		)
	}

	return v
}

var _ Value = &CompositeValue{}
var _ EquatableValue = &CompositeValue{}
var _ HashableValue = &CompositeValue{}
var _ MemberAccessibleValue = &CompositeValue{}

func (*CompositeValue) IsValue() {}

func (v *CompositeValue) Accept(interpreter *Interpreter, visitor Visitor) {
	descend := visitor.VisitCompositeValue(interpreter, v)
	if !descend {
		return
	}

	v.ForEachField(func(_ string, value Value) {
		value.Accept(interpreter, visitor)
	})
}

// Walk iterates over all field values of the composite value.
// It does NOT walk the computed fields and functions!
//
func (v *CompositeValue) Walk(walkChild func(Value)) {
	v.ForEachField(func(_ string, value Value) {
		walkChild(value)
	})
}

func (v *CompositeValue) DynamicType(interpreter *Interpreter, _ SeenReferences) DynamicType {
	if v.dynamicType == nil {
		var staticType sema.Type
		var err error
		if v.Location == nil {
			staticType, err = interpreter.getNativeCompositeType(v.QualifiedIdentifier)
		} else {
			staticType, err = interpreter.getUserCompositeType(v.Location, v.TypeID())
		}
		if err != nil {
			panic(err)
		}
		v.dynamicType = CompositeDynamicType{
			StaticType: staticType,
		}
	}
	return v.dynamicType
}

func (v *CompositeValue) StaticType() StaticType {
	if v.staticType == nil {
		// NOTE: Instead of using NewCompositeStaticType, which always generates the type ID,
		// use the TypeID accessor, which may return an already computed type ID
		v.staticType = CompositeStaticType{
			Location:            v.Location,
			QualifiedIdentifier: v.QualifiedIdentifier,
			TypeID:              v.TypeID(),
		}
	}
	return v.staticType
}

func (v *CompositeValue) IsDestroyed() bool {
	return v.isDestroyed
}

func (v *CompositeValue) Destroy(interpreter *Interpreter, getLocationRange func() LocationRange) {
	interpreter = v.getInterpreter(interpreter)

	// if composite was deserialized, dynamically link in the destructor
	if v.Destructor == nil {
		v.Destructor = interpreter.typeCodes.CompositeCodes[v.TypeID()].DestructorFunction
	}

	destructor := v.Destructor

	if destructor != nil {
		invocation := Invocation{
			Self:             v,
			Arguments:        nil,
			ArgumentTypes:    nil,
			GetLocationRange: getLocationRange,
			Interpreter:      interpreter,
		}

		destructor.invoke(invocation)
	}

	v.isDestroyed = true
}

func (v *CompositeValue) GetMember(interpreter *Interpreter, getLocationRange func() LocationRange, name string) Value {

	if v.Kind == common.CompositeKindResource &&
		name == sema.ResourceOwnerFieldName {

		return v.OwnerValue(interpreter, getLocationRange)
	}

	storable, err := v.dictionary.Get(
		stringAtreeComparator,
		stringAtreeHashInput,
		stringAtreeValue(name),
	)
	if err != nil {
		if _, ok := err.(*atree.KeyNotFoundError); !ok {
			panic(ExternalError{err})
		}
	}
	if storable != nil {
		return StoredValue(storable, interpreter.Storage)
	}

	if v.NestedVariables != nil {
		variable, ok := v.NestedVariables[name]
		if ok {
			return variable.GetValue()
		}
	}

	interpreter = v.getInterpreter(interpreter)

	if v.ComputedFields != nil {
		if computedField, ok := v.ComputedFields[name]; ok {
			return computedField(interpreter, getLocationRange)
		}
	}

	// If the composite value was deserialized, dynamically link in the functions
	// and get injected fields

	v.InitializeFunctions(interpreter)

	if v.InjectedFields == nil && interpreter.injectedCompositeFieldsHandler != nil {
		v.InjectedFields = interpreter.injectedCompositeFieldsHandler(
			interpreter,
			v.Location,
			v.QualifiedIdentifier,
			v.Kind,
		)
	}

	if v.InjectedFields != nil {
		value, ok := v.InjectedFields[name]
		if ok {
			return value
		}
	}

	function, ok := v.Functions[name]
	if ok {
		return BoundFunctionValue{
			Self:     v,
			Function: function,
		}
	}

	return nil
}

func (v *CompositeValue) getInterpreter(interpreter *Interpreter) *Interpreter {

	// Get the correct interpreter. The program code might need to be loaded.
	// NOTE: standard library values have no location

	location := v.Location

	if location == nil || common.LocationsMatch(interpreter.Location, location) {
		return interpreter
	}

	return interpreter.EnsureLoaded(v.Location)
}

func (v *CompositeValue) InitializeFunctions(interpreter *Interpreter) {
	if v.Functions != nil {
		return
	}

	v.Functions = interpreter.typeCodes.CompositeCodes[v.TypeID()].CompositeFunctions
}

func (v *CompositeValue) OwnerValue(interpreter *Interpreter, getLocationRange func() LocationRange) OptionalValue {
	address := v.StorageID().Address

	if address == (atree.Address{}) {
		return NilValue{}
	}

	ownerAccount := interpreter.publicAccountHandler(interpreter, AddressValue(address))

	// Owner must be of `PublicAccount` type.
	interpreter.ExpectType(ownerAccount, sema.PublicAccountType, getLocationRange)

	return NewSomeValueNonCopying(ownerAccount)
}

func (v *CompositeValue) RemoveMember(
	interpreter *Interpreter,
	getLocationRange func() LocationRange,
	name string,
) Value {

	// No need to clean up storable for passed-in key value,
	// as atree never calls Storable()
	existingKeyStorable, existingValueStorable, err := v.dictionary.Remove(
		stringAtreeComparator,
		stringAtreeHashInput,
		stringAtreeValue(name),
	)
	if err != nil {
		if _, ok := err.(*atree.KeyNotFoundError); ok {
			return nil
		}
		panic(ExternalError{err})
	}
	interpreter.maybeValidateAtreeValue(v.dictionary)

	storage := interpreter.Storage

	// Key
	interpreter.RemoveReferencedSlab(existingKeyStorable)

	// Value

	storedValue := StoredValue(existingValueStorable, storage)
	return storedValue.
		Transfer(
			interpreter,
			getLocationRange,
			atree.Address{},
			true,
			existingValueStorable,
		)
}

func (v *CompositeValue) SetMember(
	interpreter *Interpreter,
	getLocationRange func() LocationRange,
	name string,
	value Value,
) {
	address := v.StorageID().Address

	value = value.Transfer(
		interpreter,
		getLocationRange,
		address,
		true,
		nil,
	)

	existingStorable, err := v.dictionary.Set(
		stringAtreeComparator,
		stringAtreeHashInput,
		stringAtreeValue(name),
		value,
	)
	if err != nil {
		panic(ExternalError{err})
	}
	interpreter.maybeValidateAtreeValue(v.dictionary)

	if existingStorable != nil {
		existingValue := StoredValue(existingStorable, interpreter.Storage)

		existingValue.DeepRemove(interpreter)

		interpreter.RemoveReferencedSlab(existingStorable)
	}
}

func (v *CompositeValue) String() string {
	return v.RecursiveString(SeenReferences{})
}

func (v *CompositeValue) RecursiveString(seenReferences SeenReferences) string {
	if v.Stringer != nil {
		return v.Stringer(v, seenReferences)
	}

	var fields []CompositeField

	v.ForEachField(func(name string, value Value) {
		fields = append(
			fields,
			CompositeField{
				Name:  name,
				Value: value,
			},
		)
	})

	return formatComposite(string(v.TypeID()), fields, seenReferences)
}

func formatComposite(typeId string, fields []CompositeField, seenReferences SeenReferences) string {
	preparedFields := make(
		[]struct {
			Name  string
			Value string
		},
		0,
		len(fields),
	)

	for _, field := range fields {
		preparedFields = append(
			preparedFields,
			struct {
				Name  string
				Value string
			}{
				Name:  field.Name,
				Value: field.Value.RecursiveString(seenReferences),
			},
		)
	}

	return format.Composite(typeId, preparedFields)
}

func (v *CompositeValue) GetField(_ *Interpreter, _ func() LocationRange, name string) Value {

	storable, err := v.dictionary.Get(
		stringAtreeComparator,
		stringAtreeHashInput,
		stringAtreeValue(name),
	)
	if err != nil {
		if _, ok := err.(*atree.KeyNotFoundError); ok {
			return nil
		}
		panic(ExternalError{err})
	}

	return StoredValue(storable, v.dictionary.Storage)
}

func (v *CompositeValue) Equal(interpreter *Interpreter, getLocationRange func() LocationRange, other Value) bool {
	otherComposite, ok := other.(*CompositeValue)
	if !ok {
		return false
	}

	if !v.StaticType().Equal(otherComposite.StaticType()) ||
		v.Kind != otherComposite.Kind ||
		v.dictionary.Count() != otherComposite.dictionary.Count() {

		return false
	}

	iterator, err := v.dictionary.Iterator()
	if err != nil {
		panic(ExternalError{err})
	}

	for {
		key, value, err := iterator.Next()
		if err != nil {
			panic(ExternalError{err})
		}
		if key == nil {
			return true
		}

		fieldName := string(key.(stringAtreeValue))

		// NOTE: Do NOT use an iterator, iteration order of fields may be different
		// (if stored in different account, as storage ID is used as hash seed)
		otherValue := otherComposite.GetField(interpreter, getLocationRange, fieldName)

		equatableValue, ok := MustConvertStoredValue(value).(EquatableValue)
		if !ok || !equatableValue.Equal(interpreter, getLocationRange, otherValue) {
			return false
		}
	}
}

// HashInput returns a byte slice containing:
// - HashInputTypeEnum (1 byte)
// - type id (n bytes)
// - hash input of raw value field name (n bytes)
func (v *CompositeValue) HashInput(interpreter *Interpreter, getLocationRange func() LocationRange, scratch []byte) []byte {
	if v.Kind == common.CompositeKindEnum {
		typeID := v.TypeID()

		rawValue := v.GetField(interpreter, getLocationRange, sema.EnumRawValueFieldName)
		rawValueHashInput := rawValue.(HashableValue).
			HashInput(interpreter, getLocationRange, scratch)

		length := 1 + len(typeID) + len(rawValueHashInput)
		if length <= len(scratch) {
			// Copy rawValueHashInput first because
			// rawValueHashInput and scratch can point to the same underlying scratch buffer
			copy(scratch[1+len(typeID):], rawValueHashInput)

			scratch[0] = byte(HashInputTypeEnum)
			copy(scratch[1:], typeID)
			return scratch[:length]
		}

		buffer := make([]byte, length)
		buffer[0] = byte(HashInputTypeEnum)
		copy(buffer[1:], typeID)
		copy(buffer[1+len(typeID):], rawValueHashInput)
		return buffer
	}

	panic(errors.NewUnreachableError())
}

func (v *CompositeValue) TypeID() common.TypeID {
	if v.typeID == "" {
		location := v.Location
		qualifiedIdentifier := v.QualifiedIdentifier
		if location == nil {
			return common.TypeID(qualifiedIdentifier)
		}
		v.typeID = location.TypeID(qualifiedIdentifier)
	}
	return v.typeID
}

func (v *CompositeValue) ConformsToDynamicType(
	interpreter *Interpreter,
	getLocationRange func() LocationRange,
	dynamicType DynamicType,
	results TypeConformanceResults,
) bool {
	compositeDynamicType, ok := dynamicType.(CompositeDynamicType)
	if !ok {
		return false
	}

	compositeType, ok := compositeDynamicType.StaticType.(*sema.CompositeType)
	if !ok ||
		v.Kind != compositeType.Kind ||
		v.TypeID() != compositeType.ID() {

		return false
	}

	fieldsLen := int(v.dictionary.Count())
	if v.ComputedFields != nil {
		fieldsLen += len(v.ComputedFields)
	}

	if fieldsLen != len(compositeType.Fields) {
		return false
	}

	for _, fieldName := range compositeType.Fields {
		value := v.GetField(interpreter, getLocationRange, fieldName)
		if value == nil {
			if v.ComputedFields == nil {
				return false
			}

			fieldGetter, ok := v.ComputedFields[fieldName]
			if !ok {
				return false
			}

			value = fieldGetter(interpreter, getLocationRange)
		}

		member, ok := compositeType.Members.Get(fieldName)
		if !ok {
			return false
		}

		fieldDynamicType := value.DynamicType(interpreter, SeenReferences{})

		if !interpreter.IsSubType(fieldDynamicType, member.TypeAnnotation.Type) {
			return false
		}

		if !value.ConformsToDynamicType(
			interpreter,
			getLocationRange,
			fieldDynamicType,
			results,
		) {
			return false
		}
	}

	return true
}

func (v *CompositeValue) IsStorable() bool {

	// Only structures, resources, enums, and contracts can be stored.
	// Contracts are not directly storable by programs,
	// but they are still stored in storage by the interpreter

	switch v.Kind {
	case common.CompositeKindStructure,
		common.CompositeKindResource,
		common.CompositeKindEnum,
		common.CompositeKindContract:
		break
	default:
		return false
	}

	// Composite value's of native/built-in types are not storable for now
	return v.Location != nil
}

func (v *CompositeValue) Storable(_ atree.SlabStorage, _ atree.Address, _ uint64) (atree.Storable, error) {
	if !v.IsStorable() {
		return NonStorable{Value: v}, nil
	}

	return atree.StorageIDStorable(v.StorageID()), nil
}

func (v *CompositeValue) NeedsStoreTo(address atree.Address) bool {
	return address != v.StorageID().Address
}

func (v *CompositeValue) IsResourceKinded(_ *Interpreter) bool {
	return v.Kind == common.CompositeKindResource
}

func (v *CompositeValue) Transfer(
	interpreter *Interpreter,
	getLocationRange func() LocationRange,
	address atree.Address,
	remove bool,
	storable atree.Storable,
) Value {

	dictionary := v.dictionary

	needsStoreTo := v.NeedsStoreTo(address)
	isResourceKinded := v.IsResourceKinded(interpreter)

	if needsStoreTo || !isResourceKinded {
		iterator, err := v.dictionary.Iterator()
		if err != nil {
			panic(ExternalError{err})
		}

		dictionary, err = atree.NewMapFromBatchData(
			interpreter.Storage,
			address,
			atree.NewDefaultDigesterBuilder(),
			v.dictionary.Type(),
			stringAtreeComparator,
			stringAtreeHashInput,
			v.dictionary.Seed(),
			func() (atree.Value, atree.Value, error) {

				atreeKey, atreeValue, err := iterator.Next()
				if err != nil {
					return nil, nil, err
				}
				if atreeKey == nil || atreeValue == nil {
					return nil, nil, nil
				}

				// NOTE: key is stringAtreeValue
				// and does not need to be converted or copied

				value := MustConvertStoredValue(atreeValue).
					Transfer(interpreter, getLocationRange, address, remove, nil)

				return atreeKey, value, nil
			},
		)
		if err != nil {
			panic(ExternalError{err})
		}

		if remove {
			err = v.dictionary.PopIterate(func(nameStorable atree.Storable, valueStorable atree.Storable) {
				interpreter.RemoveReferencedSlab(nameStorable)
				interpreter.RemoveReferencedSlab(valueStorable)
			})
			if err != nil {
				panic(ExternalError{err})
			}
			interpreter.maybeValidateAtreeValue(v.dictionary)

			interpreter.RemoveReferencedSlab(storable)
		}
	}

	if isResourceKinded {
		v.dictionary = dictionary
		return v
	} else {
		return &CompositeValue{
			dictionary:          dictionary,
			Location:            v.Location,
			QualifiedIdentifier: v.QualifiedIdentifier,
			Kind:                v.Kind,
			InjectedFields:      v.InjectedFields,
			ComputedFields:      v.ComputedFields,
			NestedVariables:     v.NestedVariables,
			Functions:           v.Functions,
			Destructor:          v.Destructor,
			Stringer:            v.Stringer,
			isDestroyed:         v.isDestroyed,
			typeID:              v.typeID,
			staticType:          v.staticType,
			dynamicType:         v.dynamicType,
		}
	}
}

func (v *CompositeValue) Clone(interpreter *Interpreter) Value {

	iterator, err := v.dictionary.Iterator()
	if err != nil {
		panic(ExternalError{err})
	}

	dictionary, err := atree.NewMapFromBatchData(
		interpreter.Storage,
		v.StorageID().Address,
		atree.NewDefaultDigesterBuilder(),
		v.dictionary.Type(),
		stringAtreeComparator,
		stringAtreeHashInput,
		v.dictionary.Seed(),
		func() (atree.Value, atree.Value, error) {

			atreeKey, atreeValue, err := iterator.Next()
			if err != nil {
				return nil, nil, err
			}
			if atreeKey == nil || atreeValue == nil {
				return nil, nil, nil
			}

			key := MustConvertStoredValue(atreeKey).Clone(interpreter)
			value := MustConvertStoredValue(atreeValue).Clone(interpreter)

			return key, value, nil
		},
	)
	if err != nil {
		panic(ExternalError{err})
	}

	return &CompositeValue{
		dictionary:          dictionary,
		Location:            v.Location,
		QualifiedIdentifier: v.QualifiedIdentifier,
		Kind:                v.Kind,
		InjectedFields:      v.InjectedFields,
		ComputedFields:      v.ComputedFields,
		NestedVariables:     v.NestedVariables,
		Functions:           v.Functions,
		Destructor:          v.Destructor,
		Stringer:            v.Stringer,
		isDestroyed:         v.isDestroyed,
		typeID:              v.typeID,
		staticType:          v.staticType,
		dynamicType:         v.dynamicType,
	}
}

func (v *CompositeValue) DeepRemove(interpreter *Interpreter) {

	// Remove nested values and storables

	storage := v.dictionary.Storage

	err := v.dictionary.PopIterate(func(nameStorable atree.Storable, valueStorable atree.Storable) {
		// NOTE: key / field name is stringAtreeValue,
		// and not a Value, so no need to deep remove
		interpreter.RemoveReferencedSlab(nameStorable)

		value := StoredValue(valueStorable, storage)
		value.DeepRemove(interpreter)
		interpreter.RemoveReferencedSlab(valueStorable)
	})
	if err != nil {
		panic(ExternalError{err})
	}
	interpreter.maybeValidateAtreeValue(v.dictionary)
}

func (v *CompositeValue) GetOwner() common.Address {
	return common.Address(v.StorageID().Address)
}

// ForEachField iterates over all field-name field-value pairs of the composite value.
// It does NOT iterate over computed fields and functions!
//
func (v *CompositeValue) ForEachField(f func(fieldName string, fieldValue Value)) {
	err := v.dictionary.Iterate(func(key atree.Value, value atree.Value) (resume bool, err error) {
		f(
			string(key.(stringAtreeValue)),
			MustConvertStoredValue(value),
		)
		return true, nil
	})
	if err != nil {
		panic(ExternalError{err})
	}
}

func (v *CompositeValue) StorageID() atree.StorageID {
	return v.dictionary.StorageID()
}

func (v *CompositeValue) RemoveField(
	interpreter *Interpreter,
	_ func() LocationRange,
	name string,
) {

	existingKeyStorable, existingValueStorable, err := v.dictionary.Remove(
		stringAtreeComparator,
		stringAtreeHashInput,
		stringAtreeValue(name),
	)
	if err != nil {
		if _, ok := err.(*atree.KeyNotFoundError); ok {
			return
		}
		panic(ExternalError{err})
	}
	interpreter.maybeValidateAtreeValue(v.dictionary)

	storage := interpreter.Storage

	// Key

	// NOTE: key / field name is stringAtreeValue,
	// and not a Value, so no need to deep remove
	interpreter.RemoveReferencedSlab(existingKeyStorable)

	// Value

	existingValue := StoredValue(existingValueStorable, storage)
	existingValue.DeepRemove(interpreter)
	interpreter.RemoveReferencedSlab(existingValueStorable)
}

func NewEnumCaseValue(
	interpreter *Interpreter,
	enumType *sema.CompositeType,
	rawValue NumberValue,
	functions map[string]FunctionValue,
) *CompositeValue {

	fields := []CompositeField{
		{
			Name:  sema.EnumRawValueFieldName,
			Value: rawValue,
		},
	}

	v := NewCompositeValue(
		interpreter,
		enumType.Location,
		enumType.QualifiedIdentifier(),
		enumType.Kind,
		fields,
		common.Address{},
	)

	v.Functions = functions

	return v
}

// DictionaryValue

type DictionaryValue struct {
	Type             DictionaryStaticType
	semaType         *sema.DictionaryType
	isResourceKinded *bool
	dictionary       *atree.OrderedMap
	isDestroyed      bool
}

func NewDictionaryValue(
	interpreter *Interpreter,
	dictionaryType DictionaryStaticType,
	keysAndValues ...Value,
) *DictionaryValue {
	return NewDictionaryValueWithAddress(
		interpreter,
		dictionaryType,
		common.Address{},
		keysAndValues...,
	)
}

func NewDictionaryValueWithAddress(
	interpreter *Interpreter,
	dictionaryType DictionaryStaticType,
	address common.Address,
	keysAndValues ...Value,
) *DictionaryValue {

	keysAndValuesCount := len(keysAndValues)
	if keysAndValuesCount%2 != 0 {
		panic("uneven number of keys and values")
	}

	dictionary, err := atree.NewMap(
		interpreter.Storage,
		atree.Address(address),
		atree.NewDefaultDigesterBuilder(),
		dictionaryType,
	)
	if err != nil {
		panic(ExternalError{err})
	}

	v := &DictionaryValue{
		Type:       dictionaryType,
		dictionary: dictionary,
	}

	for i := 0; i < keysAndValuesCount; i += 2 {
		key := keysAndValues[i]
		value := keysAndValues[i+1]
		// TODO: handle existing value
		// TODO: provide proper location range
		_ = v.Insert(interpreter, ReturnEmptyLocationRange, key, value)
	}

	return v
}

var _ Value = &DictionaryValue{}
var _ atree.Value = &DictionaryValue{}
var _ EquatableValue = &DictionaryValue{}
var _ ValueIndexableValue = &DictionaryValue{}
var _ MemberAccessibleValue = &DictionaryValue{}

func (*DictionaryValue) IsValue() {}

func (v *DictionaryValue) Accept(interpreter *Interpreter, visitor Visitor) {
	descend := visitor.VisitDictionaryValue(interpreter, v)
	if !descend {
		return
	}

	v.Walk(func(value Value) {
		value.Accept(interpreter, visitor)
	})
}

func (v *DictionaryValue) Iterate(f func(key, value Value) (resume bool)) {
	err := v.dictionary.Iterate(func(key, value atree.Value) (resume bool, err error) {
		// atree.OrderedMap iteration provides low-level atree.Value,
		// convert to high-level interpreter.Value

		resume = f(
			MustConvertStoredValue(key),
			MustConvertStoredValue(value),
		)

		return resume, nil
	})
	if err != nil {
		panic(ExternalError{err})
	}
}

func (v *DictionaryValue) Walk(walkChild func(Value)) {
	v.Iterate(func(key, value Value) (resume bool) {
		walkChild(key)
		walkChild(value)
		return true
	})
}

func (v *DictionaryValue) DynamicType(interpreter *Interpreter, seenReferences SeenReferences) DynamicType {
	entryTypes := make([]DictionaryStaticTypeEntry, v.Count())

	index := 0
	v.Iterate(func(key, value Value) (resume bool) {
		entryTypes[index] =
			DictionaryStaticTypeEntry{
				KeyType:   key.DynamicType(interpreter, seenReferences),
				ValueType: value.DynamicType(interpreter, seenReferences),
			}
		index++
		return true
	})

	return &DictionaryDynamicType{
		EntryTypes: entryTypes,
		StaticType: v.Type,
	}
}

func (v *DictionaryValue) StaticType() StaticType {
	return v.Type
}

func (v *DictionaryValue) IsDestroyed() bool {
	return v.isDestroyed
}

func (v *DictionaryValue) Destroy(interpreter *Interpreter, getLocationRange func() LocationRange) {
	v.Iterate(func(key, value Value) (resume bool) {
		// Resources cannot be keys at the moment, so should theoretically not be needed
		maybeDestroy(interpreter, getLocationRange, key)
		maybeDestroy(interpreter, getLocationRange, value)
		return true
	})

	v.isDestroyed = true
}

func (v *DictionaryValue) ContainsKey(
	interpreter *Interpreter,
	getLocationRange func() LocationRange,
	keyValue Value,
) BoolValue {

	valueComparator := newValueComparator(interpreter, getLocationRange)
	hashInputProvider := newHashInputProvider(interpreter, getLocationRange)

	_, err := v.dictionary.Get(
		valueComparator,
		hashInputProvider,
		keyValue,
	)
	if err != nil {
		if _, ok := err.(*atree.KeyNotFoundError); ok {
			return false
		}
		panic(ExternalError{err})
	}
	return true
}

func (v *DictionaryValue) Get(
	interpreter *Interpreter,
	getLocationRange func() LocationRange,
	keyValue Value,
) (Value, bool) {

	valueComparator := newValueComparator(interpreter, getLocationRange)
	hashInputProvider := newHashInputProvider(interpreter, getLocationRange)

	storable, err := v.dictionary.Get(
		valueComparator,
		hashInputProvider,
		keyValue,
	)
	if err != nil {
		if _, ok := err.(*atree.KeyNotFoundError); ok {
			return nil, false
		}
		panic(ExternalError{err})
	}

	storage := v.dictionary.Storage
	value := StoredValue(storable, storage)
	return value, true
}

func (v *DictionaryValue) GetKey(interpreter *Interpreter, getLocationRange func() LocationRange, keyValue Value) Value {
	value, ok := v.Get(interpreter, getLocationRange, keyValue)
	if ok {
		return NewSomeValueNonCopying(value)
	}

	return NilValue{}
}

func (v *DictionaryValue) SetKey(
	interpreter *Interpreter,
	getLocationRange func() LocationRange,
	keyValue Value,
	value Value,
) {
	interpreter.checkContainerMutation(v.Type.KeyType, keyValue, getLocationRange)
	interpreter.checkContainerMutation(
		OptionalStaticType{
			Type: v.Type.ValueType,
		},
		value,
		getLocationRange,
	)

	switch value := value.(type) {
	case *SomeValue:
		_ = v.Insert(interpreter, getLocationRange, keyValue, value.Value)

	case NilValue:
		_ = v.Remove(interpreter, getLocationRange, keyValue)

	default:
		panic(errors.NewUnreachableError())
	}
}

func (v *DictionaryValue) String() string {
	return v.RecursiveString(SeenReferences{})
}

func (v *DictionaryValue) RecursiveString(seenReferences SeenReferences) string {

	pairs := make([]struct {
		Key   string
		Value string
	}, v.Count())

	index := 0
	v.Iterate(func(key, value Value) (resume bool) {
		pairs[index] = struct {
			Key   string
			Value string
		}{
			Key:   key.RecursiveString(seenReferences),
			Value: value.RecursiveString(seenReferences),
		}

		index++

		return true
	})

	return format.Dictionary(pairs)
}

func (v *DictionaryValue) GetMember(
	interpreter *Interpreter,
	getLocationRange func() LocationRange,
	name string,
) Value {

	switch name {
	case "length":
		return NewIntValueFromInt64(int64(v.Count()))

	case "keys":

		iterator, err := v.dictionary.Iterator()
		if err != nil {
			panic(ExternalError{err})
		}

		return NewArrayValueWithIterator(
			interpreter,
			VariableSizedStaticType{
				Type: v.Type.KeyType,
			},
			common.Address{},
			func() Value {

				key, err := iterator.NextKey()
				if err != nil {
					panic(ExternalError{err})
				}
				if key == nil {
					return nil
				}

				return MustConvertStoredValue(key).
					Transfer(interpreter, getLocationRange, atree.Address{}, false, nil)
			},
		)

	case "values":

		iterator, err := v.dictionary.Iterator()
		if err != nil {
			panic(ExternalError{err})
		}

		return NewArrayValueWithIterator(
			interpreter,
			VariableSizedStaticType{
				Type: v.Type.ValueType,
			},
			common.Address{},
			func() Value {

				value, err := iterator.NextValue()
				if err != nil {
					panic(ExternalError{err})
				}
				if value == nil {
					return nil
				}

				return MustConvertStoredValue(value).
					Transfer(interpreter, getLocationRange, atree.Address{}, false, nil)
			})

	case "remove":
		return NewHostFunctionValue(
			func(invocation Invocation) Value {
				keyValue := invocation.Arguments[0]

				return v.Remove(
					invocation.Interpreter,
					invocation.GetLocationRange,
					keyValue,
				)
			},
			sema.DictionaryRemoveFunctionType(
				v.SemaType(interpreter),
			),
		)

	case "insert":
		return NewHostFunctionValue(
			func(invocation Invocation) Value {
				keyValue := invocation.Arguments[0]
				newValue := invocation.Arguments[1]

				return v.Insert(
					invocation.Interpreter,
					invocation.GetLocationRange,
					keyValue,
					newValue,
				)
			},
			sema.DictionaryInsertFunctionType(
				v.SemaType(interpreter),
			),
		)

	case "containsKey":
		return NewHostFunctionValue(
			func(invocation Invocation) Value {
				return v.ContainsKey(
					invocation.Interpreter,
					invocation.GetLocationRange,
					invocation.Arguments[0],
				)
			},
			sema.DictionaryContainsKeyFunctionType(
				v.SemaType(interpreter),
			),
		)

	}

	return nil
}

func (*DictionaryValue) RemoveMember(_ *Interpreter, _ func() LocationRange, _ string) Value {
	// Dictionaries have no removable members (fields / functions)
	panic(errors.NewUnreachableError())
}

func (*DictionaryValue) SetMember(_ *Interpreter, _ func() LocationRange, _ string, _ Value) {
	// Dictionaries have no settable members (fields / functions)
	panic(errors.NewUnreachableError())
}

func (v *DictionaryValue) Count() int {
	return int(v.dictionary.Count())
}

func (v *DictionaryValue) RemoveKey(
	interpreter *Interpreter,
	getLocationRange func() LocationRange,
	key Value,
) Value {
	return v.Remove(interpreter, getLocationRange, key)
}

func (v *DictionaryValue) Remove(
	interpreter *Interpreter,
	getLocationRange func() LocationRange,
	keyValue Value,
) OptionalValue {

	valueComparator := newValueComparator(interpreter, getLocationRange)
	hashInputProvider := newHashInputProvider(interpreter, getLocationRange)

	// No need to clean up storable for passed-in key value,
	// as atree never calls Storable()
	existingKeyStorable, existingValueStorable, err := v.dictionary.Remove(
		valueComparator,
		hashInputProvider,
		keyValue,
	)
	if err != nil {
		if _, ok := err.(*atree.KeyNotFoundError); ok {
			return NilValue{}
		}
		panic(ExternalError{err})
	}
	interpreter.maybeValidateAtreeValue(v.dictionary)

	storage := interpreter.Storage

	// Key

	existingKeyValue := StoredValue(existingKeyStorable, storage)
	existingKeyValue.DeepRemove(interpreter)
	interpreter.RemoveReferencedSlab(existingKeyStorable)

	// Value

	existingValue := StoredValue(existingValueStorable, storage).
		Transfer(
			interpreter,
			getLocationRange,
			atree.Address{},
			true,
			existingValueStorable,
		)

	return NewSomeValueNonCopying(existingValue)
}

func (v *DictionaryValue) InsertKey(
	interpreter *Interpreter,
	getLocationRange func() LocationRange,
	key, value Value,
) {
	v.SetKey(interpreter, getLocationRange, key, value)
}

func (v *DictionaryValue) Insert(
	interpreter *Interpreter,
	getLocationRange func() LocationRange,
	keyValue, value Value,
) OptionalValue {

	interpreter.checkContainerMutation(v.Type.KeyType, keyValue, getLocationRange)
	interpreter.checkContainerMutation(v.Type.ValueType, value, getLocationRange)

	address := v.dictionary.Address()

	keyValue = keyValue.Transfer(
		interpreter,
		getLocationRange,
		address,
		true,
		nil,
	)

	value = value.Transfer(
		interpreter,
		getLocationRange,
		address,
		true,
		nil,
	)

	valueComparator := newValueComparator(interpreter, getLocationRange)
	hashInputProvider := newHashInputProvider(interpreter, getLocationRange)

	// atree only calls Storable() on keyValue if needed,
	// i.e., if the key is a new key
	existingValueStorable, err := v.dictionary.Set(
		valueComparator,
		hashInputProvider,
		keyValue,
		value,
	)
	if err != nil {
		panic(ExternalError{err})
	}
	interpreter.maybeValidateAtreeValue(v.dictionary)

	if existingValueStorable == nil {
		return NilValue{}
	}

	existingValue := StoredValue(existingValueStorable, interpreter.Storage).
		Transfer(
			interpreter,
			getLocationRange,
			atree.Address{},
			true,
			existingValueStorable,
		)

	return NewSomeValueNonCopying(existingValue)
}

type DictionaryEntryValues struct {
	Key   Value
	Value Value
}

func (v *DictionaryValue) ConformsToDynamicType(
	interpreter *Interpreter,
	getLocationRange func() LocationRange,
	dynamicType DynamicType,
	results TypeConformanceResults,
) bool {

	dictionaryType, ok := dynamicType.(*DictionaryDynamicType)
	if !ok || v.Count() != len(dictionaryType.EntryTypes) {
		return false
	}

	iterator, err := v.dictionary.Iterator()
	if err != nil {
		panic(ExternalError{err})
	}

	index := 0
	for {
		key, value, err := iterator.Next()
		if err != nil {
			panic(ExternalError{err})
		}
		if key == nil {
			return true
		}

		entryType := dictionaryType.EntryTypes[index]

		// Check the key

		// atree.OrderedMap iteration provides low-level atree.Value,
		// convert to high-level interpreter.Value
		entryKey := MustConvertStoredValue(key)
		if !entryKey.ConformsToDynamicType(
			interpreter,
			getLocationRange,
			entryType.KeyType,
			results,
		) {
			return false
		}

		// Check the value

		// atree.OrderedMap iteration provides low-level atree.Value,
		// convert to high-level interpreter.Value
		entryValue := MustConvertStoredValue(value)
		if !entryValue.ConformsToDynamicType(
			interpreter,
			getLocationRange,
			entryType.ValueType,
			results,
		) {
			return false
		}

		index++
	}
}

func (v *DictionaryValue) Equal(interpreter *Interpreter, getLocationRange func() LocationRange, other Value) bool {

	otherDictionary, ok := other.(*DictionaryValue)
	if !ok {
		return false
	}

	if v.Count() != otherDictionary.Count() {
		return false
	}

	if !v.Type.Equal(otherDictionary.Type) {
		return false
	}

	iterator, err := v.dictionary.Iterator()
	if err != nil {
		panic(ExternalError{err})
	}

	for {
		key, value, err := iterator.Next()
		if err != nil {
			panic(ExternalError{err})
		}
		if key == nil {
			return true
		}

		// Do NOT use an iterator, as other value may be stored in another account,
		// leading to a different iteration order, as the storage ID is used in the seed
		otherValue, otherValueExists :=
			otherDictionary.Get(
				interpreter,
				getLocationRange,
				MustConvertStoredValue(key),
			)

		if !otherValueExists {
			return false
		}

		equatableValue, ok := MustConvertStoredValue(value).(EquatableValue)
		if !ok || !equatableValue.Equal(interpreter, getLocationRange, otherValue) {
			return false
		}
	}
}

func (v *DictionaryValue) Storable(_ atree.SlabStorage, _ atree.Address, _ uint64) (atree.Storable, error) {
	return atree.StorageIDStorable(v.StorageID()), nil
}

func (v *DictionaryValue) Transfer(
	interpreter *Interpreter,
	getLocationRange func() LocationRange,
	address atree.Address,
	remove bool,
	storable atree.Storable,
) Value {

	if interpreter.tracingEnabled {
		startTime := time.Now()
		defer func() {
			interpreter.reportDictionaryValueTransferTrace(v.Type.String(), v.Count(), time.Since(startTime))
		}()
	}

	dictionary := v.dictionary

	needsStoreTo := v.NeedsStoreTo(address)
	isResourceKinded := v.IsResourceKinded(interpreter)

	if needsStoreTo || !isResourceKinded {

		valueComparator := newValueComparator(interpreter, getLocationRange)
		hashInputProvider := newHashInputProvider(interpreter, getLocationRange)

		iterator, err := v.dictionary.Iterator()
		if err != nil {
			panic(ExternalError{err})
		}

		dictionary, err = atree.NewMapFromBatchData(
			interpreter.Storage,
			address,
			atree.NewDefaultDigesterBuilder(),
			v.dictionary.Type(),
			valueComparator,
			hashInputProvider,
			v.dictionary.Seed(),
			func() (atree.Value, atree.Value, error) {

				atreeKey, atreeValue, err := iterator.Next()
				if err != nil {
					return nil, nil, err
				}
				if atreeKey == nil || atreeValue == nil {
					return nil, nil, nil
				}

				key := MustConvertStoredValue(atreeKey).
					Transfer(interpreter, getLocationRange, address, remove, nil)

				value := MustConvertStoredValue(atreeValue).
					Transfer(interpreter, getLocationRange, address, remove, nil)

				return key, value, nil
			},
		)
		if err != nil {
			panic(ExternalError{err})
		}

		if remove {
			err = v.dictionary.PopIterate(func(keyStorable atree.Storable, valueStorable atree.Storable) {
				interpreter.RemoveReferencedSlab(keyStorable)
				interpreter.RemoveReferencedSlab(valueStorable)
			})
			if err != nil {
				panic(ExternalError{err})
			}
			interpreter.maybeValidateAtreeValue(v.dictionary)

			interpreter.RemoveReferencedSlab(storable)
		}
	}

	if isResourceKinded {
		v.dictionary = dictionary
		return v
	} else {
		return &DictionaryValue{
			Type:             v.Type,
			semaType:         v.semaType,
			isResourceKinded: v.isResourceKinded,
			dictionary:       dictionary,
			isDestroyed:      v.isDestroyed,
		}
	}
}

func (v *DictionaryValue) Clone(interpreter *Interpreter) Value {

	valueComparator := newValueComparator(interpreter, ReturnEmptyLocationRange)
	hashInputProvider := newHashInputProvider(interpreter, ReturnEmptyLocationRange)

	iterator, err := v.dictionary.Iterator()
	if err != nil {
		panic(ExternalError{err})
	}

	dictionary, err := atree.NewMapFromBatchData(
		interpreter.Storage,
		v.StorageID().Address,
		atree.NewDefaultDigesterBuilder(),
		v.dictionary.Type(),
		valueComparator,
		hashInputProvider,
		v.dictionary.Seed(),
		func() (atree.Value, atree.Value, error) {

			atreeKey, atreeValue, err := iterator.Next()
			if err != nil {
				return nil, nil, err
			}
			if atreeKey == nil || atreeValue == nil {
				return nil, nil, nil
			}

			key := MustConvertStoredValue(atreeKey).
				Clone(interpreter)

			value := MustConvertStoredValue(atreeValue).
				Clone(interpreter)

			return key, value, nil
		},
	)
	if err != nil {
		panic(ExternalError{err})
	}

	return &DictionaryValue{
		Type:             v.Type,
		semaType:         v.semaType,
		isResourceKinded: v.isResourceKinded,
		dictionary:       dictionary,
		isDestroyed:      v.isDestroyed,
	}
}

func (v *DictionaryValue) DeepRemove(interpreter *Interpreter) {

	// Remove nested values and storables

	storage := v.dictionary.Storage

	err := v.dictionary.PopIterate(func(keyStorable atree.Storable, valueStorable atree.Storable) {

		key := StoredValue(keyStorable, storage)
		key.DeepRemove(interpreter)
		interpreter.RemoveReferencedSlab(keyStorable)

		value := StoredValue(valueStorable, storage)
		value.DeepRemove(interpreter)
		interpreter.RemoveReferencedSlab(valueStorable)
	})
	if err != nil {
		panic(ExternalError{err})
	}
	interpreter.maybeValidateAtreeValue(v.dictionary)
}

func (v *DictionaryValue) GetOwner() common.Address {
	return common.Address(v.StorageID().Address)
}

func (v *DictionaryValue) StorageID() atree.StorageID {
	return v.dictionary.StorageID()
}

func (v *DictionaryValue) SemaType(interpreter *Interpreter) *sema.DictionaryType {
	if v.semaType == nil {
		v.semaType = interpreter.MustConvertStaticToSemaType(v.Type).(*sema.DictionaryType)
	}
	return v.semaType
}

func (v *DictionaryValue) NeedsStoreTo(address atree.Address) bool {
	return address != v.StorageID().Address
}

func (v *DictionaryValue) IsResourceKinded(interpreter *Interpreter) bool {
	if v.isResourceKinded == nil {
		isResourceKinded := v.SemaType(interpreter).IsResourceType()
		v.isResourceKinded = &isResourceKinded
	}
	return *v.isResourceKinded
}

// OptionalValue

type OptionalValue interface {
	Value
	isOptionalValue()
}

// NilValue

type NilValue struct{}

var _ Value = NilValue{}
var _ atree.Storable = NilValue{}
var _ EquatableValue = NilValue{}
var _ MemberAccessibleValue = NilValue{}

func (NilValue) IsValue() {}

func (v NilValue) Accept(interpreter *Interpreter, visitor Visitor) {
	visitor.VisitNilValue(interpreter, v)
}

func (NilValue) Walk(_ func(Value)) {
	// NO-OP
}

var nilDynamicType DynamicType = NilDynamicType{}

func (NilValue) DynamicType(_ *Interpreter, _ SeenReferences) DynamicType {
	return nilDynamicType
}

func (NilValue) StaticType() StaticType {
	return OptionalStaticType{
		Type: PrimitiveStaticTypeNever,
	}
}

func (NilValue) isOptionalValue() {}

func (NilValue) IsDestroyed() bool {
	return false
}

func (v NilValue) Destroy(_ *Interpreter, _ func() LocationRange) {
	// NO-OP
}

func (NilValue) String() string {
	return format.Nil
}

func (v NilValue) RecursiveString(_ SeenReferences) string {
	return v.String()
}

var nilValueMapFunction = NewHostFunctionValue(
	func(invocation Invocation) Value {
		return NilValue{}
	},
	&sema.FunctionType{
		ReturnTypeAnnotation: sema.NewTypeAnnotation(
			sema.NeverType,
		),
	},
)

func (v NilValue) GetMember(_ *Interpreter, _ func() LocationRange, name string) Value {
	switch name {
	case "map":
		return nilValueMapFunction
	}

	return nil
}

func (NilValue) RemoveMember(_ *Interpreter, _ func() LocationRange, _ string) Value {
	// Nil has no removable members (fields / functions)
	panic(errors.NewUnreachableError())
}

func (NilValue) SetMember(_ *Interpreter, _ func() LocationRange, _ string, _ Value) {
	// Nil has no settable members (fields / functions)
	panic(errors.NewUnreachableError())
}

func (v NilValue) ConformsToDynamicType(
	_ *Interpreter,
	_ func() LocationRange,
	dynamicType DynamicType,
	_ TypeConformanceResults,
) bool {
	_, ok := dynamicType.(NilDynamicType)
	return ok
}

func (v NilValue) Equal(_ *Interpreter, _ func() LocationRange, other Value) bool {
	_, ok := other.(NilValue)
	return ok
}

func (NilValue) IsStorable() bool {
	return true
}

func (v NilValue) Storable(_ atree.SlabStorage, _ atree.Address, _ uint64) (atree.Storable, error) {
	return v, nil
}

func (NilValue) NeedsStoreTo(_ atree.Address) bool {
	return false
}

func (NilValue) IsResourceKinded(_ *Interpreter) bool {
	return false
}

func (v NilValue) Transfer(
	interpreter *Interpreter,
	_ func() LocationRange,
	_ atree.Address,
	remove bool,
	storable atree.Storable,
) Value {
	if remove {
		interpreter.RemoveReferencedSlab(storable)
	}
	return v
}

func (v NilValue) Clone(_ *Interpreter) Value {
	return v
}

func (NilValue) DeepRemove(_ *Interpreter) {
	// NO-OP
}

func (v NilValue) ByteSize() uint32 {
	return 1
}

func (v NilValue) StoredValue(_ atree.SlabStorage) (atree.Value, error) {
	return v, nil
}

func (NilValue) ChildStorables() []atree.Storable {
	return nil
}

// SomeValue

type SomeValue struct {
	Value         Value
	valueStorable atree.Storable
	// TODO: Store isDestroyed in SomeStorable?
	isDestroyed bool
}

func NewSomeValueNonCopying(value Value) *SomeValue {
	return &SomeValue{
		Value: value,
	}
}

var _ Value = &SomeValue{}
var _ EquatableValue = &SomeValue{}
var _ MemberAccessibleValue = &SomeValue{}

func (*SomeValue) IsValue() {}

func (v *SomeValue) Accept(interpreter *Interpreter, visitor Visitor) {
	descend := visitor.VisitSomeValue(interpreter, v)
	if !descend {
		return
	}
	v.Value.Accept(interpreter, visitor)
}

func (v *SomeValue) Walk(walkChild func(Value)) {
	walkChild(v.Value)
}

func (v *SomeValue) DynamicType(interpreter *Interpreter, seenReferences SeenReferences) DynamicType {
	innerType := v.Value.DynamicType(interpreter, seenReferences)
	return SomeDynamicType{InnerType: innerType}
}

func (v *SomeValue) StaticType() StaticType {
	innerType := v.Value.StaticType()
	if innerType == nil {
		return nil
	}
	return OptionalStaticType{
		Type: innerType,
	}
}

func (*SomeValue) isOptionalValue() {}

func (v *SomeValue) IsDestroyed() bool {
	return v.isDestroyed
}

func (v *SomeValue) Destroy(interpreter *Interpreter, getLocationRange func() LocationRange) {
	maybeDestroy(interpreter, getLocationRange, v.Value)
	v.isDestroyed = true
}

func (v *SomeValue) String() string {
	return v.RecursiveString(SeenReferences{})
}

func (v *SomeValue) RecursiveString(seenReferences SeenReferences) string {
	return v.Value.RecursiveString(seenReferences)
}

func (v *SomeValue) GetMember(inter *Interpreter, _ func() LocationRange, name string) Value {
	switch name {
	case "map":
		return NewHostFunctionValue(
			func(invocation Invocation) Value {

				transformFunction := invocation.Arguments[0].(FunctionValue)
				transformFunctionType := invocation.ArgumentTypes[0].(*sema.FunctionType)
				valueType := transformFunctionType.Parameters[0].TypeAnnotation.Type

				transformInvocation := Invocation{
					Arguments:        []Value{v.Value},
					ArgumentTypes:    []sema.Type{valueType},
					GetLocationRange: invocation.GetLocationRange,
					Interpreter:      invocation.Interpreter,
				}

				newValue := transformFunction.invoke(transformInvocation)

				return NewSomeValueNonCopying(newValue)
			},
			sema.OptionalTypeMapFunctionType(inter.MustConvertStaticToSemaType(v.Value.StaticType())),
		)
	}

	return nil
}

func (*SomeValue) RemoveMember(_ *Interpreter, _ func() LocationRange, _ string) Value {
	panic(errors.NewUnreachableError())
}

func (*SomeValue) SetMember(_ *Interpreter, _ func() LocationRange, _ string, _ Value) {
	panic(errors.NewUnreachableError())
}

func (v SomeValue) ConformsToDynamicType(
	interpreter *Interpreter,
	getLocationRange func() LocationRange,
	dynamicType DynamicType,
	results TypeConformanceResults,
) bool {
	someType, ok := dynamicType.(SomeDynamicType)
	return ok && v.Value.ConformsToDynamicType(
		interpreter,
		getLocationRange,
		someType.InnerType,
		results,
	)
}

func (v *SomeValue) Equal(interpreter *Interpreter, getLocationRange func() LocationRange, other Value) bool {
	otherSome, ok := other.(*SomeValue)
	if !ok {
		return false
	}

	equatableValue, ok := v.Value.(EquatableValue)
	if !ok {
		return false
	}

	return equatableValue.Equal(interpreter, getLocationRange, otherSome.Value)
}

func (v *SomeValue) Storable(
	storage atree.SlabStorage,
	address atree.Address,
	maxInlineSize uint64,
) (atree.Storable, error) {

	if v.valueStorable == nil {
		var err error
		v.valueStorable, err = v.Value.Storable(
			storage,
			address,
			maxInlineSize,
		)
		if err != nil {
			return nil, err
		}
	}

	return maybeLargeImmutableStorable(
		SomeStorable{
			Storable: v.valueStorable,
		},
		storage,
		address,
		maxInlineSize,
	)
}

func (v *SomeValue) NeedsStoreTo(address atree.Address) bool {
	return v.Value.NeedsStoreTo(address)
}

func (v *SomeValue) IsResourceKinded(interpreter *Interpreter) bool {
	return v.Value.IsResourceKinded(interpreter)
}

func (v *SomeValue) Transfer(
	interpreter *Interpreter,
	getLocationRange func() LocationRange,
	address atree.Address,
	remove bool,
	storable atree.Storable,
) Value {

	innerValue := v.Value

	needsStoreTo := v.NeedsStoreTo(address)
	isResourceKinded := v.IsResourceKinded(interpreter)

	if needsStoreTo || !isResourceKinded {

		innerValue = v.Value.Transfer(interpreter, getLocationRange, address, remove, nil)

		if remove {
			interpreter.RemoveReferencedSlab(v.valueStorable)
			interpreter.RemoveReferencedSlab(storable)
		}
	}

	if isResourceKinded {
		v.Value = innerValue
		v.valueStorable = nil
		return v
	} else {
		result := NewSomeValueNonCopying(innerValue)
		result.valueStorable = nil
		result.isDestroyed = v.isDestroyed
		return result
	}
}

func (v *SomeValue) Clone(interpreter *Interpreter) Value {
	innerValue := v.Value.Clone(interpreter)
	return NewSomeValueNonCopying(innerValue)
}

func (v *SomeValue) DeepRemove(interpreter *Interpreter) {
	v.Value.DeepRemove(interpreter)
	if v.valueStorable != nil {
		interpreter.RemoveReferencedSlab(v.valueStorable)
	}
}

type SomeStorable struct {
	Storable atree.Storable
}

var _ atree.Storable = SomeStorable{}

func (s SomeStorable) ByteSize() uint32 {
	return cborTagSize + s.Storable.ByteSize()
}

func (s SomeStorable) StoredValue(storage atree.SlabStorage) (atree.Value, error) {
	value := StoredValue(s.Storable, storage)

	return &SomeValue{
		Value:         value,
		valueStorable: s.Storable,
	}, nil
}

func (s SomeStorable) ChildStorables() []atree.Storable {
	return []atree.Storable{
		s.Storable,
	}
}

// StorageReferenceValue

type StorageReferenceValue struct {
	Authorized           bool
	TargetStorageAddress common.Address
	TargetPath           PathValue
	BorrowedType         sema.Type
}

var _ Value = &StorageReferenceValue{}
var _ EquatableValue = &StorageReferenceValue{}
var _ ValueIndexableValue = &StorageReferenceValue{}
var _ MemberAccessibleValue = &StorageReferenceValue{}

func (*StorageReferenceValue) IsValue() {}

func (v *StorageReferenceValue) Accept(interpreter *Interpreter, visitor Visitor) {
	visitor.VisitStorageReferenceValue(interpreter, v)
}

func (*StorageReferenceValue) Walk(_ func(Value)) {
	// NO-OP
	// NOTE: *not* walking referenced value!
}

func (*StorageReferenceValue) String() string {
	return "StorageReference()"
}

func (v *StorageReferenceValue) RecursiveString(_ SeenReferences) string {
	return v.String()
}

func (v *StorageReferenceValue) DynamicType(interpreter *Interpreter, seenReferences SeenReferences) DynamicType {
	referencedValue := v.ReferencedValue(interpreter)
	if referencedValue == nil {
		panic(DereferenceError{})
	}

	innerType := (*referencedValue).DynamicType(interpreter, seenReferences)

	return StorageReferenceDynamicType{
		authorized:   v.Authorized,
		innerType:    innerType,
		borrowedType: v.BorrowedType,
	}
}

func (v *StorageReferenceValue) StaticType() StaticType {
	var borrowedType StaticType
	if v.BorrowedType != nil {
		borrowedType = ConvertSemaToStaticType(v.BorrowedType)
	}
	return ReferenceStaticType{
		Authorized: v.Authorized,
		Type:       borrowedType,
	}
}

func (v *StorageReferenceValue) ReferencedValue(interpreter *Interpreter) *Value {

	address := v.TargetStorageAddress
	domain := v.TargetPath.Domain.Identifier()
	identifier := v.TargetPath.Identifier

	referenced := interpreter.ReadStored(address, domain, identifier)
	if referenced == nil {
		return nil
	}

	if v.BorrowedType != nil {
		dynamicType := referenced.DynamicType(interpreter, SeenReferences{})
		if !interpreter.IsSubType(dynamicType, v.BorrowedType) {
			return nil
		}
	}

	return &referenced
}

func (v *StorageReferenceValue) GetMember(
	interpreter *Interpreter,
	getLocationRange func() LocationRange,
	name string,
) Value {
	referencedValue := v.ReferencedValue(interpreter)
	if referencedValue == nil {
		panic(DereferenceError{
			LocationRange: getLocationRange(),
		})
	}

	self := *referencedValue

	interpreter.checkResourceNotDestroyed(self, getLocationRange)

	return interpreter.getMember(self, getLocationRange, name)
}

func (v *StorageReferenceValue) RemoveMember(
	interpreter *Interpreter,
	getLocationRange func() LocationRange,
	name string,
) Value {
	referencedValue := v.ReferencedValue(interpreter)
	if referencedValue == nil {
		panic(DereferenceError{
			LocationRange: getLocationRange(),
		})
	}

	self := *referencedValue

	interpreter.checkResourceNotDestroyed(self, getLocationRange)

	return self.(MemberAccessibleValue).RemoveMember(interpreter, getLocationRange, name)
}

func (v *StorageReferenceValue) SetMember(
	interpreter *Interpreter,
	getLocationRange func() LocationRange,
	name string,
	value Value,
) {
	referencedValue := v.ReferencedValue(interpreter)
	if referencedValue == nil {
		panic(DereferenceError{
			LocationRange: getLocationRange(),
		})
	}

	self := *referencedValue

	interpreter.checkResourceNotDestroyed(self, getLocationRange)

	interpreter.setMember(self, getLocationRange, name, value)
}

func (v *StorageReferenceValue) GetKey(
	interpreter *Interpreter,
	getLocationRange func() LocationRange,
	key Value,
) Value {
	referencedValue := v.ReferencedValue(interpreter)
	if referencedValue == nil {
		panic(DereferenceError{
			LocationRange: getLocationRange(),
		})
	}

	self := *referencedValue

	interpreter.checkResourceNotDestroyed(self, getLocationRange)

	return self.(ValueIndexableValue).
		GetKey(interpreter, getLocationRange, key)
}

func (v *StorageReferenceValue) SetKey(
	interpreter *Interpreter,
	getLocationRange func() LocationRange,
	key Value,
	value Value,
) {
	referencedValue := v.ReferencedValue(interpreter)
	if referencedValue == nil {
		panic(DereferenceError{
			LocationRange: getLocationRange(),
		})
	}

	self := *referencedValue

	interpreter.checkResourceNotDestroyed(self, getLocationRange)

	self.(ValueIndexableValue).
		SetKey(interpreter, getLocationRange, key, value)
}

func (v *StorageReferenceValue) InsertKey(
	interpreter *Interpreter,
	getLocationRange func() LocationRange,
	key Value,
	value Value,
) {
	referencedValue := v.ReferencedValue(interpreter)
	if referencedValue == nil {
		panic(DereferenceError{
			LocationRange: getLocationRange(),
		})
	}

	self := *referencedValue

	interpreter.checkResourceNotDestroyed(self, getLocationRange)

	self.(ValueIndexableValue).
		InsertKey(interpreter, getLocationRange, key, value)
}

func (v *StorageReferenceValue) RemoveKey(
	interpreter *Interpreter,
	getLocationRange func() LocationRange,
	key Value,
) Value {
	referencedValue := v.ReferencedValue(interpreter)
	if referencedValue == nil {
		panic(DereferenceError{
			LocationRange: getLocationRange(),
		})
	}

	self := *referencedValue

	interpreter.checkResourceNotDestroyed(self, getLocationRange)

	return self.(ValueIndexableValue).
		RemoveKey(interpreter, getLocationRange, key)
}

func (v *StorageReferenceValue) Equal(_ *Interpreter, _ func() LocationRange, other Value) bool {
	otherReference, ok := other.(*StorageReferenceValue)
	if !ok ||
		v.TargetStorageAddress != otherReference.TargetStorageAddress ||
		v.TargetPath != otherReference.TargetPath ||
		v.Authorized != otherReference.Authorized {

		return false
	}

	if v.BorrowedType == nil {
		return otherReference.BorrowedType == nil
	} else {
		return v.BorrowedType.Equal(otherReference.BorrowedType)
	}
}

func (v *StorageReferenceValue) ConformsToDynamicType(
	interpreter *Interpreter,
	getLocationRange func() LocationRange,
	dynamicType DynamicType,
	results TypeConformanceResults,
) bool {

	refType, ok := dynamicType.(StorageReferenceDynamicType)
	if !ok ||
		refType.authorized != v.Authorized {

		return false
	}

	if refType.borrowedType == nil {
		if v.BorrowedType != nil {
			return false
		}
	} else if !refType.borrowedType.Equal(v.BorrowedType) {
		return false
	}

	referencedValue := v.ReferencedValue(interpreter)
	if referencedValue == nil {
		return false
	}

	return (*referencedValue).ConformsToDynamicType(
		interpreter,
		getLocationRange,
		refType.InnerType(),
		results,
	)
}

func (*StorageReferenceValue) IsStorable() bool {
	return false
}

func (v *StorageReferenceValue) Storable(_ atree.SlabStorage, _ atree.Address, _ uint64) (atree.Storable, error) {
	return NonStorable{Value: v}, nil
}

func (*StorageReferenceValue) NeedsStoreTo(_ atree.Address) bool {
	return false
}

func (*StorageReferenceValue) IsResourceKinded(_ *Interpreter) bool {
	return false
}

func (v *StorageReferenceValue) Transfer(
	interpreter *Interpreter,
	_ func() LocationRange,
	_ atree.Address,
	remove bool,
	storable atree.Storable,
) Value {
	if remove {
		interpreter.RemoveReferencedSlab(storable)
	}
	return v
}

func (v *StorageReferenceValue) Clone(_ *Interpreter) Value {
	return &StorageReferenceValue{
		Authorized:           v.Authorized,
		TargetStorageAddress: v.TargetStorageAddress,
		TargetPath:           v.TargetPath,
		BorrowedType:         v.BorrowedType,
	}
}

func (*StorageReferenceValue) DeepRemove(_ *Interpreter) {
	// NO-OP
}

// EphemeralReferenceValue

type EphemeralReferenceValue struct {
	Authorized   bool
	Value        Value
	BorrowedType sema.Type
}

var _ Value = &EphemeralReferenceValue{}
var _ EquatableValue = &EphemeralReferenceValue{}
var _ ValueIndexableValue = &EphemeralReferenceValue{}
var _ MemberAccessibleValue = &EphemeralReferenceValue{}

func (*EphemeralReferenceValue) IsValue() {}

func (v *EphemeralReferenceValue) Accept(interpreter *Interpreter, visitor Visitor) {
	visitor.VisitEphemeralReferenceValue(interpreter, v)
}

func (*EphemeralReferenceValue) Walk(_ func(Value)) {
	// NO-OP
	// NOTE: *not* walking referenced value!
}

func (v *EphemeralReferenceValue) String() string {
	return v.RecursiveString(SeenReferences{})
}

func (v *EphemeralReferenceValue) RecursiveString(seenReferences SeenReferences) string {
	if _, ok := seenReferences[v]; ok {
		return "..."
	}
	seenReferences[v] = struct{}{}
	defer delete(seenReferences, v)

	return v.Value.RecursiveString(seenReferences)
}

func (v *EphemeralReferenceValue) DynamicType(interpreter *Interpreter, seenReferences SeenReferences) DynamicType {
	referencedValue := v.ReferencedValue()
	if referencedValue == nil {
		panic(DereferenceError{})
	}

	if _, ok := seenReferences[v]; ok {
		return nil
	}

	seenReferences[v] = struct{}{}
	defer delete(seenReferences, v)

	innerType := (*referencedValue).DynamicType(interpreter, seenReferences)

	return EphemeralReferenceDynamicType{
		authorized:   v.Authorized,
		innerType:    innerType,
		borrowedType: v.BorrowedType,
	}
}

func (v *EphemeralReferenceValue) StaticType() StaticType {
	var borrowedType StaticType
	if v.BorrowedType != nil {
		borrowedType = ConvertSemaToStaticType(v.BorrowedType)
	}
	return ReferenceStaticType{
		Authorized: v.Authorized,
		Type:       borrowedType,
	}
}

func (v *EphemeralReferenceValue) ReferencedValue() *Value {
	// Just like for storage references, references to optionals are unwrapped,
	// i.e. a reference to `nil` aborts when dereferenced.

	switch referenced := v.Value.(type) {
	case *SomeValue:
		return &referenced.Value
	case NilValue:
		return nil
	default:
		return &v.Value
	}
}

func (v *EphemeralReferenceValue) GetMember(
	interpreter *Interpreter,
	getLocationRange func() LocationRange,
	name string,
) Value {
	referencedValue := v.ReferencedValue()
	if referencedValue == nil {
		panic(DereferenceError{
			LocationRange: getLocationRange(),
		})
	}

	self := *referencedValue

	interpreter.checkResourceNotDestroyed(self, getLocationRange)

	return interpreter.getMember(self, getLocationRange, name)
}

func (v *EphemeralReferenceValue) RemoveMember(
	interpreter *Interpreter,
	getLocationRange func() LocationRange,
	identifier string,
) Value {
	referencedValue := v.ReferencedValue()
	if referencedValue == nil {
		panic(DereferenceError{
			LocationRange: getLocationRange(),
		})
	}

	self := *referencedValue

	interpreter.checkResourceNotDestroyed(self, getLocationRange)

	if memberAccessibleValue, ok := self.(MemberAccessibleValue); ok {
		return memberAccessibleValue.RemoveMember(interpreter, getLocationRange, identifier)
	}

	return nil
}

func (v *EphemeralReferenceValue) SetMember(
	interpreter *Interpreter,
	getLocationRange func() LocationRange,
	name string,
	value Value,
) {
	referencedValue := v.ReferencedValue()
	if referencedValue == nil {
		panic(DereferenceError{
			LocationRange: getLocationRange(),
		})
	}

	self := *referencedValue

	interpreter.checkResourceNotDestroyed(self, getLocationRange)

	interpreter.setMember(self, getLocationRange, name, value)
}

func (v *EphemeralReferenceValue) GetKey(
	interpreter *Interpreter,
	getLocationRange func() LocationRange,
	key Value,
) Value {
	referencedValue := v.ReferencedValue()
	if referencedValue == nil {
		panic(DereferenceError{
			LocationRange: getLocationRange(),
		})
	}

	self := *referencedValue

	interpreter.checkResourceNotDestroyed(self, getLocationRange)

	return self.(ValueIndexableValue).
		GetKey(interpreter, getLocationRange, key)
}

func (v *EphemeralReferenceValue) SetKey(
	interpreter *Interpreter,
	getLocationRange func() LocationRange,
	key Value,
	value Value,
) {
	referencedValue := v.ReferencedValue()
	if referencedValue == nil {
		panic(DereferenceError{
			LocationRange: getLocationRange(),
		})
	}

	self := *referencedValue

	interpreter.checkResourceNotDestroyed(self, getLocationRange)

	self.(ValueIndexableValue).
		SetKey(interpreter, getLocationRange, key, value)
}

func (v *EphemeralReferenceValue) InsertKey(
	interpreter *Interpreter,
	getLocationRange func() LocationRange,
	key Value,
	value Value,
) {
	referencedValue := v.ReferencedValue()
	if referencedValue == nil {
		panic(DereferenceError{
			LocationRange: getLocationRange(),
		})
	}

	self := *referencedValue

	interpreter.checkResourceNotDestroyed(self, getLocationRange)

	self.(ValueIndexableValue).
		InsertKey(interpreter, getLocationRange, key, value)
}

func (v *EphemeralReferenceValue) RemoveKey(
	interpreter *Interpreter,
	getLocationRange func() LocationRange,
	key Value,
) Value {
	referencedValue := v.ReferencedValue()
	if referencedValue == nil {
		panic(DereferenceError{
			LocationRange: getLocationRange(),
		})
	}

	self := *referencedValue

	interpreter.checkResourceNotDestroyed(self, getLocationRange)

	return self.(ValueIndexableValue).
		RemoveKey(interpreter, getLocationRange, key)
}

func (v *EphemeralReferenceValue) Equal(_ *Interpreter, _ func() LocationRange, other Value) bool {
	otherReference, ok := other.(*EphemeralReferenceValue)
	if !ok ||
		v.Value != otherReference.Value ||
		v.Authorized != otherReference.Authorized {

		return false
	}

	if v.BorrowedType == nil {
		return otherReference.BorrowedType == nil
	} else {
		return v.BorrowedType.Equal(otherReference.BorrowedType)
	}
}

func (v *EphemeralReferenceValue) ConformsToDynamicType(
	interpreter *Interpreter,
	getLocationRange func() LocationRange,
	dynamicType DynamicType,
	results TypeConformanceResults,
) bool {

	refType, ok := dynamicType.(EphemeralReferenceDynamicType)
	if !ok ||
		refType.authorized != v.Authorized {

		return false
	}

	if refType.borrowedType == nil {
		if v.BorrowedType != nil {
			return false
		}
	} else if !refType.borrowedType.Equal(v.BorrowedType) {
		return false
	}

	referencedValue := v.ReferencedValue()
	if referencedValue == nil {
		return false
	}

	entry := typeConformanceResultEntry{
		EphemeralReferenceValue:       v,
		EphemeralReferenceDynamicType: refType,
	}

	if result, contains := results[entry]; contains {
		return result
	}

	// It is safe to set 'true' here even this is not checked yet, because the final result
	// doesn't depend on this. It depends on the rest of values of the object tree.
	results[entry] = true

	result := (*referencedValue).ConformsToDynamicType(
		interpreter,
		getLocationRange,
		refType.InnerType(),
		results,
	)

	results[entry] = result

	return result
}

func (*EphemeralReferenceValue) IsStorable() bool {
	return false
}

func (v *EphemeralReferenceValue) Storable(_ atree.SlabStorage, _ atree.Address, _ uint64) (atree.Storable, error) {
	return NonStorable{Value: v}, nil
}

func (*EphemeralReferenceValue) NeedsStoreTo(_ atree.Address) bool {
	return false
}

func (*EphemeralReferenceValue) IsResourceKinded(_ *Interpreter) bool {
	return false
}

func (v *EphemeralReferenceValue) Transfer(
	interpreter *Interpreter,
	_ func() LocationRange,
	_ atree.Address,
	remove bool,
	storable atree.Storable,
) Value {
	if remove {
		interpreter.RemoveReferencedSlab(storable)
	}
	return v
}

func (v *EphemeralReferenceValue) Clone(_ *Interpreter) Value {
	return &EphemeralReferenceValue{
		Authorized:   v.Authorized,
		BorrowedType: v.BorrowedType,
		Value:        v.Value,
	}
}

func (*EphemeralReferenceValue) DeepRemove(_ *Interpreter) {
	// NO-OP
}

// AddressValue
//
type AddressValue common.Address

func NewAddressValue(a common.Address) AddressValue {
	return NewAddressValueFromBytes(a[:])
}

func NewAddressValueFromBytes(b []byte) AddressValue {
	result := AddressValue{}
	copy(result[common.AddressLength-len(b):], b)
	return result
}

func ConvertAddress(value Value) AddressValue {
	var result AddressValue

	uint64Value := ConvertUInt64(value)

	binary.BigEndian.PutUint64(
		result[:common.AddressLength],
		uint64(uint64Value),
	)

	return result
}

var _ Value = AddressValue{}
var _ atree.Storable = AddressValue{}
var _ EquatableValue = AddressValue{}
var _ HashableValue = AddressValue{}
var _ MemberAccessibleValue = AddressValue{}

func (AddressValue) IsValue() {}

func (v AddressValue) Accept(interpreter *Interpreter, visitor Visitor) {
	visitor.VisitAddressValue(interpreter, v)
}

func (AddressValue) Walk(_ func(Value)) {
	// NO-OP
}

var addressDynamicType DynamicType = AddressDynamicType{}

func (AddressValue) DynamicType(_ *Interpreter, _ SeenReferences) DynamicType {
	return addressDynamicType
}

func (AddressValue) StaticType() StaticType {
	return PrimitiveStaticTypeAddress
}

func (v AddressValue) String() string {
	return format.Address(common.Address(v))
}

func (v AddressValue) RecursiveString(_ SeenReferences) string {
	return v.String()
}

func (v AddressValue) Equal(_ *Interpreter, _ func() LocationRange, other Value) bool {
	otherAddress, ok := other.(AddressValue)
	if !ok {
		return false
	}
	return v == otherAddress
}

// HashInput returns a byte slice containing:
// - HashInputTypeAddress (1 byte)
// - address (8 bytes)
func (v AddressValue) HashInput(_ *Interpreter, _ func() LocationRange, scratch []byte) []byte {
	length := 1 + len(v)
	var buffer []byte
	if length <= len(scratch) {
		buffer = scratch[:length]
	} else {
		buffer = make([]byte, length)
	}

	buffer[0] = byte(HashInputTypeAddress)
	copy(buffer[1:], v[:])
	return buffer
}

func (v AddressValue) Hex() string {
	return v.ToAddress().Hex()
}

func (v AddressValue) ToAddress() common.Address {
	return common.Address(v)
}

func (v AddressValue) GetMember(interpreter *Interpreter, _ func() LocationRange, name string) Value {
	switch name {

	case sema.ToStringFunctionName:
		return NewHostFunctionValue(
			func(invocation Invocation) Value {
				return NewStringValue(v.String())
			},
			sema.ToStringFunctionType,
		)

	case sema.AddressTypeToBytesFunctionName:
		return NewHostFunctionValue(
			func(invocation Invocation) Value {
				address := common.Address(v)
				return ByteSliceToByteArrayValue(interpreter, address[:])
			},
			sema.AddressTypeToBytesFunctionType,
		)
	}

	return nil
}

func (AddressValue) RemoveMember(_ *Interpreter, _ func() LocationRange, _ string) Value {
	// Addresses have no removable members (fields / functions)
	panic(errors.NewUnreachableError())
}

func (AddressValue) SetMember(_ *Interpreter, _ func() LocationRange, _ string, _ Value) {
	// Addresses have no settable members (fields / functions)
	panic(errors.NewUnreachableError())
}

func (v AddressValue) ConformsToDynamicType(
	_ *Interpreter,
	_ func() LocationRange,
	dynamicType DynamicType,
	_ TypeConformanceResults,
) bool {
	_, ok := dynamicType.(AddressDynamicType)
	return ok
}

func (AddressValue) IsStorable() bool {
	return true
}

func (v AddressValue) Storable(_ atree.SlabStorage, _ atree.Address, _ uint64) (atree.Storable, error) {
	return v, nil
}

func (AddressValue) NeedsStoreTo(_ atree.Address) bool {
	return false
}

func (AddressValue) IsResourceKinded(_ *Interpreter) bool {
	return false
}

func (v AddressValue) Transfer(
	interpreter *Interpreter,
	_ func() LocationRange,
	_ atree.Address,
	remove bool,
	storable atree.Storable,
) Value {
	if remove {
		interpreter.RemoveReferencedSlab(storable)
	}
	return v
}

func (v AddressValue) Clone(_ *Interpreter) Value {
	return v
}

func (AddressValue) DeepRemove(_ *Interpreter) {
	// NO-OP
}

func (v AddressValue) ByteSize() uint32 {
	return cborTagSize + getBytesCBORSize(v.ToAddress().Bytes())
}

func (v AddressValue) StoredValue(_ atree.SlabStorage) (atree.Value, error) {
	return v, nil
}

func (AddressValue) ChildStorables() []atree.Storable {
	return nil
}

func accountGetCapabilityFunction(
	addressValue AddressValue,
	pathType sema.Type,
	funcType *sema.FunctionType,
) *HostFunctionValue {

	return NewHostFunctionValue(
		func(invocation Invocation) Value {

			path := invocation.Arguments[0].(PathValue)
			pathDynamicType := path.DynamicType(invocation.Interpreter, SeenReferences{})
			if !invocation.Interpreter.IsSubType(pathDynamicType, pathType) {
				panic(TypeMismatchError{
					ExpectedType:  pathType,
					LocationRange: invocation.GetLocationRange(),
				})
			}

			// NOTE: the type parameter is optional, for backwards compatibility

			var borrowType *sema.ReferenceType
			typeParameterPair := invocation.TypeParameterTypes.Oldest()
			if typeParameterPair != nil {
				ty := typeParameterPair.Value
				borrowType = ty.(*sema.ReferenceType)
			}

			var borrowStaticType StaticType
			if borrowType != nil {
				borrowStaticType = ConvertSemaToStaticType(borrowType)
			}

			return &CapabilityValue{
				Address:    addressValue,
				Path:       path,
				BorrowType: borrowStaticType,
			}
		},
		funcType,
	)
}

// PathValue

type PathValue struct {
	Domain     common.PathDomain
	Identifier string
}

var EmptyPathValue = PathValue{}

var _ Value = PathValue{}
var _ atree.Storable = PathValue{}
var _ EquatableValue = PathValue{}
var _ HashableValue = PathValue{}
var _ MemberAccessibleValue = PathValue{}

func (PathValue) IsValue() {}

func (v PathValue) Accept(interpreter *Interpreter, visitor Visitor) {
	visitor.VisitPathValue(interpreter, v)
}

func (PathValue) Walk(_ func(Value)) {
	// NO-OP
}

var storagePathDynamicType DynamicType = StoragePathDynamicType{}
var publicPathDynamicType DynamicType = PublicPathDynamicType{}
var privatePathDynamicType DynamicType = PrivatePathDynamicType{}

func (v PathValue) DynamicType(_ *Interpreter, _ SeenReferences) DynamicType {
	switch v.Domain {
	case common.PathDomainStorage:
		return storagePathDynamicType
	case common.PathDomainPublic:
		return publicPathDynamicType
	case common.PathDomainPrivate:
		return privatePathDynamicType
	default:
		panic(errors.NewUnreachableError())
	}
}

func (v PathValue) StaticType() StaticType {
	switch v.Domain {
	case common.PathDomainStorage:
		return PrimitiveStaticTypeStoragePath
	case common.PathDomainPublic:
		return PrimitiveStaticTypePublicPath
	case common.PathDomainPrivate:
		return PrimitiveStaticTypePrivatePath
	default:
		panic(errors.NewUnreachableError())
	}
}

func (v PathValue) String() string {
	return format.Path(
		v.Domain.Identifier(),
		v.Identifier,
	)
}

func (v PathValue) RecursiveString(_ SeenReferences) string {
	return v.String()
}

func (v PathValue) GetMember(_ *Interpreter, _ func() LocationRange, name string) Value {
	switch name {

	case sema.ToStringFunctionName:
		return NewHostFunctionValue(
			func(invocation Invocation) Value {
				return NewStringValue(v.String())
			},
			sema.ToStringFunctionType,
		)
	}

	return nil
}

func (PathValue) RemoveMember(_ *Interpreter, _ func() LocationRange, _ string) Value {
	// Paths have no removable members (fields / functions)
	panic(errors.NewUnreachableError())
}

func (PathValue) SetMember(_ *Interpreter, _ func() LocationRange, _ string, _ Value) {
	// Paths have no settable members (fields / functions)
	panic(errors.NewUnreachableError())
}

func (v PathValue) ConformsToDynamicType(
	_ *Interpreter,
	_ func() LocationRange,
	dynamicType DynamicType,
	_ TypeConformanceResults,
) bool {
	switch dynamicType.(type) {
	case PublicPathDynamicType:
		return v.Domain == common.PathDomainPublic
	case PrivatePathDynamicType:
		return v.Domain == common.PathDomainPrivate
	case StoragePathDynamicType:
		return v.Domain == common.PathDomainStorage
	default:
		return false
	}
}

func (v PathValue) Equal(_ *Interpreter, _ func() LocationRange, other Value) bool {
	otherPath, ok := other.(PathValue)
	if !ok {
		return false
	}

	return otherPath.Identifier == v.Identifier &&
		otherPath.Domain == v.Domain
}

// HashInput returns a byte slice containing:
// - HashInputTypePath (1 byte)
// - domain (1 byte)
// - identifier (n bytes)
func (v PathValue) HashInput(_ *Interpreter, _ func() LocationRange, scratch []byte) []byte {
	length := 1 + 1 + len(v.Identifier)
	var buffer []byte
	if length <= len(scratch) {
		buffer = scratch[:length]
	} else {
		buffer = make([]byte, length)
	}

	buffer[0] = byte(HashInputTypePath)
	buffer[1] = byte(v.Domain)
	copy(buffer[2:], v.Identifier)
	return buffer
}

func (PathValue) IsStorable() bool {
	return true
}

func convertPath(domain common.PathDomain, value Value) Value {
	stringValue, ok := value.(*StringValue)
	if !ok {
		return NilValue{}
	}

	_, err := sema.CheckPathLiteral(
		domain.Identifier(),
		stringValue.Str,
		ReturnEmptyRange,
		ReturnEmptyRange,
	)
	if err != nil {
		return NilValue{}
	}

	return NewSomeValueNonCopying(PathValue{
		Domain:     domain,
		Identifier: stringValue.Str,
	})
}

func ConvertPublicPath(value Value) Value {
	return convertPath(common.PathDomainPublic, value)
}

func ConvertPrivatePath(value Value) Value {
	return convertPath(common.PathDomainPrivate, value)
}

func ConvertStoragePath(value Value) Value {
	return convertPath(common.PathDomainStorage, value)
}

func (v PathValue) Storable(
	storage atree.SlabStorage,
	address atree.Address,
	maxInlineSize uint64,
) (atree.Storable, error) {
	return maybeLargeImmutableStorable(
		v,
		storage,
		address,
		maxInlineSize,
	)
}

func (PathValue) NeedsStoreTo(_ atree.Address) bool {
	return false
}

func (PathValue) IsResourceKinded(_ *Interpreter) bool {
	return false
}

func (v PathValue) Transfer(
	interpreter *Interpreter,
	_ func() LocationRange,
	_ atree.Address,
	remove bool,
	storable atree.Storable,
) Value {
	if remove {
		interpreter.RemoveReferencedSlab(storable)
	}
	return v
}

func (v PathValue) Clone(_ *Interpreter) Value {
	return v
}

func (PathValue) DeepRemove(_ *Interpreter) {
	// NO-OP
}

func (v PathValue) ByteSize() uint32 {
	// tag number (2 bytes) + array head (1 byte) + domain (CBOR uint) + identifier (CBOR string)
	return cborTagSize + 1 + getUintCBORSize(uint64(v.Domain)) + getBytesCBORSize([]byte(v.Identifier))
}

func (v PathValue) StoredValue(_ atree.SlabStorage) (atree.Value, error) {
	return v, nil
}

func (PathValue) ChildStorables() []atree.Storable {
	return nil
}

// CapabilityValue

type CapabilityValue struct {
	Address    AddressValue
	Path       PathValue
	BorrowType StaticType
}

var _ Value = &CapabilityValue{}
var _ atree.Storable = &CapabilityValue{}
var _ EquatableValue = &CapabilityValue{}
var _ MemberAccessibleValue = &CapabilityValue{}

func (*CapabilityValue) IsValue() {}

func (v *CapabilityValue) Accept(interpreter *Interpreter, visitor Visitor) {
	visitor.VisitCapabilityValue(interpreter, v)
}

func (v *CapabilityValue) Walk(walkChild func(Value)) {
	walkChild(v.Address)
	walkChild(v.Path)
}

func (v *CapabilityValue) DynamicType(interpreter *Interpreter, _ SeenReferences) DynamicType {
	var borrowType *sema.ReferenceType
	if v.BorrowType != nil {
		borrowType = interpreter.MustConvertStaticToSemaType(v.BorrowType).(*sema.ReferenceType)
	}

	return CapabilityDynamicType{
		BorrowType: borrowType,
		Domain:     v.Path.Domain,
	}
}

func (v *CapabilityValue) StaticType() StaticType {
	return CapabilityStaticType{
		BorrowType: v.BorrowType,
	}
}

func (v *CapabilityValue) String() string {
	return v.RecursiveString(SeenReferences{})
}

func (v *CapabilityValue) RecursiveString(seenReferences SeenReferences) string {
	var borrowType string
	if v.BorrowType != nil {
		borrowType = v.BorrowType.String()
	}
	return format.Capability(
		borrowType,
		v.Address.RecursiveString(seenReferences),
		v.Path.RecursiveString(seenReferences),
	)
}

func (v *CapabilityValue) GetMember(interpreter *Interpreter, _ func() LocationRange, name string) Value {
	switch name {
	case "borrow":
		var borrowType *sema.ReferenceType
		if v.BorrowType != nil {
			borrowType = interpreter.MustConvertStaticToSemaType(v.BorrowType).(*sema.ReferenceType)
		}
		return interpreter.capabilityBorrowFunction(v.Address, v.Path, borrowType)

	case "check":
		var borrowType *sema.ReferenceType
		if v.BorrowType != nil {
			borrowType = interpreter.MustConvertStaticToSemaType(v.BorrowType).(*sema.ReferenceType)
		}
		return interpreter.capabilityCheckFunction(v.Address, v.Path, borrowType)

	case "address":
		return v.Address
	}

	return nil
}

func (*CapabilityValue) RemoveMember(_ *Interpreter, _ func() LocationRange, _ string) Value {
	// Capabilities have no removable members (fields / functions)
	panic(errors.NewUnreachableError())
}

func (*CapabilityValue) SetMember(_ *Interpreter, _ func() LocationRange, _ string, _ Value) {
	// Capabilities have no settable members (fields / functions)
	panic(errors.NewUnreachableError())
}

func (v *CapabilityValue) ConformsToDynamicType(
	_ *Interpreter,
	_ func() LocationRange,
	dynamicType DynamicType,
	_ TypeConformanceResults,
) bool {
	capabilityType, ok := dynamicType.(CapabilityDynamicType)
	return ok && v.Path.Domain == capabilityType.Domain
}

func (v *CapabilityValue) Equal(interpreter *Interpreter, getLocationRange func() LocationRange, other Value) bool {
	otherCapability, ok := other.(*CapabilityValue)
	if !ok {
		return false
	}

	// BorrowType is optional

	if v.BorrowType == nil {
		if otherCapability.BorrowType != nil {
			return false
		}
	} else if !v.BorrowType.Equal(otherCapability.BorrowType) {
		return false
	}

	return otherCapability.Address.Equal(interpreter, getLocationRange, v.Address) &&
		otherCapability.Path.Equal(interpreter, getLocationRange, v.Path)
}

func (*CapabilityValue) IsStorable() bool {
	return true
}

func (v *CapabilityValue) Storable(
	storage atree.SlabStorage,
	address atree.Address,
	maxInlineSize uint64,
) (atree.Storable, error) {
	return maybeLargeImmutableStorable(
		v,
		storage,
		address,
		maxInlineSize,
	)
}

func (*CapabilityValue) NeedsStoreTo(_ atree.Address) bool {
	return false
}

func (*CapabilityValue) IsResourceKinded(_ *Interpreter) bool {
	return false
}

func (v *CapabilityValue) Transfer(
	interpreter *Interpreter,
	_ func() LocationRange,
	_ atree.Address,
	remove bool,
	storable atree.Storable,
) Value {
	if remove {
		v.DeepRemove(interpreter)
		interpreter.RemoveReferencedSlab(storable)
	}
	return v
}

func (v *CapabilityValue) Clone(interpreter *Interpreter) Value {
	return &CapabilityValue{
		Address:    v.Address.Clone(interpreter).(AddressValue),
		Path:       v.Path.Clone(interpreter).(PathValue),
		BorrowType: v.BorrowType,
	}
}

func (v *CapabilityValue) DeepRemove(interpreter *Interpreter) {
	v.Address.DeepRemove(interpreter)
	v.Path.DeepRemove(interpreter)
}

func (v *CapabilityValue) ByteSize() uint32 {
	return mustStorableSize(v)
}

func (v *CapabilityValue) StoredValue(_ atree.SlabStorage) (atree.Value, error) {
	return v, nil
}

func (v *CapabilityValue) ChildStorables() []atree.Storable {
	return []atree.Storable{
		v.Address,
		v.Path,
	}
}

// LinkValue

type LinkValue struct {
	TargetPath PathValue
	Type       StaticType
}

var _ Value = LinkValue{}
var _ atree.Value = LinkValue{}
var _ EquatableValue = LinkValue{}

func (LinkValue) IsValue() {}

func (v LinkValue) Accept(interpreter *Interpreter, visitor Visitor) {
	visitor.VisitLinkValue(interpreter, v)
}

func (v LinkValue) Walk(walkChild func(Value)) {
	walkChild(v.TargetPath)
}

func (LinkValue) DynamicType(_ *Interpreter, _ SeenReferences) DynamicType {
	return nil
}

func (LinkValue) StaticType() StaticType {
	return nil
}

func (v LinkValue) String() string {
	return v.RecursiveString(SeenReferences{})
}

func (v LinkValue) RecursiveString(seenReferences SeenReferences) string {
	return format.Link(
		v.Type.String(),
		v.TargetPath.RecursiveString(seenReferences),
	)
}

func (v LinkValue) ConformsToDynamicType(
	_ *Interpreter,
	_ func() LocationRange,
	_ DynamicType,
	_ TypeConformanceResults,
) bool {
	// There is no dynamic type for links,
	// as they are not first-class values in programs,
	// but only stored
	return false
}

func (v LinkValue) Equal(interpreter *Interpreter, getLocationRange func() LocationRange, other Value) bool {
	otherLink, ok := other.(LinkValue)
	if !ok {
		return false
	}

	return otherLink.TargetPath.Equal(interpreter, getLocationRange, v.TargetPath) &&
		otherLink.Type.Equal(v.Type)
}

func (LinkValue) IsStorable() bool {
	return true
}

func (v LinkValue) Storable(storage atree.SlabStorage, address atree.Address, maxInlineSize uint64) (atree.Storable, error) {
	return maybeLargeImmutableStorable(v, storage, address, maxInlineSize)
}

func (LinkValue) NeedsStoreTo(_ atree.Address) bool {
	return false
}

func (LinkValue) IsResourceKinded(_ *Interpreter) bool {
	return false
}

func (v LinkValue) Transfer(
	interpreter *Interpreter,
	_ func() LocationRange,
	_ atree.Address,
	remove bool,
	storable atree.Storable,
) Value {
	if remove {
		interpreter.RemoveReferencedSlab(storable)
	}
	return v
}

func (v LinkValue) Clone(interpreter *Interpreter) Value {
	return LinkValue{
		TargetPath: v.TargetPath.Clone(interpreter).(PathValue),
		Type:       v.Type,
	}
}

func (LinkValue) DeepRemove(_ *Interpreter) {
	// NO-OP
}

func (v LinkValue) ByteSize() uint32 {
	return mustStorableSize(v)
}

func (v LinkValue) StoredValue(_ atree.SlabStorage) (atree.Value, error) {
	return v, nil
}

func (v LinkValue) ChildStorables() []atree.Storable {
	return []atree.Storable{
		v.TargetPath,
	}
}

// NewPublicKeyValue constructs a PublicKey value.
func NewPublicKeyValue(
	interpreter *Interpreter,
	getLocationRange func() LocationRange,
	publicKey *ArrayValue,
	signAlgo *CompositeValue,
	validatePublicKey PublicKeyValidationHandlerFunc,
) *CompositeValue {

	fields := []CompositeField{
		{
			Name:  sema.PublicKeySignAlgoField,
			Value: signAlgo,
		},
	}

	publicKeyValue := NewCompositeValue(
		interpreter,
		sema.PublicKeyType.Location,
		sema.PublicKeyType.QualifiedIdentifier(),
		sema.PublicKeyType.Kind,
		fields,
		common.Address{},
	)

	publicKeyValue.ComputedFields = map[string]ComputedField{
		sema.PublicKeyPublicKeyField: func(interpreter *Interpreter, getLocationRange func() LocationRange) Value {
			return publicKey.Transfer(interpreter, getLocationRange, atree.Address{}, false, nil)
		},
	}
	publicKeyValue.Functions = map[string]FunctionValue{
		sema.PublicKeyVerifyFunction:    publicKeyVerifyFunction,
		sema.PublicKeyVerifyPoPFunction: publicKeyVerifyPoPFunction,
	}

	// Validate the public key, and initialize 'isValid' field.

	publicKeyValue.SetMember(
		interpreter,
		getLocationRange,
		sema.PublicKeyIsValidField,
		validatePublicKey(interpreter, getLocationRange, publicKeyValue),
	)

	// Public key value to string should include the key even though it is a computed field
	publicKeyValue.Stringer = func(publicKeyValue *CompositeValue, seenReferences SeenReferences) string {
		stringerFields := []CompositeField{
			{
				Name:  sema.PublicKeyPublicKeyField,
				Value: publicKey,
			},
			{
				Name: sema.PublicKeySignAlgoField,
				// TODO: provide proper location range
				Value: publicKeyValue.GetField(interpreter, ReturnEmptyLocationRange, sema.PublicKeySignAlgoField),
			},
			{
				Name: sema.PublicKeyIsValidField,
				// TODO: provide proper location range
				Value: publicKeyValue.GetField(interpreter, ReturnEmptyLocationRange, sema.PublicKeyIsValidField),
			},
		}

		return formatComposite(
			string(publicKeyValue.TypeID()),
			stringerFields,
			seenReferences,
		)
	}

	return publicKeyValue
}

var publicKeyVerifyFunction = NewHostFunctionValue(
	func(invocation Invocation) Value {
		signatureValue := invocation.Arguments[0].(*ArrayValue)
		signedDataValue := invocation.Arguments[1].(*ArrayValue)
		domainSeparationTag := invocation.Arguments[2].(*StringValue)
		hashAlgo := invocation.Arguments[3].(*CompositeValue)
		publicKey := invocation.Self

		interpreter := invocation.Interpreter

		getLocationRange := invocation.GetLocationRange

		interpreter.ExpectType(
			publicKey,
			sema.PublicKeyType,
			getLocationRange,
		)

		return interpreter.SignatureVerificationHandler(
			interpreter,
			getLocationRange,
			signatureValue,
			signedDataValue,
			domainSeparationTag,
			hashAlgo,
			publicKey,
		)
	},
	sema.PublicKeyVerifyFunctionType,
)

var publicKeyVerifyPoPFunction = NewHostFunctionValue(
	func(invocation Invocation) (v Value) {
		signatureValue := invocation.Arguments[0].(*ArrayValue)
		publicKey := invocation.Self

		interpreter := invocation.Interpreter

		getLocationRange := invocation.GetLocationRange

		interpreter.ExpectType(
			publicKey,
			sema.PublicKeyType,
			getLocationRange,
		)

		bytesArray := make([]byte, 0, signatureValue.Count())
		signatureValue.Iterate(func(element Value) (resume bool) {
			b := element.(UInt8Value)
			bytesArray = append(bytesArray, byte(b))
			return true
		})

		var err error
		v, err = interpreter.BLSVerifyPoPHandler(
			interpreter,
			getLocationRange,
			publicKey,
			bytesArray,
		)
		if err != nil {
			panic(err)
		}
		return
	},
	sema.PublicKeyVerifyPoPFunctionType,
)<|MERGE_RESOLUTION|>--- conflicted
+++ resolved
@@ -8309,34 +8309,6 @@
 	panic(errors.NewUnreachableError())
 }
 
-<<<<<<< HEAD
-func (v Word8Value) Plus(other NumberValue) NumberValue {
-	return v + other.(Word8Value)
-=======
-func (Word8Value) SetModified(_ bool) {
-	// NO-OP
-}
-
-func (v Word8Value) String() string {
-	return format.Uint(uint64(v))
-}
-
-func (v Word8Value) RecursiveString(_ SeenReferences) string {
-	return v.String()
-}
-
-func (v Word8Value) KeyString() string {
-	return strconv.FormatUint(uint64(v), 10)
-}
-
-func (v Word8Value) ToInt() int {
-	return int(v)
-}
-
-func (v Word8Value) Negate() NumberValue {
-	panic(errors.NewUnreachableError())
-}
-
 func (v Word8Value) Plus(other NumberValue) NumberValue {
 	o, ok := other.(Word8Value)
 	if !ok {
@@ -8348,7 +8320,6 @@
 	}
 
 	return v + o
->>>>>>> 7dfa71f5
 }
 
 func (v Word8Value) SaturatingPlus(_ NumberValue) NumberValue {
