/*
 * Cadence - The resource-oriented smart contract programming language
 *
 * Copyright Dapper Labs, Inc.
 *
 * Licensed under the Apache License, Version 2.0 (the "License");
 * you may not use this file except in compliance with the License.
 * You may obtain a copy of the License at
 *
 *   http://www.apache.org/licenses/LICENSE-2.0
 *
 * Unless required by applicable law or agreed to in writing, software
 * distributed under the License is distributed on an "AS IS" BASIS,
 * WITHOUT WARRANTIES OR CONDITIONS OF ANY KIND, either express or implied.
 * See the License for the specific language governing permissions and
 * limitations under the License.
 */

package interpreter_test

import (
	"testing"

	"github.com/stretchr/testify/assert"
	"github.com/stretchr/testify/require"

	"github.com/onflow/cadence/runtime/common"
	. "github.com/onflow/cadence/runtime/interpreter"
	"github.com/onflow/cadence/runtime/sema"
	"github.com/onflow/cadence/runtime/tests/utils"
)

func TestCapabilityStaticType_Equal(t *testing.T) {

	t.Parallel()

	t.Run("equal, borrow type", func(t *testing.T) {

		t.Parallel()

		require.True(t,
			(&CapabilityStaticType{
				BorrowType: PrimitiveStaticTypeString,
			}).Equal(
				&CapabilityStaticType{
					BorrowType: PrimitiveStaticTypeString,
				},
			),
		)
	})

	t.Run("equal, no borrow type", func(t *testing.T) {

		t.Parallel()

		a := &CapabilityStaticType{}
		b := &CapabilityStaticType{}
		require.True(t, a.Equal(b))
	})

	t.Run("unequal, self no borrow type", func(t *testing.T) {

		t.Parallel()

		require.False(t,
			(&CapabilityStaticType{}).Equal(
				&CapabilityStaticType{
					BorrowType: PrimitiveStaticTypeString,
				},
			),
		)
	})

	t.Run("unequal, other no borrow type", func(t *testing.T) {

		t.Parallel()

		require.False(t,
			(&CapabilityStaticType{
				BorrowType: PrimitiveStaticTypeString,
			}).Equal(
				&CapabilityStaticType{},
			),
		)
	})

	t.Run("different kind", func(t *testing.T) {

		t.Parallel()

		require.False(t,
			(&CapabilityStaticType{
				BorrowType: PrimitiveStaticTypeString,
			}).Equal(
				&ReferenceStaticType{
					ReferencedType: PrimitiveStaticTypeString,
				},
			),
		)
	})
}

func TestReferenceStaticType_Equal(t *testing.T) {

	t.Parallel()

	t.Run("equal", func(t *testing.T) {

		t.Parallel()

		require.True(t,
			(&ReferenceStaticType{
				Authorization:  UnauthorizedAccess,
				ReferencedType: PrimitiveStaticTypeString,
			}).Equal(
				&ReferenceStaticType{
					Authorization:  UnauthorizedAccess,
					ReferencedType: PrimitiveStaticTypeString,
				},
			),
		)
	})

	t.Run("different types", func(t *testing.T) {

		t.Parallel()

		require.False(t,
			(&ReferenceStaticType{
				Authorization:  UnauthorizedAccess,
				ReferencedType: PrimitiveStaticTypeInt,
			}).Equal(
				&ReferenceStaticType{
					Authorization:  UnauthorizedAccess,
					ReferencedType: PrimitiveStaticTypeString,
				},
			),
		)
	})

	t.Run("different auth", func(t *testing.T) {

		t.Parallel()

		require.False(t,
			(&ReferenceStaticType{
				Authorization:  UnauthorizedAccess,
				ReferencedType: PrimitiveStaticTypeInt,
			}).Equal(
				&ReferenceStaticType{
					Authorization:  EntitlementMapAuthorization{TypeID: "Foo"},
					ReferencedType: PrimitiveStaticTypeInt,
				},
			),
		)
	})

	t.Run("different kind", func(t *testing.T) {

		t.Parallel()

		require.False(t,
			(&ReferenceStaticType{
				ReferencedType: PrimitiveStaticTypeString,
			}).Equal(
				(&CapabilityStaticType{
					BorrowType: PrimitiveStaticTypeString,
				}),
			),
		)
	})
}

func TestCompositeStaticType_Equal(t *testing.T) {

	t.Parallel()

	t.Run("equal", func(t *testing.T) {

		t.Parallel()

		require.True(t,
			NewCompositeStaticTypeComputeTypeID(
				nil,
				utils.TestLocation,
				"X",
			).Equal(
				NewCompositeStaticTypeComputeTypeID(
					nil,
					utils.TestLocation,
					"X",
				),
			),
		)
	})

	t.Run("different qualified identifier", func(t *testing.T) {

		t.Parallel()

		require.False(t,
			NewCompositeStaticTypeComputeTypeID(
				nil,
				utils.TestLocation,
				"X",
			).Equal(
				NewCompositeStaticTypeComputeTypeID(
					nil,
					utils.TestLocation,
					"Y",
				),
			),
		)
	})

	t.Run("different locations of same kind, same qualified identifier", func(t *testing.T) {

		t.Parallel()

		require.False(t,
			NewCompositeStaticTypeComputeTypeID(
				nil,
				common.IdentifierLocation("A"),
				"X",
			).Equal(
				NewCompositeStaticTypeComputeTypeID(
					nil,
					common.IdentifierLocation("B"),
					"X",
				),
			),
		)
	})

	t.Run("different locations of different kinds, same qualified identifier", func(t *testing.T) {

		t.Parallel()

		require.False(t,
			NewCompositeStaticTypeComputeTypeID(
				nil,
				common.IdentifierLocation("A"),
				"X",
			).Equal(
				NewCompositeStaticTypeComputeTypeID(
					nil,
					common.StringLocation("A"),
					"X",
				),
			),
		)
	})

	t.Run("no locations, same qualified identifier", func(t *testing.T) {

		t.Parallel()

		require.True(t,
			NewCompositeStaticTypeComputeTypeID(
				nil,
				nil,
				"X",
			).Equal(
				NewCompositeStaticTypeComputeTypeID(
					nil,
					nil,
					"X",
				),
			),
		)
	})

	t.Run("no locations, different qualified identifier", func(t *testing.T) {

		t.Parallel()

		require.False(t,
			NewCompositeStaticTypeComputeTypeID(
				nil,
				nil,
				"X",
			).Equal(
				NewCompositeStaticTypeComputeTypeID(
					nil,
					nil,
					"Y",
				),
			),
		)
	})

	t.Run("one location, same qualified identifier", func(t *testing.T) {

		t.Parallel()

		require.False(t,
			NewCompositeStaticTypeComputeTypeID(
				nil,
				nil,
				"X",
			).Equal(
				NewCompositeStaticTypeComputeTypeID(
					nil,
					common.StringLocation("B"),
					"X",
				),
			),
		)
	})

	t.Run("different kind", func(t *testing.T) {

		t.Parallel()

		require.False(t,
			NewCompositeStaticTypeComputeTypeID(
				nil,
				nil,
				"X",
			).Equal(
				NewInterfaceStaticTypeComputeTypeID(nil, nil, "X"),
			),
		)
	})
}

func TestInterfaceStaticType_Equal(t *testing.T) {

	t.Parallel()

	t.Run("equal", func(t *testing.T) {

		t.Parallel()

		require.True(t,
			NewInterfaceStaticTypeComputeTypeID(nil, utils.TestLocation, "X").
				Equal(NewInterfaceStaticTypeComputeTypeID(nil, utils.TestLocation, "X")),
		)
	})

	t.Run("different name", func(t *testing.T) {

		t.Parallel()

		require.False(t,
			NewInterfaceStaticTypeComputeTypeID(nil, utils.TestLocation, "X").
				Equal(NewInterfaceStaticTypeComputeTypeID(nil, utils.TestLocation, "Y")),
		)
	})

	t.Run("different locations of same kind, same qualified identifier", func(t *testing.T) {

		t.Parallel()

		require.False(t,
			NewInterfaceStaticTypeComputeTypeID(nil, common.IdentifierLocation("A"), "X").
				Equal(NewInterfaceStaticTypeComputeTypeID(nil, common.IdentifierLocation("B"), "X")),
		)
	})

	t.Run("different locations of different kinds, same qualified identifier", func(t *testing.T) {

		t.Parallel()

		require.False(t,
			NewInterfaceStaticTypeComputeTypeID(nil, common.IdentifierLocation("A"), "X").
				Equal(NewInterfaceStaticTypeComputeTypeID(nil, common.StringLocation("A"), "X")),
		)
	})

	t.Run("no location", func(t *testing.T) {

		t.Parallel()

		require.True(t,
			NewInterfaceStaticTypeComputeTypeID(nil, nil, "X").
				Equal(NewInterfaceStaticTypeComputeTypeID(nil, nil, "X")),
		)
	})

	t.Run("no location, different identifier", func(t *testing.T) {

		t.Parallel()

		require.False(t,
			NewInterfaceStaticTypeComputeTypeID(nil, nil, "X").
				Equal(NewInterfaceStaticTypeComputeTypeID(nil, nil, "Y")),
		)
	})

	t.Run("one location, same identifier", func(t *testing.T) {

		t.Parallel()

		require.False(t,
			NewInterfaceStaticTypeComputeTypeID(nil, nil, "X").
				Equal(NewInterfaceStaticTypeComputeTypeID(nil, common.StringLocation("B"), "X")),
		)
	})

	t.Run("different kind", func(t *testing.T) {

		t.Parallel()

		require.False(t,
			NewInterfaceStaticTypeComputeTypeID(nil, nil, "X").
				Equal(NewCompositeStaticTypeComputeTypeID(nil, nil, "X")),
		)
	})
}

func TestConstantSizedStaticType_Equal(t *testing.T) {

	t.Parallel()

	t.Run("equal", func(t *testing.T) {

		t.Parallel()

		require.True(t,
			(&ConstantSizedStaticType{
				Type: PrimitiveStaticTypeString,
				Size: 10,
			}).Equal(
				&ConstantSizedStaticType{
					Type: PrimitiveStaticTypeString,
					Size: 10,
				},
			),
		)
	})

	t.Run("different sizes", func(t *testing.T) {

		t.Parallel()

		require.False(t,
			(&ConstantSizedStaticType{
				Type: PrimitiveStaticTypeString,
				Size: 20,
			}).Equal(
				&ConstantSizedStaticType{
					Type: PrimitiveStaticTypeString,
					Size: 10,
				},
			),
		)
	})

	t.Run("different types", func(t *testing.T) {

		t.Parallel()

		require.False(t,
			(&ConstantSizedStaticType{
				Type: PrimitiveStaticTypeInt,
				Size: 10,
			}).Equal(
				&ConstantSizedStaticType{
					Type: PrimitiveStaticTypeString,
					Size: 10,
				},
			),
		)
	})

	t.Run("different kind", func(t *testing.T) {

		t.Parallel()

		require.False(t,
			(&ConstantSizedStaticType{
				Type: PrimitiveStaticTypeInt,
				Size: 10,
			}).Equal(
				&VariableSizedStaticType{
					Type: PrimitiveStaticTypeInt,
				},
			),
		)
	})
}

func TestVariableSizedStaticType_Equal(t *testing.T) {

	t.Parallel()

	t.Run("equal", func(t *testing.T) {

		t.Parallel()

		require.True(t,
			(&VariableSizedStaticType{
				Type: PrimitiveStaticTypeString,
			}).Equal(
				&VariableSizedStaticType{
					Type: PrimitiveStaticTypeString,
				},
			),
		)
	})

	t.Run("different kind", func(t *testing.T) {

		t.Parallel()

		require.False(t,
			(&VariableSizedStaticType{
				Type: PrimitiveStaticTypeInt,
			}).Equal(
				&ConstantSizedStaticType{
					Type: PrimitiveStaticTypeInt,
					Size: 10,
				},
			),
		)
	})

	t.Run("different types", func(t *testing.T) {

		t.Parallel()

		require.False(t,
			(&VariableSizedStaticType{
				Type: PrimitiveStaticTypeInt,
			}).Equal(
				&VariableSizedStaticType{
					Type: PrimitiveStaticTypeString,
				},
			),
		)
	})
}

func TestPrimitiveStaticType_Equal(t *testing.T) {

	t.Parallel()

	t.Run("equal", func(t *testing.T) {

		t.Parallel()

		a := PrimitiveStaticTypeString
		b := PrimitiveStaticTypeString
		require.True(t, a.Equal(b))
	})

	t.Run("different types", func(t *testing.T) {

		t.Parallel()

		require.False(t,
			PrimitiveStaticTypeInt.
				Equal(PrimitiveStaticTypeString),
		)
	})

	t.Run("different kind", func(t *testing.T) {

		t.Parallel()

		require.False(t,
			PrimitiveStaticTypeInt.
				Equal(&CapabilityStaticType{}),
		)
	})
}

func TestOptionalStaticType_Equal(t *testing.T) {

	t.Parallel()

	t.Run("equal", func(t *testing.T) {

		t.Parallel()

		require.True(t,
			(&OptionalStaticType{
				Type: PrimitiveStaticTypeString,
			}).Equal(
				&OptionalStaticType{
					Type: PrimitiveStaticTypeString,
				},
			),
		)
	})

	t.Run("different types", func(t *testing.T) {

		t.Parallel()

		require.False(t,
			(&OptionalStaticType{
				Type: PrimitiveStaticTypeInt,
			}).Equal(
				&OptionalStaticType{
					Type: PrimitiveStaticTypeString,
				},
			),
		)
	})

	t.Run("different kind", func(t *testing.T) {

		t.Parallel()

		require.False(t,
			(&OptionalStaticType{
				Type: PrimitiveStaticTypeInt,
			}).Equal(
				&VariableSizedStaticType{
					Type: PrimitiveStaticTypeInt,
				},
			),
		)
	})
}

func TestDictionaryStaticType_Equal(t *testing.T) {

	t.Parallel()

	t.Run("equal", func(t *testing.T) {

		t.Parallel()

		require.True(t,
			(&DictionaryStaticType{
				KeyType:   PrimitiveStaticTypeInt,
				ValueType: PrimitiveStaticTypeString,
			}).Equal(
				&DictionaryStaticType{
					KeyType:   PrimitiveStaticTypeInt,
					ValueType: PrimitiveStaticTypeString,
				},
			),
		)
	})

	t.Run("different key types", func(t *testing.T) {

		t.Parallel()

		require.False(t,
			(&DictionaryStaticType{
				KeyType:   PrimitiveStaticTypeInt,
				ValueType: PrimitiveStaticTypeString,
			}).Equal(
				&DictionaryStaticType{
					KeyType:   PrimitiveStaticTypeVoid,
					ValueType: PrimitiveStaticTypeString,
				},
			),
		)
	})

	t.Run("different value types", func(t *testing.T) {

		t.Parallel()

		require.False(t,
			(&DictionaryStaticType{
				KeyType:   PrimitiveStaticTypeInt,
				ValueType: PrimitiveStaticTypeVoid,
			}).Equal(
				&DictionaryStaticType{
					KeyType:   PrimitiveStaticTypeInt,
					ValueType: PrimitiveStaticTypeString,
				},
			),
		)
	})

	t.Run("different kind", func(t *testing.T) {

		t.Parallel()

		require.False(t,
			(&DictionaryStaticType{
				KeyType:   PrimitiveStaticTypeInt,
				ValueType: PrimitiveStaticTypeVoid,
			}).Equal(
				&VariableSizedStaticType{
					Type: PrimitiveStaticTypeInt,
				},
			),
		)
	})
}

<<<<<<< HEAD
func TestInclusiveRangeStaticType_Equal(t *testing.T) {

	t.Parallel()

	t.Run("equal", func(t *testing.T) {

		t.Parallel()

		require.True(t,
			InclusiveRangeStaticType{
				ElementType: PrimitiveStaticTypeInt256,
			}.Equal(
				InclusiveRangeStaticType{
					ElementType: PrimitiveStaticTypeInt256,
				},
			),
		)
	})

	t.Run("different member types", func(t *testing.T) {

		t.Parallel()

		require.False(t,
			InclusiveRangeStaticType{
				ElementType: PrimitiveStaticTypeInt,
			}.Equal(
				InclusiveRangeStaticType{
					ElementType: PrimitiveStaticTypeWord256,
				},
			),
		)
	})

	t.Run("different kind", func(t *testing.T) {

		t.Parallel()

		require.False(t,
			InclusiveRangeStaticType{
				ElementType: PrimitiveStaticTypeInt,
			}.Equal(
				VariableSizedStaticType{
					Type: PrimitiveStaticTypeInt,
				},
			),
		)
	})
}

func TestRestrictedStaticType_Equal(t *testing.T) {
=======
func TestIntersectionStaticType_Equal(t *testing.T) {
>>>>>>> 32ddd355

	t.Parallel()

	t.Run("equal", func(t *testing.T) {

		t.Parallel()

		require.True(t,
			(&IntersectionStaticType{
				Types: []*InterfaceStaticType{
					NewInterfaceStaticTypeComputeTypeID(nil, utils.TestLocation, "X"),
					NewInterfaceStaticTypeComputeTypeID(nil, utils.TestLocation, "Y"),
				},
			}).Equal(
				&IntersectionStaticType{
					Types: []*InterfaceStaticType{
						NewInterfaceStaticTypeComputeTypeID(nil, utils.TestLocation, "Y"),
						NewInterfaceStaticTypeComputeTypeID(nil, utils.TestLocation, "X"),
					},
				},
			),
		)
	})

	t.Run("equal, no intersections", func(t *testing.T) {

		t.Parallel()

		require.True(t,
			(&IntersectionStaticType{
				Types: []*InterfaceStaticType{},
			}).Equal(
				&IntersectionStaticType{
					Types: []*InterfaceStaticType{},
				},
			),
		)
	})

	t.Run("fewer intersections", func(t *testing.T) {

		t.Parallel()

		require.False(t,
			(&IntersectionStaticType{
				Types: []*InterfaceStaticType{
					NewInterfaceStaticTypeComputeTypeID(nil, utils.TestLocation, "X"),
					NewInterfaceStaticTypeComputeTypeID(nil, utils.TestLocation, "Y"),
				},
			}).Equal(
				&IntersectionStaticType{
					Types: []*InterfaceStaticType{
						NewInterfaceStaticTypeComputeTypeID(nil, utils.TestLocation, "X"),
					},
				},
			),
		)
	})

	t.Run("same, restrictions in different order", func(t *testing.T) {

		t.Parallel()

		require.True(t,
			(&IntersectionStaticType{
				Types: []*InterfaceStaticType{
					NewInterfaceStaticTypeComputeTypeID(nil, utils.TestLocation, "X"),
					NewInterfaceStaticTypeComputeTypeID(nil, utils.TestLocation, "Y"),
				},
			}).Equal(
				&IntersectionStaticType{
					Types: []*InterfaceStaticType{
						NewInterfaceStaticTypeComputeTypeID(nil, utils.TestLocation, "Y"),
						NewInterfaceStaticTypeComputeTypeID(nil, utils.TestLocation, "X"),
					},
				},
			),
		)
	})

	t.Run("same, restrictions in same order", func(t *testing.T) {

		t.Parallel()

		require.True(t,
			(&IntersectionStaticType{
				Types: []*InterfaceStaticType{
					NewInterfaceStaticTypeComputeTypeID(nil, utils.TestLocation, "X"),
					NewInterfaceStaticTypeComputeTypeID(nil, utils.TestLocation, "Y"),
				},
			}).Equal(
				&IntersectionStaticType{
					Types: []*InterfaceStaticType{
						NewInterfaceStaticTypeComputeTypeID(nil, utils.TestLocation, "X"),
						NewInterfaceStaticTypeComputeTypeID(nil, utils.TestLocation, "Y"),
					},
				},
			),
		)
	})

	t.Run("different intersections", func(t *testing.T) {

		t.Parallel()

		require.False(t,
			(&IntersectionStaticType{
				Types: []*InterfaceStaticType{
					NewInterfaceStaticTypeComputeTypeID(nil, utils.TestLocation, "X"),
					NewInterfaceStaticTypeComputeTypeID(nil, utils.TestLocation, "Y"),
				},
			}).Equal(
				&IntersectionStaticType{
					Types: []*InterfaceStaticType{
						NewInterfaceStaticTypeComputeTypeID(nil, utils.TestLocation, "X"),
						NewInterfaceStaticTypeComputeTypeID(nil, utils.TestLocation, "Z"),
					},
				},
			),
		)
	})

	t.Run("more restrictions", func(t *testing.T) {

		t.Parallel()

		require.False(t,
			(&IntersectionStaticType{
				Types: []*InterfaceStaticType{
					NewInterfaceStaticTypeComputeTypeID(nil, utils.TestLocation, "X"),
				},
			}).Equal(
				&IntersectionStaticType{
					Types: []*InterfaceStaticType{
						NewInterfaceStaticTypeComputeTypeID(nil, utils.TestLocation, "X"),
						NewInterfaceStaticTypeComputeTypeID(nil, utils.TestLocation, "Y"),
					},
				},
			),
		)
	})

	t.Run("different restrictions", func(t *testing.T) {

		t.Parallel()

		require.False(t,
			(&IntersectionStaticType{
				Types: []*InterfaceStaticType{
					NewInterfaceStaticTypeComputeTypeID(nil, utils.TestLocation, "X"),
					NewInterfaceStaticTypeComputeTypeID(nil, utils.TestLocation, "Y"),
				},
			}).Equal(
				&IntersectionStaticType{
					Types: []*InterfaceStaticType{
						NewInterfaceStaticTypeComputeTypeID(nil, utils.TestLocation, "X"),
						NewInterfaceStaticTypeComputeTypeID(nil, utils.TestLocation, "Z"),
					},
				},
			),
		)
	})

	t.Run("different kind", func(t *testing.T) {

		t.Parallel()

		require.False(t,
			(&IntersectionStaticType{
				Types: []*InterfaceStaticType{
					NewInterfaceStaticTypeComputeTypeID(nil, utils.TestLocation, "X"),
					NewInterfaceStaticTypeComputeTypeID(nil, utils.TestLocation, "Y"),
				},
			}).Equal(
				&ReferenceStaticType{
					ReferencedType: PrimitiveStaticTypeInt,
				},
			),
		)
	})
}

func TestPrimitiveStaticTypeCount(t *testing.T) {
	t.Parallel()

	// This asserts that the total number of types in the PrimitiveStaticType enum has not changed,
	// in order to prevent adding new types into the enum in the middle.
	// However, it is possible to safely change the size of this enum by only appending new types the end,
	// (before the PrimitiveStaticType_Count of course).
	// Only update this test if you are certain your change to this enum was to append new types to the end.
	t.Run("No new types added in between", func(t *testing.T) {
		require.Equal(t, byte(152), byte(PrimitiveStaticType_Count))
	})
}

func TestStaticTypeConversion(t *testing.T) {

	t.Parallel()

	const testLocation = common.StringLocation("test")

	const testInterfaceQualifiedIdentifier = "TestInterface"

	testInterfaceSemaType := &sema.InterfaceType{
		Location:   testLocation,
		Identifier: testInterfaceQualifiedIdentifier,
	}

	testInterfaceStaticType := NewInterfaceStaticTypeComputeTypeID(
		nil,
		testLocation,
		testInterfaceQualifiedIdentifier,
	)

	const testCompositeQualifiedIdentifier = "TestComposite"

	testCompositeSemaType := &sema.CompositeType{
		Location:   testLocation,
		Identifier: testCompositeQualifiedIdentifier,
	}

	testCompositeStaticType := NewCompositeStaticTypeComputeTypeID(
		nil,
		testLocation,
		testCompositeQualifiedIdentifier,
	)

	testFunctionType := &sema.FunctionType{}

	type testCase struct {
		name           string
		semaType       sema.Type
		staticType     StaticType
		noSemaToStatic bool
		getInterface   func(
			t *testing.T,
			location common.Location,
			qualifiedIdentifier string,
			typeID TypeID,
		) (
			*sema.InterfaceType,
			error,
		)
		getComposite func(
			t *testing.T,
			location common.Location,
			qualifiedIdentifier string,
			typeID TypeID,
		) (
			*sema.CompositeType,
			error,
		)
	}

	tests := []testCase{
		{
			name:       "Void",
			semaType:   sema.VoidType,
			staticType: PrimitiveStaticTypeVoid,
		},
		{
			name:       "Any",
			semaType:   sema.AnyType,
			staticType: PrimitiveStaticTypeAny,
		},
		{
			name:       "Never",
			semaType:   sema.NeverType,
			staticType: PrimitiveStaticTypeNever,
		},
		{
			name:       "AnyStruct",
			semaType:   sema.AnyStructType,
			staticType: PrimitiveStaticTypeAnyStruct,
		},
		{
			name:       "AnyResource",
			semaType:   sema.AnyResourceType,
			staticType: PrimitiveStaticTypeAnyResource,
		},
		{
			name:       "Bool",
			semaType:   sema.BoolType,
			staticType: PrimitiveStaticTypeBool,
		},
		{
			name:       "Address",
			semaType:   sema.TheAddressType,
			staticType: PrimitiveStaticTypeAddress,
		},
		{
			name:       "String",
			semaType:   sema.StringType,
			staticType: PrimitiveStaticTypeString,
		},
		{
			name:       "Character",
			semaType:   sema.CharacterType,
			staticType: PrimitiveStaticTypeCharacter,
		},
		{
			name:       "MetaType",
			semaType:   sema.MetaType,
			staticType: PrimitiveStaticTypeMetaType,
		},
		{
			name:       "Block",
			semaType:   sema.BlockType,
			staticType: PrimitiveStaticTypeBlock,
		},

		{
			name:       "Number",
			semaType:   sema.NumberType,
			staticType: PrimitiveStaticTypeNumber,
		},
		{
			name:       "SignedNumber",
			semaType:   sema.SignedNumberType,
			staticType: PrimitiveStaticTypeSignedNumber,
		},

		{
			name:       "Integer",
			semaType:   sema.IntegerType,
			staticType: PrimitiveStaticTypeInteger,
		},
		{
			name:       "SignedInteger",
			semaType:   sema.SignedIntegerType,
			staticType: PrimitiveStaticTypeSignedInteger,
		},
		{
			name:       "FixedSizeUnsignedInteger",
			semaType:   sema.FixedSizeUnsignedIntegerType,
			staticType: PrimitiveStaticTypeFixedSizeUnsignedInteger,
		},

		{
			name:       "FixedPoint",
			semaType:   sema.FixedPointType,
			staticType: PrimitiveStaticTypeFixedPoint,
		},
		{
			name:       "SignedFixedPoint",
			semaType:   sema.SignedFixedPointType,
			staticType: PrimitiveStaticTypeSignedFixedPoint,
		},

		{
			name:       "Int",
			semaType:   sema.IntType,
			staticType: PrimitiveStaticTypeInt,
		},
		{
			name:       "Int8",
			semaType:   sema.Int8Type,
			staticType: PrimitiveStaticTypeInt8,
		},
		{
			name:       "Int16",
			semaType:   sema.Int16Type,
			staticType: PrimitiveStaticTypeInt16,
		},
		{
			name:       "Int32",
			semaType:   sema.Int32Type,
			staticType: PrimitiveStaticTypeInt32,
		},
		{
			name:       "Int64",
			semaType:   sema.Int64Type,
			staticType: PrimitiveStaticTypeInt64,
		},
		{
			name:       "Int128",
			semaType:   sema.Int128Type,
			staticType: PrimitiveStaticTypeInt128,
		},
		{
			name:       "Int256",
			semaType:   sema.Int256Type,
			staticType: PrimitiveStaticTypeInt256,
		},

		{
			name:       "UInt",
			semaType:   sema.UIntType,
			staticType: PrimitiveStaticTypeUInt,
		},
		{
			name:       "UInt8",
			semaType:   sema.UInt8Type,
			staticType: PrimitiveStaticTypeUInt8,
		},
		{
			name:       "UInt16",
			semaType:   sema.UInt16Type,
			staticType: PrimitiveStaticTypeUInt16,
		},
		{
			name:       "UInt32",
			semaType:   sema.UInt32Type,
			staticType: PrimitiveStaticTypeUInt32,
		},
		{
			name:       "UInt64",
			semaType:   sema.UInt64Type,
			staticType: PrimitiveStaticTypeUInt64,
		},
		{
			name:       "UInt128",
			semaType:   sema.UInt128Type,
			staticType: PrimitiveStaticTypeUInt128,
		},
		{
			name:       "UInt256",
			semaType:   sema.UInt256Type,
			staticType: PrimitiveStaticTypeUInt256,
		},

		{
			name:       "Word8",
			semaType:   sema.Word8Type,
			staticType: PrimitiveStaticTypeWord8,
		},
		{
			name:       "Word16",
			semaType:   sema.Word16Type,
			staticType: PrimitiveStaticTypeWord16,
		},
		{
			name:       "Word32",
			semaType:   sema.Word32Type,
			staticType: PrimitiveStaticTypeWord32,
		},
		{
			name:       "Word64",
			semaType:   sema.Word64Type,
			staticType: PrimitiveStaticTypeWord64,
		},
		{
			name:       "Word128",
			semaType:   sema.Word128Type,
			staticType: PrimitiveStaticTypeWord128,
		},
		{
			name:       "Word256",
			semaType:   sema.Word256Type,
			staticType: PrimitiveStaticTypeWord256,
		},

		{
			name:       "Fix64",
			semaType:   sema.Fix64Type,
			staticType: PrimitiveStaticTypeFix64,
		},

		{
			name:       "UFix64",
			semaType:   sema.UFix64Type,
			staticType: PrimitiveStaticTypeUFix64,
		},

		{
			name:       "Path",
			semaType:   sema.PathType,
			staticType: PrimitiveStaticTypePath,
		},
		{
			name:       "Capability",
			semaType:   &sema.CapabilityType{},
			staticType: PrimitiveStaticTypeCapability,
		},
		{
			name:       "StoragePath",
			semaType:   sema.StoragePathType,
			staticType: PrimitiveStaticTypeStoragePath,
		},
		{
			name:       "CapabilityPath",
			semaType:   sema.CapabilityPathType,
			staticType: PrimitiveStaticTypeCapabilityPath,
		},
		{
			name:       "PublicPath",
			semaType:   sema.PublicPathType,
			staticType: PrimitiveStaticTypePublicPath,
		},
		{
			name:       "PrivatePath",
			semaType:   sema.PrivatePathType,
			staticType: PrimitiveStaticTypePrivatePath,
		},
		{
			name:       "Account",
			semaType:   sema.AccountType,
			staticType: PrimitiveStaticTypeAccount,
		},
		{
			name:       "DeployedContract",
			semaType:   sema.DeployedContractType,
			staticType: PrimitiveStaticTypeDeployedContract,
		},
		{
			name:       "Account.Storage",
			semaType:   sema.Account_StorageType,
			staticType: PrimitiveStaticTypeAccount_Storage,
		},
		{
			name:       "Account.Contracts",
			semaType:   sema.Account_ContractsType,
			staticType: PrimitiveStaticTypeAccount_Contracts,
		},
		{
			name:       "Account.Keys",
			semaType:   sema.Account_KeysType,
			staticType: PrimitiveStaticTypeAccount_Keys,
		},
		{
			name:       "Account.Inbox",
			semaType:   sema.Account_InboxType,
			staticType: PrimitiveStaticTypeAccount_Inbox,
		},
		{
			name:       "Account.Capabilities",
			semaType:   sema.Account_CapabilitiesType,
			staticType: PrimitiveStaticTypeAccount_Capabilities,
		},
		{
			name:       "Account.StorageCapabilities",
			semaType:   sema.Account_StorageCapabilitiesType,
			staticType: PrimitiveStaticTypeAccount_StorageCapabilities,
		},
		{
			name:       "Account.AccountCapabilities",
			semaType:   sema.Account_AccountCapabilitiesType,
			staticType: PrimitiveStaticTypeAccount_AccountCapabilities,
		},
		{
			name:       "StorageCapabilityController",
			semaType:   sema.StorageCapabilityControllerType,
			staticType: PrimitiveStaticTypeStorageCapabilityController,
		},
		{
			name:       "AccountCapabilityController",
			semaType:   sema.AccountCapabilityControllerType,
			staticType: PrimitiveStaticTypeAccountCapabilityController,
		},

		{
			name:       "AnyResourceAttachment",
			semaType:   sema.AnyResourceAttachmentType,
			staticType: PrimitiveStaticTypeAnyResourceAttachment,
		},

		{
			name:       "AnyStructAttachment",
			semaType:   sema.AnyStructAttachmentType,
			staticType: PrimitiveStaticTypeAnyStructAttachment,
		},
		{
			name:       "AccountKey",
			semaType:   sema.AccountKeyType,
			staticType: AccountKeyStaticType,
			getComposite: func(
				t *testing.T,
				location common.Location,
				qualifiedIdentifier string,
				_ TypeID,
			) (*sema.CompositeType, error) {
				require.Nil(t, location)
				require.Equal(t, "AccountKey", qualifiedIdentifier)
				return sema.AccountKeyType, nil
			},
		},
		{
			name:       "Mutate",
			semaType:   sema.MutateType,
			staticType: PrimitiveStaticTypeMutate,
		},
		{
			name:       "Insert",
			semaType:   sema.InsertType,
			staticType: PrimitiveStaticTypeInsert,
		},
		{
			name:       "Remove",
			semaType:   sema.RemoveType,
			staticType: PrimitiveStaticTypeRemove,
		},
		{
			name:       "Storage",
			semaType:   sema.StorageType,
			staticType: PrimitiveStaticTypeStorage,
		},
		{
			name:       "SaveValue",
			semaType:   sema.SaveValueType,
			staticType: PrimitiveStaticTypeSaveValue,
		},
		{
			name:       "LoadValue",
			semaType:   sema.LoadValueType,
			staticType: PrimitiveStaticTypeLoadValue,
		},
		{
			name:       "CopyValue",
			semaType:   sema.CopyValueType,
			staticType: PrimitiveStaticTypeCopyValue,
		},
		{
			name:       "BorrowValue",
			semaType:   sema.BorrowValueType,
			staticType: PrimitiveStaticTypeBorrowValue,
		},
		{
			name:       "Contracts",
			semaType:   sema.ContractsType,
			staticType: PrimitiveStaticTypeContracts,
		},
		{
			name:       "AddContract",
			semaType:   sema.AddContractType,
			staticType: PrimitiveStaticTypeAddContract,
		},
		{
			name:       "UpdateContract",
			semaType:   sema.UpdateContractType,
			staticType: PrimitiveStaticTypeUpdateContract,
		},
		{
			name:       "RemoveContract",
			semaType:   sema.RemoveContractType,
			staticType: PrimitiveStaticTypeRemoveContract,
		},
		{
			name:       "Keys",
			semaType:   sema.KeysType,
			staticType: PrimitiveStaticTypeKeys,
		},
		{
			name:       "AddKey",
			semaType:   sema.AddKeyType,
			staticType: PrimitiveStaticTypeAddKey,
		},
		{
			name:       "RevokeKey",
			semaType:   sema.RevokeKeyType,
			staticType: PrimitiveStaticTypeRevokeKey,
		},
		{
			name:       "Inbox",
			semaType:   sema.InboxType,
			staticType: PrimitiveStaticTypeInbox,
		},
		{
			name:       "PublishInboxCapability",
			semaType:   sema.PublishInboxCapabilityType,
			staticType: PrimitiveStaticTypePublishInboxCapability,
		},
		{
			name:       "UnpublishInboxCapability",
			semaType:   sema.UnpublishInboxCapabilityType,
			staticType: PrimitiveStaticTypeUnpublishInboxCapability,
		},
		{
			name:       "ClaimInboxCapability",
			semaType:   sema.ClaimInboxCapabilityType,
			staticType: PrimitiveStaticTypeClaimInboxCapability,
		},
		{
			name:       "Capabilities",
			semaType:   sema.CapabilitiesType,
			staticType: PrimitiveStaticTypeCapabilities,
		},
		{
			name:       "StorageCapabilities",
			semaType:   sema.StorageCapabilitiesType,
			staticType: PrimitiveStaticTypeStorageCapabilities,
		},
		{
			name:       "AccountCapabilities",
			semaType:   sema.AccountCapabilitiesType,
			staticType: PrimitiveStaticTypeAccountCapabilities,
		},
		{
			name:       "PublishCapability",
			semaType:   sema.PublishCapabilityType,
			staticType: PrimitiveStaticTypePublishCapability,
		},
		{
			name:       "UnpublishCapability",
			semaType:   sema.UnpublishCapabilityType,
			staticType: PrimitiveStaticTypeUnpublishCapability,
		},
		{
			name:       "GetStorageCapabilityController",
			semaType:   sema.GetStorageCapabilityControllerType,
			staticType: PrimitiveStaticTypeGetStorageCapabilityController,
		},
		{
			name:       "IssueStorageCapabilityController",
			semaType:   sema.IssueStorageCapabilityControllerType,
			staticType: PrimitiveStaticTypeIssueStorageCapabilityController,
		},
		{
			name:       "GetAccountCapabilityController",
			semaType:   sema.GetAccountCapabilityControllerType,
			staticType: PrimitiveStaticTypeGetAccountCapabilityController,
		},
		{
			name:       "IssueAccountCapabilityController",
			semaType:   sema.IssueAccountCapabilityControllerType,
			staticType: PrimitiveStaticTypeIssueAccountCapabilityController,
		},
		{
			name:       "CapabilitiesMapping",
			semaType:   sema.CapabilitiesMappingType,
			staticType: PrimitiveStaticTypeCapabilitiesMapping,
		},
		{
			name:       "AccountMapping",
			semaType:   sema.AccountMappingType,
			staticType: PrimitiveStaticTypeAccountMapping,
		},
		{
			name:       "Identity",
			semaType:   sema.IdentityType,
			staticType: PrimitiveStaticTypeIdentity,
		},

		{
			name:       "Unparameterized Capability",
			semaType:   &sema.CapabilityType{},
			staticType: PrimitiveStaticTypeCapability,
		},
		{
			name: "Parameterized  Capability",
			semaType: &sema.CapabilityType{
				BorrowType: sema.IntType,
			},
			staticType: &CapabilityStaticType{
				BorrowType: PrimitiveStaticTypeInt,
			},
		},

		{
			name: "Variable-sized array",
			semaType: &sema.VariableSizedType{
				Type: sema.IntType,
			},
			staticType: &VariableSizedStaticType{
				Type: PrimitiveStaticTypeInt,
			},
		},
		{
			name: "Constant-sized array",
			semaType: &sema.ConstantSizedType{
				Type: sema.IntType,
				Size: 42,
			},
			staticType: &ConstantSizedStaticType{
				Type: PrimitiveStaticTypeInt,
				Size: 42,
			},
		},
		{
			name: "Optional",
			semaType: &sema.OptionalType{
				Type: sema.IntType,
			},
			staticType: &OptionalStaticType{
				Type: PrimitiveStaticTypeInt,
			},
		},
		{
			name: "Reference",
			semaType: &sema.ReferenceType{
				Type:          sema.IntType,
				Authorization: sema.UnauthorizedAccess,
			},
			staticType: &ReferenceStaticType{
				ReferencedType: PrimitiveStaticTypeInt,
				Authorization:  UnauthorizedAccess,
			},
		},
		{
			name: "Dictionary",
			semaType: &sema.DictionaryType{
				KeyType:   sema.IntType,
				ValueType: sema.StringType,
			},
			staticType: &DictionaryStaticType{
				KeyType:   PrimitiveStaticTypeInt,
				ValueType: PrimitiveStaticTypeString,
			},
		},
		{
<<<<<<< HEAD
			name: "InclusiveRange",
			semaType: &sema.InclusiveRangeType{
				MemberType: sema.IntType,
			},
			staticType: InclusiveRangeStaticType{
				ElementType: PrimitiveStaticTypeInt,
			},
		},
		{
			name: "Restricted",
			semaType: &sema.RestrictedType{
				Type: sema.IntType,
				Restrictions: []*sema.InterfaceType{
=======
			name: "Intersection",
			semaType: &sema.IntersectionType{
				Types: []*sema.InterfaceType{
>>>>>>> 32ddd355
					testInterfaceSemaType,
				},
			},
			staticType: &IntersectionStaticType{
				Types: []*InterfaceStaticType{
					testInterfaceStaticType,
				},
			},
			getInterface: func(
				t *testing.T,
				location common.Location,
				qualifiedIdentifier string,
				typeID TypeID,
			) (*sema.InterfaceType, error) {
				require.Equal(t, testLocation, location)
				require.Equal(t, testInterfaceQualifiedIdentifier, qualifiedIdentifier)
				return testInterfaceSemaType, nil
			},
		},
		{
			name:       "Interface",
			semaType:   testInterfaceSemaType,
			staticType: testInterfaceStaticType,
			getInterface: func(
				t *testing.T,
				location common.Location,
				qualifiedIdentifier string,
				typeID TypeID,
			) (*sema.InterfaceType, error) {
				require.Equal(t, testLocation, location)
				require.Equal(t, testInterfaceQualifiedIdentifier, qualifiedIdentifier)
				return testInterfaceSemaType, nil
			},
		},
		{
			name:       "Composite",
			semaType:   testCompositeSemaType,
			staticType: testCompositeStaticType,
			getComposite: func(
				t *testing.T,
				location common.Location,
				qualifiedIdentifier string,
				typeID TypeID,
			) (*sema.CompositeType, error) {
				require.Equal(t, testLocation, location)
				require.Equal(t, testCompositeQualifiedIdentifier, qualifiedIdentifier)
				return testCompositeSemaType, nil
			},
		},
		{
			name:     "Function",
			semaType: testFunctionType,
			staticType: FunctionStaticType{
				Type: testFunctionType,
			},
		},
		{
			name:       "HashableStruct",
			semaType:   sema.HashableStructType,
			staticType: PrimitiveStaticTypeHashableStruct,
		},

		// Deprecated primitive static types, only exist for migration purposes
		{
			name:           "AuthAccount",
			semaType:       sema.FullyEntitledAccountReferenceType,
			staticType:     PrimitiveStaticTypeAuthAccount,
			noSemaToStatic: true,
		},
		{
			name:           "PublicAccount",
			semaType:       sema.AccountReferenceType,
			staticType:     PrimitiveStaticTypePublicAccount,
			noSemaToStatic: true,
		},
		{
			name:       "AuthAccount.Contracts",
			staticType: PrimitiveStaticTypeAuthAccountContracts,
			semaType:   nil,
		},
		{
			name:       "PublicAccount.Contracts",
			staticType: PrimitiveStaticTypePublicAccountContracts,
			semaType:   nil,
		},
		{
			name:       "AuthAccount.Keys",
			staticType: PrimitiveStaticTypeAuthAccountKeys,
			semaType:   nil,
		},
		{
			name:       "PublicAccount.Keys",
			staticType: PrimitiveStaticTypePublicAccountKeys,
			semaType:   nil,
		},
		{
			name:       "AuthAccount.Inbox",
			staticType: PrimitiveStaticTypeAuthAccountInbox,
			semaType:   nil,
		},
		{
			name:       "AuthAccount.StorageCapabilities",
			staticType: PrimitiveStaticTypeAuthAccountStorageCapabilities,
			semaType:   nil,
		},
		{
			name:       "AuthAccount.AccountCapabilities",
			staticType: PrimitiveStaticTypeAuthAccountAccountCapabilities,
			semaType:   nil,
		},
		{
			name:       "AuthAccount.Capabilities",
			staticType: PrimitiveStaticTypeAuthAccountCapabilities,
			semaType:   nil,
		},
		{
			name:       "PublicAccount.Capabilities",
			staticType: PrimitiveStaticTypePublicAccountCapabilities,
			semaType:   nil,
		},
		{
			name:       "AccountKey",
			staticType: PrimitiveStaticTypeAccountKey,
			semaType:   nil,
		},
	}

	test := func(test testCase) {
		t.Run(test.name, func(t *testing.T) {

			t.Parallel()

			// Test sema to static

			if test.semaType != nil && !test.noSemaToStatic {
				convertedStaticType := ConvertSemaToStaticType(nil, test.semaType)
				require.Equal(t,
					test.staticType,
					convertedStaticType,
				)
			}

			// Test static to sema

			getInterface := test.getInterface
			if getInterface == nil {
				getInterface = func(
					_ *testing.T,
					_ common.Location,
					_ string,
					_ TypeID,
				) (*sema.InterfaceType, error) {
					require.FailNow(t, "getInterface should not be called")
					return nil, nil
				}
			}

			getComposite := test.getComposite
			if getComposite == nil {
				getComposite = func(
					_ *testing.T,
					_ common.Location,
					_ string,
					_ TypeID,
				) (*sema.CompositeType, error) {
					require.FailNow(t, "getComposite should not be called")
					return nil, nil
				}
			}

			getEntitlement := func(_ common.TypeID) (*sema.EntitlementType, error) {
				require.FailNow(t, "getComposite should not be called")
				return nil, nil
			}

			getEntitlementMap := func(_ common.TypeID) (*sema.EntitlementMapType, error) {
				require.FailNow(t, "getComposite should not be called")
				return nil, nil
			}

			convertedSemaType, err := ConvertStaticToSemaType(
				nil,
				test.staticType,
				func(location common.Location, qualifiedIdentifier string, typeID TypeID) (*sema.InterfaceType, error) {
					return getInterface(t, location, qualifiedIdentifier, typeID)
				},
				func(location common.Location, qualifiedIdentifier string, typeID TypeID) (*sema.CompositeType, error) {
					return getComposite(t, location, qualifiedIdentifier, typeID)
				},
				getEntitlement,
				getEntitlementMap,
			)
			require.NoError(t, err)
			require.Equal(t,
				test.semaType,
				convertedSemaType,
			)
		})
	}

	testedStaticTypes := map[StaticType]struct{}{}

	for _, testCase := range tests {
		testedStaticTypes[testCase.staticType] = struct{}{}
		test(testCase)
	}

	for ty := PrimitiveStaticType(1); ty < PrimitiveStaticType_Count; ty++ {
		if !ty.IsDefined() {
			continue
		}
		if _, ok := testedStaticTypes[ty]; !ok {
			t.Errorf("missing test case for primitive static type %s", ty)
		}
	}

}

func TestIntersectionStaticType_ID(t *testing.T) {
	t.Parallel()

	testLocation := common.StringLocation("test")

	t.Run("top-level, single", func(t *testing.T) {
		t.Parallel()

		intersectionType := NewIntersectionStaticType(
			nil,
			[]*InterfaceStaticType{
				NewInterfaceStaticTypeComputeTypeID(
					nil,
					testLocation,
					"I",
				),
			},
		)
		assert.Equal(t,
			TypeID("{S.test.I}"),
			intersectionType.ID(),
		)
	})

	t.Run("top-level, two", func(t *testing.T) {
		t.Parallel()

		intersectionType := NewIntersectionStaticType(
			nil,
			[]*InterfaceStaticType{
				// NOTE: order
				NewInterfaceStaticTypeComputeTypeID(
					nil,
					testLocation,
					"I2",
				),
				NewInterfaceStaticTypeComputeTypeID(
					nil,
					testLocation,
					"I1",
				),
			},
		)
		// NOTE: sorted
		assert.Equal(t,
			TypeID("{S.test.I1,S.test.I2}"),
			intersectionType.ID(),
		)
	})

	t.Run("nested, two", func(t *testing.T) {
		t.Parallel()

		interfaceType1 := NewInterfaceStaticTypeComputeTypeID(
			nil,
			testLocation,
			"C.I1",
		)

		interfaceType2 := NewInterfaceStaticTypeComputeTypeID(
			nil,
			testLocation,
			"C.I2",
		)

		intersectionType := NewIntersectionStaticType(
			nil,
			[]*InterfaceStaticType{
				// NOTE: order
				interfaceType2,
				interfaceType1,
			},
		)
		// NOTE: sorted
		assert.Equal(t,
			TypeID("{S.test.C.I1,S.test.C.I2}"),
			intersectionType.ID(),
		)
	})
}

func TestIntersectionStaticType_String(t *testing.T) {
	t.Parallel()

	testLocation := common.StringLocation("test")

	t.Run("top-level, single", func(t *testing.T) {
		t.Parallel()

		intersectionType := NewIntersectionStaticType(
			nil,
			[]*InterfaceStaticType{
				NewInterfaceStaticTypeComputeTypeID(
					nil,
					testLocation,
					"I",
				),
			},
		)
		assert.Equal(t,
			"{S.test.I}",
			intersectionType.String(),
		)
	})

	t.Run("top-level, two", func(t *testing.T) {
		t.Parallel()

		intersectionType := NewIntersectionStaticType(
			nil,
			[]*InterfaceStaticType{
				// NOTE: order
				NewInterfaceStaticTypeComputeTypeID(
					nil,
					testLocation,
					"I2",
				),
				NewInterfaceStaticTypeComputeTypeID(
					nil,
					testLocation,
					"I1",
				),
			},
		)
		// NOTE: order
		assert.Equal(t,
			"{S.test.I2, S.test.I1}",
			intersectionType.String(),
		)
	})
}

func TestEntitlementMapAuthorization_ID(t *testing.T) {
	t.Parallel()

	testLocation := common.StringLocation("test")

	t.Run("top-level", func(t *testing.T) {
		t.Parallel()

		mapTypeID := testLocation.TypeID(nil, "M")
		authorization := NewEntitlementMapAuthorization(nil, mapTypeID)
		assert.Equal(t, TypeID("S.test.M"), authorization.ID())
	})

	t.Run("nested", func(t *testing.T) {
		t.Parallel()

		mapTypeID := testLocation.TypeID(nil, "C.M")
		authorization := NewEntitlementMapAuthorization(nil, mapTypeID)
		assert.Equal(t, TypeID("S.test.C.M"), authorization.ID())
	})
}

func TestEntitlementMapAuthorization_String(t *testing.T) {
	t.Parallel()

	testLocation := common.StringLocation("test")

	t.Run("top-level", func(t *testing.T) {
		t.Parallel()

		mapTypeID := testLocation.TypeID(nil, "M")
		authorization := NewEntitlementMapAuthorization(nil, mapTypeID)
		assert.Equal(t, "auth(S.test.M) ", authorization.String())
	})

	t.Run("nested", func(t *testing.T) {
		t.Parallel()

		mapTypeID := testLocation.TypeID(nil, "C.M")
		authorization := NewEntitlementMapAuthorization(nil, mapTypeID)
		assert.Equal(t, "auth(S.test.C.M) ", authorization.String())
	})
}

func TestEntitlementSetAuthorization_ID(t *testing.T) {
	t.Parallel()

	testLocation := common.StringLocation("test")

	t.Run("single", func(t *testing.T) {
		t.Parallel()

		authorization := NewEntitlementSetAuthorization(
			nil,
			func() []TypeID {
				return []TypeID{
					testLocation.TypeID(nil, "E"),
				}
			},
			1,
			sema.Conjunction,
		)
		assert.Equal(t,
			TypeID("S.test.E"),
			authorization.ID(),
		)
	})

	t.Run("two, conjunction", func(t *testing.T) {
		t.Parallel()

		access := NewEntitlementSetAuthorization(
			nil,
			func() []TypeID {
				return []TypeID{
					// NOTE: order
					testLocation.TypeID(nil, "E2"),
					testLocation.TypeID(nil, "E1"),
				}
			},
			2,
			sema.Conjunction,
		)
		// NOTE: sorted
		assert.Equal(t,
			TypeID("S.test.E1,S.test.E2"),
			access.ID(),
		)
	})

	t.Run("two, disjunction", func(t *testing.T) {
		t.Parallel()

		access := NewEntitlementSetAuthorization(
			nil,
			func() []TypeID {
				return []TypeID{
					// NOTE: order
					testLocation.TypeID(nil, "E2"),
					testLocation.TypeID(nil, "E1"),
				}
			},
			2,
			sema.Disjunction,
		)
		// NOTE: sorted
		assert.Equal(t,
			TypeID("S.test.E1|S.test.E2"),
			access.ID(),
		)
	})

	t.Run("three, nested, conjunction", func(t *testing.T) {
		t.Parallel()

		access := NewEntitlementSetAuthorization(
			nil,
			func() []TypeID {
				return []TypeID{
					// NOTE: order
					testLocation.TypeID(nil, "C.E3"),
					testLocation.TypeID(nil, "C.E2"),
					testLocation.TypeID(nil, "C.E1"),
				}
			},
			3,
			sema.Conjunction,
		)
		// NOTE: sorted
		assert.Equal(t,
			TypeID("S.test.C.E1,S.test.C.E2,S.test.C.E3"),
			access.ID(),
		)
	})

	t.Run("three, nested, disjunction", func(t *testing.T) {
		t.Parallel()

		access := NewEntitlementSetAuthorization(
			nil,
			func() []TypeID {
				return []TypeID{
					// NOTE: order
					testLocation.TypeID(nil, "C.E3"),
					testLocation.TypeID(nil, "C.E2"),
					testLocation.TypeID(nil, "C.E1"),
				}
			},
			3,
			sema.Disjunction,
		)
		// NOTE: sorted
		assert.Equal(t,
			TypeID("S.test.C.E1|S.test.C.E2|S.test.C.E3"),
			access.ID(),
		)
	})
}

func TestEntitlementSetAuthorization_String(t *testing.T) {
	t.Parallel()

	testLocation := common.StringLocation("test")

	t.Run("single", func(t *testing.T) {
		t.Parallel()

		authorization := NewEntitlementSetAuthorization(
			nil,
			func() []TypeID {
				return []TypeID{
					testLocation.TypeID(nil, "E"),
				}
			},
			1,
			sema.Conjunction,
		)
		assert.Equal(t,
			"auth(S.test.E) ",
			authorization.String(),
		)
	})

	t.Run("two, conjunction", func(t *testing.T) {
		t.Parallel()

		authorization := NewEntitlementSetAuthorization(
			nil,
			func() []TypeID {
				return []TypeID{
					// NOTE: order
					testLocation.TypeID(nil, "E2"),
					testLocation.TypeID(nil, "E1"),
				}
			},
			2,
			sema.Conjunction,
		)
		// NOTE: order
		assert.Equal(t,
			"auth(S.test.E2, S.test.E1) ",
			authorization.String(),
		)
	})

	t.Run("two, disjunction", func(t *testing.T) {
		t.Parallel()

		authorization := NewEntitlementSetAuthorization(
			nil,
			func() []TypeID {
				return []TypeID{
					// NOTE: order
					testLocation.TypeID(nil, "E2"),
					testLocation.TypeID(nil, "E1"),
				}
			},
			2,
			sema.Disjunction,
		)
		// NOTE: order
		assert.Equal(
			t,
			"auth(S.test.E2 | S.test.E1) ",
			authorization.String(),
		)
	})

	t.Run("three, nested, conjunction", func(t *testing.T) {
		t.Parallel()

		authorization := NewEntitlementSetAuthorization(
			nil,
			func() []TypeID {
				return []TypeID{
					// NOTE: order
					testLocation.TypeID(nil, "C.E3"),
					testLocation.TypeID(nil, "C.E2"),
					testLocation.TypeID(nil, "C.E1"),
				}
			},
			3,
			sema.Conjunction,
		)
		// NOTE: order
		assert.Equal(
			t,
			"auth(S.test.C.E3, S.test.C.E2, S.test.C.E1) ",
			authorization.String(),
		)
	})

	t.Run("three, nested, disjunction", func(t *testing.T) {
		t.Parallel()
		authorization := NewEntitlementSetAuthorization(
			nil,
			func() []TypeID {
				return []TypeID{
					// NOTE: order
					testLocation.TypeID(nil, "C.E3"),
					testLocation.TypeID(nil, "C.E2"),
					testLocation.TypeID(nil, "C.E1"),
				}
			},
			3,
			sema.Disjunction,
		)
		// NOTE: order
		assert.Equal(
			t,
			"auth(S.test.C.E3 | S.test.C.E2 | S.test.C.E1) ",
			authorization.String(),
		)
	})
}

func TestReferenceStaticType_ID(t *testing.T) {
	t.Parallel()

	testLocation := common.StringLocation("test")

	t.Run("top-level, unauthorized", func(t *testing.T) {
		t.Parallel()

		referenceType := NewReferenceStaticType(nil, UnauthorizedAccess, PrimitiveStaticTypeInt)
		assert.Equal(t,
			TypeID("&Int"),
			referenceType.ID(),
		)
	})

	t.Run("top-level, authorized, map", func(t *testing.T) {
		t.Parallel()

		mapTypeID := testLocation.TypeID(nil, "M")
		access := NewEntitlementMapAuthorization(nil, mapTypeID)

		referenceType := NewReferenceStaticType(nil, access, PrimitiveStaticTypeInt)
		assert.Equal(t,
			TypeID("auth(S.test.M)&Int"),
			referenceType.ID(),
		)
	})

	t.Run("top-level, authorized, set", func(t *testing.T) {
		t.Parallel()

		access := NewEntitlementSetAuthorization(
			nil,
			func() []TypeID {
				return []TypeID{
					// NOTE: order
					testLocation.TypeID(nil, "E2"),
					testLocation.TypeID(nil, "E1"),
				}
			},
			2,
			sema.Conjunction,
		)

		referenceType := NewReferenceStaticType(nil, access, PrimitiveStaticTypeInt)

		// NOTE: sorted
		assert.Equal(t,
			TypeID("auth(S.test.E1,S.test.E2)&Int"),
			referenceType.ID(),
		)
	})

	t.Run("nested, authorized, map", func(t *testing.T) {
		t.Parallel()

		mapTypeID := testLocation.TypeID(nil, "C.M")
		access := NewEntitlementMapAuthorization(nil, mapTypeID)

		referenceType := NewReferenceStaticType(nil, access, PrimitiveStaticTypeInt)
		assert.Equal(t,
			TypeID("auth(S.test.C.M)&Int"),
			referenceType.ID(),
		)
	})

	t.Run("nested, authorized, set", func(t *testing.T) {
		t.Parallel()

		access := NewEntitlementSetAuthorization(
			nil,
			func() []TypeID {
				return []TypeID{
					// NOTE: order
					testLocation.TypeID(nil, "C.E2"),
					testLocation.TypeID(nil, "C.E1"),
				}
			},
			2,
			sema.Conjunction,
		)

		referenceType := NewReferenceStaticType(nil, access, PrimitiveStaticTypeInt)

		// NOTE: sorted
		assert.Equal(t,
			TypeID("auth(S.test.C.E1,S.test.C.E2)&Int"),
			referenceType.ID(),
		)
	})
}

func TestReferenceStaticType_String(t *testing.T) {
	t.Parallel()

	testLocation := common.StringLocation("test")

	t.Run("unauthorized", func(t *testing.T) {
		t.Parallel()

		referenceType := NewReferenceStaticType(nil, UnauthorizedAccess, PrimitiveStaticTypeInt)
		assert.Equal(t, "&Int", referenceType.String())
	})

	t.Run("top-level, authorized, map", func(t *testing.T) {
		t.Parallel()

		mapTypeID := testLocation.TypeID(nil, "M")
		access := NewEntitlementMapAuthorization(nil, mapTypeID)

		referenceType := NewReferenceStaticType(nil, access, PrimitiveStaticTypeInt)

		assert.Equal(t,
			"auth(S.test.M) &Int",
			referenceType.String(),
		)
	})

	t.Run("top-level, authorized, set", func(t *testing.T) {
		t.Parallel()

		access := NewEntitlementSetAuthorization(
			nil,
			func() []TypeID {
				return []TypeID{
					// NOTE: order
					testLocation.TypeID(nil, "E2"),
					testLocation.TypeID(nil, "E1"),
				}
			},
			2,
			sema.Conjunction,
		)

		referenceType := NewReferenceStaticType(nil, access, PrimitiveStaticTypeInt)

		// NOTE: order
		assert.Equal(t,
			"auth(S.test.E2, S.test.E1) &Int",
			referenceType.String(),
		)
	})

	t.Run("nested, authorized, map", func(t *testing.T) {
		t.Parallel()

		mapTypeID := testLocation.TypeID(nil, "C.M")
		access := NewEntitlementMapAuthorization(nil, mapTypeID)

		referenceType := NewReferenceStaticType(nil, access, PrimitiveStaticTypeInt)

		assert.Equal(t,
			"auth(S.test.C.M) &Int",
			referenceType.String(),
		)
	})

	t.Run("nested, authorized, set", func(t *testing.T) {
		t.Parallel()

		access := NewEntitlementSetAuthorization(
			nil,
			func() []TypeID {
				return []TypeID{
					// NOTE: order
					testLocation.TypeID(nil, "C.E2"),
					testLocation.TypeID(nil, "C.E1"),
				}
			},
			2,
			sema.Conjunction,
		)

		referenceType := NewReferenceStaticType(nil, access, PrimitiveStaticTypeInt)

		// NOTE: order
		assert.Equal(t,
			"auth(S.test.C.E2, S.test.C.E1) &Int",
			referenceType.String(),
		)
	})
}<|MERGE_RESOLUTION|>--- conflicted
+++ resolved
@@ -688,7 +688,6 @@
 	})
 }
 
-<<<<<<< HEAD
 func TestInclusiveRangeStaticType_Equal(t *testing.T) {
 
 	t.Parallel()
@@ -739,10 +738,7 @@
 	})
 }
 
-func TestRestrictedStaticType_Equal(t *testing.T) {
-=======
 func TestIntersectionStaticType_Equal(t *testing.T) {
->>>>>>> 32ddd355
 
 	t.Parallel()
 
@@ -1542,25 +1538,9 @@
 			},
 		},
 		{
-<<<<<<< HEAD
-			name: "InclusiveRange",
-			semaType: &sema.InclusiveRangeType{
-				MemberType: sema.IntType,
-			},
-			staticType: InclusiveRangeStaticType{
-				ElementType: PrimitiveStaticTypeInt,
-			},
-		},
-		{
-			name: "Restricted",
-			semaType: &sema.RestrictedType{
-				Type: sema.IntType,
-				Restrictions: []*sema.InterfaceType{
-=======
 			name: "Intersection",
 			semaType: &sema.IntersectionType{
 				Types: []*sema.InterfaceType{
->>>>>>> 32ddd355
 					testInterfaceSemaType,
 				},
 			},
@@ -1685,6 +1665,15 @@
 			name:       "AccountKey",
 			staticType: PrimitiveStaticTypeAccountKey,
 			semaType:   nil,
+		},
+		{
+			name: "InclusiveRange",
+			semaType: &sema.InclusiveRangeType{
+				MemberType: sema.IntType,
+			},
+			staticType: InclusiveRangeStaticType{
+				ElementType: PrimitiveStaticTypeInt,
+			},
 		},
 	}
 
