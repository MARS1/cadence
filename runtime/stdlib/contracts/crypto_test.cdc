--- conflicted
+++ resolved
@@ -1,17 +1,10 @@
 import Test
 
-<<<<<<< HEAD
-access(self) var blockchain = Test.newEmulatorBlockchain()
-access(self) var account = blockchain.createAccount()
-
-access(self) fun setup() {
-=======
 access(all) let blockchain = Test.newEmulatorBlockchain()
 access(all) let account = blockchain.createAccount()
 
 access(all)
 fun setup() {
->>>>>>> 1173380a
     blockchain.useConfiguration(Test.Configuration({
         "Crypto": account.address
     }))
@@ -27,112 +20,68 @@
     Test.expect(err, Test.beNil())
 }
 
-<<<<<<< HEAD
-access(self) fun testCryptoHash() {
-=======
 access(all)
 fun testCryptoHash() {
->>>>>>> 1173380a
     let returnedValue = executeScript("./scripts/crypto_hash.cdc")
     Test.assertEqual(true, returnedValue)
 }
 
-<<<<<<< HEAD
-access(self) fun testCryptoHashWithTag() {
-=======
 access(all)
 fun testCryptoHashWithTag() {
->>>>>>> 1173380a
     let returnedValue = executeScript("./scripts/crypto_hash_with_tag.cdc")
     Test.assertEqual(true, returnedValue)
 }
 
-<<<<<<< HEAD
-access(self) fun testAddKeyToKeyList() {
-=======
 access(all)
 fun testAddKeyToKeyList() {
->>>>>>> 1173380a
     let returnedValue = executeScript("./scripts/crypto_key_list_add.cdc")
     Test.assertEqual(true, returnedValue)
 }
 
-<<<<<<< HEAD
-access(self) fun testGetKeyFromList() {
-=======
 access(all)
 fun testGetKeyFromList() {
->>>>>>> 1173380a
     let returnedValue = executeScript("./scripts/crypto_get_key_from_list.cdc")
     Test.assertEqual(true, returnedValue)
 }
 
-<<<<<<< HEAD
-access(self) fun testRevokeKeyFromList() {
-=======
 access(all)
 fun testRevokeKeyFromList() {
->>>>>>> 1173380a
     let returnedValue = executeScript("./scripts/crypto_revoke_key_from_list.cdc")
     Test.assertEqual(true, returnedValue)
 }
 
-<<<<<<< HEAD
-access(self) fun testKeyListVerify() {
-=======
 access(all)
 fun testKeyListVerify() {
->>>>>>> 1173380a
     let returnedValue = executeScript("./scripts/crypto_key_list_verify.cdc")
     Test.assertEqual(true, returnedValue)
 }
 
-<<<<<<< HEAD
-access(self) fun testKeyListVerifyInsufficientWeights() {
-=======
 access(all)
 fun testKeyListVerifyInsufficientWeights() {
->>>>>>> 1173380a
     let returnedValue = executeScript("./scripts/crypto_key_list_verify_insufficient_weights.cdc")
     Test.assertEqual(true, returnedValue)
 }
 
-<<<<<<< HEAD
-access(self) fun testKeyListVerifyWithRevokedKey() {
-=======
 access(all)
 fun testKeyListVerifyWithRevokedKey() {
->>>>>>> 1173380a
     let returnedValue = executeScript("./scripts/crypto_key_list_verify_revoked.cdc")
     Test.assertEqual(true, returnedValue)
 }
 
-<<<<<<< HEAD
-access(self) fun testKeyListVerifyWithMissingSignature() {
-=======
 access(all)
 fun testKeyListVerifyWithMissingSignature() {
->>>>>>> 1173380a
     let returnedValue = executeScript("./scripts/crypto_key_list_verify_missing_signature.cdc")
     Test.assertEqual(true, returnedValue)
 }
 
-<<<<<<< HEAD
-access(self) fun testKeyListVerifyDuplicateSignature() {
-=======
 access(all)
 fun testKeyListVerifyDuplicateSignature() {
->>>>>>> 1173380a
     let returnedValue = executeScript("./scripts/crypto_key_list_verify_duplicate_signature.cdc")
     Test.assertEqual(true, returnedValue)
 }
 
-<<<<<<< HEAD
-access(self) fun testKeyListVerifyInvalidSignature() {
-=======
 access(all)
 fun testKeyListVerifyInvalidSignature() {
->>>>>>> 1173380a
     let returnedValue = executeScript("./scripts/crypto_key_list_verify_invalid_signature.cdc")
     Test.assertEqual(true, returnedValue)
 }
