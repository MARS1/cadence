/// Test contract is the standard library that provides testing functionality in Cadence.
///
access(all) contract Test {

    /// Blockchain emulates a real network.
    ///
    access(all) struct Blockchain {

        access(all) let backend: {BlockchainBackend}

        init(backend: {BlockchainBackend}) {
            self.backend = backend
        }

        /// Executes a script and returns the script return value and the status.
        /// `returnValue` field of the result will be `nil` if the script failed.
        ///
        access(all) fun executeScript(_ script: String, _ arguments: [AnyStruct]): ScriptResult {
            return self.backend.executeScript(script, arguments)
        }

        /// Creates a signer account by submitting an account creation transaction.
        /// The transaction is paid by the service account.
        /// The returned account can be used to sign and authorize transactions.
        ///
        access(all) fun createAccount(): Account {
            return self.backend.createAccount()
        }

        /// Add a transaction to the current block.
        ///
        access(all) fun addTransaction(_ tx: Transaction) {
            self.backend.addTransaction(tx)
        }

        /// Executes the next transaction in the block, if any.
        /// Returns the result of the transaction, or nil if no transaction was scheduled.
        ///
        access(all) fun executeNextTransaction(): TransactionResult? {
            return self.backend.executeNextTransaction()
        }

        /// Commit the current block.
        /// Committing will fail if there are un-executed transactions in the block.
        ///
        access(all) fun commitBlock() {
            self.backend.commitBlock()
        }

        /// Executes a given transaction and commit the current block.
        ///
        access(all) fun executeTransaction(_ tx: Transaction): TransactionResult {
            self.addTransaction(tx)
            let txResult = self.executeNextTransaction()!
            self.commitBlock()
            return txResult
        }

        /// Executes a given set of transactions and commit the current block.
        ///
        access(all) fun executeTransactions(_ transactions: [Transaction]): [TransactionResult] {
            for tx in transactions {
                self.addTransaction(tx)
            }

            var results: [TransactionResult] = []
            for tx in transactions {
                let txResult = self.executeNextTransaction()!
                results.append(txResult)
            }

            self.commitBlock()
            return results
        }

        /// Deploys a given contract, and initilizes it with the arguments.
        ///
        access(all) fun deployContract(
            name: String,
            code: String,
            account: Account,
            arguments: [AnyStruct]
        ): Error? {
            return self.backend.deployContract(
                name: name,
                code: code,
                account: account,
                arguments: arguments
            )
        }

        /// Set the configuration to be used by the blockchain.
        /// Overrides any existing configuration.
        ///
        access(all) fun useConfiguration(_ configuration: Configuration) {
            self.backend.useConfiguration(configuration)
        }

        /// Returns all the logs from the blockchain, up to the calling point.
        ///
        access(all) fun logs(): [String] {
            return self.backend.logs()
        }

        /// Returns the service account of the blockchain. Can be used to sign
        /// transactions with this account.
        ///
        access(all) fun serviceAccount(): Account {
            return self.backend.serviceAccount()
        }

        /// Returns all events emitted from the blockchain.
        ///
        access(all) fun events(): [AnyStruct] {
            return self.backend.events(nil)
        }

        /// Returns all events emitted from the blockchain,
        /// filtered by type.
        ///
        access(all) fun eventsOfType(_ type: Type): [AnyStruct] {
            return self.backend.events(type)
        }

        /// Resets the state of the blockchain to the given height.
        ///
<<<<<<< HEAD
        access(all) fun reset() {
            self.backend.reset()
=======
        pub fun reset(to height: UInt64) {
            self.backend.reset(to: height)
        }

        /// Moves the time of the blockchain by the given delta,
        /// which should be passed in the form of seconds.
        ///
        pub fun moveTime(by delta: Fix64) {
            self.backend.moveTime(by: delta)
>>>>>>> c5ea8475
        }
    }

    access(all) struct Matcher {

        access(all) let test: fun(AnyStruct): Bool

        access(all) init(test: fun(AnyStruct): Bool) {
            self.test = test
        }

        /// Combine this matcher with the given matcher.
        /// Returns a new matcher that succeeds if this and the given matcher succeed.
        ///
        access(all) fun and(_ other: Matcher): Matcher {
            return Matcher(test: fun (value: AnyStruct): Bool {
                return self.test(value) && other.test(value)
            })
        }

        /// Combine this matcher with the given matcher.
        /// Returns a new matcher that succeeds if this or the given matcher succeed.
        /// If this matcher succeeds, then the other matcher would not be tested.
        ///
        access(all) fun or(_ other: Matcher): Matcher {
            return Matcher(test: fun (value: AnyStruct): Bool {
                return self.test(value) || other.test(value)
            })
        }
    }

    /// ResultStatus indicates status of a transaction or script execution.
    ///
    access(all) enum ResultStatus: UInt8 {
        access(all) case succeeded
        access(all) case failed
    }

    /// Result is the interface to be implemented by the various execution
    /// operations, such as transactions and scripts.
    ///
<<<<<<< HEAD
    access(all) struct interface Result {
        /// The resulted status of an executed operation.
        ///
        access(all) let status: ResultStatus
=======
    pub struct interface Result {
        /// The result status of an executed operation.
        ///
        pub let status: ResultStatus

        /// The optional error of an executed operation.
        ///
        pub let error: Error?
>>>>>>> c5ea8475
    }

    /// The result of a transaction execution.
    ///
    access(all) struct TransactionResult: Result {
        access(all) let status: ResultStatus
        access(all) let error: Error?

        init(status: ResultStatus, error: Error?) {
            self.status = status
            self.error = error
        }
    }

    /// The result of a script execution.
    ///
    access(all) struct ScriptResult: Result {
        access(all) let status: ResultStatus
        access(all) let returnValue: AnyStruct?
        access(all) let error: Error?

        init(status: ResultStatus, returnValue: AnyStruct?, error: Error?) {
            self.status = status
            self.returnValue = returnValue
            self.error = error
        }
    }

    // Error is returned if something has gone wrong.
    //
    access(all) struct Error {
        access(all) let message: String

        init(_ message: String) {
            self.message = message
        }
    }

    /// Account represents info about the account created on the blockchain.
    ///
    access(all) struct Account {
        access(all) let address: Address
        access(all) let publicKey: PublicKey

        init(address: Address, publicKey: PublicKey) {
            self.address = address
            self.publicKey = publicKey
        }
    }

    /// Configuration to be used by the blockchain.
    /// Can be used to set the address mappings.
    ///
    access(all) struct Configuration {
        access(all) let addresses: {String: Address}

        init(addresses: {String: Address}) {
            self.addresses = addresses
        }
    }

    /// Transaction that can be submitted and executed on the blockchain.
    ///
    access(all) struct Transaction {
        access(all) let code: String
        access(all) let authorizers: [Address]
        access(all) let signers: [Account]
        access(all) let arguments: [AnyStruct]

        init(code: String, authorizers: [Address], signers: [Account], arguments: [AnyStruct]) {
            self.code = code
            self.authorizers = authorizers
            self.signers = signers
            self.arguments = arguments
        }
    }

    /// BlockchainBackend is the interface to be implemented by the backend providers.
    ///
    access(all) struct interface BlockchainBackend {

        /// Executes a script and returns the script return value and the status.
        /// `returnValue` field of the result will be `nil` if the script failed.
        ///
        access(all) fun executeScript(_ script: String, _ arguments: [AnyStruct]): ScriptResult

        /// Creates a signer account by submitting an account creation transaction.
        /// The transaction is paid by the service account.
        /// The returned account can be used to sign and authorize transactions.
        ///
        access(all) fun createAccount(): Account

        /// Add a transaction to the current block.
        ///
        access(all) fun addTransaction(_ tx: Transaction)

        /// Executes the next transaction in the block, if any.
        /// Returns the result of the transaction, or nil if no transaction was scheduled.
        ///
        access(all) fun executeNextTransaction(): TransactionResult?

        /// Commit the current block.
        /// Committing will fail if there are un-executed transactions in the block.
        ///
        access(all) fun commitBlock()

        /// Deploys a given contract, and initilizes it with the arguments.
        ///
        access(all) fun deployContract(
            name: String,
            code: String,
            account: Account,
            arguments: [AnyStruct]
        ): Error?

        /// Set the configuration to be used by the blockchain.
        /// Overrides any existing configuration.
        ///
        access(all) fun useConfiguration(_ configuration: Configuration)

        /// Returns all the logs from the blockchain, up to the calling point.
        ///
        access(all) fun logs(): [String]

        /// Returns the service account of the blockchain. Can be used to sign
        /// transactions with this account.
        ///
        access(all) fun serviceAccount(): Account

        /// Returns all events emitted from the blockchain, optionally filtered
        /// by type.
        ///
        access(all) fun events(_ type: Type?): [AnyStruct]

        /// Resets the state of the blockchain to the given height.
        ///
        pub fun reset(to height: UInt64)

        /// Moves the time of the blockchain by the given delta,
        /// which should be passed in the form of seconds.
        ///
<<<<<<< HEAD
        access(all) fun reset()
=======
        pub fun moveTime(by delta: Fix64)
>>>>>>> c5ea8475
    }

    /// Returns a new matcher that negates the test of the given matcher.
    ///
    access(all) fun not(_ matcher: Matcher): Matcher {
        return Matcher(test: fun (value: AnyStruct): Bool {
            return !matcher.test(value)
        })
    }

    /// Returns a new matcher that checks if the given test value is either
    /// a ScriptResult or TransactionResult and the ResultStatus is succeeded.
    /// Returns false in any other case.
    ///
    access(all) fun beSucceeded(): Matcher {
        return Matcher(test: fun (value: AnyStruct): Bool {
            return (value as! {Result}).status == ResultStatus.succeeded
        })
    }

    /// Returns a new matcher that checks if the given test value is either
    /// a ScriptResult or TransactionResult and the ResultStatus is failed.
    /// Returns false in any other case.
    ///
    access(all) fun beFailed(): Matcher {
        return Matcher(test: fun (value: AnyStruct): Bool {
            return (value as! {Result}).status == ResultStatus.failed
        })
    }

    /// Returns a new matcher that checks if the given test value is nil.
    ///
    access(all) fun beNil(): Matcher {
        return Matcher(test: fun (value: AnyStruct): Bool {
            return value == nil
        })
    }

    /// Asserts that the result status of an executed operation, such as
    /// a script or transaction, has failed and contains the given error
    /// message.
    ///
    pub fun assertError(_ result: {Result}, errorMessage: String) {
        pre {
            result.status == ResultStatus.failed: "no error was found"
        }

        var found = false
        let msg = result.error!.message
        let msgLength = msg.length - errorMessage.length + 1
        var i = 0
        while i < msgLength {
            if msg.slice(from: i, upTo: i + errorMessage.length) == errorMessage {
                found = true
                break
            }
            i = i + 1
        }

        assert(found, message: "the error message did not contain the given sub-string")
    }

}<|MERGE_RESOLUTION|>--- conflicted
+++ resolved
@@ -1,12 +1,15 @@
 /// Test contract is the standard library that provides testing functionality in Cadence.
 ///
-access(all) contract Test {
+access(all)
+contract Test {
 
     /// Blockchain emulates a real network.
     ///
-    access(all) struct Blockchain {
-
-        access(all) let backend: {BlockchainBackend}
+    access(all)
+    struct Blockchain {
+
+        access(all)
+        let backend: {BlockchainBackend}
 
         init(backend: {BlockchainBackend}) {
             self.backend = backend
@@ -15,7 +18,8 @@
         /// Executes a script and returns the script return value and the status.
         /// `returnValue` field of the result will be `nil` if the script failed.
         ///
-        access(all) fun executeScript(_ script: String, _ arguments: [AnyStruct]): ScriptResult {
+        access(all)
+        fun executeScript(_ script: String, _ arguments: [AnyStruct]): ScriptResult {
             return self.backend.executeScript(script, arguments)
         }
 
@@ -23,33 +27,38 @@
         /// The transaction is paid by the service account.
         /// The returned account can be used to sign and authorize transactions.
         ///
-        access(all) fun createAccount(): Account {
+        access(all)
+        fun createAccount(): Account {
             return self.backend.createAccount()
         }
 
         /// Add a transaction to the current block.
         ///
-        access(all) fun addTransaction(_ tx: Transaction) {
+        access(all)
+        fun addTransaction(_ tx: Transaction) {
             self.backend.addTransaction(tx)
         }
 
         /// Executes the next transaction in the block, if any.
         /// Returns the result of the transaction, or nil if no transaction was scheduled.
         ///
-        access(all) fun executeNextTransaction(): TransactionResult? {
+        access(all)
+        fun executeNextTransaction(): TransactionResult? {
             return self.backend.executeNextTransaction()
         }
 
         /// Commit the current block.
         /// Committing will fail if there are un-executed transactions in the block.
         ///
-        access(all) fun commitBlock() {
+        access(all)
+        fun commitBlock() {
             self.backend.commitBlock()
         }
 
         /// Executes a given transaction and commit the current block.
         ///
-        access(all) fun executeTransaction(_ tx: Transaction): TransactionResult {
+        access(all)
+        fun executeTransaction(_ tx: Transaction): TransactionResult {
             self.addTransaction(tx)
             let txResult = self.executeNextTransaction()!
             self.commitBlock()
@@ -58,7 +67,8 @@
 
         /// Executes a given set of transactions and commit the current block.
         ///
-        access(all) fun executeTransactions(_ transactions: [Transaction]): [TransactionResult] {
+        access(all)
+        fun executeTransactions(_ transactions: [Transaction]): [TransactionResult] {
             for tx in transactions {
                 self.addTransaction(tx)
             }
@@ -75,7 +85,8 @@
 
         /// Deploys a given contract, and initilizes it with the arguments.
         ///
-        access(all) fun deployContract(
+        access(all)
+        fun deployContract(
             name: String,
             code: String,
             account: Account,
@@ -92,67 +103,73 @@
         /// Set the configuration to be used by the blockchain.
         /// Overrides any existing configuration.
         ///
-        access(all) fun useConfiguration(_ configuration: Configuration) {
+        access(all)
+        fun useConfiguration(_ configuration: Configuration) {
             self.backend.useConfiguration(configuration)
         }
 
         /// Returns all the logs from the blockchain, up to the calling point.
         ///
-        access(all) fun logs(): [String] {
+        access(all)
+        fun logs(): [String] {
             return self.backend.logs()
         }
 
         /// Returns the service account of the blockchain. Can be used to sign
         /// transactions with this account.
         ///
-        access(all) fun serviceAccount(): Account {
+        access(all)
+        fun serviceAccount(): Account {
             return self.backend.serviceAccount()
         }
 
         /// Returns all events emitted from the blockchain.
         ///
-        access(all) fun events(): [AnyStruct] {
+        access(all)
+        fun events(): [AnyStruct] {
             return self.backend.events(nil)
         }
 
         /// Returns all events emitted from the blockchain,
         /// filtered by type.
         ///
-        access(all) fun eventsOfType(_ type: Type): [AnyStruct] {
+        access(all)
+        fun eventsOfType(_ type: Type): [AnyStruct] {
             return self.backend.events(type)
         }
 
         /// Resets the state of the blockchain to the given height.
         ///
-<<<<<<< HEAD
-        access(all) fun reset() {
-            self.backend.reset()
-=======
-        pub fun reset(to height: UInt64) {
+        access(all)
+        fun reset(to height: UInt64) {
             self.backend.reset(to: height)
         }
 
         /// Moves the time of the blockchain by the given delta,
         /// which should be passed in the form of seconds.
         ///
-        pub fun moveTime(by delta: Fix64) {
+        access(all)
+        fun moveTime(by delta: Fix64) {
             self.backend.moveTime(by: delta)
->>>>>>> c5ea8475
-        }
-    }
-
-    access(all) struct Matcher {
-
-        access(all) let test: fun(AnyStruct): Bool
-
-        access(all) init(test: fun(AnyStruct): Bool) {
+        }
+    }
+
+    access(all)
+    struct Matcher {
+
+        access(all)
+        let test: fun(AnyStruct): Bool
+
+        access(all)
+        init(test: fun(AnyStruct): Bool) {
             self.test = test
         }
 
         /// Combine this matcher with the given matcher.
         /// Returns a new matcher that succeeds if this and the given matcher succeed.
         ///
-        access(all) fun and(_ other: Matcher): Matcher {
+        access(all)
+        fun and(_ other: Matcher): Matcher {
             return Matcher(test: fun (value: AnyStruct): Bool {
                 return self.test(value) && other.test(value)
             })
@@ -162,7 +179,8 @@
         /// Returns a new matcher that succeeds if this or the given matcher succeed.
         /// If this matcher succeeds, then the other matcher would not be tested.
         ///
-        access(all) fun or(_ other: Matcher): Matcher {
+        access(all)
+        fun or(_ other: Matcher): Matcher {
             return Matcher(test: fun (value: AnyStruct): Bool {
                 return self.test(value) || other.test(value)
             })
@@ -171,36 +189,37 @@
 
     /// ResultStatus indicates status of a transaction or script execution.
     ///
-    access(all) enum ResultStatus: UInt8 {
+    access(all)
+    enum ResultStatus: UInt8 {
         access(all) case succeeded
         access(all) case failed
     }
 
     /// Result is the interface to be implemented by the various execution
     /// operations, such as transactions and scripts.
-    ///
-<<<<<<< HEAD
-    access(all) struct interface Result {
-        /// The resulted status of an executed operation.
-        ///
-        access(all) let status: ResultStatus
-=======
-    pub struct interface Result {
+    ///\
+    access(all)
+    struct interface Result {
         /// The result status of an executed operation.
         ///
-        pub let status: ResultStatus
+        access(all)
+        let status: ResultStatus
 
         /// The optional error of an executed operation.
         ///
-        pub let error: Error?
->>>>>>> c5ea8475
+        access(all)
+        let error: Error?
     }
 
     /// The result of a transaction execution.
     ///
-    access(all) struct TransactionResult: Result {
-        access(all) let status: ResultStatus
-        access(all) let error: Error?
+    access(all)
+    struct TransactionResult: Result {
+        access(all)
+        let status: ResultStatus
+
+        access(all)
+        let error: Error?
 
         init(status: ResultStatus, error: Error?) {
             self.status = status
@@ -210,10 +229,17 @@
 
     /// The result of a script execution.
     ///
-    access(all) struct ScriptResult: Result {
-        access(all) let status: ResultStatus
-        access(all) let returnValue: AnyStruct?
-        access(all) let error: Error?
+    access(all)
+    struct ScriptResult: Result {
+
+        access(all)
+        let status: ResultStatus
+
+        access(all)
+        let returnValue: AnyStruct?
+
+        access(all)
+        let error: Error?
 
         init(status: ResultStatus, returnValue: AnyStruct?, error: Error?) {
             self.status = status
@@ -224,8 +250,10 @@
 
     // Error is returned if something has gone wrong.
     //
-    access(all) struct Error {
-        access(all) let message: String
+    access(all)
+    struct Error {
+        access(all)
+        let message: String
 
         init(_ message: String) {
             self.message = message
@@ -234,9 +262,14 @@
 
     /// Account represents info about the account created on the blockchain.
     ///
-    access(all) struct Account {
-        access(all) let address: Address
-        access(all) let publicKey: PublicKey
+    access(all)
+    struct Account {
+
+        access(all)
+        let address: Address
+
+        access(all)
+        let publicKey: PublicKey
 
         init(address: Address, publicKey: PublicKey) {
             self.address = address
@@ -247,8 +280,11 @@
     /// Configuration to be used by the blockchain.
     /// Can be used to set the address mappings.
     ///
-    access(all) struct Configuration {
-        access(all) let addresses: {String: Address}
+    access(all)
+    struct Configuration {
+
+        access(all)
+        let addresses: {String: Address}
 
         init(addresses: {String: Address}) {
             self.addresses = addresses
@@ -257,11 +293,21 @@
 
     /// Transaction that can be submitted and executed on the blockchain.
     ///
-    access(all) struct Transaction {
-        access(all) let code: String
-        access(all) let authorizers: [Address]
-        access(all) let signers: [Account]
-        access(all) let arguments: [AnyStruct]
+    access(all)
+    struct Transaction {
+
+        access(all)
+        let code: String
+
+        access(all)
+        let authorizers: [Address]
+
+        access(all)
+        let signers: [Account]
+
+        access(all)
+        let arguments: [AnyStruct]
+
 
         init(code: String, authorizers: [Address], signers: [Account], arguments: [AnyStruct]) {
             self.code = code
@@ -273,36 +319,43 @@
 
     /// BlockchainBackend is the interface to be implemented by the backend providers.
     ///
-    access(all) struct interface BlockchainBackend {
+    access(all)
+    struct interface BlockchainBackend {
 
         /// Executes a script and returns the script return value and the status.
         /// `returnValue` field of the result will be `nil` if the script failed.
         ///
-        access(all) fun executeScript(_ script: String, _ arguments: [AnyStruct]): ScriptResult
+        access(all)
+        fun executeScript(_ script: String, _ arguments: [AnyStruct]): ScriptResult
 
         /// Creates a signer account by submitting an account creation transaction.
         /// The transaction is paid by the service account.
         /// The returned account can be used to sign and authorize transactions.
         ///
-        access(all) fun createAccount(): Account
+        access(all)
+        fun createAccount(): Account
 
         /// Add a transaction to the current block.
         ///
-        access(all) fun addTransaction(_ tx: Transaction)
+        access(all)
+        fun addTransaction(_ tx: Transaction)
 
         /// Executes the next transaction in the block, if any.
         /// Returns the result of the transaction, or nil if no transaction was scheduled.
         ///
-        access(all) fun executeNextTransaction(): TransactionResult?
+        access(all)
+        fun executeNextTransaction(): TransactionResult?
 
         /// Commit the current block.
         /// Committing will fail if there are un-executed transactions in the block.
         ///
-        access(all) fun commitBlock()
+        access(all)
+        fun commitBlock()
 
         /// Deploys a given contract, and initilizes it with the arguments.
         ///
-        access(all) fun deployContract(
+        access(all)
+        fun deployContract(
             name: String,
             code: String,
             account: Account,
@@ -312,39 +365,42 @@
         /// Set the configuration to be used by the blockchain.
         /// Overrides any existing configuration.
         ///
-        access(all) fun useConfiguration(_ configuration: Configuration)
+        access(all)
+        fun useConfiguration(_ configuration: Configuration)
 
         /// Returns all the logs from the blockchain, up to the calling point.
         ///
-        access(all) fun logs(): [String]
+        access(all)
+        fun logs(): [String]
 
         /// Returns the service account of the blockchain. Can be used to sign
         /// transactions with this account.
         ///
-        access(all) fun serviceAccount(): Account
+        access(all)
+        fun serviceAccount(): Account
 
         /// Returns all events emitted from the blockchain, optionally filtered
         /// by type.
         ///
-        access(all) fun events(_ type: Type?): [AnyStruct]
+        access(all)
+        fun events(_ type: Type?): [AnyStruct]
 
         /// Resets the state of the blockchain to the given height.
         ///
-        pub fun reset(to height: UInt64)
+        access(all)
+        fun reset(to height: UInt64)
 
         /// Moves the time of the blockchain by the given delta,
         /// which should be passed in the form of seconds.
         ///
-<<<<<<< HEAD
-        access(all) fun reset()
-=======
-        pub fun moveTime(by delta: Fix64)
->>>>>>> c5ea8475
+        access(all)
+        fun moveTime(by delta: Fix64)
     }
 
     /// Returns a new matcher that negates the test of the given matcher.
     ///
-    access(all) fun not(_ matcher: Matcher): Matcher {
+    access(all)
+    fun not(_ matcher: Matcher): Matcher {
         return Matcher(test: fun (value: AnyStruct): Bool {
             return !matcher.test(value)
         })
@@ -354,7 +410,8 @@
     /// a ScriptResult or TransactionResult and the ResultStatus is succeeded.
     /// Returns false in any other case.
     ///
-    access(all) fun beSucceeded(): Matcher {
+    access(all)
+    fun beSucceeded(): Matcher {
         return Matcher(test: fun (value: AnyStruct): Bool {
             return (value as! {Result}).status == ResultStatus.succeeded
         })
@@ -364,7 +421,8 @@
     /// a ScriptResult or TransactionResult and the ResultStatus is failed.
     /// Returns false in any other case.
     ///
-    access(all) fun beFailed(): Matcher {
+    access(all)
+    fun beFailed(): Matcher {
         return Matcher(test: fun (value: AnyStruct): Bool {
             return (value as! {Result}).status == ResultStatus.failed
         })
@@ -372,7 +430,8 @@
 
     /// Returns a new matcher that checks if the given test value is nil.
     ///
-    access(all) fun beNil(): Matcher {
+    access(all)
+    fun beNil(): Matcher {
         return Matcher(test: fun (value: AnyStruct): Bool {
             return value == nil
         })
@@ -382,7 +441,8 @@
     /// a script or transaction, has failed and contains the given error
     /// message.
     ///
-    pub fun assertError(_ result: {Result}, errorMessage: String) {
+    access(all)
+    fun assertError(_ result: {Result}, errorMessage: String) {
         pre {
             result.status == ResultStatus.failed: "no error was found"
         }
@@ -401,5 +461,4 @@
 
         assert(found, message: "the error message did not contain the given sub-string")
     }
-
 }