--- conflicted
+++ resolved
@@ -200,12 +200,9 @@
 		return ast.NewFunctionDeclaration(
 			p.memoryGauge,
 			ast.AccessNotSpecified,
-<<<<<<< HEAD
 			purity,
-=======
 			false,
 			false,
->>>>>>> cf0a69a3
 			identifier,
 			parameterList,
 			returnTypeAnnotation,
