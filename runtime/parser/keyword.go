--- conflicted
+++ resolved
@@ -125,16 +125,13 @@
 	KeywordDefault,
 	KeywordEnum,
 	KeywordView,
-<<<<<<< HEAD
 	KeywordWith,
 	KeywordMapping,
 	KeywordRequire,
-=======
 	keywordAttach,
 	keywordAttachment,
 	keywordTo,
 	keywordRemove,
->>>>>>> a0862a6b
 }
 
 // Keywords that can be used in identifier position without ambiguity.
