--- conflicted
+++ resolved
@@ -57,7 +57,6 @@
 	KeywordResource    = "resource"
 	KeywordInterface   = "interface"
 	KeywordTransaction = "transaction"
-<<<<<<< HEAD
 	KeywordPrepare     = "prepare"
 	KeywordExecute     = "execute"
 	KeywordCase        = "case"
@@ -65,6 +64,8 @@
 	KeywordDefault     = "default"
 	KeywordEnum        = "enum"
 	KeywordView        = "view"
+	KeywordStatic      = "static"
+	KeywordNative      = "native"
 	// NOTE: ensure to update allKeywords when adding a new keyword
 )
 
@@ -137,15 +138,4 @@
 		}
 	}
 	return diff
-}
-=======
-	keywordPrepare     = "prepare"
-	keywordExecute     = "execute"
-	keywordCase        = "case"
-	keywordSwitch      = "switch"
-	keywordDefault     = "default"
-	keywordEnum        = "enum"
-	keywordStatic      = "static"
-	keywordNative      = "native"
-)
->>>>>>> cf0a69a3
+}