/*
 * Cadence - The resource-oriented smart contract programming language
 *
 * Copyright Dapper Labs, Inc.
 *
 * Licensed under the Apache License, Version 2.0 (the "License");
 * you may not use this file except in compliance with the License.
 * You may obtain a copy of the License at
 *
 *   http://www.apache.org/licenses/LICENSE-2.0
 *
 * Unless required by applicable law or agreed to in writing, software
 * distributed under the License is distributed on an "AS IS" BASIS,
 * WITHOUT WARRANTIES OR CONDITIONS OF ANY KIND, either express or implied.
 * See the License for the specific language governing permissions and
 * limitations under the License.
 */

package parser

import (
	"fmt"
	"math/big"
	"strings"
	"testing"

	"github.com/stretchr/testify/assert"
	"github.com/stretchr/testify/require"

	"github.com/onflow/cadence/runtime/ast"
	"github.com/onflow/cadence/runtime/common"
	"github.com/onflow/cadence/runtime/tests/utils"
)

func TestParseVariableDeclaration(t *testing.T) {

	t.Parallel()

	t.Run("var, no type annotation, copy, one value", func(t *testing.T) {

		t.Parallel()

		result, errs := testParseDeclarations("var x = 1")
		require.Empty(t, errs)

		utils.AssertEqualWithDiff(t,
			[]ast.Declaration{
				&ast.VariableDeclaration{
					Access:     ast.AccessNotSpecified,
					IsConstant: false,
					Identifier: ast.Identifier{
						Identifier: "x",
						Pos:        ast.Position{Line: 1, Column: 4, Offset: 4},
					},
					Value: &ast.IntegerExpression{
						PositiveLiteral: []byte("1"),
						Value:           big.NewInt(1),
						Base:            10,
						Range: ast.Range{
							StartPos: ast.Position{Line: 1, Column: 8, Offset: 8},
							EndPos:   ast.Position{Line: 1, Column: 8, Offset: 8},
						},
					},
					Transfer: &ast.Transfer{
						Operation: ast.TransferOperationCopy,
						Pos:       ast.Position{Line: 1, Column: 6, Offset: 6},
					},
					StartPos: ast.Position{Line: 1, Column: 0, Offset: 0},
				},
			},
			result,
		)
	})

	t.Run("var, no type annotation, copy, one value, pub", func(t *testing.T) {

		t.Parallel()

		result, errs := testParseDeclarations(" pub var x = 1")
		require.Empty(t, errs)

		utils.AssertEqualWithDiff(t,
			[]ast.Declaration{
				&ast.VariableDeclaration{
					Access:     ast.AccessPublic,
					IsConstant: false,
					Identifier: ast.Identifier{
						Identifier: "x",
						Pos:        ast.Position{Line: 1, Column: 9, Offset: 9},
					},
					Value: &ast.IntegerExpression{
						PositiveLiteral: []byte("1"),
						Value:           big.NewInt(1),
						Base:            10,
						Range: ast.Range{
							StartPos: ast.Position{Line: 1, Column: 13, Offset: 13},
							EndPos:   ast.Position{Line: 1, Column: 13, Offset: 13},
						},
					},
					Transfer: &ast.Transfer{
						Operation: ast.TransferOperationCopy,
						Pos:       ast.Position{Line: 1, Column: 11, Offset: 11},
					},
					StartPos: ast.Position{Line: 1, Column: 1, Offset: 1},
				},
			},
			result,
		)
	})

	t.Run("let, no type annotation, copy, one value", func(t *testing.T) {

		t.Parallel()

		result, errs := testParseDeclarations("let x = 1")
		require.Empty(t, errs)

		utils.AssertEqualWithDiff(t,
			[]ast.Declaration{
				&ast.VariableDeclaration{
					Access:     ast.AccessNotSpecified,
					IsConstant: true,
					Identifier: ast.Identifier{
						Identifier: "x",
						Pos:        ast.Position{Line: 1, Column: 4, Offset: 4},
					},
					Value: &ast.IntegerExpression{
						PositiveLiteral: []byte("1"),
						Value:           big.NewInt(1),
						Base:            10,
						Range: ast.Range{
							StartPos: ast.Position{Line: 1, Column: 8, Offset: 8},
							EndPos:   ast.Position{Line: 1, Column: 8, Offset: 8},
						},
					},
					Transfer: &ast.Transfer{
						Operation: ast.TransferOperationCopy,
						Pos:       ast.Position{Line: 1, Column: 6, Offset: 6},
					},
					StartPos: ast.Position{Line: 1, Column: 0, Offset: 0},
				},
			},
			result,
		)
	})

	t.Run("let, no type annotation, move, one value", func(t *testing.T) {

		t.Parallel()

		result, errs := testParseDeclarations("let x <- 1")
		require.Empty(t, errs)

		utils.AssertEqualWithDiff(t,
			[]ast.Declaration{
				&ast.VariableDeclaration{
					Access:     ast.AccessNotSpecified,
					IsConstant: true,
					Identifier: ast.Identifier{
						Identifier: "x",
						Pos:        ast.Position{Line: 1, Column: 4, Offset: 4},
					},
					Value: &ast.IntegerExpression{
						PositiveLiteral: []byte("1"),
						Value:           big.NewInt(1),
						Base:            10,
						Range: ast.Range{
							StartPos: ast.Position{Line: 1, Column: 9, Offset: 9},
							EndPos:   ast.Position{Line: 1, Column: 9, Offset: 9},
						},
					},
					Transfer: &ast.Transfer{
						Operation: ast.TransferOperationMove,
						Pos:       ast.Position{Line: 1, Column: 6, Offset: 6},
					},
					StartPos: ast.Position{Line: 1, Column: 0, Offset: 0},
				},
			},
			result,
		)
	})

	t.Run("let, resource type annotation, move, one value", func(t *testing.T) {

		t.Parallel()

		result, errs := testParseDeclarations("let r2: @R <- r")
		require.Empty(t, errs)

		utils.AssertEqualWithDiff(t,
			[]ast.Declaration{
				&ast.VariableDeclaration{
					Access:     ast.AccessNotSpecified,
					IsConstant: true,
					Identifier: ast.Identifier{
						Identifier: "r2",
						Pos:        ast.Position{Line: 1, Column: 4, Offset: 4},
					},
					TypeAnnotation: &ast.TypeAnnotation{
						IsResource: true,
						Type: &ast.NominalType{
							Identifier: ast.Identifier{
								Identifier: "R",
								Pos:        ast.Position{Line: 1, Column: 9, Offset: 9},
							},
						},
						StartPos: ast.Position{Line: 1, Column: 8, Offset: 8},
					},
					Value: &ast.IdentifierExpression{
						Identifier: ast.Identifier{
							Identifier: "r",
							Pos:        ast.Position{Line: 1, Column: 14, Offset: 14},
						},
					},
					Transfer: &ast.Transfer{
						Operation: ast.TransferOperationMove,
						Pos:       ast.Position{Line: 1, Column: 11, Offset: 11},
					},
					StartPos: ast.Position{Line: 1, Column: 0, Offset: 0},
				},
			},
			result,
		)
	})

	t.Run("var, no type annotation, copy, two values ", func(t *testing.T) {

		t.Parallel()

		result, errs := testParseStatements("var x <- y <- z")
		require.Empty(t, errs)

		utils.AssertEqualWithDiff(t,
			[]ast.Statement{
				&ast.VariableDeclaration{
					Access:     ast.AccessNotSpecified,
					IsConstant: false,
					Identifier: ast.Identifier{
						Identifier: "x",
						Pos:        ast.Position{Line: 1, Column: 4, Offset: 4},
					},
					Value: &ast.IdentifierExpression{
						Identifier: ast.Identifier{
							Identifier: "y",
							Pos:        ast.Position{Line: 1, Column: 9, Offset: 9},
						},
					},
					Transfer: &ast.Transfer{
						Operation: ast.TransferOperationMove,
						Pos:       ast.Position{Line: 1, Column: 6, Offset: 6},
					},
					SecondValue: &ast.IdentifierExpression{
						Identifier: ast.Identifier{
							Identifier: "z",
							Pos:        ast.Position{Line: 1, Column: 14, Offset: 14},
						},
					},
					SecondTransfer: &ast.Transfer{
						Operation: ast.TransferOperationMove,
						Pos:       ast.Position{Line: 1, Column: 11, Offset: 11},
					},
					StartPos: ast.Position{Line: 1, Column: 0, Offset: 0},
				},
			},
			result,
		)
	})

	t.Run("with purity", func(t *testing.T) {

		t.Parallel()

		_, errs := testParseDeclarations("view var x = 1")
		utils.AssertEqualWithDiff(t,
			[]error{
				&SyntaxError{
					Message: "invalid view modifier for variable",
					Pos:     ast.Position{Offset: 0, Line: 1, Column: 0},
				},
			},
			errs,
		)
	})

	t.Run("static, enabled", func(t *testing.T) {

		t.Parallel()

		_, errs := ParseDeclarations(
			nil,
			[]byte("static var x = 1"),
			Config{
				StaticModifierEnabled: true,
			},
		)
		utils.AssertEqualWithDiff(t,
			[]error{
				&SyntaxError{
					Message: "invalid static modifier for variable",
					Pos:     ast.Position{Offset: 0, Line: 1, Column: 0},
				},
			},
			errs,
		)
	})

	t.Run("static, disabled", func(t *testing.T) {

		t.Parallel()

		_, errs := testParseDeclarations("static var x = 1")
		utils.AssertEqualWithDiff(t,
			[]error{
				&SyntaxError{
					Message: "unexpected token: identifier",
					Pos:     ast.Position{Offset: 0, Line: 1, Column: 0},
				},
			},
			errs,
		)
	})

	t.Run("native, enabled", func(t *testing.T) {

		t.Parallel()

		_, errs := ParseDeclarations(
			nil,
			[]byte("native var x = 1"),
			Config{
				NativeModifierEnabled: true,
			},
		)
		utils.AssertEqualWithDiff(t,
			[]error{
				&SyntaxError{
					Message: "invalid native modifier for variable",
					Pos:     ast.Position{Offset: 0, Line: 1, Column: 0},
				},
			},
			errs,
		)
	})

	t.Run("native, disabled", func(t *testing.T) {

		t.Parallel()

		_, errs := testParseDeclarations("native var x = 1")
		utils.AssertEqualWithDiff(t,
			[]error{
				&SyntaxError{
					Message: "unexpected token: identifier",
					Pos:     ast.Position{Offset: 0, Line: 1, Column: 0},
				},
			},
			errs,
		)
	})
}

func TestParseParameterList(t *testing.T) {

	t.Parallel()

	parse := func(input string) (*ast.ParameterList, []error) {
		return Parse(
			nil,
			[]byte(input),
			parseParameterList,
			Config{},
		)
	}

	t.Run("empty", func(t *testing.T) {

		t.Parallel()

		result, errs := parse("()")
		require.Empty(t, errs)

		utils.AssertEqualWithDiff(t,
			&ast.ParameterList{
				Range: ast.Range{
					StartPos: ast.Position{Line: 1, Column: 0, Offset: 0},
					EndPos:   ast.Position{Line: 1, Column: 1, Offset: 1},
				},
			},
			result,
		)
	})

	t.Run("space", func(t *testing.T) {

		t.Parallel()

		result, errs := parse(" (   )")
		require.Empty(t, errs)

		utils.AssertEqualWithDiff(t,
			&ast.ParameterList{
				Range: ast.Range{
					StartPos: ast.Position{Line: 1, Column: 1, Offset: 1},
					EndPos:   ast.Position{Line: 1, Column: 5, Offset: 5},
				},
			},
			result,
		)
	})

	t.Run("one, without argument label", func(t *testing.T) {

		t.Parallel()

		result, errs := parse("( a : Int )")
		require.Empty(t, errs)

		utils.AssertEqualWithDiff(t,
			&ast.ParameterList{
				Parameters: []*ast.Parameter{
					{
						Label: "",
						Identifier: ast.Identifier{
							Identifier: "a",
							Pos:        ast.Position{Line: 1, Column: 2, Offset: 2},
						},
						TypeAnnotation: &ast.TypeAnnotation{
							IsResource: false,
							Type: &ast.NominalType{
								Identifier: ast.Identifier{
									Identifier: "Int",
									Pos:        ast.Position{Line: 1, Column: 6, Offset: 6},
								},
							},
							StartPos: ast.Position{Line: 1, Column: 6, Offset: 6},
						},
						StartPos: ast.Position{Line: 1, Column: 2, Offset: 2},
					},
				},
				Range: ast.Range{
					StartPos: ast.Position{Line: 1, Column: 0, Offset: 0},
					EndPos:   ast.Position{Line: 1, Column: 10, Offset: 10},
				},
			},
			result,
		)
	})

	t.Run("one, with argument label", func(t *testing.T) {

		t.Parallel()

		result, errs := parse("( a b : Int )")
		require.Empty(t, errs)

		utils.AssertEqualWithDiff(t,
			&ast.ParameterList{
				Parameters: []*ast.Parameter{
					{
						Label: "a",
						Identifier: ast.Identifier{
							Identifier: "b",
							Pos:        ast.Position{Line: 1, Column: 4, Offset: 4},
						},
						TypeAnnotation: &ast.TypeAnnotation{
							IsResource: false,
							Type: &ast.NominalType{
								Identifier: ast.Identifier{
									Identifier: "Int",
									Pos:        ast.Position{Line: 1, Column: 8, Offset: 8},
								},
							},
							StartPos: ast.Position{Line: 1, Column: 8, Offset: 8},
						},
						StartPos: ast.Position{Line: 1, Column: 2, Offset: 2},
					},
				},
				Range: ast.Range{
					StartPos: ast.Position{Line: 1, Column: 0, Offset: 0},
					EndPos:   ast.Position{Line: 1, Column: 12, Offset: 12},
				},
			},
			result,
		)
	})

	t.Run("two, with and without argument label", func(t *testing.T) {

		t.Parallel()

		result, errs := parse("( a b : Int , c : Int )")
		require.Empty(t, errs)

		utils.AssertEqualWithDiff(t,
			&ast.ParameterList{
				Parameters: []*ast.Parameter{
					{
						Label: "a",
						Identifier: ast.Identifier{
							Identifier: "b",
							Pos:        ast.Position{Line: 1, Column: 4, Offset: 4},
						},
						TypeAnnotation: &ast.TypeAnnotation{
							IsResource: false,
							Type: &ast.NominalType{
								Identifier: ast.Identifier{
									Identifier: "Int",
									Pos:        ast.Position{Line: 1, Column: 8, Offset: 8},
								},
							},
							StartPos: ast.Position{Line: 1, Column: 8, Offset: 8},
						},
						StartPos: ast.Position{Line: 1, Column: 2, Offset: 2},
					},
					{
						Label: "",
						Identifier: ast.Identifier{
							Identifier: "c",
							Pos:        ast.Position{Line: 1, Column: 14, Offset: 14},
						},
						TypeAnnotation: &ast.TypeAnnotation{
							IsResource: false,
							Type: &ast.NominalType{
								Identifier: ast.Identifier{
									Identifier: "Int",
									Pos:        ast.Position{Line: 1, Column: 18, Offset: 18},
								},
							},
							StartPos: ast.Position{Line: 1, Column: 18, Offset: 18},
						},
						StartPos: ast.Position{Line: 1, Column: 14, Offset: 14},
					},
				},
				Range: ast.Range{
					StartPos: ast.Position{Line: 1, Column: 0, Offset: 0},
					EndPos:   ast.Position{Line: 1, Column: 22, Offset: 22},
				},
			},
			result,
		)
	})

	t.Run("two, with and without argument label, missing comma", func(t *testing.T) {

		t.Parallel()

		_, errs := parse("( a b : Int   c : Int )")
		utils.AssertEqualWithDiff(t,
			[]error{
				&MissingCommaInParameterListError{
					Pos: ast.Position{Offset: 14, Line: 1, Column: 14},
				},
			},
			errs,
		)
	})
}

func TestParseFunctionDeclaration(t *testing.T) {

	t.Parallel()

	t.Run("without return type", func(t *testing.T) {

		t.Parallel()

		result, errs := testParseDeclarations("fun foo () { }")
		require.Empty(t, errs)

		utils.AssertEqualWithDiff(t,
			[]ast.Declaration{
				&ast.FunctionDeclaration{
					Access: ast.AccessNotSpecified,
					Identifier: ast.Identifier{
						Identifier: "foo",
						Pos:        ast.Position{Line: 1, Column: 4, Offset: 4},
					},
					ParameterList: &ast.ParameterList{
						Parameters: nil,
						Range: ast.Range{
							StartPos: ast.Position{Line: 1, Column: 8, Offset: 8},
							EndPos:   ast.Position{Line: 1, Column: 9, Offset: 9},
						},
					},
					Purity: ast.FunctionPurityUnspecified,
					FunctionBlock: &ast.FunctionBlock{
						Block: &ast.Block{
							Range: ast.Range{
								StartPos: ast.Position{Line: 1, Column: 11, Offset: 11},
								EndPos:   ast.Position{Line: 1, Column: 13, Offset: 13},
							},
						},
					},
					StartPos: ast.Position{Line: 1, Column: 0, Offset: 0},
				},
			},
			result,
		)
	})

	t.Run("without return type, pub", func(t *testing.T) {

		t.Parallel()

		result, errs := testParseDeclarations("pub fun foo () { }")
		require.Empty(t, errs)

		utils.AssertEqualWithDiff(t,
			[]ast.Declaration{
				&ast.FunctionDeclaration{
					Access: ast.AccessPublic,
					Identifier: ast.Identifier{
						Identifier: "foo",
						Pos:        ast.Position{Line: 1, Column: 8, Offset: 8},
					},
					ParameterList: &ast.ParameterList{
						Parameters: nil,
						Range: ast.Range{
							StartPos: ast.Position{Line: 1, Column: 12, Offset: 12},
							EndPos:   ast.Position{Line: 1, Column: 13, Offset: 13},
						},
					},
					FunctionBlock: &ast.FunctionBlock{
						Block: &ast.Block{
							Range: ast.Range{
								StartPos: ast.Position{Line: 1, Column: 15, Offset: 15},
								EndPos:   ast.Position{Line: 1, Column: 17, Offset: 17},
							},
						},
					},
					StartPos: ast.Position{Line: 1, Column: 0, Offset: 0},
				},
			},
			result,
		)
	})

	t.Run("with return type", func(t *testing.T) {

		t.Parallel()

		result, errs := testParseDeclarations("fun foo (): X { }")
		require.Empty(t, errs)

		utils.AssertEqualWithDiff(t,
			[]ast.Declaration{
				&ast.FunctionDeclaration{
					Access: ast.AccessNotSpecified,
					Identifier: ast.Identifier{
						Identifier: "foo",
						Pos:        ast.Position{Line: 1, Column: 4, Offset: 4},
					},
					ParameterList: &ast.ParameterList{
						Parameters: nil,
						Range: ast.Range{
							StartPos: ast.Position{Line: 1, Column: 8, Offset: 8},
							EndPos:   ast.Position{Line: 1, Column: 9, Offset: 9},
						},
					},
					ReturnTypeAnnotation: &ast.TypeAnnotation{
						Type: &ast.NominalType{
							Identifier: ast.Identifier{
								Identifier: "X",
								Pos:        ast.Position{Line: 1, Column: 12, Offset: 12},
							},
						},
						StartPos: ast.Position{Line: 1, Column: 12, Offset: 12},
					},
					FunctionBlock: &ast.FunctionBlock{
						Block: &ast.Block{
							Range: ast.Range{
								StartPos: ast.Position{Line: 1, Column: 14, Offset: 14},
								EndPos:   ast.Position{Line: 1, Column: 16, Offset: 16},
							},
						},
					},
					StartPos: ast.Position{Line: 1, Column: 0, Offset: 0},
				},
			},
			result,
		)
	})

	t.Run("without return type, with pre and post conditions", func(t *testing.T) {

		t.Parallel()

		result, errs := testParseStatements(`
          fun foo () {
              pre {
                 true : "test"
                 2 > 1 : "foo"
              }

              post {
                 false
              }

              bar()
          }
        `)
		require.Empty(t, errs)

		utils.AssertEqualWithDiff(t,
			[]ast.Statement{
				&ast.FunctionDeclaration{
					Access: ast.AccessNotSpecified,
					Identifier: ast.Identifier{
						Identifier: "foo",
						Pos:        ast.Position{Line: 2, Column: 14, Offset: 15},
					},
					ParameterList: &ast.ParameterList{
						Parameters: nil,
						Range: ast.Range{
							StartPos: ast.Position{Line: 2, Column: 18, Offset: 19},
							EndPos:   ast.Position{Line: 2, Column: 19, Offset: 20},
						},
					},
					FunctionBlock: &ast.FunctionBlock{
						PreConditions: &ast.Conditions{
							{
								Kind: ast.ConditionKindPre,
								Test: &ast.BoolExpression{
									Value: true,
									Range: ast.Range{
										StartPos: ast.Position{Line: 4, Column: 17, Offset: 61},
										EndPos:   ast.Position{Line: 4, Column: 20, Offset: 64},
									},
								},
								Message: &ast.StringExpression{
									Value: "test",
									Range: ast.Range{
										StartPos: ast.Position{Line: 4, Column: 24, Offset: 68},
										EndPos:   ast.Position{Line: 4, Column: 29, Offset: 73},
									},
								},
							},
							{
								Kind: ast.ConditionKindPre,
								Test: &ast.BinaryExpression{
									Operation: ast.OperationGreater,
									Left: &ast.IntegerExpression{
										PositiveLiteral: []byte("2"),
										Value:           big.NewInt(2),
										Base:            10,
										Range: ast.Range{
											StartPos: ast.Position{Line: 5, Column: 17, Offset: 92},
											EndPos:   ast.Position{Line: 5, Column: 17, Offset: 92},
										},
									},
									Right: &ast.IntegerExpression{
										PositiveLiteral: []byte("1"),
										Value:           big.NewInt(1),
										Base:            10,
										Range: ast.Range{
											StartPos: ast.Position{Line: 5, Column: 21, Offset: 96},
											EndPos:   ast.Position{Line: 5, Column: 21, Offset: 96},
										},
									},
								},
								Message: &ast.StringExpression{
									Value: "foo",
									Range: ast.Range{
										StartPos: ast.Position{Line: 5, Column: 25, Offset: 100},
										EndPos:   ast.Position{Line: 5, Column: 29, Offset: 104},
									},
								},
							},
						},
						PostConditions: &ast.Conditions{
							{
								Kind: ast.ConditionKindPost,
								Test: &ast.BoolExpression{
									Value: false,
									Range: ast.Range{
										StartPos: ast.Position{Line: 9, Column: 17, Offset: 161},
										EndPos:   ast.Position{Line: 9, Column: 21, Offset: 165},
									},
								},
								Message: nil,
							},
						},
						Block: &ast.Block{
							Statements: []ast.Statement{
								&ast.ExpressionStatement{
									Expression: &ast.InvocationExpression{
										InvokedExpression: &ast.IdentifierExpression{
											Identifier: ast.Identifier{
												Identifier: "bar",
												Pos:        ast.Position{Line: 12, Column: 14, Offset: 198},
											},
										},
										ArgumentsStartPos: ast.Position{Line: 12, Column: 17, Offset: 201},
										EndPos:            ast.Position{Line: 12, Column: 18, Offset: 202},
									},
								},
							},
							Range: ast.Range{
								StartPos: ast.Position{Line: 2, Column: 21, Offset: 22},
								EndPos:   ast.Position{Line: 13, Column: 10, Offset: 214},
							},
						},
					},
					StartPos: ast.Position{Line: 2, Column: 10, Offset: 11},
				},
			},
			result,
		)
	})

	t.Run("with docstring, single line comment", func(t *testing.T) {

		t.Parallel()

		result, errs := testParseDeclarations("/// Test\nfun foo() {}")
		require.Empty(t, errs)

		utils.AssertEqualWithDiff(t,
			[]ast.Declaration{
				&ast.FunctionDeclaration{
					Access: ast.AccessNotSpecified,
					Identifier: ast.Identifier{
						Identifier: "foo",
						Pos:        ast.Position{Line: 2, Column: 4, Offset: 13},
					},
					ParameterList: &ast.ParameterList{
						Parameters: nil,
						Range: ast.Range{
							StartPos: ast.Position{Line: 2, Column: 7, Offset: 16},
							EndPos:   ast.Position{Line: 2, Column: 8, Offset: 17},
						},
					},
					FunctionBlock: &ast.FunctionBlock{
						Block: &ast.Block{
							Range: ast.Range{
								StartPos: ast.Position{Line: 2, Column: 10, Offset: 19},
								EndPos:   ast.Position{Line: 2, Column: 11, Offset: 20},
							},
						},
					},
					DocString: " Test",
					StartPos:  ast.Position{Line: 2, Column: 0, Offset: 9},
				},
			},
			result,
		)
	})

	t.Run("with docstring, two line comments", func(t *testing.T) {

		t.Parallel()

		result, errs := testParseDeclarations("\n  /// First line\n  \n/// Second line\n\n\nfun foo() {}")
		require.Empty(t, errs)

		utils.AssertEqualWithDiff(t,
			[]ast.Declaration{
				&ast.FunctionDeclaration{
					Access: ast.AccessNotSpecified,
					Identifier: ast.Identifier{
						Identifier: "foo",
						Pos:        ast.Position{Line: 7, Column: 4, Offset: 43},
					},
					ParameterList: &ast.ParameterList{
						Parameters: nil,
						Range: ast.Range{
							StartPos: ast.Position{Line: 7, Column: 7, Offset: 46},
							EndPos:   ast.Position{Line: 7, Column: 8, Offset: 47},
						},
					},
					FunctionBlock: &ast.FunctionBlock{
						Block: &ast.Block{
							Range: ast.Range{
								StartPos: ast.Position{Line: 7, Column: 10, Offset: 49},
								EndPos:   ast.Position{Line: 7, Column: 11, Offset: 50},
							},
						},
					},
					DocString: " First line\n Second line",
					StartPos:  ast.Position{Line: 7, Column: 0, Offset: 39},
				},
			},
			result,
		)
	})

	t.Run("with docstring, block comment", func(t *testing.T) {

		t.Parallel()

		result, errs := testParseDeclarations("\n    /** Cool dogs.\n\n Cool cats!! */\n\n\nfun foo() {}")
		require.Empty(t, errs)

		utils.AssertEqualWithDiff(t,
			[]ast.Declaration{
				&ast.FunctionDeclaration{
					Access: ast.AccessNotSpecified,
					Identifier: ast.Identifier{
						Identifier: "foo",
						Pos:        ast.Position{Line: 7, Column: 4, Offset: 43},
					},
					ParameterList: &ast.ParameterList{
						Parameters: nil,
						Range: ast.Range{
							StartPos: ast.Position{Line: 7, Column: 7, Offset: 46},
							EndPos:   ast.Position{Line: 7, Column: 8, Offset: 47},
						},
					},
					FunctionBlock: &ast.FunctionBlock{
						Block: &ast.Block{
							Range: ast.Range{
								StartPos: ast.Position{Line: 7, Column: 10, Offset: 49},
								EndPos:   ast.Position{Line: 7, Column: 11, Offset: 50},
							},
						},
					},
					DocString: " Cool dogs.\n\n Cool cats!! ",
					StartPos:  ast.Position{Line: 7, Column: 0, Offset: 39},
				},
			},
			result,
		)
	})

	t.Run("without space after return type", func(t *testing.T) {

		// A brace after the return type is ambiguous:
		// It could be the start of a restricted type.
		// However, if there is space after the brace, which is most common
		// in function declarations, we consider it not a restricted type

		t.Parallel()

		result, errs := testParseDeclarations("fun main(): Int{ return 1 }")
		require.Empty(t, errs)

		utils.AssertEqualWithDiff(t,
			[]ast.Declaration{
				&ast.FunctionDeclaration{
					Access: ast.AccessNotSpecified,
					Identifier: ast.Identifier{
						Identifier: "main",
						Pos:        ast.Position{Line: 1, Column: 4, Offset: 4},
					},
					ParameterList: &ast.ParameterList{
						Parameters: nil,
						Range: ast.Range{
							StartPos: ast.Position{Line: 1, Column: 8, Offset: 8},
							EndPos:   ast.Position{Line: 1, Column: 9, Offset: 9},
						},
					},
					ReturnTypeAnnotation: &ast.TypeAnnotation{
						Type: &ast.NominalType{
							Identifier: ast.Identifier{
								Identifier: "Int",
								Pos:        ast.Position{Line: 1, Column: 12, Offset: 12},
							},
						},
						StartPos: ast.Position{Line: 1, Column: 12, Offset: 12},
					},
					FunctionBlock: &ast.FunctionBlock{
						Block: &ast.Block{
							Statements: []ast.Statement{
								&ast.ReturnStatement{
									Expression: &ast.IntegerExpression{
										PositiveLiteral: []byte("1"),
										Value:           big.NewInt(1),
										Base:            10,
										Range: ast.Range{
											StartPos: ast.Position{Line: 1, Column: 24, Offset: 24},
											EndPos:   ast.Position{Line: 1, Column: 24, Offset: 24},
										},
									},
									Range: ast.Range{
										StartPos: ast.Position{Line: 1, Column: 17, Offset: 17},
										EndPos:   ast.Position{Line: 1, Column: 24, Offset: 24},
									},
								},
							},
							Range: ast.Range{
								StartPos: ast.Position{Line: 1, Column: 15, Offset: 15},
								EndPos:   ast.Position{Line: 1, Column: 26, Offset: 26},
							},
						},
					},
					StartPos: ast.Position{Line: 1, Column: 0, Offset: 0},
				},
			},
			result,
		)
	})

	t.Run("view function", func(t *testing.T) {

		t.Parallel()

		result, errs := testParseDeclarations("view fun foo (): X { }")
		require.Empty(t, errs)

		utils.AssertEqualWithDiff(t,
			[]ast.Declaration{
				&ast.FunctionDeclaration{
					Access: ast.AccessNotSpecified,
					Identifier: ast.Identifier{
						Identifier: "foo",
						Pos:        ast.Position{Line: 1, Column: 9, Offset: 9},
					},
					ParameterList: &ast.ParameterList{
						Parameters: nil,
						Range: ast.Range{
							StartPos: ast.Position{Line: 1, Column: 13, Offset: 13},
							EndPos:   ast.Position{Line: 1, Column: 14, Offset: 14},
						},
					},
					Purity: ast.FunctionPurityView,
					ReturnTypeAnnotation: &ast.TypeAnnotation{
						Type: &ast.NominalType{
							Identifier: ast.Identifier{
								Identifier: "X",
								Pos:        ast.Position{Line: 1, Column: 17, Offset: 17},
							},
						},
						StartPos: ast.Position{Line: 1, Column: 17, Offset: 17},
					},
					FunctionBlock: &ast.FunctionBlock{
						Block: &ast.Block{
							Range: ast.Range{
								StartPos: ast.Position{Line: 1, Column: 19, Offset: 19},
								EndPos:   ast.Position{Line: 1, Column: 21, Offset: 21},
							},
						},
					},
					StartPos: ast.Position{Line: 1, Column: 0, Offset: 0},
				},
			},
			result,
		)
	})

	t.Run("native, enabled", func(t *testing.T) {

		t.Parallel()

		result, errs := ParseDeclarations(
			nil,
			[]byte("native fun foo() {}"),
			Config{
				NativeModifierEnabled: true,
			},
		)
		require.Empty(t, errs)

		utils.AssertEqualWithDiff(t,
			[]ast.Declaration{
				&ast.FunctionDeclaration{
					Access: ast.AccessNotSpecified,
					Flags:  ast.FunctionDeclarationFlagsIsNative,
					Identifier: ast.Identifier{
						Identifier: "foo",
						Pos:        ast.Position{Line: 1, Column: 11, Offset: 11},
					},
					ParameterList: &ast.ParameterList{
						Parameters: nil,
						Range: ast.Range{
							StartPos: ast.Position{Line: 1, Column: 14, Offset: 14},
							EndPos:   ast.Position{Line: 1, Column: 15, Offset: 15},
						},
					},
					FunctionBlock: &ast.FunctionBlock{
						Block: &ast.Block{
							Range: ast.Range{
								StartPos: ast.Position{Line: 1, Column: 17, Offset: 17},
								EndPos:   ast.Position{Line: 1, Column: 18, Offset: 18},
							},
						},
					},
					StartPos: ast.Position{Line: 1, Column: 0, Offset: 0},
				},
			},
			result,
		)
	})

	t.Run("double purity annot", func(t *testing.T) {

		t.Parallel()

		_, errs := testParseDeclarations("view view fun foo (): X { }")
		require.Equal(t, 1, len(errs))
		require.Equal(t, errs[0], &SyntaxError{
			Message: "invalid second view modifier",
			Pos:     ast.Position{Offset: 5, Line: 1, Column: 5},
		})
	})

	t.Run("native, disabled", func(t *testing.T) {

		t.Parallel()

		_, errs := testParseDeclarations("native fun foo() {}")

		utils.AssertEqualWithDiff(t,
			[]error{
				&SyntaxError{
					Message: "unexpected token: identifier",
					Pos:     ast.Position{Offset: 0, Line: 1, Column: 0},
				},
			},
			errs,
		)
	})

	t.Run("static", func(t *testing.T) {

		t.Parallel()

		result, errs := ParseDeclarations(
			nil,
			[]byte("static fun foo() {}"),
			Config{
				StaticModifierEnabled: true,
			},
		)
		require.Empty(t, errs)

		utils.AssertEqualWithDiff(t,
			[]ast.Declaration{
				&ast.FunctionDeclaration{
					Access: ast.AccessNotSpecified,
					Flags:  ast.FunctionDeclarationFlagsIsStatic,
					Identifier: ast.Identifier{
						Identifier: "foo",
						Pos:        ast.Position{Line: 1, Column: 11, Offset: 11},
					},
					ParameterList: &ast.ParameterList{
						Parameters: nil,
						Range: ast.Range{
							StartPos: ast.Position{Line: 1, Column: 14, Offset: 14},
							EndPos:   ast.Position{Line: 1, Column: 15, Offset: 15},
						},
					},
					FunctionBlock: &ast.FunctionBlock{
						Block: &ast.Block{
							Range: ast.Range{
								StartPos: ast.Position{Line: 1, Column: 17, Offset: 17},
								EndPos:   ast.Position{Line: 1, Column: 18, Offset: 18},
							},
						},
					},
					StartPos: ast.Position{Line: 1, Column: 0, Offset: 0},
				},
			},
			result,
		)
	})

	t.Run("static, disabled", func(t *testing.T) {

		t.Parallel()

		_, errs := testParseDeclarations("static fun foo() {}")

		utils.AssertEqualWithDiff(t,
			[]error{
				&SyntaxError{
					Message: "unexpected token: identifier",
					Pos:     ast.Position{Offset: 0, Line: 1, Column: 0},
				},
			},
			errs,
		)
	})

	t.Run("static native, enabled", func(t *testing.T) {

		t.Parallel()

		result, errs := ParseDeclarations(
			nil,
			[]byte("static native fun foo() {}"),
			Config{
				StaticModifierEnabled: true,
				NativeModifierEnabled: true,
			},
		)
		require.Empty(t, errs)

		utils.AssertEqualWithDiff(t,
			[]ast.Declaration{
				&ast.FunctionDeclaration{
					Access: ast.AccessNotSpecified,
					Flags:  ast.FunctionDeclarationFlagsIsStatic | ast.FunctionDeclarationFlagsIsNative,
					Identifier: ast.Identifier{
						Identifier: "foo",
						Pos:        ast.Position{Line: 1, Column: 18, Offset: 18},
					},
					ParameterList: &ast.ParameterList{
						Parameters: nil,
						Range: ast.Range{
							StartPos: ast.Position{Line: 1, Column: 21, Offset: 21},
							EndPos:   ast.Position{Line: 1, Column: 22, Offset: 22},
						},
					},
					FunctionBlock: &ast.FunctionBlock{
						Block: &ast.Block{
							Range: ast.Range{
								StartPos: ast.Position{Line: 1, Column: 24, Offset: 24},
								EndPos:   ast.Position{Line: 1, Column: 25, Offset: 25},
							},
						},
					},
					StartPos: ast.Position{Line: 1, Column: 0, Offset: 0},
				},
			},
			result,
		)
	})

	t.Run("static native, disabled", func(t *testing.T) {

		t.Parallel()

		_, errs := testParseDeclarations("static native fun foo() {}")

		utils.AssertEqualWithDiff(t,
			[]error{
				&SyntaxError{
					Message: "unexpected token: identifier",
					Pos:     ast.Position{Offset: 0, Line: 1, Column: 0},
				},
			},
			errs,
		)
	})

	t.Run("native static, enabled", func(t *testing.T) {

		t.Parallel()

		_, errs := ParseDeclarations(
			nil,
			[]byte("native static fun foo() {}"),
			Config{
				StaticModifierEnabled: true,
				NativeModifierEnabled: true,
			},
		)
		utils.AssertEqualWithDiff(t,
			[]error{
				&SyntaxError{
					Message: "invalid static modifier after native modifier",
					Pos:     ast.Position{Offset: 7, Line: 1, Column: 7},
				},
			},
			errs,
		)
	})

	t.Run("native static, disabled", func(t *testing.T) {

		t.Parallel()

		_, errs := testParseDeclarations("native static fun foo() {}")

		utils.AssertEqualWithDiff(t,
			[]error{
				&SyntaxError{
					Message: "unexpected token: identifier",
					Pos:     ast.Position{Offset: 0, Line: 1, Column: 0},
				},
			},
			errs,
		)
	})

	t.Run("pub static native, enabled", func(t *testing.T) {

		t.Parallel()

		result, errs := ParseDeclarations(
			nil,
			[]byte("pub static native fun foo() {}"),
			Config{
				StaticModifierEnabled: true,
				NativeModifierEnabled: true,
			},
		)
		require.Empty(t, errs)

		utils.AssertEqualWithDiff(t,
			[]ast.Declaration{
				&ast.FunctionDeclaration{
					Access: ast.AccessPublic,
					Flags:  ast.FunctionDeclarationFlagsIsStatic | ast.FunctionDeclarationFlagsIsNative,
					Identifier: ast.Identifier{
						Identifier: "foo",
						Pos:        ast.Position{Line: 1, Column: 22, Offset: 22},
					},
					ParameterList: &ast.ParameterList{
						Parameters: nil,
						Range: ast.Range{
							StartPos: ast.Position{Line: 1, Column: 25, Offset: 25},
							EndPos:   ast.Position{Line: 1, Column: 26, Offset: 26},
						},
					},
					FunctionBlock: &ast.FunctionBlock{
						Block: &ast.Block{
							Range: ast.Range{
								StartPos: ast.Position{Line: 1, Column: 28, Offset: 28},
								EndPos:   ast.Position{Line: 1, Column: 29, Offset: 29},
							},
						},
					},
					StartPos: ast.Position{Line: 1, Column: 0, Offset: 0},
				},
			},
			result,
		)
	})

	t.Run("pub static native, disabled", func(t *testing.T) {

		t.Parallel()

		_, errs := testParseDeclarations("pub static native fun foo() {}")

		utils.AssertEqualWithDiff(t,
			[]error{
				&SyntaxError{
					Message: "unexpected token: identifier",
					Pos:     ast.Position{Offset: 4, Line: 1, Column: 4},
				},
			},
			errs,
		)
	})

	t.Run("with empty type parameters, enabled", func(t *testing.T) {

		t.Parallel()

		result, errs := ParseDeclarations(
			nil,
			[]byte("fun foo  < > () {}"),
			Config{
				TypeParametersEnabled: true,
			},
		)
		require.Empty(t, errs)

		utils.AssertEqualWithDiff(t,
			[]ast.Declaration{
				&ast.FunctionDeclaration{
					Access: ast.AccessNotSpecified,
					Identifier: ast.Identifier{
						Identifier: "foo",
						Pos:        ast.Position{Line: 1, Column: 4, Offset: 4},
					},
					TypeParameterList: &ast.TypeParameterList{
						TypeParameters: nil,
						Range: ast.Range{
							StartPos: ast.Position{Line: 1, Column: 9, Offset: 9},
							EndPos:   ast.Position{Line: 1, Column: 11, Offset: 11},
						},
					},
					ParameterList: &ast.ParameterList{
						Parameters: nil,
						Range: ast.Range{
							StartPos: ast.Position{Line: 1, Column: 13, Offset: 13},
							EndPos:   ast.Position{Line: 1, Column: 14, Offset: 14},
						},
					},
					FunctionBlock: &ast.FunctionBlock{
						Block: &ast.Block{
							Range: ast.Range{
								StartPos: ast.Position{Line: 1, Column: 16, Offset: 16},
								EndPos:   ast.Position{Line: 1, Column: 17, Offset: 17},
							},
						},
					},
					StartPos: ast.Position{Line: 1, Column: 0, Offset: 0},
				},
			},
			result,
		)
	})

	t.Run("with type parameters, single type parameter, enabled", func(t *testing.T) {

		t.Parallel()

		result, errs := ParseDeclarations(
			nil,
			[]byte("fun foo  < A  > () {}"),
			Config{
				TypeParametersEnabled: true,
			},
		)
		require.Empty(t, errs)

		utils.AssertEqualWithDiff(t,
			[]ast.Declaration{
				&ast.FunctionDeclaration{
					Access: ast.AccessNotSpecified,
					Identifier: ast.Identifier{
						Identifier: "foo",
						Pos:        ast.Position{Line: 1, Column: 4, Offset: 4},
					},
					TypeParameterList: &ast.TypeParameterList{
						TypeParameters: []*ast.TypeParameter{
							{
								Identifier: ast.Identifier{
									Identifier: "A",
									Pos:        ast.Position{Offset: 11, Line: 1, Column: 11},
								},
							},
						},
						Range: ast.Range{
							StartPos: ast.Position{Line: 1, Column: 9, Offset: 9},
							EndPos:   ast.Position{Line: 1, Column: 14, Offset: 14},
						},
					},
					ParameterList: &ast.ParameterList{
						Parameters: nil,
						Range: ast.Range{
							StartPos: ast.Position{Line: 1, Column: 16, Offset: 16},
							EndPos:   ast.Position{Line: 1, Column: 17, Offset: 17},
						},
					},
					FunctionBlock: &ast.FunctionBlock{
						Block: &ast.Block{
							Range: ast.Range{
								StartPos: ast.Position{Line: 1, Column: 19, Offset: 19},
								EndPos:   ast.Position{Line: 1, Column: 20, Offset: 20},
							},
						},
					},
					StartPos: ast.Position{Line: 1, Column: 0, Offset: 0},
				},
			},
			result,
		)
	})

	t.Run("with type parameters, multiple parameters, type bound, enabled", func(t *testing.T) {

		t.Parallel()

		result, errs := ParseDeclarations(
			nil,
			[]byte("fun foo  < A  , B : C > () {}"),
			Config{
				TypeParametersEnabled: true,
			},
		)
		require.Empty(t, errs)

		utils.AssertEqualWithDiff(t,
			[]ast.Declaration{
				&ast.FunctionDeclaration{
					Access: ast.AccessNotSpecified,
					Identifier: ast.Identifier{
						Identifier: "foo",
						Pos:        ast.Position{Line: 1, Column: 4, Offset: 4},
					},
					TypeParameterList: &ast.TypeParameterList{
						TypeParameters: []*ast.TypeParameter{
							{
								Identifier: ast.Identifier{
									Identifier: "A",
									Pos:        ast.Position{Offset: 11, Line: 1, Column: 11},
								},
							},
							{
								Identifier: ast.Identifier{
									Identifier: "B",
									Pos:        ast.Position{Offset: 16, Line: 1, Column: 16},
								},
								TypeBound: &ast.TypeAnnotation{
									Type: &ast.NominalType{
										Identifier: ast.Identifier{
											Identifier: "C",
											Pos:        ast.Position{Offset: 20, Line: 1, Column: 20},
										},
									},
									StartPos: ast.Position{Offset: 20, Line: 1, Column: 20},
								},
							},
						},
						Range: ast.Range{
							StartPos: ast.Position{Line: 1, Column: 9, Offset: 9},
							EndPos:   ast.Position{Line: 1, Column: 22, Offset: 22},
						},
					},
					ParameterList: &ast.ParameterList{
						Parameters: nil,
						Range: ast.Range{
							StartPos: ast.Position{Line: 1, Column: 24, Offset: 24},
							EndPos:   ast.Position{Line: 1, Column: 25, Offset: 25},
						},
					},
					FunctionBlock: &ast.FunctionBlock{
						Block: &ast.Block{
							Range: ast.Range{
								StartPos: ast.Position{Line: 1, Column: 27, Offset: 27},
								EndPos:   ast.Position{Line: 1, Column: 28, Offset: 28},
							},
						},
					},
					StartPos: ast.Position{Line: 1, Column: 0, Offset: 0},
				},
			},
			result,
		)
	})

	t.Run("with type parameters, disabled", func(t *testing.T) {

		t.Parallel()

		_, errs := testParseDeclarations("fun foo<A>() {}")

		utils.AssertEqualWithDiff(t,
			[]error{
				&SyntaxError{
					Message: "expected '(' as start of parameter list, got '<'",
					Pos:     ast.Position{Offset: 7, Line: 1, Column: 7},
				},
			},
			errs,
		)
	})

	t.Run("missing type parameter list end, enabled", func(t *testing.T) {

		t.Parallel()

		_, errs := ParseDeclarations(
			nil,
			[]byte("fun foo  < "),
			Config{
				TypeParametersEnabled: true,
			},
		)

		utils.AssertEqualWithDiff(t,
			[]error{
				&SyntaxError{
					Message: "missing '>' at end of type parameter list",
					Pos:     ast.Position{Offset: 11, Line: 1, Column: 11},
				},
			},
			errs,
		)
	})

	t.Run("missing type parameter list separator, enabled", func(t *testing.T) {

		t.Parallel()

		_, errs := ParseDeclarations(
			nil,
			[]byte("fun foo  < A B > () { } "),
			Config{
				TypeParametersEnabled: true,
			},
		)

		utils.AssertEqualWithDiff(t,
			[]error{
				&MissingCommaInParameterListError{
					Pos: ast.Position{Offset: 13, Line: 1, Column: 13},
				},
			},
			errs,
		)
	})

}

func TestParseAccess(t *testing.T) {

	t.Parallel()

	parse := func(input string) (ast.Access, []error) {
		return Parse(
			nil,
			[]byte(input),
			parseAccess,
			Config{},
		)
	}

	t.Run("pub", func(t *testing.T) {

		t.Parallel()

		result, errs := parse("pub")
		require.Empty(t, errs)

		utils.AssertEqualWithDiff(t,
			ast.AccessPublic,
			result,
		)
	})

	t.Run("pub(set)", func(t *testing.T) {

		t.Parallel()

		result, errs := parse("pub ( set )")
		require.Empty(t, errs)

		utils.AssertEqualWithDiff(t,
			ast.AccessPublicSettable,
			result,
		)
	})

	t.Run("pub, missing set keyword", func(t *testing.T) {

		t.Parallel()

		result, errs := parse("pub ( ")
		utils.AssertEqualWithDiff(t,
			[]error{
				&SyntaxError{
					Message: "expected keyword \"set\", got EOF",
					Pos:     ast.Position{Offset: 6, Line: 1, Column: 6},
				},
			},
			errs,
		)

		utils.AssertEqualWithDiff(t,
			ast.AccessNotSpecified,
			result,
		)
	})

	t.Run("pub, missing closing paren", func(t *testing.T) {

		t.Parallel()

		result, errs := parse("pub ( set ")
		utils.AssertEqualWithDiff(t,
			[]error{
				&SyntaxError{
					Message: "expected token ')'",
					Pos:     ast.Position{Offset: 10, Line: 1, Column: 10},
				},
			},
			errs,
		)

		utils.AssertEqualWithDiff(t,
			ast.AccessNotSpecified,
			result,
		)
	})

	t.Run("pub, invalid inner keyword", func(t *testing.T) {

		t.Parallel()

		result, errs := parse("pub ( foo )")
		utils.AssertEqualWithDiff(t,
			[]error{
				&SyntaxError{
					Message: "expected keyword \"set\", got \"foo\"",
					Pos:     ast.Position{Offset: 6, Line: 1, Column: 6},
				},
			},
			errs,
		)

		utils.AssertEqualWithDiff(t,
			ast.AccessNotSpecified,
			result,
		)
	})

	t.Run("priv", func(t *testing.T) {

		t.Parallel()

		result, errs := parse("priv")
		require.Empty(t, errs)

		utils.AssertEqualWithDiff(t,
			ast.AccessPrivate,
			result,
		)
	})

	t.Run("access(all)", func(t *testing.T) {

		t.Parallel()

		result, errs := parse("access ( all )")
		require.Empty(t, errs)

		utils.AssertEqualWithDiff(t,
			ast.AccessPublic,
			result,
		)
	})

	t.Run("access(account)", func(t *testing.T) {

		t.Parallel()

		result, errs := parse("access ( account )")
		require.Empty(t, errs)

		utils.AssertEqualWithDiff(t,
			ast.AccessAccount,
			result,
		)
	})

	t.Run("access(contract)", func(t *testing.T) {

		t.Parallel()

		result, errs := parse("access ( contract )")
		require.Empty(t, errs)

		utils.AssertEqualWithDiff(t,
			ast.AccessContract,
			result,
		)
	})

	t.Run("access(self)", func(t *testing.T) {

		t.Parallel()

		result, errs := parse("access ( self )")
		require.Empty(t, errs)

		utils.AssertEqualWithDiff(t,
			ast.AccessPrivate,
			result,
		)
	})

	t.Run("access, missing keyword", func(t *testing.T) {

		t.Parallel()

		result, errs := parse("access ( ")
		utils.AssertEqualWithDiff(t,
			[]error{
				&SyntaxError{
					Message: "expected keyword \"all\", \"account\", \"contract\", or \"self\", got EOF",
					Pos:     ast.Position{Offset: 9, Line: 1, Column: 9},
				},
			},
			errs,
		)

		utils.AssertEqualWithDiff(t,
			ast.AccessNotSpecified,
			result,
		)
	})

	t.Run("access, missing closing paren", func(t *testing.T) {

		t.Parallel()

		result, errs := parse("access ( self ")
		utils.AssertEqualWithDiff(t,
			[]error{
				&SyntaxError{
					Message: "expected token ')'",
					Pos:     ast.Position{Offset: 14, Line: 1, Column: 14},
				},
			},
			errs,
		)

		utils.AssertEqualWithDiff(t,
			ast.AccessNotSpecified,
			result,
		)
	})

	t.Run("access, entitlement", func(t *testing.T) {

		t.Parallel()

		result, errs := parse("access ( foo )")
		require.Empty(t, errs)

		utils.AssertEqualWithDiff(t,
			ast.EntitlementAccess{
				Entitlements: []*ast.NominalType{
					{
						Identifier: ast.Identifier{
							Identifier: "foo",
							Pos:        ast.Position{Offset: 9, Line: 1, Column: 9},
						},
					},
				},
			},
			result,
		)
	})

	t.Run("access, multiple entitlements", func(t *testing.T) {

		t.Parallel()

		result, errs := parse("access ( foo , bar )")
		require.Empty(t, errs)

		utils.AssertEqualWithDiff(t,
			ast.EntitlementAccess{
				Entitlements: []*ast.NominalType{
					{
						Identifier: ast.Identifier{
							Identifier: "foo",
							Pos:        ast.Position{Offset: 9, Line: 1, Column: 9},
						},
					},
					{
						Identifier: ast.Identifier{
							Identifier: "bar",
							Pos:        ast.Position{Offset: 15, Line: 1, Column: 15},
						},
					},
				},
			},
			result,
		)
	})

	t.Run("access, entitlements list starting with keyword", func(t *testing.T) {

		t.Parallel()

		result, errs := parse("access ( self , bar )")
		utils.AssertEqualWithDiff(t,
			[]error{
				&SyntaxError{
					Message: "expected token ')'",
					Pos:     ast.Position{Offset: 14, Line: 1, Column: 14},
				},
			},
			errs,
		)

		utils.AssertEqualWithDiff(t,
			ast.AccessNotSpecified,
			result,
		)
	})

	t.Run("access, entitlements list ending with keyword", func(t *testing.T) {

		t.Parallel()

		result, errs := parse("access ( foo, self )")
		utils.AssertEqualWithDiff(t,
			[]error{
				&SyntaxError{
					Message: "unexpected non-nominal type: self",
					Pos:     ast.Position{Offset: 18, Line: 1, Column: 18},
				},
			},
			errs,
		)

		utils.AssertEqualWithDiff(t,
			ast.AccessNotSpecified,
			result,
		)
	})

	t.Run("access, multiple entitlements no comma", func(t *testing.T) {

		t.Parallel()

		result, errs := parse("access ( foo bar )")
		utils.AssertEqualWithDiff(t,
			[]error{
				&SyntaxError{
					Message: "unexpected token: got identifier, expected ',' or ')'",
					Pos:     ast.Position{Offset: 13, Line: 1, Column: 13},
				},
			},
			errs,
		)

		utils.AssertEqualWithDiff(t,
			ast.AccessNotSpecified,
			result,
		)
	})
}

func TestParseImportDeclaration(t *testing.T) {

	t.Parallel()

	t.Run("no identifiers, missing location", func(t *testing.T) {

		t.Parallel()

		result, errs := testParseDeclarations(` import`)
		utils.AssertEqualWithDiff(t,
			[]error{
				&SyntaxError{
					Message: "unexpected end in import declaration: expected string, address, or identifier",
					Pos:     ast.Position{Offset: 7, Line: 1, Column: 7},
				},
			},
			errs,
		)

		var expected []ast.Declaration

		utils.AssertEqualWithDiff(t,
			expected,
			result,
		)
	})

	t.Run("no identifiers, string location", func(t *testing.T) {

		t.Parallel()

		result, errs := testParseDeclarations(` import "foo"`)
		require.Empty(t, errs)

		utils.AssertEqualWithDiff(t,
			[]ast.Declaration{
				&ast.ImportDeclaration{
					Identifiers: nil,
					Location:    common.StringLocation("foo"),
					LocationPos: ast.Position{Line: 1, Column: 8, Offset: 8},
					Range: ast.Range{
						StartPos: ast.Position{Line: 1, Column: 1, Offset: 1},
						EndPos:   ast.Position{Line: 1, Column: 12, Offset: 12},
					},
				},
			},
			result,
		)
	})

	t.Run("no identifiers, address location", func(t *testing.T) {

		t.Parallel()

		result, errs := testParseDeclarations(` import 0x42`)
		require.Empty(t, errs)

		utils.AssertEqualWithDiff(t,
			[]ast.Declaration{
				&ast.ImportDeclaration{
					Identifiers: nil,
					Location: common.AddressLocation{
						Address: common.MustBytesToAddress([]byte{0x42}),
					},
					LocationPos: ast.Position{Line: 1, Column: 8, Offset: 8},
					Range: ast.Range{
						StartPos: ast.Position{Line: 1, Column: 1, Offset: 1},
						EndPos:   ast.Position{Line: 1, Column: 11, Offset: 11},
					},
				},
			},
			result,
		)
	})

	t.Run("no identifiers, address location, address too long", func(t *testing.T) {

		t.Parallel()

		result, errs := testParseDeclarations(` import 0x10000000000000001`)
		utils.AssertEqualWithDiff(t,
			[]error{
				&SyntaxError{
					Message: "address too large",
					Pos:     ast.Position{Offset: 8, Line: 1, Column: 8},
				},
			},
			errs,
		)

		expected := []ast.Declaration{
			&ast.ImportDeclaration{
				Identifiers: nil,
				Location: common.AddressLocation{
					Address: common.MustBytesToAddress([]byte{0x0}),
				},
				LocationPos: ast.Position{Line: 1, Column: 8, Offset: 8},
				Range: ast.Range{
					StartPos: ast.Position{Line: 1, Column: 1, Offset: 1},
					EndPos:   ast.Position{Line: 1, Column: 26, Offset: 26},
				},
			},
		}

		utils.AssertEqualWithDiff(t,
			expected,
			result,
		)
	})

	t.Run("no identifiers, integer location", func(t *testing.T) {

		t.Parallel()

		result, errs := testParseDeclarations(` import 1`)
		utils.AssertEqualWithDiff(t,
			[]error{
				&SyntaxError{
					Message: "unexpected token in import declaration: " +
						"got decimal integer, expected string, address, or identifier",
					Pos: ast.Position{Offset: 8, Line: 1, Column: 8},
				},
			},
			errs,
		)

		var expected []ast.Declaration

		utils.AssertEqualWithDiff(t,
			expected,
			result,
		)

	})

	t.Run("one identifier, string location", func(t *testing.T) {

		t.Parallel()

		result, errs := testParseDeclarations(` import foo from "bar"`)
		require.Empty(t, errs)

		utils.AssertEqualWithDiff(t,
			[]ast.Declaration{
				&ast.ImportDeclaration{
					Identifiers: []ast.Identifier{
						{
							Identifier: "foo",
							Pos:        ast.Position{Line: 1, Column: 8, Offset: 8},
						},
					},
					Location:    common.StringLocation("bar"),
					LocationPos: ast.Position{Line: 1, Column: 17, Offset: 17},
					Range: ast.Range{
						StartPos: ast.Position{Line: 1, Column: 1, Offset: 1},
						EndPos:   ast.Position{Line: 1, Column: 21, Offset: 21},
					},
				},
			},
			result,
		)
	})

	t.Run("one identifier, string location, missing from keyword", func(t *testing.T) {

		t.Parallel()

		result, errs := testParseDeclarations(` import foo "bar"`)
		utils.AssertEqualWithDiff(t,
			[]error{
				&SyntaxError{
					Message: "unexpected token in import declaration: " +
						"got string, expected keyword \"from\" or ','",
					Pos: ast.Position{Offset: 12, Line: 1, Column: 12},
				},
			},
			errs,
		)

		var expected []ast.Declaration

		utils.AssertEqualWithDiff(t,
			expected,
			result,
		)
	})

	t.Run("three identifiers, address location", func(t *testing.T) {

		t.Parallel()

		result, errs := testParseDeclarations(` import foo , bar , baz from 0x42`)
		require.Empty(t, errs)

		utils.AssertEqualWithDiff(t,
			[]ast.Declaration{
				&ast.ImportDeclaration{
					Identifiers: []ast.Identifier{
						{
							Identifier: "foo",
							Pos:        ast.Position{Line: 1, Column: 8, Offset: 8},
						},
						{
							Identifier: "bar",
							Pos:        ast.Position{Line: 1, Column: 14, Offset: 14},
						},
						{
							Identifier: "baz",
							Pos:        ast.Position{Line: 1, Column: 20, Offset: 20},
						},
					},
					Location: common.AddressLocation{
						Address: common.MustBytesToAddress([]byte{0x42}),
					},
					LocationPos: ast.Position{Line: 1, Column: 29, Offset: 29},
					Range: ast.Range{
						StartPos: ast.Position{Line: 1, Column: 1, Offset: 1},
						EndPos:   ast.Position{Line: 1, Column: 32, Offset: 32},
					},
				},
			},
			result,
		)
	})

	t.Run("two identifiers, address location, extra comma", func(t *testing.T) {

		t.Parallel()

		result, errs := testParseDeclarations(` import foo , bar , from 0x42`)
		utils.AssertEqualWithDiff(t,
			[]error{
				&SyntaxError{
					Message: `expected identifier, got keyword "from"`,
					Pos:     ast.Position{Offset: 20, Line: 1, Column: 20},
				},
			},
			errs,
		)

		var expected []ast.Declaration

		utils.AssertEqualWithDiff(t,
			expected,
			result,
		)
	})

	t.Run("two identifiers, address location, repeated commas", func(t *testing.T) {
		t.Parallel()

		result, errs := testParseDeclarations(`import foo, , bar from 0xaaaa`)
		utils.AssertEqualWithDiff(t,
			[]error{
				&SyntaxError{
					Pos:     ast.Position{Line: 1, Column: 12, Offset: 12},
					Message: `expected identifier or keyword "from", got ','`,
				},
			},
			errs,
		)
		var expected []ast.Declaration

		utils.AssertEqualWithDiff(t, expected, result)
	})

	t.Run("no identifiers, identifier location", func(t *testing.T) {

		t.Parallel()

		result, errs := testParseDeclarations(` import foo`)
		require.Empty(t, errs)

		utils.AssertEqualWithDiff(t,
			[]ast.Declaration{
				&ast.ImportDeclaration{
					Identifiers: nil,
					Location:    common.IdentifierLocation("foo"),
					LocationPos: ast.Position{Line: 1, Column: 8, Offset: 8},
					Range: ast.Range{
						StartPos: ast.Position{Line: 1, Column: 1, Offset: 1},
						EndPos:   ast.Position{Line: 1, Column: 10, Offset: 10},
					},
				},
			},
			result,
		)
	})

	t.Run("unexpected token as identifier", func(t *testing.T) {
		t.Parallel()

		_, errs := testParseDeclarations(`import foo, bar, baz, @ from 0x42`)

		utils.AssertEqualWithDiff(t, []error{
			&SyntaxError{
				Pos:     ast.Position{Line: 1, Column: 22, Offset: 22},
				Message: `unexpected token in import declaration: got '@', expected keyword "from" or ','`,
			},
		}, errs)

	})
	t.Run("from keyword as second identifier", func(t *testing.T) {

		t.Parallel()

		result, errs := testParseDeclarations(`
			import foo, from from 0x42
			import foo, from, bar from 0x42
		`)
		require.Empty(t, errs)

		utils.AssertEqualWithDiff(t,
			[]ast.Declaration{
				&ast.ImportDeclaration{
					Identifiers: []ast.Identifier{
						{
							Identifier: "foo",
							Pos:        ast.Position{Line: 2, Column: 10, Offset: 11},
						},
						{
							Identifier: "from",
							Pos:        ast.Position{Line: 2, Column: 15, Offset: 16},
						},
					},
					Location: common.AddressLocation{
						Address: common.MustBytesToAddress([]byte{0x42}),
					},
					LocationPos: ast.Position{Line: 2, Column: 25, Offset: 26},
					Range: ast.Range{
						StartPos: ast.Position{Line: 2, Column: 3, Offset: 4},
						EndPos:   ast.Position{Line: 2, Column: 28, Offset: 29},
					},
				},
				&ast.ImportDeclaration{
					Identifiers: []ast.Identifier{
						{
							Identifier: "foo",
							Pos:        ast.Position{Line: 3, Column: 10, Offset: 41},
						},
						{
							Identifier: "from",
							Pos:        ast.Position{Line: 3, Column: 15, Offset: 46},
						},
						{
							Identifier: "bar",
							Pos:        ast.Position{Line: 3, Column: 21, Offset: 52},
						},
					},
					Location: common.AddressLocation{
						Address: common.MustBytesToAddress([]byte{0x42}),
					},
					LocationPos: ast.Position{Line: 3, Column: 30, Offset: 61},
					Range: ast.Range{
						StartPos: ast.Position{Line: 3, Column: 3, Offset: 34},
						EndPos:   ast.Position{Line: 3, Column: 33, Offset: 64},
					},
				},
			},
			result,
		)
	})
}

func TestParseEvent(t *testing.T) {

	t.Parallel()

	t.Run("no parameters", func(t *testing.T) {

		t.Parallel()

		result, errs := testParseDeclarations("event E()")
		require.Empty(t, errs)

		utils.AssertEqualWithDiff(t,
			[]ast.Declaration{
				&ast.CompositeDeclaration{
					Access:        ast.AccessNotSpecified,
					CompositeKind: common.CompositeKindEvent,
					Identifier: ast.Identifier{
						Identifier: "E",
						Pos:        ast.Position{Offset: 6, Line: 1, Column: 6},
					},
					Members: ast.NewUnmeteredMembers(
						[]ast.Declaration{
							&ast.SpecialFunctionDeclaration{
								Kind: common.DeclarationKindInitializer,
								FunctionDeclaration: &ast.FunctionDeclaration{
									Access: ast.AccessNotSpecified,
									ParameterList: &ast.ParameterList{
										Range: ast.Range{
											StartPos: ast.Position{Offset: 7, Line: 1, Column: 7},
											EndPos:   ast.Position{Offset: 8, Line: 1, Column: 8},
										},
									},
									StartPos: ast.Position{Offset: 7, Line: 1, Column: 7},
								},
							},
						},
					),
					Range: ast.Range{
						StartPos: ast.Position{Offset: 0, Line: 1, Column: 0},
						EndPos:   ast.Position{Offset: 8, Line: 1, Column: 8},
					},
				},
			},
			result,
		)
	})

	t.Run("two parameters, private", func(t *testing.T) {

		t.Parallel()

		result, errs := testParseDeclarations(" priv event E2 ( a : Int , b : String )")
		require.Empty(t, errs)

		utils.AssertEqualWithDiff(t,
			[]ast.Declaration{

				&ast.CompositeDeclaration{
					Access:        ast.AccessPrivate,
					CompositeKind: common.CompositeKindEvent,
					Identifier: ast.Identifier{
						Identifier: "E2",
						Pos:        ast.Position{Offset: 12, Line: 1, Column: 12},
					},
					Members: ast.NewUnmeteredMembers(
						[]ast.Declaration{
							&ast.SpecialFunctionDeclaration{
								Kind: common.DeclarationKindInitializer,
								FunctionDeclaration: &ast.FunctionDeclaration{
									Access: ast.AccessNotSpecified,
									ParameterList: &ast.ParameterList{
										Parameters: []*ast.Parameter{
											{
												Label: "",
												Identifier: ast.Identifier{
													Identifier: "a",
													Pos:        ast.Position{Offset: 17, Line: 1, Column: 17},
												},
												TypeAnnotation: &ast.TypeAnnotation{
													IsResource: false,
													Type: &ast.NominalType{
														Identifier: ast.Identifier{
															Identifier: "Int",
															Pos:        ast.Position{Offset: 21, Line: 1, Column: 21},
														},
													},
													StartPos: ast.Position{Offset: 21, Line: 1, Column: 21},
												},
												StartPos: ast.Position{Offset: 17, Line: 1, Column: 17},
											},
											{
												Label: "",
												Identifier: ast.Identifier{
													Identifier: "b",
													Pos:        ast.Position{Offset: 27, Line: 1, Column: 27},
												},
												TypeAnnotation: &ast.TypeAnnotation{
													IsResource: false,
													Type: &ast.NominalType{
														Identifier: ast.Identifier{
															Identifier: "String",
															Pos:        ast.Position{Offset: 31, Line: 1, Column: 31},
														},
													},
													StartPos: ast.Position{Offset: 31, Line: 1, Column: 31},
												},
												StartPos: ast.Position{Offset: 27, Line: 1, Column: 27},
											},
										},
										Range: ast.Range{
											StartPos: ast.Position{Offset: 15, Line: 1, Column: 15},
											EndPos:   ast.Position{Offset: 38, Line: 1, Column: 38},
										},
									},
									StartPos: ast.Position{Offset: 15, Line: 1, Column: 15},
								},
							},
						},
					),
					Range: ast.Range{
						StartPos: ast.Position{Offset: 1, Line: 1, Column: 1},
						EndPos:   ast.Position{Offset: 38, Line: 1, Column: 38},
					},
				},
			},
			result,
		)
	})

	t.Run("invalid event name", func(t *testing.T) {
		_, errs := testParseDeclarations(`event continue {}`)

		utils.AssertEqualWithDiff(t, []error{
			&SyntaxError{
				Pos:     ast.Position{Line: 1, Column: 6, Offset: 6},
				Message: "expected identifier after start of event declaration, got keyword continue",
			},
		}, errs)
	})
}

func TestParseFieldWithVariableKind(t *testing.T) {

	t.Parallel()

	parse := func(input string) (*ast.FieldDeclaration, []error) {
		return Parse(
			nil,
			[]byte(input),
			func(p *parser) (*ast.FieldDeclaration, error) {
				return parseFieldWithVariableKind(
					p,
					ast.AccessNotSpecified,
					nil,
					nil,
					nil,
					"",
				)
			},
			Config{},
		)
	}

	t.Run("variable", func(t *testing.T) {

		t.Parallel()

		result, errs := parse("var x : Int")
		require.Empty(t, errs)

		utils.AssertEqualWithDiff(t,
			&ast.FieldDeclaration{
				Access:       ast.AccessNotSpecified,
				VariableKind: ast.VariableKindVariable,
				Identifier: ast.Identifier{
					Identifier: "x",
					Pos:        ast.Position{Line: 1, Column: 4, Offset: 4},
				},
				TypeAnnotation: &ast.TypeAnnotation{
					IsResource: false,
					Type: &ast.NominalType{
						Identifier: ast.Identifier{
							Identifier: "Int",
							Pos:        ast.Position{Line: 1, Column: 8, Offset: 8},
						},
					},
					StartPos: ast.Position{Line: 1, Column: 8, Offset: 8},
				},
				Range: ast.Range{
					StartPos: ast.Position{Line: 1, Column: 0, Offset: 0},
					EndPos:   ast.Position{Line: 1, Column: 10, Offset: 10},
				},
			},
			result,
		)
	})

	t.Run("constant", func(t *testing.T) {

		t.Parallel()

		result, errs := parse("let x : Int")
		require.Empty(t, errs)

		utils.AssertEqualWithDiff(t,
			&ast.FieldDeclaration{
				Access:       ast.AccessNotSpecified,
				VariableKind: ast.VariableKindConstant,
				Identifier: ast.Identifier{
					Identifier: "x",
					Pos:        ast.Position{Line: 1, Column: 4, Offset: 4},
				},
				TypeAnnotation: &ast.TypeAnnotation{
					IsResource: false,
					Type: &ast.NominalType{
						Identifier: ast.Identifier{
							Identifier: "Int",
							Pos:        ast.Position{Line: 1, Column: 8, Offset: 8},
						},
					},
					StartPos: ast.Position{Line: 1, Column: 8, Offset: 8},
				},
				Range: ast.Range{
					StartPos: ast.Position{Line: 1, Column: 0, Offset: 0},
					EndPos:   ast.Position{Line: 1, Column: 10, Offset: 10},
				},
			},
			result,
		)
	})
}

func TestParseField(t *testing.T) {

	t.Parallel()

	parse := func(input string, config Config) (ast.Declaration, []error) {
		return Parse(
			nil,
			[]byte(input),
			func(p *parser) (ast.Declaration, error) {
				return parseMemberOrNestedDeclaration(
					p,
					"",
				)
			},
			config,
		)
	}

	t.Run("native, enabled", func(t *testing.T) {

		t.Parallel()

		result, errs := parse(
			"native let foo: Int",
			Config{
				NativeModifierEnabled: true,
			},
		)
		require.Empty(t, errs)

		utils.AssertEqualWithDiff(t,
			&ast.FieldDeclaration{
				Access:       ast.AccessNotSpecified,
				Flags:        ast.FieldDeclarationFlagsIsNative,
				VariableKind: ast.VariableKindConstant,
				Identifier: ast.Identifier{
					Identifier: "foo",
					Pos:        ast.Position{Line: 1, Column: 11, Offset: 11},
				},
				TypeAnnotation: &ast.TypeAnnotation{
					Type: &ast.NominalType{
						Identifier: ast.Identifier{
							Identifier: "Int",
							Pos:        ast.Position{Line: 1, Column: 16, Offset: 16},
						},
					},
					StartPos: ast.Position{Line: 1, Column: 16, Offset: 16},
				},
				Range: ast.Range{
					StartPos: ast.Position{Line: 1, Column: 0, Offset: 0},
					EndPos:   ast.Position{Line: 1, Column: 18, Offset: 18},
				},
			},
			result,
		)
	})

	t.Run("native, disabled", func(t *testing.T) {

		t.Parallel()

		_, errs := parse("native let foo: Int", Config{})

		utils.AssertEqualWithDiff(t,
			[]error{
				&SyntaxError{
					Message: "unexpected identifier",
					Pos:     ast.Position{Offset: 0, Line: 1, Column: 0},
				},
			},
			errs,
		)
	})

	t.Run("static", func(t *testing.T) {

		t.Parallel()

		result, errs := parse(
			"static let foo: Int",
			Config{
				StaticModifierEnabled: true,
			},
		)
		require.Empty(t, errs)

		utils.AssertEqualWithDiff(t,
			&ast.FieldDeclaration{
				Access:       ast.AccessNotSpecified,
				Flags:        ast.FieldDeclarationFlagsIsStatic,
				VariableKind: ast.VariableKindConstant,
				Identifier: ast.Identifier{
					Identifier: "foo",
					Pos:        ast.Position{Line: 1, Column: 11, Offset: 11},
				},
				TypeAnnotation: &ast.TypeAnnotation{
					Type: &ast.NominalType{
						Identifier: ast.Identifier{
							Identifier: "Int",
							Pos:        ast.Position{Line: 1, Column: 16, Offset: 16},
						},
					},
					StartPos: ast.Position{Line: 1, Column: 16, Offset: 16},
				},
				Range: ast.Range{
					StartPos: ast.Position{Line: 1, Column: 0, Offset: 0},
					EndPos:   ast.Position{Line: 1, Column: 18, Offset: 18},
				},
			},
			result,
		)
	})

	t.Run("static, disabled", func(t *testing.T) {

		t.Parallel()

		_, errs := parse(
			"static let foo: Int",
			Config{},
		)

		utils.AssertEqualWithDiff(t,
			[]error{
				&SyntaxError{
					Message: "unexpected identifier",
					Pos:     ast.Position{Offset: 0, Line: 1, Column: 0},
				},
			},
			errs,
		)
	})

	t.Run("static native, enabled", func(t *testing.T) {

		t.Parallel()

		result, errs := parse(
			"static native let foo: Int",
			Config{
				StaticModifierEnabled: true,
				NativeModifierEnabled: true,
			},
		)
		require.Empty(t, errs)

		utils.AssertEqualWithDiff(t,
			&ast.FieldDeclaration{
				Access:       ast.AccessNotSpecified,
				Flags:        ast.FieldDeclarationFlagsIsStatic | ast.FieldDeclarationFlagsIsNative,
				VariableKind: ast.VariableKindConstant,
				Identifier: ast.Identifier{
					Identifier: "foo",
					Pos:        ast.Position{Line: 1, Column: 18, Offset: 18},
				},
				TypeAnnotation: &ast.TypeAnnotation{
					Type: &ast.NominalType{
						Identifier: ast.Identifier{
							Identifier: "Int",
							Pos:        ast.Position{Line: 1, Column: 23, Offset: 23},
						},
					},
					StartPos: ast.Position{Line: 1, Column: 23, Offset: 23},
				},
				Range: ast.Range{
					StartPos: ast.Position{Line: 1, Column: 0, Offset: 0},
					EndPos:   ast.Position{Line: 1, Column: 25, Offset: 25},
				},
			},
			result,
		)
	})

	t.Run("static native, disabled", func(t *testing.T) {

		t.Parallel()

		_, errs := parse("static native let foo: Int", Config{})

		utils.AssertEqualWithDiff(t,
			[]error{
				&SyntaxError{
					Message: "unexpected identifier",
					Pos:     ast.Position{Offset: 0, Line: 1, Column: 0},
				},
			},
			errs,
		)
	})

	t.Run("native static, enabled", func(t *testing.T) {

		t.Parallel()

		_, errs := parse(
			"native static let foo: Int",
			Config{
				StaticModifierEnabled: true,
				NativeModifierEnabled: true,
			},
		)

		utils.AssertEqualWithDiff(t,
			[]error{
				&SyntaxError{
					Message: "invalid static modifier after native modifier",
					Pos:     ast.Position{Offset: 7, Line: 1, Column: 7},
				},
			},
			errs,
		)
	})

	t.Run("pub static native, enabled", func(t *testing.T) {

		t.Parallel()

		result, errs := parse(
			"pub static native let foo: Int",
			Config{
				StaticModifierEnabled: true,
				NativeModifierEnabled: true,
			},
		)
		require.Empty(t, errs)

		utils.AssertEqualWithDiff(t,
			&ast.FieldDeclaration{
				Access:       ast.AccessPublic,
				Flags:        ast.FieldDeclarationFlagsIsStatic | ast.FieldDeclarationFlagsIsNative,
				VariableKind: ast.VariableKindConstant,
				Identifier: ast.Identifier{
					Identifier: "foo",
					Pos:        ast.Position{Line: 1, Column: 22, Offset: 22},
				},
				TypeAnnotation: &ast.TypeAnnotation{
					Type: &ast.NominalType{
						Identifier: ast.Identifier{
							Identifier: "Int",
							Pos:        ast.Position{Line: 1, Column: 27, Offset: 27},
						},
					},
					StartPos: ast.Position{Line: 1, Column: 27, Offset: 27},
				},
				Range: ast.Range{
					StartPos: ast.Position{Line: 1, Column: 0, Offset: 0},
					EndPos:   ast.Position{Line: 1, Column: 29, Offset: 29},
				},
			},
			result,
		)
	})

	t.Run("pub static native, disabled", func(t *testing.T) {

		t.Parallel()

		_, errs := parse("pub static native let foo: Int", Config{})

		utils.AssertEqualWithDiff(t,
			[]error{
				&SyntaxError{
					Message: "unexpected identifier",
					Pos:     ast.Position{Offset: 4, Line: 1, Column: 4},
				},
			},
			errs,
		)
	})

}

func TestParseCompositeDeclaration(t *testing.T) {

	t.Parallel()

	t.Run("struct, no conformances", func(t *testing.T) {

		t.Parallel()

		result, errs := testParseDeclarations(" pub struct S { }")
		require.Empty(t, errs)

		utils.AssertEqualWithDiff(t,
			[]ast.Declaration{
				&ast.CompositeDeclaration{
					Access:        ast.AccessPublic,
					CompositeKind: common.CompositeKindStructure,
					Identifier: ast.Identifier{
						Identifier: "S",
						Pos:        ast.Position{Line: 1, Column: 12, Offset: 12},
					},
					Members: &ast.Members{},
					Range: ast.Range{
						StartPos: ast.Position{Line: 1, Column: 1, Offset: 1},
						EndPos:   ast.Position{Line: 1, Column: 16, Offset: 16},
					},
				},
			},
			result,
		)
	})

	t.Run("resource, one conformance", func(t *testing.T) {

		t.Parallel()

		result, errs := testParseDeclarations(" pub resource R : RI { }")
		require.Empty(t, errs)

		utils.AssertEqualWithDiff(t,
			[]ast.Declaration{
				&ast.CompositeDeclaration{
					Access:        ast.AccessPublic,
					CompositeKind: common.CompositeKindResource,
					Identifier: ast.Identifier{
						Identifier: "R",
						Pos:        ast.Position{Line: 1, Column: 14, Offset: 14},
					},
					Conformances: []*ast.NominalType{
						{
							Identifier: ast.Identifier{
								Identifier: "RI",
								Pos:        ast.Position{Line: 1, Column: 18, Offset: 18},
							},
						},
					},
					Members: &ast.Members{},
					Range: ast.Range{
						StartPos: ast.Position{Line: 1, Column: 1, Offset: 1},
						EndPos:   ast.Position{Line: 1, Column: 23, Offset: 23},
					},
				},
			},
			result,
		)
	})

	t.Run("struct, with fields, functions, and special functions", func(t *testing.T) {

		t.Parallel()

		result, errs := testParseDeclarations(`
          struct Test {
              pub(set) var foo: Int

              init(foo: Int) {
                  self.foo = foo
              }

              pub fun getFoo(): Int {
                  return self.foo
              }
          }
	    `)

		require.Empty(t, errs)

		utils.AssertEqualWithDiff(t,
			[]ast.Declaration{
				&ast.CompositeDeclaration{
					Access:        ast.AccessNotSpecified,
					CompositeKind: common.CompositeKindStructure,
					Identifier: ast.Identifier{
						Identifier: "Test",
						Pos:        ast.Position{Offset: 18, Line: 2, Column: 17},
					},
					Members: ast.NewUnmeteredMembers(
						[]ast.Declaration{
							&ast.FieldDeclaration{
								Access:       ast.AccessPublicSettable,
								VariableKind: ast.VariableKindVariable,
								Identifier: ast.Identifier{
									Identifier: "foo",
									Pos:        ast.Position{Offset: 52, Line: 3, Column: 27},
								},
								TypeAnnotation: &ast.TypeAnnotation{
									IsResource: false,
									Type: &ast.NominalType{
										Identifier: ast.Identifier{
											Identifier: "Int",
											Pos:        ast.Position{Offset: 57, Line: 3, Column: 32},
										},
									},
									StartPos: ast.Position{Offset: 57, Line: 3, Column: 32},
								},
								Range: ast.Range{
									StartPos: ast.Position{Offset: 39, Line: 3, Column: 14},
									EndPos:   ast.Position{Offset: 59, Line: 3, Column: 34},
								},
							},
							&ast.SpecialFunctionDeclaration{
								Kind: common.DeclarationKindInitializer,
								FunctionDeclaration: &ast.FunctionDeclaration{
									Access: ast.AccessNotSpecified,
									Identifier: ast.Identifier{
										Identifier: "init",
										Pos:        ast.Position{Offset: 76, Line: 5, Column: 14},
									},
									ParameterList: &ast.ParameterList{
										Parameters: []*ast.Parameter{
											{
												Label: "",
												Identifier: ast.Identifier{
													Identifier: "foo",
													Pos:        ast.Position{Offset: 81, Line: 5, Column: 19},
												},
												TypeAnnotation: &ast.TypeAnnotation{
													IsResource: false,
													Type: &ast.NominalType{
														Identifier: ast.Identifier{
															Identifier: "Int",
															Pos:        ast.Position{Offset: 86, Line: 5, Column: 24},
														},
													},
													StartPos: ast.Position{Offset: 86, Line: 5, Column: 24},
												},
												StartPos: ast.Position{Offset: 81, Line: 5, Column: 19},
											},
										},
										Range: ast.Range{
											StartPos: ast.Position{Offset: 80, Line: 5, Column: 18},
											EndPos:   ast.Position{Offset: 89, Line: 5, Column: 27},
										},
									},
									FunctionBlock: &ast.FunctionBlock{
										Block: &ast.Block{
											Statements: []ast.Statement{
												&ast.AssignmentStatement{
													Target: &ast.MemberExpression{
														Expression: &ast.IdentifierExpression{
															Identifier: ast.Identifier{
																Identifier: "self",
																Pos:        ast.Position{Offset: 111, Line: 6, Column: 18},
															},
														},
														AccessPos: ast.Position{Offset: 115, Line: 6, Column: 22},
														Identifier: ast.Identifier{
															Identifier: "foo",
															Pos:        ast.Position{Offset: 116, Line: 6, Column: 23},
														},
													},
													Transfer: &ast.Transfer{
														Operation: ast.TransferOperationCopy,
														Pos:       ast.Position{Offset: 120, Line: 6, Column: 27},
													},
													Value: &ast.IdentifierExpression{
														Identifier: ast.Identifier{
															Identifier: "foo",
															Pos:        ast.Position{Offset: 122, Line: 6, Column: 29},
														},
													},
												},
											},
											Range: ast.Range{
												StartPos: ast.Position{Offset: 91, Line: 5, Column: 29},
												EndPos:   ast.Position{Offset: 140, Line: 7, Column: 14},
											},
										},
									},
									StartPos: ast.Position{Offset: 76, Line: 5, Column: 14},
								},
							},
							&ast.FunctionDeclaration{
								Access: ast.AccessPublic,
								Identifier: ast.Identifier{
									Identifier: "getFoo",
									Pos:        ast.Position{Offset: 165, Line: 9, Column: 22},
								},
								ParameterList: &ast.ParameterList{
									Range: ast.Range{
										StartPos: ast.Position{Offset: 171, Line: 9, Column: 28},
										EndPos:   ast.Position{Offset: 172, Line: 9, Column: 29},
									},
								},
								ReturnTypeAnnotation: &ast.TypeAnnotation{
									IsResource: false,
									Type: &ast.NominalType{
										Identifier: ast.Identifier{
											Identifier: "Int",
											Pos:        ast.Position{Offset: 175, Line: 9, Column: 32},
										},
									},
									StartPos: ast.Position{Offset: 175, Line: 9, Column: 32},
								},
								FunctionBlock: &ast.FunctionBlock{
									Block: &ast.Block{
										Statements: []ast.Statement{
											&ast.ReturnStatement{
												Expression: &ast.MemberExpression{
													Expression: &ast.IdentifierExpression{
														Identifier: ast.Identifier{
															Identifier: "self",
															Pos:        ast.Position{Offset: 206, Line: 10, Column: 25},
														},
													},
													AccessPos: ast.Position{Offset: 210, Line: 10, Column: 29},
													Identifier: ast.Identifier{
														Identifier: "foo",
														Pos:        ast.Position{Offset: 211, Line: 10, Column: 30},
													},
												},
												Range: ast.Range{
													StartPos: ast.Position{Offset: 199, Line: 10, Column: 18},
													EndPos:   ast.Position{Offset: 213, Line: 10, Column: 32},
												},
											},
										},
										Range: ast.Range{
											StartPos: ast.Position{Offset: 179, Line: 9, Column: 36},
											EndPos:   ast.Position{Offset: 229, Line: 11, Column: 14},
										},
									},
								},
								StartPos: ast.Position{Offset: 157, Line: 9, Column: 14},
							},
						},
					),
					Range: ast.Range{
						StartPos: ast.Position{Offset: 11, Line: 2, Column: 10},
						EndPos:   ast.Position{Offset: 241, Line: 12, Column: 10},
					},
				},
			},
			result,
		)
	})

	t.Run("struct with view member", func(t *testing.T) {

		t.Parallel()

		result, errs := testParseDeclarations(`struct S { 
			view fun foo() {}
		}`)
		require.Empty(t, errs)

		utils.AssertEqualWithDiff(t,
			[]ast.Declaration{
				&ast.CompositeDeclaration{
					Access:        ast.AccessNotSpecified,
					CompositeKind: common.CompositeKindStructure,
					Identifier: ast.Identifier{
						Identifier: "S",
						Pos:        ast.Position{Line: 1, Column: 7, Offset: 7},
					},
					Members: ast.NewUnmeteredMembers(
						[]ast.Declaration{&ast.FunctionDeclaration{
							Purity: ast.FunctionPurityView,
							Access: ast.AccessNotSpecified,
							ParameterList: &ast.ParameterList{
								Range: ast.Range{
									StartPos: ast.Position{Offset: 27, Line: 2, Column: 15},
									EndPos:   ast.Position{Offset: 28, Line: 2, Column: 16},
								},
							},
							Identifier: ast.Identifier{
								Identifier: "foo",
								Pos:        ast.Position{Offset: 24, Line: 2, Column: 12},
							},
							FunctionBlock: &ast.FunctionBlock{
								Block: &ast.Block{
									Range: ast.Range{
										StartPos: ast.Position{Offset: 30, Line: 2, Column: 18},
										EndPos:   ast.Position{Offset: 31, Line: 2, Column: 19},
									},
								},
							},
							StartPos: ast.Position{Offset: 15, Line: 2, Column: 3},
						}},
					),
					Range: ast.Range{
						StartPos: ast.Position{Line: 1, Column: 0, Offset: 0},
						EndPos:   ast.Position{Line: 3, Column: 2, Offset: 35},
					},
				},
			},
			result,
		)
	})

	t.Run("struct with view initializer", func(t *testing.T) {

		t.Parallel()

		result, errs := testParseDeclarations(`struct S { 
			view init() {}
		}`)
		require.Empty(t, errs)

		utils.AssertEqualWithDiff(t,
			[]ast.Declaration{
				&ast.CompositeDeclaration{
					Access:        ast.AccessNotSpecified,
					CompositeKind: common.CompositeKindStructure,
					Identifier: ast.Identifier{
						Identifier: "S",
						Pos:        ast.Position{Line: 1, Column: 7, Offset: 7},
					},
					Members: ast.NewUnmeteredMembers(
						[]ast.Declaration{&ast.SpecialFunctionDeclaration{
							Kind: common.DeclarationKindInitializer,
							FunctionDeclaration: &ast.FunctionDeclaration{
								Access: ast.AccessNotSpecified,
								Purity: ast.FunctionPurityView,
								Identifier: ast.Identifier{
									Identifier: "init",
									Pos:        ast.Position{Offset: 20, Line: 2, Column: 8},
								},
								ParameterList: &ast.ParameterList{
									Range: ast.Range{
										StartPos: ast.Position{Offset: 24, Line: 2, Column: 12},
										EndPos:   ast.Position{Offset: 25, Line: 2, Column: 13},
									},
								},
								FunctionBlock: &ast.FunctionBlock{
									Block: &ast.Block{
										Range: ast.Range{
											StartPos: ast.Position{Offset: 27, Line: 2, Column: 15},
											EndPos:   ast.Position{Offset: 28, Line: 2, Column: 16},
										},
									},
								},
								StartPos: ast.Position{Offset: 15, Line: 2, Column: 3},
							},
						}},
					),
					Range: ast.Range{
						StartPos: ast.Position{Line: 1, Column: 0, Offset: 0},
						EndPos:   ast.Position{Line: 3, Column: 2, Offset: 32},
					},
				},
			},
			result,
		)
	})

	t.Run("resource with view destructor", func(t *testing.T) {

		t.Parallel()

		_, errs := testParseDeclarations(`resource S { 
			view destroy() {}
		}`)

		utils.AssertEqualWithDiff(t,
			[]error{
				&SyntaxError{
					Message: "invalid view annotation on destructor",
					Pos:     ast.Position{Offset: 17, Line: 2, Column: 3},
				},
			},
			errs,
		)
	})

	t.Run("resource with view field", func(t *testing.T) {

		t.Parallel()

		_, errs := testParseDeclarations(`struct S { 
			view foo: Int
		}`)

		utils.AssertEqualWithDiff(t,
			[]error{
				&SyntaxError{
					Message: "invalid view modifier for variable",
					Pos:     ast.Position{Offset: 15, Line: 2, Column: 3},
				},
			},
			errs,
		)
	})
}

func TestParseInvalidCompositeFunctionWithSelfParameter(t *testing.T) {

	t.Parallel()

	for _, kind := range common.CompositeKindsWithFieldsAndFunctions {
		t.Run(kind.Keyword(), func(t *testing.T) {

			code := fmt.Sprintf(`%s Foo { fun test(_ self: Int) {} }`, kind.Keyword())

			selfKeywordPos := strings.Index(code, "self")

			expectedErrPos := ast.Position{Line: 1, Column: selfKeywordPos, Offset: selfKeywordPos}

			_, err := testParseDeclarations(code)

			utils.AssertEqualWithDiff(
				t,
				[]error{
					&SyntaxError{
						Pos:     expectedErrPos,
						Message: "expected identifier for parameter name, got keyword self",
					},
				},
				err,
			)
		})
	}
}

func TestParseInvalidParameterWithoutLabel(t *testing.T) {
	t.Parallel()

	_, errs := testParseDeclarations(`pub fun foo(continue: Int) {}`)

	utils.AssertEqualWithDiff(t, []error{
		&SyntaxError{
			Pos:     ast.Position{Line: 1, Column: 12, Offset: 12},
			Message: "expected identifier for argument label or parameter name, got keyword continue",
		},
	}, errs)
}

func TestParseParametersWithExtraLabels(t *testing.T) {
	t.Parallel()

	_, errs := testParseDeclarations(`pub fun foo(_ foo: String, label fable table: Int) {}`)

	utils.AssertEqualWithDiff(t, []error{
		&SyntaxError{
			Pos:     ast.Position{Line: 1, Column: 39, Offset: 39},
			Message: "expected ':' after parameter name, got identifier",
		},
	}, errs)
}
func TestParseInterfaceDeclaration(t *testing.T) {

	t.Parallel()

	t.Run("struct, no conformances", func(t *testing.T) {

		t.Parallel()

		result, errs := testParseDeclarations(" pub struct interface S { }")
		require.Empty(t, errs)

		utils.AssertEqualWithDiff(t,
			[]ast.Declaration{
				&ast.InterfaceDeclaration{
					Access:        ast.AccessPublic,
					CompositeKind: common.CompositeKindStructure,
					Identifier: ast.Identifier{
						Identifier: "S",
						Pos:        ast.Position{Line: 1, Column: 22, Offset: 22},
					},
					Members: &ast.Members{},
					Range: ast.Range{
						StartPos: ast.Position{Line: 1, Column: 1, Offset: 1},
						EndPos:   ast.Position{Line: 1, Column: 26, Offset: 26},
					},
				},
			},
			result,
		)
	})

	t.Run("struct, interface keyword as name", func(t *testing.T) {

		t.Parallel()

		result, errs := testParseDeclarations(" pub struct interface interface { }")
		utils.AssertEqualWithDiff(t,
			[]error{
				&SyntaxError{
					Message: "expected interface name, got keyword \"interface\"",
					Pos:     ast.Position{Offset: 22, Line: 1, Column: 22},
				},
			},
			errs,
		)

		var expected []ast.Declaration

		utils.AssertEqualWithDiff(t,
			expected,
			result,
		)
	})

	t.Run("struct, with fields, functions, and special functions; with and without blocks", func(t *testing.T) {

		t.Parallel()

		result, errs := testParseDeclarations(`
          struct interface Test {
              pub(set) var foo: Int

              init(foo: Int)

              pub fun getFoo(): Int

              pub fun getBar(): Int {}

              destroy() {}
          }
	    `)

		require.Empty(t, errs)

		utils.AssertEqualWithDiff(t,
			[]ast.Declaration{
				&ast.InterfaceDeclaration{
					Access:        ast.AccessNotSpecified,
					CompositeKind: common.CompositeKindStructure,
					Identifier: ast.Identifier{
						Identifier: "Test",
						Pos:        ast.Position{Offset: 28, Line: 2, Column: 27},
					},
					Members: ast.NewUnmeteredMembers(
						[]ast.Declaration{
							&ast.FieldDeclaration{
								Access:       ast.AccessPublicSettable,
								VariableKind: ast.VariableKindVariable,
								Identifier: ast.Identifier{
									Identifier: "foo",
									Pos:        ast.Position{Offset: 62, Line: 3, Column: 27},
								},
								TypeAnnotation: &ast.TypeAnnotation{
									IsResource: false,
									Type: &ast.NominalType{
										Identifier: ast.Identifier{
											Identifier: "Int",
											Pos:        ast.Position{Offset: 67, Line: 3, Column: 32},
										},
									},
									StartPos: ast.Position{Offset: 67, Line: 3, Column: 32},
								},
								Range: ast.Range{
									StartPos: ast.Position{Offset: 49, Line: 3, Column: 14},
									EndPos:   ast.Position{Offset: 69, Line: 3, Column: 34},
								},
							},
							&ast.SpecialFunctionDeclaration{
								Kind: common.DeclarationKindInitializer,
								FunctionDeclaration: &ast.FunctionDeclaration{
									Access: ast.AccessNotSpecified,
									Identifier: ast.Identifier{
										Identifier: "init",
										Pos:        ast.Position{Offset: 86, Line: 5, Column: 14},
									},
									ParameterList: &ast.ParameterList{
										Parameters: []*ast.Parameter{
											{
												Label: "",
												Identifier: ast.Identifier{
													Identifier: "foo",
													Pos:        ast.Position{Offset: 91, Line: 5, Column: 19},
												},
												TypeAnnotation: &ast.TypeAnnotation{
													IsResource: false,
													Type: &ast.NominalType{
														Identifier: ast.Identifier{
															Identifier: "Int",
															Pos:        ast.Position{Offset: 96, Line: 5, Column: 24},
														},
													},
													StartPos: ast.Position{Offset: 96, Line: 5, Column: 24},
												},
												StartPos: ast.Position{Offset: 91, Line: 5, Column: 19},
											},
										},
										Range: ast.Range{
											StartPos: ast.Position{Offset: 90, Line: 5, Column: 18},
											EndPos:   ast.Position{Offset: 99, Line: 5, Column: 27},
										},
									},
									StartPos: ast.Position{Offset: 86, Line: 5, Column: 14},
								},
							},
							&ast.FunctionDeclaration{
								Access: ast.AccessPublic,
								Identifier: ast.Identifier{
									Identifier: "getFoo",
									Pos:        ast.Position{Offset: 124, Line: 7, Column: 22},
								},
								ParameterList: &ast.ParameterList{
									Range: ast.Range{
										StartPos: ast.Position{Offset: 130, Line: 7, Column: 28},
										EndPos:   ast.Position{Offset: 131, Line: 7, Column: 29},
									},
								},
								ReturnTypeAnnotation: &ast.TypeAnnotation{
									IsResource: false,
									Type: &ast.NominalType{
										Identifier: ast.Identifier{
											Identifier: "Int",
											Pos:        ast.Position{Offset: 134, Line: 7, Column: 32},
										},
									},
									StartPos: ast.Position{Offset: 134, Line: 7, Column: 32},
								},
								StartPos: ast.Position{Offset: 116, Line: 7, Column: 14},
							},
							&ast.FunctionDeclaration{
								Access: ast.AccessPublic,
								Identifier: ast.Identifier{
									Identifier: "getBar",
									Pos:        ast.Position{Offset: 161, Line: 9, Column: 22},
								},
								ParameterList: &ast.ParameterList{
									Range: ast.Range{
										StartPos: ast.Position{Offset: 167, Line: 9, Column: 28},
										EndPos:   ast.Position{Offset: 168, Line: 9, Column: 29},
									},
								},
								ReturnTypeAnnotation: &ast.TypeAnnotation{
									IsResource: false,
									Type: &ast.NominalType{
										Identifier: ast.Identifier{
											Identifier: "Int",
											Pos:        ast.Position{Offset: 171, Line: 9, Column: 32},
										},
									},
									StartPos: ast.Position{Offset: 171, Line: 9, Column: 32},
								},
								FunctionBlock: &ast.FunctionBlock{
									Block: &ast.Block{
										Range: ast.Range{
											StartPos: ast.Position{Offset: 175, Line: 9, Column: 36},
											EndPos:   ast.Position{Offset: 176, Line: 9, Column: 37},
										},
									},
								},
								StartPos: ast.Position{Offset: 153, Line: 9, Column: 14},
							},
							&ast.SpecialFunctionDeclaration{
								Kind: common.DeclarationKindDestructor,
								FunctionDeclaration: &ast.FunctionDeclaration{
									Access: ast.AccessNotSpecified,
									Identifier: ast.Identifier{
										Identifier: "destroy",
										Pos:        ast.Position{Offset: 193, Line: 11, Column: 14},
									},
									ParameterList: &ast.ParameterList{
										Range: ast.Range{
											StartPos: ast.Position{Offset: 200, Line: 11, Column: 21},
											EndPos:   ast.Position{Offset: 201, Line: 11, Column: 22},
										},
									},
									FunctionBlock: &ast.FunctionBlock{
										Block: &ast.Block{
											Range: ast.Range{
												StartPos: ast.Position{Offset: 203, Line: 11, Column: 24},
												EndPos:   ast.Position{Offset: 204, Line: 11, Column: 25},
											},
										},
									},
									StartPos: ast.Position{Offset: 193, Line: 11, Column: 14},
								},
							},
						},
					),
					Range: ast.Range{
						StartPos: ast.Position{Offset: 11, Line: 2, Column: 10},
						EndPos:   ast.Position{Offset: 216, Line: 12, Column: 10},
					},
				},
			},
			result,
		)
	})

	t.Run("invalid interface name", func(t *testing.T) {
		_, errs := testParseDeclarations(`pub struct interface continue {}`)

		utils.AssertEqualWithDiff(t, []error{
			&SyntaxError{
				Pos:     ast.Position{Line: 1, Column: 21, Offset: 21},
				Message: "expected identifier following struct declaration, got keyword continue",
			},
		}, errs)
	})

	t.Run("struct with view member", func(t *testing.T) {

		t.Parallel()

		result, errs := testParseDeclarations(`struct interface S { 
			view fun foo() {}
		}`)
		require.Empty(t, errs)

		utils.AssertEqualWithDiff(t,
			[]ast.Declaration{
				&ast.InterfaceDeclaration{
					Access:        ast.AccessNotSpecified,
					CompositeKind: common.CompositeKindStructure,
					Identifier: ast.Identifier{
						Identifier: "S",
						Pos:        ast.Position{Line: 1, Column: 17, Offset: 17},
					},
					Members: ast.NewUnmeteredMembers(
						[]ast.Declaration{&ast.FunctionDeclaration{
							Purity: ast.FunctionPurityView,
							Access: ast.AccessNotSpecified,
							ParameterList: &ast.ParameterList{
								Range: ast.Range{
									StartPos: ast.Position{Offset: 37, Line: 2, Column: 15},
									EndPos:   ast.Position{Offset: 38, Line: 2, Column: 16},
								},
							},
							Identifier: ast.Identifier{
								Identifier: "foo",
								Pos:        ast.Position{Offset: 34, Line: 2, Column: 12},
							},
							FunctionBlock: &ast.FunctionBlock{
								Block: &ast.Block{
									Range: ast.Range{
										StartPos: ast.Position{Offset: 40, Line: 2, Column: 18},
										EndPos:   ast.Position{Offset: 41, Line: 2, Column: 19},
									},
								},
							},
							StartPos: ast.Position{Offset: 25, Line: 2, Column: 3},
						}},
					),
					Range: ast.Range{
						StartPos: ast.Position{Line: 1, Column: 0, Offset: 0},
						EndPos:   ast.Position{Line: 3, Column: 2, Offset: 45},
					},
				},
			},
			result,
		)
	})
}

func TestParseEnumDeclaration(t *testing.T) {

	t.Parallel()

	t.Run("enum, two cases one one line", func(t *testing.T) {

		t.Parallel()

		result, errs := testParseDeclarations(" pub enum E { case c ; pub case d }")
		require.Empty(t, errs)

		utils.AssertEqualWithDiff(t,
			[]ast.Declaration{
				&ast.CompositeDeclaration{
					Access:        ast.AccessPublic,
					CompositeKind: common.CompositeKindEnum,
					Identifier: ast.Identifier{
						Identifier: "E",
						Pos:        ast.Position{Line: 1, Column: 10, Offset: 10},
					},
					Members: ast.NewUnmeteredMembers(
						[]ast.Declaration{
							&ast.EnumCaseDeclaration{
								Access: ast.AccessNotSpecified,
								Identifier: ast.Identifier{
									Identifier: "c",
									Pos:        ast.Position{Line: 1, Column: 19, Offset: 19},
								},
								StartPos: ast.Position{Line: 1, Column: 14, Offset: 14},
							},
							&ast.EnumCaseDeclaration{
								Access: ast.AccessPublic,
								Identifier: ast.Identifier{
									Identifier: "d",
									Pos:        ast.Position{Line: 1, Column: 32, Offset: 32},
								},
								StartPos: ast.Position{Line: 1, Column: 23, Offset: 23},
							},
						},
					),
					Range: ast.Range{
						StartPos: ast.Position{Line: 1, Column: 1, Offset: 1},
						EndPos:   ast.Position{Line: 1, Column: 34, Offset: 34},
					},
				},
			},
			result,
		)
	})

	t.Run("enum case with view modifier", func(t *testing.T) {

		t.Parallel()

		_, errs := testParseDeclarations(" enum E { view case e }")
		utils.AssertEqualWithDiff(t,
			[]error{
				&SyntaxError{
					Message: "invalid view modifier for enum case",
					Pos:     ast.Position{Offset: 10, Line: 1, Column: 10},
				},
			},
			errs,
		)
	})

	t.Run("enum case with static modifier, enabled", func(t *testing.T) {

		t.Parallel()

		_, errs := ParseDeclarations(
			nil,
			[]byte(" enum E { static case e }"),
			Config{
				StaticModifierEnabled: true,
			},
		)
		utils.AssertEqualWithDiff(t,
			[]error{
				&SyntaxError{
					Message: "invalid static modifier for enum case",
					Pos:     ast.Position{Offset: 10, Line: 1, Column: 10},
				},
			},
			errs,
		)
	})

	t.Run("enum case with static modifier, disabled", func(t *testing.T) {

		t.Parallel()

		_, errs := testParseDeclarations(" enum E { static case e }")

		utils.AssertEqualWithDiff(t,
			[]error{
				&SyntaxError{
					Message: "unexpected identifier",
					Pos:     ast.Position{Offset: 10, Line: 1, Column: 10},
				},
			},
			errs,
		)
	})

	t.Run("enum case with native modifier, enabled", func(t *testing.T) {

		t.Parallel()

		_, errs := ParseDeclarations(
			nil,
			[]byte(" enum E { native case e }"),
			Config{
				NativeModifierEnabled: true,
			},
		)
		utils.AssertEqualWithDiff(t,
			[]error{
				&SyntaxError{
					Message: "invalid native modifier for enum case",
					Pos:     ast.Position{Offset: 10, Line: 1, Column: 10},
				},
			},
			errs,
		)
	})

	t.Run("enum case with native modifier, disabled", func(t *testing.T) {

		t.Parallel()

		_, errs := testParseDeclarations(" enum E { native case e }")

		utils.AssertEqualWithDiff(t,
			[]error{
				&SyntaxError{
					Message: "unexpected identifier",
					Pos:     ast.Position{Offset: 10, Line: 1, Column: 10},
				},
			},
			errs,
		)
	})
}

func TestParseTransactionDeclaration(t *testing.T) {

	t.Parallel()

	t.Run("no prepare, execute", func(t *testing.T) {

		t.Parallel()

		result, errs := testParseDeclarations("transaction { execute {} }")
		require.Empty(t, errs)

		utils.AssertEqualWithDiff(t,
			[]ast.Declaration{
				&ast.TransactionDeclaration{
					Execute: &ast.SpecialFunctionDeclaration{
						Kind: common.DeclarationKindExecute,
						FunctionDeclaration: &ast.FunctionDeclaration{
							Access: ast.AccessNotSpecified,
							Identifier: ast.Identifier{
								Identifier: "execute",
								Pos:        ast.Position{Offset: 14, Line: 1, Column: 14},
							},
							FunctionBlock: &ast.FunctionBlock{
								Block: &ast.Block{
									Range: ast.Range{
										StartPos: ast.Position{Offset: 22, Line: 1, Column: 22},
										EndPos:   ast.Position{Offset: 23, Line: 1, Column: 23},
									},
								},
							},
							StartPos: ast.Position{Offset: 14, Line: 1, Column: 14},
						},
					},
					Range: ast.Range{
						StartPos: ast.Position{Line: 1, Column: 0, Offset: 0},
						EndPos:   ast.Position{Line: 1, Column: 25, Offset: 25},
					},
				},
			},
			result,
		)
	})

	t.Run("EmptyTransaction", func(t *testing.T) {

		const code = `
		  transaction {}
		`
		result, errs := testParseProgram(code)
		require.Empty(t, errs)

		utils.AssertEqualWithDiff(t,
			[]ast.Declaration{
				&ast.TransactionDeclaration{
					Fields:         nil,
					Prepare:        nil,
					PreConditions:  nil,
					PostConditions: nil,
					Execute:        nil,
					Range: ast.Range{
						StartPos: ast.Position{Offset: 5, Line: 2, Column: 4},
						EndPos:   ast.Position{Offset: 18, Line: 2, Column: 17},
					},
				},
			},
			result.Declarations(),
		)
	})

	t.Run("SimpleTransaction", func(t *testing.T) {
		const code = `
		  transaction {

		    var x: Int

		    prepare(signer: AuthAccount) {
	          x = 0
			}

		    execute {
	          x = 1 + 1
			}
		  }
		`
		result, errs := testParseProgram(code)
		require.Empty(t, errs)

		utils.AssertEqualWithDiff(t,
			[]ast.Declaration{
				&ast.TransactionDeclaration{
					Fields: []*ast.FieldDeclaration{
						{
							Access:       ast.AccessNotSpecified,
							VariableKind: ast.VariableKindVariable,
							Identifier: ast.Identifier{
								Identifier: "x",
								Pos:        ast.Position{Offset: 30, Line: 4, Column: 10},
							},
							TypeAnnotation: &ast.TypeAnnotation{
								IsResource: false,
								Type: &ast.NominalType{
									Identifier: ast.Identifier{
										Identifier: "Int",
										Pos:        ast.Position{Offset: 33, Line: 4, Column: 13},
									},
								},
								StartPos: ast.Position{Offset: 33, Line: 4, Column: 13},
							},
							Range: ast.Range{
								StartPos: ast.Position{Offset: 26, Line: 4, Column: 6},
								EndPos:   ast.Position{Offset: 35, Line: 4, Column: 15},
							},
						},
					},
					Prepare: &ast.SpecialFunctionDeclaration{
						Kind: common.DeclarationKindPrepare,
						FunctionDeclaration: &ast.FunctionDeclaration{
							Access: ast.AccessNotSpecified,
							Identifier: ast.Identifier{
								Identifier: "prepare",
								Pos:        ast.Position{Offset: 44, Line: 6, Column: 6},
							},
							ParameterList: &ast.ParameterList{
								Parameters: []*ast.Parameter{
									{
										Label: "",
										Identifier: ast.Identifier{
											Identifier: "signer",
											Pos:        ast.Position{Offset: 52, Line: 6, Column: 14},
										},
										TypeAnnotation: &ast.TypeAnnotation{
											IsResource: false,
											Type: &ast.NominalType{
												Identifier: ast.Identifier{
													Identifier: "AuthAccount",
													Pos:        ast.Position{Offset: 60, Line: 6, Column: 22},
												},
											},
											StartPos: ast.Position{Offset: 60, Line: 6, Column: 22},
										},
										StartPos: ast.Position{Offset: 52, Line: 6, Column: 14},
									},
								},
								Range: ast.Range{
									StartPos: ast.Position{Offset: 51, Line: 6, Column: 13},
									EndPos:   ast.Position{Offset: 71, Line: 6, Column: 33},
								},
							},
							ReturnTypeAnnotation: nil,
							FunctionBlock: &ast.FunctionBlock{
								Block: &ast.Block{
									Statements: []ast.Statement{
										&ast.AssignmentStatement{
											Target: &ast.IdentifierExpression{
												Identifier: ast.Identifier{
													Identifier: "x",
													Pos:        ast.Position{Offset: 86, Line: 7, Column: 11},
												},
											},
											Transfer: &ast.Transfer{
												Operation: ast.TransferOperationCopy,
												Pos:       ast.Position{Offset: 88, Line: 7, Column: 13},
											},
											Value: &ast.IntegerExpression{
												PositiveLiteral: []byte("0"),
												Value:           new(big.Int),
												Base:            10,
												Range: ast.Range{
													StartPos: ast.Position{Offset: 90, Line: 7, Column: 15},
													EndPos:   ast.Position{Offset: 90, Line: 7, Column: 15},
												},
											},
										},
									},
									Range: ast.Range{
										StartPos: ast.Position{Offset: 73, Line: 6, Column: 35},
										EndPos:   ast.Position{Offset: 95, Line: 8, Column: 3},
									},
								},
								PreConditions:  nil,
								PostConditions: nil,
							},
							StartPos: ast.Position{Offset: 44, Line: 6, Column: 6},
						},
					},
					PreConditions:  nil,
					PostConditions: nil,
					Execute: &ast.SpecialFunctionDeclaration{
						Kind: common.DeclarationKindExecute,
						FunctionDeclaration: &ast.FunctionDeclaration{
							Access: ast.AccessNotSpecified,
							Identifier: ast.Identifier{
								Identifier: "execute",
								Pos:        ast.Position{Offset: 104, Line: 10, Column: 6},
							},
							ReturnTypeAnnotation: nil,
							FunctionBlock: &ast.FunctionBlock{
								Block: &ast.Block{
									Statements: []ast.Statement{
										&ast.AssignmentStatement{
											Target: &ast.IdentifierExpression{
												Identifier: ast.Identifier{
													Identifier: "x",
													Pos:        ast.Position{Offset: 125, Line: 11, Column: 11},
												},
											},
											Transfer: &ast.Transfer{
												Operation: ast.TransferOperationCopy,
												Pos:       ast.Position{Offset: 127, Line: 11, Column: 13},
											},
											Value: &ast.BinaryExpression{
												Operation: ast.OperationPlus,
												Left: &ast.IntegerExpression{
													PositiveLiteral: []byte("1"),
													Value:           big.NewInt(1),
													Base:            10,
													Range: ast.Range{
														StartPos: ast.Position{Offset: 129, Line: 11, Column: 15},
														EndPos:   ast.Position{Offset: 129, Line: 11, Column: 15},
													},
												},
												Right: &ast.IntegerExpression{
													PositiveLiteral: []byte("1"),
													Value:           big.NewInt(1),
													Base:            10,
													Range: ast.Range{
														StartPos: ast.Position{Offset: 133, Line: 11, Column: 19},
														EndPos:   ast.Position{Offset: 133, Line: 11, Column: 19},
													},
												},
											},
										},
									},
									Range: ast.Range{
										StartPos: ast.Position{Offset: 112, Line: 10, Column: 14},
										EndPos:   ast.Position{Offset: 138, Line: 12, Column: 3},
									},
								},
								PreConditions:  nil,
								PostConditions: nil,
							},
							StartPos: ast.Position{Offset: 104, Line: 10, Column: 6},
						},
					},
					Range: ast.Range{
						StartPos: ast.Position{Offset: 5, Line: 2, Column: 4},
						EndPos:   ast.Position{Offset: 144, Line: 13, Column: 4},
					},
				},
			},
			result.Declarations(),
		)
	})

	t.Run("PreExecutePost", func(t *testing.T) {
		const code = `
		  transaction {

		    var x: Int

		    prepare(signer: AuthAccount) {
	          x = 0
			}

			pre {
	      	  x == 0
			}

		    execute {
	          x = 1 + 1
			}

		    post {
	          x == 2
	        }
		  }
		`
		result, errs := testParseProgram(code)
		require.Empty(t, errs)

		utils.AssertEqualWithDiff(t,
			[]ast.Declaration{
				&ast.TransactionDeclaration{
					Fields: []*ast.FieldDeclaration{
						{
							Access:       ast.AccessNotSpecified,
							VariableKind: ast.VariableKindVariable,
							Identifier: ast.Identifier{
								Identifier: "x",
								Pos:        ast.Position{Offset: 30, Line: 4, Column: 10},
							},
							TypeAnnotation: &ast.TypeAnnotation{
								IsResource: false,
								Type: &ast.NominalType{
									Identifier: ast.Identifier{
										Identifier: "Int",
										Pos:        ast.Position{Offset: 33, Line: 4, Column: 13},
									},
								},
								StartPos: ast.Position{Offset: 33, Line: 4, Column: 13},
							},
							Range: ast.Range{
								StartPos: ast.Position{Offset: 26, Line: 4, Column: 6},
								EndPos:   ast.Position{Offset: 35, Line: 4, Column: 15},
							},
						},
					},
					Prepare: &ast.SpecialFunctionDeclaration{
						Kind: common.DeclarationKindPrepare,
						FunctionDeclaration: &ast.FunctionDeclaration{
							Access: ast.AccessNotSpecified,
							Identifier: ast.Identifier{
								Identifier: "prepare",
								Pos:        ast.Position{Offset: 44, Line: 6, Column: 6},
							},
							ParameterList: &ast.ParameterList{
								Parameters: []*ast.Parameter{
									{
										Label: "",
										Identifier: ast.Identifier{
											Identifier: "signer",
											Pos:        ast.Position{Offset: 52, Line: 6, Column: 14},
										},
										TypeAnnotation: &ast.TypeAnnotation{
											IsResource: false,
											Type: &ast.NominalType{
												Identifier: ast.Identifier{
													Identifier: "AuthAccount",
													Pos:        ast.Position{Offset: 60, Line: 6, Column: 22},
												},
											},
											StartPos: ast.Position{Offset: 60, Line: 6, Column: 22},
										},
										StartPos: ast.Position{Offset: 52, Line: 6, Column: 14},
									},
								},
								Range: ast.Range{
									StartPos: ast.Position{Offset: 51, Line: 6, Column: 13},
									EndPos:   ast.Position{Offset: 71, Line: 6, Column: 33},
								},
							},
							ReturnTypeAnnotation: nil,
							FunctionBlock: &ast.FunctionBlock{
								Block: &ast.Block{
									Statements: []ast.Statement{
										&ast.AssignmentStatement{
											Target: &ast.IdentifierExpression{
												Identifier: ast.Identifier{
													Identifier: "x",
													Pos:        ast.Position{Offset: 86, Line: 7, Column: 11},
												},
											},
											Transfer: &ast.Transfer{
												Operation: ast.TransferOperationCopy,
												Pos:       ast.Position{Offset: 88, Line: 7, Column: 13},
											},
											Value: &ast.IntegerExpression{
												PositiveLiteral: []byte("0"),
												Value:           new(big.Int),
												Base:            10,
												Range: ast.Range{
													StartPos: ast.Position{Offset: 90, Line: 7, Column: 15},
													EndPos:   ast.Position{Offset: 90, Line: 7, Column: 15},
												},
											},
										},
									},
									Range: ast.Range{
										StartPos: ast.Position{Offset: 73, Line: 6, Column: 35},
										EndPos:   ast.Position{Offset: 95, Line: 8, Column: 3},
									},
								},
								PreConditions:  nil,
								PostConditions: nil,
							},
							StartPos: ast.Position{Offset: 44, Line: 6, Column: 6},
						},
					},
					PreConditions: &ast.Conditions{
						{
							Kind: ast.ConditionKindPre,
							Test: &ast.BinaryExpression{
								Operation: ast.OperationEqual,
								Left: &ast.IdentifierExpression{
									Identifier: ast.Identifier{
										Identifier: "x",
										Pos:        ast.Position{Offset: 117, Line: 11, Column: 10},
									},
								},
								Right: &ast.IntegerExpression{
									PositiveLiteral: []byte("0"),
									Value:           new(big.Int),
									Base:            10,
									Range: ast.Range{
										StartPos: ast.Position{Offset: 122, Line: 11, Column: 15},
										EndPos:   ast.Position{Offset: 122, Line: 11, Column: 15},
									},
								},
							},
						},
					},
					PostConditions: &ast.Conditions{
						{
							Kind: ast.ConditionKindPost,
							Test: &ast.BinaryExpression{
								Operation: ast.OperationEqual,
								Left: &ast.IdentifierExpression{
									Identifier: ast.Identifier{
										Identifier: "x",
										Pos:        ast.Position{Offset: 197, Line: 19, Column: 11},
									},
								},
								Right: &ast.IntegerExpression{
									PositiveLiteral: []byte("2"),
									Value:           big.NewInt(2),
									Base:            10,
									Range: ast.Range{
										StartPos: ast.Position{Offset: 202, Line: 19, Column: 16},
										EndPos:   ast.Position{Offset: 202, Line: 19, Column: 16},
									},
								},
							},
						},
					},
					Execute: &ast.SpecialFunctionDeclaration{
						Kind: common.DeclarationKindExecute,
						FunctionDeclaration: &ast.FunctionDeclaration{
							Access: ast.AccessNotSpecified,
							Identifier: ast.Identifier{
								Identifier: "execute",
								Pos:        ast.Position{Offset: 136, Line: 14, Column: 6},
							},
							ReturnTypeAnnotation: nil,
							FunctionBlock: &ast.FunctionBlock{
								Block: &ast.Block{
									Statements: []ast.Statement{
										&ast.AssignmentStatement{
											Target: &ast.IdentifierExpression{
												Identifier: ast.Identifier{
													Identifier: "x",
													Pos:        ast.Position{Offset: 157, Line: 15, Column: 11},
												},
											},
											Transfer: &ast.Transfer{
												Operation: ast.TransferOperationCopy,
												Pos:       ast.Position{Offset: 159, Line: 15, Column: 13},
											},
											Value: &ast.BinaryExpression{
												Operation: ast.OperationPlus,
												Left: &ast.IntegerExpression{
													PositiveLiteral: []byte("1"),
													Value:           big.NewInt(1),
													Base:            10,
													Range: ast.Range{
														StartPos: ast.Position{Offset: 161, Line: 15, Column: 15},
														EndPos:   ast.Position{Offset: 161, Line: 15, Column: 15},
													},
												},
												Right: &ast.IntegerExpression{
													PositiveLiteral: []byte("1"),
													Value:           big.NewInt(1),
													Base:            10,
													Range: ast.Range{
														StartPos: ast.Position{Offset: 165, Line: 15, Column: 19},
														EndPos:   ast.Position{Offset: 165, Line: 15, Column: 19},
													},
												},
											},
										},
									},
									Range: ast.Range{
										StartPos: ast.Position{Offset: 144, Line: 14, Column: 14},
										EndPos:   ast.Position{Offset: 170, Line: 16, Column: 3},
									},
								},
								PreConditions:  nil,
								PostConditions: nil,
							},
							StartPos: ast.Position{Offset: 136, Line: 14, Column: 6},
						},
					},
					Range: ast.Range{
						StartPos: ast.Position{Offset: 5, Line: 2, Column: 4},
						EndPos:   ast.Position{Offset: 219, Line: 21, Column: 4},
					},
				},
			},
			result.Declarations(),
		)
	})

	t.Run("PrePostExecute", func(t *testing.T) {
		const code = `
		  transaction {

		    var x: Int

		    prepare(signer: AuthAccount) {
	          x = 0
			}

			pre {
	      	  x == 0
			}

		    post {
	          x == 2
	        }

		    execute {
	          x = 1 + 1
			}
		  }
		`
		result, errs := testParseProgram(code)
		require.Empty(t, errs)

		utils.AssertEqualWithDiff(t,
			[]ast.Declaration{
				&ast.TransactionDeclaration{
					Fields: []*ast.FieldDeclaration{
						{
							Access:       ast.AccessNotSpecified,
							VariableKind: ast.VariableKindVariable,
							Identifier: ast.Identifier{
								Identifier: "x",
								Pos:        ast.Position{Offset: 30, Line: 4, Column: 10},
							},
							TypeAnnotation: &ast.TypeAnnotation{
								IsResource: false,
								Type: &ast.NominalType{
									Identifier: ast.Identifier{
										Identifier: "Int",
										Pos:        ast.Position{Offset: 33, Line: 4, Column: 13},
									},
								},
								StartPos: ast.Position{Offset: 33, Line: 4, Column: 13},
							},
							Range: ast.Range{
								StartPos: ast.Position{Offset: 26, Line: 4, Column: 6},
								EndPos:   ast.Position{Offset: 35, Line: 4, Column: 15},
							},
						},
					},
					Prepare: &ast.SpecialFunctionDeclaration{
						Kind: common.DeclarationKindPrepare,
						FunctionDeclaration: &ast.FunctionDeclaration{
							Access: ast.AccessNotSpecified,
							Identifier: ast.Identifier{
								Identifier: "prepare",
								Pos:        ast.Position{Offset: 44, Line: 6, Column: 6},
							},
							ParameterList: &ast.ParameterList{
								Parameters: []*ast.Parameter{
									{
										Label: "",
										Identifier: ast.Identifier{
											Identifier: "signer",
											Pos:        ast.Position{Offset: 52, Line: 6, Column: 14},
										},
										TypeAnnotation: &ast.TypeAnnotation{
											IsResource: false,
											Type: &ast.NominalType{
												Identifier: ast.Identifier{
													Identifier: "AuthAccount",
													Pos:        ast.Position{Offset: 60, Line: 6, Column: 22},
												},
											},
											StartPos: ast.Position{Offset: 60, Line: 6, Column: 22},
										},
										StartPos: ast.Position{Offset: 52, Line: 6, Column: 14},
									},
								},
								Range: ast.Range{
									StartPos: ast.Position{Offset: 51, Line: 6, Column: 13},
									EndPos:   ast.Position{Offset: 71, Line: 6, Column: 33},
								},
							},
							ReturnTypeAnnotation: nil,
							FunctionBlock: &ast.FunctionBlock{
								Block: &ast.Block{
									Statements: []ast.Statement{
										&ast.AssignmentStatement{
											Target: &ast.IdentifierExpression{
												Identifier: ast.Identifier{
													Identifier: "x",
													Pos:        ast.Position{Offset: 86, Line: 7, Column: 11},
												},
											},
											Transfer: &ast.Transfer{
												Operation: ast.TransferOperationCopy,
												Pos:       ast.Position{Offset: 88, Line: 7, Column: 13},
											},
											Value: &ast.IntegerExpression{
												PositiveLiteral: []byte("0"),
												Value:           new(big.Int),
												Base:            10,
												Range: ast.Range{
													StartPos: ast.Position{Offset: 90, Line: 7, Column: 15},
													EndPos:   ast.Position{Offset: 90, Line: 7, Column: 15},
												},
											},
										},
									},
									Range: ast.Range{
										StartPos: ast.Position{Offset: 73, Line: 6, Column: 35},
										EndPos:   ast.Position{Offset: 95, Line: 8, Column: 3},
									},
								},
								PreConditions:  nil,
								PostConditions: nil,
							},
							StartPos: ast.Position{Offset: 44, Line: 6, Column: 6},
						},
					},
					PreConditions: &ast.Conditions{
						{
							Kind: ast.ConditionKindPre,
							Test: &ast.BinaryExpression{
								Operation: ast.OperationEqual,
								Left: &ast.IdentifierExpression{
									Identifier: ast.Identifier{
										Identifier: "x",
										Pos:        ast.Position{Offset: 117, Line: 11, Column: 10},
									},
								},
								Right: &ast.IntegerExpression{
									PositiveLiteral: []byte("0"),
									Value:           new(big.Int),
									Base:            10,
									Range: ast.Range{
										StartPos: ast.Position{Offset: 122, Line: 11, Column: 15},
										EndPos:   ast.Position{Offset: 122, Line: 11, Column: 15},
									},
								},
							},
						},
					},
					PostConditions: &ast.Conditions{
						{
							Kind: ast.ConditionKindPost,
							Test: &ast.BinaryExpression{
								Operation: ast.OperationEqual,
								Left: &ast.IdentifierExpression{
									Identifier: ast.Identifier{
										Identifier: "x",
										Pos:        ast.Position{Offset: 154, Line: 15, Column: 11},
									},
								},
								Right: &ast.IntegerExpression{
									PositiveLiteral: []byte("2"),
									Value:           big.NewInt(2),
									Base:            10,
									Range: ast.Range{
										StartPos: ast.Position{Offset: 159, Line: 15, Column: 16},
										EndPos:   ast.Position{Offset: 159, Line: 15, Column: 16},
									},
								},
							},
						},
					},
					Execute: &ast.SpecialFunctionDeclaration{
						Kind: common.DeclarationKindExecute,
						FunctionDeclaration: &ast.FunctionDeclaration{
							Access: ast.AccessNotSpecified,
							Identifier: ast.Identifier{
								Identifier: "execute",
								Pos:        ast.Position{Offset: 179, Line: 18, Column: 6},
							},
							ReturnTypeAnnotation: nil,
							FunctionBlock: &ast.FunctionBlock{
								Block: &ast.Block{
									Statements: []ast.Statement{
										&ast.AssignmentStatement{
											Target: &ast.IdentifierExpression{
												Identifier: ast.Identifier{
													Identifier: "x",
													Pos:        ast.Position{Offset: 200, Line: 19, Column: 11},
												},
											},
											Transfer: &ast.Transfer{
												Operation: ast.TransferOperationCopy,
												Pos:       ast.Position{Offset: 202, Line: 19, Column: 13},
											},
											Value: &ast.BinaryExpression{
												Operation: ast.OperationPlus,
												Left: &ast.IntegerExpression{
													PositiveLiteral: []byte("1"),
													Value:           big.NewInt(1),
													Base:            10,
													Range: ast.Range{
														StartPos: ast.Position{Offset: 204, Line: 19, Column: 15},
														EndPos:   ast.Position{Offset: 204, Line: 19, Column: 15},
													},
												},
												Right: &ast.IntegerExpression{
													PositiveLiteral: []byte("1"),
													Value:           big.NewInt(1),
													Base:            10,
													Range: ast.Range{
														StartPos: ast.Position{Offset: 208, Line: 19, Column: 19},
														EndPos:   ast.Position{Offset: 208, Line: 19, Column: 19},
													},
												},
											},
										},
									},
									Range: ast.Range{
										StartPos: ast.Position{Offset: 187, Line: 18, Column: 14},
										EndPos:   ast.Position{Offset: 213, Line: 20, Column: 3},
									},
								},
								PreConditions:  nil,
								PostConditions: nil,
							},
							StartPos: ast.Position{Offset: 179, Line: 18, Column: 6},
						},
					},
					Range: ast.Range{
						StartPos: ast.Position{Offset: 5, Line: 2, Column: 4},
						EndPos:   ast.Position{Offset: 219, Line: 21, Column: 4},
					},
				},
			},
			result.Declarations(),
		)
	})

	t.Run("invalid identifiers instead of special function declarations", func(t *testing.T) {
		code := `
		transaction {
			var x: Int

			uwu(signer: AuthAccount) {}

			pre {
				x > 1
			}
			post {
				x == 2
			}

		}
		`

		_, errs := testParseDeclarations(code)

		utils.AssertEqualWithDiff(t,
			`unexpected identifier, expected keyword "prepare" or "execute", got "uwu"`,
			errs[0].Error(),
		)
	})
}

func TestParseFunctionAndBlock(t *testing.T) {

	t.Parallel()

	result, errs := testParseDeclarations(`
	    fun test() { return }
	`)
	require.Empty(t, errs)

	utils.AssertEqualWithDiff(t,
		[]ast.Declaration{
			&ast.FunctionDeclaration{
				Access: ast.AccessNotSpecified,
				Identifier: ast.Identifier{
					Identifier: "test",
					Pos:        ast.Position{Offset: 10, Line: 2, Column: 9},
				},
				ParameterList: &ast.ParameterList{
					Range: ast.Range{
						StartPos: ast.Position{Offset: 14, Line: 2, Column: 13},
						EndPos:   ast.Position{Offset: 15, Line: 2, Column: 14},
					},
				},
				FunctionBlock: &ast.FunctionBlock{
					Block: &ast.Block{
						Statements: []ast.Statement{
							&ast.ReturnStatement{
								Range: ast.Range{
									StartPos: ast.Position{Offset: 19, Line: 2, Column: 18},
									EndPos:   ast.Position{Offset: 24, Line: 2, Column: 23},
								},
							},
						},
						Range: ast.Range{
							StartPos: ast.Position{Offset: 17, Line: 2, Column: 16},
							EndPos:   ast.Position{Offset: 26, Line: 2, Column: 25},
						},
					},
				},
				StartPos: ast.Position{Offset: 6, Line: 2, Column: 5},
			},
		},
		result,
	)
}

func TestParseFunctionParameterWithoutLabel(t *testing.T) {

	t.Parallel()

	result, errs := testParseDeclarations(`
	    fun test(x: Int) { }
	`)
	require.Empty(t, errs)

	utils.AssertEqualWithDiff(t,
		[]ast.Declaration{
			&ast.FunctionDeclaration{
				Access: ast.AccessNotSpecified,
				Identifier: ast.Identifier{
					Identifier: "test",
					Pos:        ast.Position{Offset: 10, Line: 2, Column: 9},
				},
				ParameterList: &ast.ParameterList{
					Parameters: []*ast.Parameter{
						{
							Label: "",
							Identifier: ast.Identifier{
								Identifier: "x",
								Pos:        ast.Position{Offset: 15, Line: 2, Column: 14},
							},
							TypeAnnotation: &ast.TypeAnnotation{
								IsResource: false,
								Type: &ast.NominalType{
									Identifier: ast.Identifier{
										Identifier: "Int",
										Pos:        ast.Position{Offset: 18, Line: 2, Column: 17},
									},
								},
								StartPos: ast.Position{Offset: 18, Line: 2, Column: 17},
							},
							StartPos: ast.Position{Offset: 15, Line: 2, Column: 14},
						},
					},
					Range: ast.Range{
						StartPos: ast.Position{Offset: 14, Line: 2, Column: 13},
						EndPos:   ast.Position{Offset: 21, Line: 2, Column: 20},
					},
				},
				FunctionBlock: &ast.FunctionBlock{
					Block: &ast.Block{
						Range: ast.Range{
							StartPos: ast.Position{Offset: 23, Line: 2, Column: 22},
							EndPos:   ast.Position{Offset: 25, Line: 2, Column: 24},
						},
					},
				},
				StartPos: ast.Position{Offset: 6, Line: 2, Column: 5},
			},
		},
		result,
	)
}

func TestParseFunctionParameterWithLabel(t *testing.T) {

	t.Parallel()

	result, errs := testParseDeclarations(`
	    fun test(x y: Int) { }
	`)
	require.Empty(t, errs)

	utils.AssertEqualWithDiff(t,
		[]ast.Declaration{
			&ast.FunctionDeclaration{
				Access: ast.AccessNotSpecified,
				Identifier: ast.Identifier{
					Identifier: "test",
					Pos:        ast.Position{Offset: 10, Line: 2, Column: 9},
				},
				ParameterList: &ast.ParameterList{
					Parameters: []*ast.Parameter{
						{
							Label: "x",
							Identifier: ast.Identifier{
								Identifier: "y",
								Pos:        ast.Position{Offset: 17, Line: 2, Column: 16},
							},
							TypeAnnotation: &ast.TypeAnnotation{
								IsResource: false,
								Type: &ast.NominalType{
									Identifier: ast.Identifier{
										Identifier: "Int",
										Pos:        ast.Position{Offset: 20, Line: 2, Column: 19},
									},
								},
								StartPos: ast.Position{Offset: 20, Line: 2, Column: 19},
							},
							StartPos: ast.Position{Offset: 15, Line: 2, Column: 14},
						},
					},
					Range: ast.Range{
						StartPos: ast.Position{Offset: 14, Line: 2, Column: 13},
						EndPos:   ast.Position{Offset: 23, Line: 2, Column: 22},
					},
				},
				FunctionBlock: &ast.FunctionBlock{
					Block: &ast.Block{
						Range: ast.Range{
							StartPos: ast.Position{Offset: 25, Line: 2, Column: 24},
							EndPos:   ast.Position{Offset: 27, Line: 2, Column: 26},
						},
					},
				},
				StartPos: ast.Position{Offset: 6, Line: 2, Column: 5},
			},
		},
		result,
	)
}

func TestParseStructure(t *testing.T) {

	t.Parallel()

	const code = `
        struct Test {
            pub(set) var foo: Int

            init(foo: Int) {
                self.foo = foo
            }

            pub fun getFoo(): Int {
                return self.foo
            }
        }
	`
	result, errs := testParseProgram(code)
	require.Empty(t, errs)

	utils.AssertEqualWithDiff(t,
		[]ast.Declaration{
			&ast.CompositeDeclaration{
				Access:        ast.AccessNotSpecified,
				CompositeKind: common.CompositeKindStructure,
				Identifier: ast.Identifier{
					Identifier: "Test",
					Pos:        ast.Position{Offset: 16, Line: 2, Column: 15},
				},
				Members: ast.NewUnmeteredMembers(
					[]ast.Declaration{
						&ast.FieldDeclaration{
							Access:       ast.AccessPublicSettable,
							VariableKind: ast.VariableKindVariable,
							Identifier: ast.Identifier{
								Identifier: "foo",
								Pos:        ast.Position{Offset: 48, Line: 3, Column: 25},
							},
							TypeAnnotation: &ast.TypeAnnotation{
								IsResource: false,
								Type: &ast.NominalType{
									Identifier: ast.Identifier{
										Identifier: "Int",
										Pos:        ast.Position{Offset: 53, Line: 3, Column: 30},
									},
								},
								StartPos: ast.Position{Offset: 53, Line: 3, Column: 30},
							},
							Range: ast.Range{
								StartPos: ast.Position{Offset: 35, Line: 3, Column: 12},
								EndPos:   ast.Position{Offset: 55, Line: 3, Column: 32},
							},
						},
						&ast.SpecialFunctionDeclaration{
							Kind: common.DeclarationKindInitializer,
							FunctionDeclaration: &ast.FunctionDeclaration{
								Access: ast.AccessNotSpecified,
								Identifier: ast.Identifier{
									Identifier: "init",
									Pos:        ast.Position{Offset: 70, Line: 5, Column: 12},
								},
								ParameterList: &ast.ParameterList{
									Parameters: []*ast.Parameter{
										{
											Label: "",
											Identifier: ast.Identifier{
												Identifier: "foo",
												Pos:        ast.Position{Offset: 75, Line: 5, Column: 17},
											},
											TypeAnnotation: &ast.TypeAnnotation{
												IsResource: false,
												Type: &ast.NominalType{
													Identifier: ast.Identifier{
														Identifier: "Int",
														Pos:        ast.Position{Offset: 80, Line: 5, Column: 22},
													},
												},
												StartPos: ast.Position{Offset: 80, Line: 5, Column: 22},
											},
											StartPos: ast.Position{Offset: 75, Line: 5, Column: 17},
										},
									},
									Range: ast.Range{
										StartPos: ast.Position{Offset: 74, Line: 5, Column: 16},
										EndPos:   ast.Position{Offset: 83, Line: 5, Column: 25},
									},
								},
								FunctionBlock: &ast.FunctionBlock{
									Block: &ast.Block{
										Statements: []ast.Statement{
											&ast.AssignmentStatement{
												Target: &ast.MemberExpression{
													Expression: &ast.IdentifierExpression{
														Identifier: ast.Identifier{
															Identifier: "self",
															Pos:        ast.Position{Offset: 103, Line: 6, Column: 16},
														},
													},
													AccessPos: ast.Position{Offset: 107, Line: 6, Column: 20},
													Identifier: ast.Identifier{
														Identifier: "foo",
														Pos:        ast.Position{Offset: 108, Line: 6, Column: 21},
													},
												},
												Transfer: &ast.Transfer{
													Operation: ast.TransferOperationCopy,
													Pos:       ast.Position{Offset: 112, Line: 6, Column: 25},
												},
												Value: &ast.IdentifierExpression{
													Identifier: ast.Identifier{
														Identifier: "foo",
														Pos:        ast.Position{Offset: 114, Line: 6, Column: 27},
													},
												},
											},
										},
										Range: ast.Range{
											StartPos: ast.Position{Offset: 85, Line: 5, Column: 27},
											EndPos:   ast.Position{Offset: 130, Line: 7, Column: 12},
										},
									},
								},
								StartPos: ast.Position{Offset: 70, Line: 5, Column: 12},
							},
						},
						&ast.FunctionDeclaration{
							Access: ast.AccessPublic,
							Identifier: ast.Identifier{
								Identifier: "getFoo",
								Pos:        ast.Position{Offset: 153, Line: 9, Column: 20},
							},
							ParameterList: &ast.ParameterList{
								Range: ast.Range{
									StartPos: ast.Position{Offset: 159, Line: 9, Column: 26},
									EndPos:   ast.Position{Offset: 160, Line: 9, Column: 27},
								},
							},
							ReturnTypeAnnotation: &ast.TypeAnnotation{
								IsResource: false,
								Type: &ast.NominalType{
									Identifier: ast.Identifier{
										Identifier: "Int",
										Pos:        ast.Position{Offset: 163, Line: 9, Column: 30},
									},
								},
								StartPos: ast.Position{Offset: 163, Line: 9, Column: 30},
							},
							FunctionBlock: &ast.FunctionBlock{
								Block: &ast.Block{
									Statements: []ast.Statement{
										&ast.ReturnStatement{
											Expression: &ast.MemberExpression{
												Expression: &ast.IdentifierExpression{
													Identifier: ast.Identifier{
														Identifier: "self",
														Pos:        ast.Position{Offset: 192, Line: 10, Column: 23},
													},
												},
												AccessPos: ast.Position{Offset: 196, Line: 10, Column: 27},
												Identifier: ast.Identifier{
													Identifier: "foo",
													Pos:        ast.Position{Offset: 197, Line: 10, Column: 28},
												},
											},
											Range: ast.Range{
												StartPos: ast.Position{Offset: 185, Line: 10, Column: 16},
												EndPos:   ast.Position{Offset: 199, Line: 10, Column: 30},
											},
										},
									},
									Range: ast.Range{
										StartPos: ast.Position{Offset: 167, Line: 9, Column: 34},
										EndPos:   ast.Position{Offset: 213, Line: 11, Column: 12},
									},
								},
							},
							StartPos: ast.Position{Offset: 145, Line: 9, Column: 12},
						},
					},
				),
				Range: ast.Range{
					StartPos: ast.Position{Offset: 9, Line: 2, Column: 8},
					EndPos:   ast.Position{Offset: 223, Line: 12, Column: 8},
				},
			},
		},
		result.Declarations(),
	)
}

func TestParseStructureWithConformances(t *testing.T) {

	t.Parallel()

	const code = `
        struct Test: Foo, Bar {}
	`
	result, errs := testParseProgram(code)
	require.Empty(t, errs)

	utils.AssertEqualWithDiff(t,
		[]ast.Declaration{
			&ast.CompositeDeclaration{
				Access:        ast.AccessNotSpecified,
				CompositeKind: common.CompositeKindStructure,
				Identifier: ast.Identifier{
					Identifier: "Test",
					Pos:        ast.Position{Offset: 16, Line: 2, Column: 15},
				},
				Conformances: []*ast.NominalType{
					{
						Identifier: ast.Identifier{
							Identifier: "Foo",
							Pos:        ast.Position{Offset: 22, Line: 2, Column: 21},
						},
					},
					{
						Identifier: ast.Identifier{
							Identifier: "Bar",
							Pos:        ast.Position{Offset: 27, Line: 2, Column: 26},
						},
					},
				},
				Members: &ast.Members{},
				Range: ast.Range{
					StartPos: ast.Position{Offset: 9, Line: 2, Column: 8},
					EndPos:   ast.Position{Offset: 32, Line: 2, Column: 31},
				},
			},
		},
		result.Declarations(),
	)
}

func TestParseInvalidMember(t *testing.T) {

	t.Parallel()

	const code = `
        struct Test {
            foo let x: Int
        }
	`

	t.Run("ignore", func(t *testing.T) {
		t.Parallel()

		_, errs := ParseDeclarations(nil, []byte(code), Config{
			IgnoreLeadingIdentifierEnabled: true,
		})
		require.Empty(t, errs)

	})

	t.Run("report", func(t *testing.T) {
		t.Parallel()

		_, errs := ParseDeclarations(nil, []byte(code), Config{
			IgnoreLeadingIdentifierEnabled: false,
		})

		utils.AssertEqualWithDiff(t,
			[]error{
				&SyntaxError{
					Message: "unexpected identifier",
					Pos:     ast.Position{Offset: 35, Line: 3, Column: 12},
				},
			},
			errs,
		)
	})
}

func TestParsePreAndPostConditions(t *testing.T) {

	t.Parallel()

	const code = `
        fun test(n: Int) {
            pre {
                n != 0
                n > 0
            }
            post {
                result == 0
            }
            return 0
        }
	`
	result, errs := testParseProgram(code)
	require.Empty(t, errs)

	utils.AssertEqualWithDiff(t,
		[]ast.Declaration{
			&ast.FunctionDeclaration{
				Access: ast.AccessNotSpecified,
				Identifier: ast.Identifier{
					Identifier: "test",
					Pos:        ast.Position{Offset: 13, Line: 2, Column: 12},
				},
				ParameterList: &ast.ParameterList{
					Parameters: []*ast.Parameter{
						{
							Label: "",
							Identifier: ast.Identifier{
								Identifier: "n",
								Pos:        ast.Position{Offset: 18, Line: 2, Column: 17},
							},
							TypeAnnotation: &ast.TypeAnnotation{
								IsResource: false,
								Type: &ast.NominalType{
									Identifier: ast.Identifier{
										Identifier: "Int",
										Pos:        ast.Position{Offset: 21, Line: 2, Column: 20},
									},
								},
								StartPos: ast.Position{Offset: 21, Line: 2, Column: 20},
							},
							StartPos: ast.Position{Offset: 18, Line: 2, Column: 17},
						},
					},
					Range: ast.Range{
						StartPos: ast.Position{Offset: 17, Line: 2, Column: 16},
						EndPos:   ast.Position{Offset: 24, Line: 2, Column: 23},
					},
				},
				FunctionBlock: &ast.FunctionBlock{
					Block: &ast.Block{
						Statements: []ast.Statement{
							&ast.ReturnStatement{
								Expression: &ast.IntegerExpression{
									PositiveLiteral: []byte("0"),
									Value:           new(big.Int),
									Base:            10,
									Range: ast.Range{
										StartPos: ast.Position{Offset: 185, Line: 10, Column: 19},
										EndPos:   ast.Position{Offset: 185, Line: 10, Column: 19},
									},
								},
								Range: ast.Range{
									StartPos: ast.Position{Offset: 178, Line: 10, Column: 12},
									EndPos:   ast.Position{Offset: 185, Line: 10, Column: 19},
								},
							},
						},
						Range: ast.Range{
							StartPos: ast.Position{Offset: 26, Line: 2, Column: 25},
							EndPos:   ast.Position{Offset: 195, Line: 11, Column: 8},
						},
					},
					PreConditions: &ast.Conditions{
						{
							Kind: ast.ConditionKindPre,
							Test: &ast.BinaryExpression{
								Operation: ast.OperationNotEqual,
								Left: &ast.IdentifierExpression{
									Identifier: ast.Identifier{
										Identifier: "n",
										Pos:        ast.Position{Offset: 62, Line: 4, Column: 16},
									},
								},
								Right: &ast.IntegerExpression{
									PositiveLiteral: []byte("0"),
									Value:           new(big.Int),
									Base:            10,
									Range: ast.Range{
										StartPos: ast.Position{Offset: 67, Line: 4, Column: 21},
										EndPos:   ast.Position{Offset: 67, Line: 4, Column: 21},
									},
								},
							},
						},
						{
							Kind: ast.ConditionKindPre,
							Test: &ast.BinaryExpression{
								Operation: ast.OperationGreater,
								Left: &ast.IdentifierExpression{
									Identifier: ast.Identifier{
										Identifier: "n",
										Pos:        ast.Position{Offset: 85, Line: 5, Column: 16},
									},
								},
								Right: &ast.IntegerExpression{
									PositiveLiteral: []byte("0"),
									Value:           new(big.Int),
									Base:            10,
									Range: ast.Range{
										StartPos: ast.Position{Offset: 89, Line: 5, Column: 20},
										EndPos:   ast.Position{Offset: 89, Line: 5, Column: 20},
									},
								},
							},
						},
					},
					PostConditions: &ast.Conditions{
						{
							Kind: ast.ConditionKindPost,
							Test: &ast.BinaryExpression{
								Operation: ast.OperationEqual,
								Left: &ast.IdentifierExpression{
									Identifier: ast.Identifier{
										Identifier: "result",
										Pos:        ast.Position{Offset: 140, Line: 8, Column: 16},
									},
								},
								Right: &ast.IntegerExpression{
									PositiveLiteral: []byte("0"),
									Value:           new(big.Int),
									Base:            10,
									Range: ast.Range{
										StartPos: ast.Position{Offset: 150, Line: 8, Column: 26},
										EndPos:   ast.Position{Offset: 150, Line: 8, Column: 26},
									},
								},
							},
						},
					},
				},
				StartPos: ast.Position{Offset: 9, Line: 2, Column: 8},
			},
		},
		result.Declarations(),
	)
}

func TestParseConditionMessage(t *testing.T) {

	t.Parallel()

	const code = `
        fun test(n: Int) {
            pre {
                n >= 0: "n must be positive"
            }
            return n
        }
	`
	result, errs := testParseProgram(code)
	require.Empty(t, errs)

	utils.AssertEqualWithDiff(t,
		[]ast.Declaration{
			&ast.FunctionDeclaration{
				Access: ast.AccessNotSpecified,
				Identifier: ast.Identifier{
					Identifier: "test",
					Pos:        ast.Position{Offset: 13, Line: 2, Column: 12},
				},
				ParameterList: &ast.ParameterList{
					Parameters: []*ast.Parameter{
						{
							Label: "",
							Identifier: ast.Identifier{Identifier: "n",
								Pos: ast.Position{Offset: 18, Line: 2, Column: 17},
							},
							TypeAnnotation: &ast.TypeAnnotation{
								IsResource: false,
								Type: &ast.NominalType{
									Identifier: ast.Identifier{
										Identifier: "Int",
										Pos:        ast.Position{Offset: 21, Line: 2, Column: 20},
									},
								},
								StartPos: ast.Position{Offset: 21, Line: 2, Column: 20},
							},
							StartPos: ast.Position{Offset: 18, Line: 2, Column: 17},
						},
					},
					Range: ast.Range{
						StartPos: ast.Position{Offset: 17, Line: 2, Column: 16},
						EndPos:   ast.Position{Offset: 24, Line: 2, Column: 23},
					},
				},
				FunctionBlock: &ast.FunctionBlock{
					Block: &ast.Block{
						Statements: []ast.Statement{
							&ast.ReturnStatement{
								Expression: &ast.IdentifierExpression{
									Identifier: ast.Identifier{
										Identifier: "n",
										Pos:        ast.Position{Offset: 124, Line: 6, Column: 19},
									},
								},
								Range: ast.Range{
									StartPos: ast.Position{Offset: 117, Line: 6, Column: 12},
									EndPos:   ast.Position{Offset: 124, Line: 6, Column: 19},
								},
							},
						},
						Range: ast.Range{
							StartPos: ast.Position{Offset: 26, Line: 2, Column: 25},
							EndPos:   ast.Position{Offset: 134, Line: 7, Column: 8},
						},
					},
					PreConditions: &ast.Conditions{
						{
							Kind: ast.ConditionKindPre,
							Test: &ast.BinaryExpression{
								Operation: ast.OperationGreaterEqual,
								Left: &ast.IdentifierExpression{
									Identifier: ast.Identifier{
										Identifier: "n",
										Pos:        ast.Position{Offset: 62, Line: 4, Column: 16},
									},
								},
								Right: &ast.IntegerExpression{
									PositiveLiteral: []byte("0"),
									Value:           new(big.Int),
									Base:            10,
									Range: ast.Range{
										StartPos: ast.Position{Offset: 67, Line: 4, Column: 21},
										EndPos:   ast.Position{Offset: 67, Line: 4, Column: 21},
									},
								},
							},
							Message: &ast.StringExpression{
								Value: "n must be positive",
								Range: ast.Range{
									StartPos: ast.Position{Offset: 70, Line: 4, Column: 24},
									EndPos:   ast.Position{Offset: 89, Line: 4, Column: 43},
								},
							},
						},
					},
					PostConditions: nil,
				},
				StartPos: ast.Position{Offset: 9, Line: 2, Column: 8},
			},
		},
		result.Declarations(),
	)
}

func TestParseInterface(t *testing.T) {

	t.Parallel()

	for _, kind := range common.CompositeKindsWithFieldsAndFunctions {
		code := fmt.Sprintf(`
            %s interface Test {
                foo: Int

                init(foo: Int)

                fun getFoo(): Int
            }
	    `, kind.Keyword())
		actual, err := testParseProgram(code)

		require.NoError(t, err)

		// only compare AST for one kind: structs

		if kind != common.CompositeKindStructure {
			continue
		}

		test := &ast.InterfaceDeclaration{
			Access:        ast.AccessNotSpecified,
			CompositeKind: common.CompositeKindStructure,
			Identifier: ast.Identifier{
				Identifier: "Test",
				Pos:        ast.Position{Offset: 30, Line: 2, Column: 29},
			},
			Members: ast.NewUnmeteredMembers(
				[]ast.Declaration{
					&ast.FieldDeclaration{
						Access:       ast.AccessNotSpecified,
						VariableKind: ast.VariableKindNotSpecified,
						Identifier: ast.Identifier{
							Identifier: "foo",
							Pos:        ast.Position{Offset: 53, Line: 3, Column: 16},
						},
						TypeAnnotation: &ast.TypeAnnotation{
							IsResource: false,
							Type: &ast.NominalType{
								Identifier: ast.Identifier{
									Identifier: "Int",
									Pos:        ast.Position{Offset: 58, Line: 3, Column: 21},
								},
							},
							StartPos: ast.Position{Offset: 58, Line: 3, Column: 21},
						},
						Range: ast.Range{
							StartPos: ast.Position{Offset: 53, Line: 3, Column: 16},
							EndPos:   ast.Position{Offset: 60, Line: 3, Column: 23},
						},
					},
					&ast.SpecialFunctionDeclaration{
						Kind: common.DeclarationKindInitializer,
						FunctionDeclaration: &ast.FunctionDeclaration{
							Access: ast.AccessNotSpecified,
							Identifier: ast.Identifier{
								Identifier: "init",
								Pos:        ast.Position{Offset: 79, Line: 5, Column: 16},
							},
							ParameterList: &ast.ParameterList{
								Parameters: []*ast.Parameter{
									{
										Label: "",
										Identifier: ast.Identifier{
											Identifier: "foo",
											Pos:        ast.Position{Offset: 84, Line: 5, Column: 21},
										},
										TypeAnnotation: &ast.TypeAnnotation{
											IsResource: false,
											Type: &ast.NominalType{
												Identifier: ast.Identifier{
													Identifier: "Int",
													Pos:        ast.Position{Offset: 89, Line: 5, Column: 26},
												},
											},
											StartPos: ast.Position{Offset: 89, Line: 5, Column: 26},
										},
										StartPos: ast.Position{Offset: 84, Line: 5, Column: 21},
									},
								},
								Range: ast.Range{
									StartPos: ast.Position{Offset: 83, Line: 5, Column: 20},
									EndPos:   ast.Position{Offset: 92, Line: 5, Column: 29},
								},
							},
							FunctionBlock: nil,
							StartPos:      ast.Position{Offset: 79, Line: 5, Column: 16},
						},
					},
					&ast.FunctionDeclaration{
						Access: ast.AccessNotSpecified,
						Identifier: ast.Identifier{
							Identifier: "getFoo",
							Pos:        ast.Position{Offset: 115, Line: 7, Column: 20},
						},
						ParameterList: &ast.ParameterList{
							Range: ast.Range{
								StartPos: ast.Position{Offset: 121, Line: 7, Column: 26},
								EndPos:   ast.Position{Offset: 122, Line: 7, Column: 27},
							},
						},
						ReturnTypeAnnotation: &ast.TypeAnnotation{
							IsResource: false,
							Type: &ast.NominalType{
								Identifier: ast.Identifier{
									Identifier: "Int",
									Pos:        ast.Position{Offset: 125, Line: 7, Column: 30},
								},
							},
							StartPos: ast.Position{Offset: 125, Line: 7, Column: 30},
						},
						FunctionBlock: nil,
						StartPos:      ast.Position{Offset: 111, Line: 7, Column: 16},
					},
				},
			),
			Range: ast.Range{
				StartPos: ast.Position{Offset: 13, Line: 2, Column: 12},
				EndPos:   ast.Position{Offset: 141, Line: 8, Column: 12},
			},
		}

		utils.AssertEqualWithDiff(t,
			[]ast.Declaration{test},
			actual.Declarations(),
		)
	}
}

func TestParsePragmaNoArguments(t *testing.T) {

	t.Parallel()

	t.Run("identifier", func(t *testing.T) {

		t.Parallel()

		result, errs := testParseDeclarations(`#pedantic`)
		require.Empty(t, errs)

		utils.AssertEqualWithDiff(t,
			[]ast.Declaration{
				&ast.PragmaDeclaration{
					Expression: &ast.IdentifierExpression{
						Identifier: ast.Identifier{
							Identifier: "pedantic",
							Pos:        ast.Position{Offset: 1, Line: 1, Column: 1},
						},
					},
					Range: ast.Range{
						StartPos: ast.Position{Offset: 0, Line: 1, Column: 0},
						EndPos:   ast.Position{Offset: 8, Line: 1, Column: 8},
					},
				},
			},
			result,
		)
	})

	t.Run("with purity", func(t *testing.T) {

		t.Parallel()

		_, errs := testParseDeclarations("view #foo")
		utils.AssertEqualWithDiff(t,
			[]error{
				&SyntaxError{
					Message: "invalid view modifier for pragma",
					Pos:     ast.Position{Offset: 0, Line: 1, Column: 0},
				},
			},
			errs,
		)
	})

	t.Run("static, enabled", func(t *testing.T) {

		t.Parallel()

		_, errs := ParseDeclarations(
			nil,
			[]byte("static #foo"),
			Config{
				StaticModifierEnabled: true,
			},
		)
		utils.AssertEqualWithDiff(t,
			[]error{
				&SyntaxError{
					Message: "invalid static modifier for pragma",
					Pos:     ast.Position{Offset: 0, Line: 1, Column: 0},
				},
			},
			errs,
		)
	})

	t.Run("static, disabled", func(t *testing.T) {

		t.Parallel()

		_, errs := testParseDeclarations("static #foo")
		utils.AssertEqualWithDiff(t,
			[]error{
				&SyntaxError{
					Message: "unexpected token: identifier",
					Pos:     ast.Position{Offset: 0, Line: 1, Column: 0},
				},
			},
			errs,
		)
	})

	t.Run("native, enabled", func(t *testing.T) {

		t.Parallel()

		_, errs := ParseDeclarations(
			nil,
			[]byte("native #foo"),
			Config{
				NativeModifierEnabled: true,
			},
		)
		utils.AssertEqualWithDiff(t,
			[]error{
				&SyntaxError{
					Message: "invalid native modifier for pragma",
					Pos:     ast.Position{Offset: 0, Line: 1, Column: 0},
				},
			},
			errs,
		)
	})

	t.Run("native, disabled", func(t *testing.T) {

		t.Parallel()

		_, errs := testParseDeclarations("native #foo")
		utils.AssertEqualWithDiff(t,
			[]error{
				&SyntaxError{
					Message: "unexpected token: identifier",
					Pos:     ast.Position{Offset: 0, Line: 1, Column: 0},
				},
			},
			errs,
		)
	})
}

func TestParsePragmaArguments(t *testing.T) {

	t.Parallel()

	const code = `#version("1.0")`
	actual, err := testParseProgram(code)
	require.NoError(t, err)

	utils.AssertEqualWithDiff(t,
		[]ast.Declaration{
			&ast.PragmaDeclaration{
				Expression: &ast.InvocationExpression{
					InvokedExpression: &ast.IdentifierExpression{
						Identifier: ast.Identifier{
							Identifier: "version",
							Pos:        ast.Position{Offset: 1, Line: 1, Column: 1},
						},
					},
					Arguments: ast.Arguments{
						{
							Expression: &ast.StringExpression{
								Value: "1.0",
								Range: ast.Range{
									StartPos: ast.Position{Offset: 9, Line: 1, Column: 9},
									EndPos:   ast.Position{Offset: 13, Line: 1, Column: 13},
								},
							},
							TrailingSeparatorPos: ast.Position{Offset: 14, Line: 1, Column: 14},
						},
					},
					ArgumentsStartPos: ast.Position{Offset: 8, Line: 1, Column: 8},
					EndPos:            ast.Position{Offset: 14, Line: 1, Column: 14},
				},
				Range: ast.Range{
					StartPos: ast.Position{Offset: 0, Line: 1, Column: 0},
					EndPos:   ast.Position{Offset: 14, Line: 1, Column: 14},
				},
			},
		},
		actual.Declarations(),
	)
}

func TestParseImportWithString(t *testing.T) {

	t.Parallel()

	const code = `
        import "test.cdc"
	`
	result, errs := testParseProgram(code)
	require.Empty(t, errs)

	utils.AssertEqualWithDiff(t,
		[]ast.Declaration{
			&ast.ImportDeclaration{
				Identifiers: nil,
				Location:    common.StringLocation("test.cdc"),
				Range: ast.Range{
					StartPos: ast.Position{Offset: 9, Line: 2, Column: 8},
					EndPos:   ast.Position{Offset: 25, Line: 2, Column: 24},
				},
				LocationPos: ast.Position{Offset: 16, Line: 2, Column: 15},
			},
		},
		result.Declarations(),
	)
}

func TestParseImportWithAddress(t *testing.T) {

	t.Parallel()

	const code = `
        import 0x1234
	`
	result, errs := testParseProgram(code)
	require.Empty(t, errs)

	utils.AssertEqualWithDiff(t,
		[]ast.Declaration{
			&ast.ImportDeclaration{
				Identifiers: nil,
				Location: common.AddressLocation{
					Address: common.MustBytesToAddress([]byte{0x12, 0x34}),
				},
				Range: ast.Range{
					StartPos: ast.Position{Offset: 9, Line: 2, Column: 8},
					EndPos:   ast.Position{Offset: 21, Line: 2, Column: 20},
				},
				LocationPos: ast.Position{Offset: 16, Line: 2, Column: 15},
			},
		},
		result.Declarations(),
	)
}

func TestParseImportWithIdentifiers(t *testing.T) {

	t.Parallel()

	const code = `
        import A, b from 0x1
	`
	result, errs := testParseProgram(code)
	require.Empty(t, errs)

	utils.AssertEqualWithDiff(t,
		[]ast.Declaration{
			&ast.ImportDeclaration{
				Identifiers: []ast.Identifier{
					{
						Identifier: "A",
						Pos:        ast.Position{Offset: 16, Line: 2, Column: 15},
					},
					{
						Identifier: "b",
						Pos:        ast.Position{Offset: 19, Line: 2, Column: 18},
					},
				},
				Location: common.AddressLocation{
					Address: common.MustBytesToAddress([]byte{0x1}),
				},
				Range: ast.Range{
					StartPos: ast.Position{Offset: 9, Line: 2, Column: 8},
					EndPos:   ast.Position{Offset: 28, Line: 2, Column: 27},
				},
				LocationPos: ast.Position{Offset: 26, Line: 2, Column: 25},
			},
		},
		result.Declarations(),
	)
}

func TestParseFieldWithFromIdentifier(t *testing.T) {

	t.Parallel()

	const code = `
      struct S {
          let from: String
      }
	`
	result, errs := testParseProgram(code)
	require.Empty(t, errs)

	utils.AssertEqualWithDiff(t,
		[]ast.Declaration{
			&ast.CompositeDeclaration{
				Access:        ast.AccessNotSpecified,
				CompositeKind: common.CompositeKindStructure,
				Identifier: ast.Identifier{
					Identifier: "S",
					Pos:        ast.Position{Offset: 14, Line: 2, Column: 13},
				},
				Members: ast.NewUnmeteredMembers(
					[]ast.Declaration{
						&ast.FieldDeclaration{
							Access:       ast.AccessNotSpecified,
							VariableKind: ast.VariableKindConstant,
							Identifier: ast.Identifier{
								Identifier: "from",
								Pos:        ast.Position{Offset: 32, Line: 3, Column: 14},
							},
							TypeAnnotation: &ast.TypeAnnotation{
								Type: &ast.NominalType{
									Identifier: ast.Identifier{
										Identifier: "String",
										Pos:        ast.Position{Offset: 38, Line: 3, Column: 20},
									},
								},
								StartPos: ast.Position{Offset: 38, Line: 3, Column: 20},
							},
							Range: ast.Range{
								StartPos: ast.Position{Offset: 28, Line: 3, Column: 10},
								EndPos:   ast.Position{Offset: 43, Line: 3, Column: 25},
							},
						},
					},
				),
				Range: ast.Range{
					StartPos: ast.Position{Offset: 7, Line: 2, Column: 6},
					EndPos:   ast.Position{Offset: 51, Line: 4, Column: 6},
				},
			},
		},
		result.Declarations(),
	)
}

func TestParseFunctionWithFromIdentifier(t *testing.T) {

	t.Parallel()

	const code = `
        fun send(from: String, to: String) {}
	`
	_, errs := testParseProgram(code)
	require.Empty(t, errs)
}

func TestParseImportWithFromIdentifier(t *testing.T) {

	t.Parallel()

	const code = `
        import from from 0x1
	`
	result, errs := testParseProgram(code)
	require.Empty(t, errs)

	utils.AssertEqualWithDiff(t,
		[]ast.Declaration{
			&ast.ImportDeclaration{
				Identifiers: []ast.Identifier{
					{
						Identifier: "from",
						Pos:        ast.Position{Offset: 16, Line: 2, Column: 15},
					},
				},
				Location: common.AddressLocation{
					Address: common.MustBytesToAddress([]byte{0x1}),
				},
				Range: ast.Range{
					StartPos: ast.Position{Offset: 9, Line: 2, Column: 8},
					EndPos:   ast.Position{Offset: 28, Line: 2, Column: 27},
				},
				LocationPos: ast.Position{Offset: 26, Line: 2, Column: 25},
			},
		},
		result.Declarations(),
	)
}

func TestParseInvalidImportWithPurity(t *testing.T) {

	t.Parallel()

	const code = `
        view import x from 0x1
	`
	_, errs := testParseDeclarations(code)

	utils.AssertEqualWithDiff(t,
		[]error{
			&SyntaxError{
				Message: "invalid view modifier for import",
				Pos:     ast.Position{Offset: 9, Line: 2, Column: 8},
			},
		},
		errs,
	)
}

func TestParseInvalidEventWithPurity(t *testing.T) {

	t.Parallel()

	const code = `
        view event Foo()
	`
	_, errs := testParseDeclarations(code)

	utils.AssertEqualWithDiff(t,
		[]error{
			&SyntaxError{
				Message: "invalid view modifier for event",
				Pos:     ast.Position{Offset: 9, Line: 2, Column: 8},
			},
		},
		errs,
	)
}

func TestParseInvalidCompositeWithPurity(t *testing.T) {

	t.Parallel()

	const code = `
        view struct S {}
	`
	_, errs := testParseDeclarations(code)

	utils.AssertEqualWithDiff(t,
		[]error{
			&SyntaxError{
				Message: "invalid view modifier for struct",
				Pos:     ast.Position{Offset: 9, Line: 2, Column: 8},
			},
		},
		errs,
	)
}

func TestParseInvalidTransactionWithPurity(t *testing.T) {

	t.Parallel()

	const code = `
        view transaction {}
	`
	_, errs := testParseDeclarations(code)

	utils.AssertEqualWithDiff(t,
		[]error{
			&SyntaxError{
				Message: "invalid view modifier for transaction",
				Pos:     ast.Position{Offset: 9, Line: 2, Column: 8},
			},
		},
		errs,
	)
}

func TestParseSemicolonsBetweenDeclarations(t *testing.T) {

	t.Parallel()

	const code = `
        import from from 0x0;
        fun foo() {};
	`
	_, errs := testParseProgram(code)
	require.Empty(t, errs)
}

func TestParseResource(t *testing.T) {

	t.Parallel()

	const code = `
        resource Test {}
	`
	result, errs := testParseProgram(code)
	require.Empty(t, errs)

	utils.AssertEqualWithDiff(t,
		[]ast.Declaration{
			&ast.CompositeDeclaration{
				Access:        ast.AccessNotSpecified,
				CompositeKind: common.CompositeKindResource,
				Identifier: ast.Identifier{
					Identifier: "Test",
					Pos:        ast.Position{Offset: 18, Line: 2, Column: 17},
				},
				Members: &ast.Members{},
				Range: ast.Range{
					StartPos: ast.Position{Offset: 9, Line: 2, Column: 8},
					EndPos:   ast.Position{Offset: 24, Line: 2, Column: 23},
				},
			},
		},
		result.Declarations(),
	)
}

func TestParseEventDeclaration(t *testing.T) {

	t.Parallel()

	const code = `
        event Transfer(to: Address, from: Address)
	`
	result, errs := testParseProgram(code)
	require.Empty(t, errs)

	utils.AssertEqualWithDiff(t,
		[]ast.Declaration{
			&ast.CompositeDeclaration{
				Access:        ast.AccessNotSpecified,
				CompositeKind: common.CompositeKindEvent,
				Identifier: ast.Identifier{
					Identifier: "Transfer",
					Pos:        ast.Position{Offset: 15, Line: 2, Column: 14},
				},
				Members: ast.NewUnmeteredMembers(
					[]ast.Declaration{
						&ast.SpecialFunctionDeclaration{
							Kind: common.DeclarationKindInitializer,
							FunctionDeclaration: &ast.FunctionDeclaration{
								Access: ast.AccessNotSpecified,
								ParameterList: &ast.ParameterList{
									Parameters: []*ast.Parameter{
										{
											Label: "",
											Identifier: ast.Identifier{
												Identifier: "to",
												Pos:        ast.Position{Offset: 24, Line: 2, Column: 23},
											},
											TypeAnnotation: &ast.TypeAnnotation{
												IsResource: false,
												Type: &ast.NominalType{
													Identifier: ast.Identifier{
														Identifier: "Address",
														Pos:        ast.Position{Offset: 28, Line: 2, Column: 27},
													},
												},
												StartPos: ast.Position{Offset: 28, Line: 2, Column: 27},
											},
											StartPos: ast.Position{Offset: 24, Line: 2, Column: 23},
										},
										{
											Label: "",
											Identifier: ast.Identifier{
												Identifier: "from",
												Pos:        ast.Position{Offset: 37, Line: 2, Column: 36},
											},
											TypeAnnotation: &ast.TypeAnnotation{
												IsResource: false,
												Type: &ast.NominalType{
													Identifier: ast.Identifier{
														Identifier: "Address",
														Pos:        ast.Position{Offset: 43, Line: 2, Column: 42},
													},
												},
												StartPos: ast.Position{Offset: 43, Line: 2, Column: 42},
											},
											StartPos: ast.Position{Offset: 37, Line: 2, Column: 36},
										},
									},
									Range: ast.Range{
										StartPos: ast.Position{Offset: 23, Line: 2, Column: 22},
										EndPos:   ast.Position{Offset: 50, Line: 2, Column: 49},
									},
								},
								StartPos: ast.Position{Offset: 23, Line: 2, Column: 22},
							},
						},
					},
				),
				Range: ast.Range{
					StartPos: ast.Position{Offset: 9, Line: 2, Column: 8},
					EndPos:   ast.Position{Offset: 50, Line: 2, Column: 49},
				},
			},
		},
		result.Declarations(),
	)
}

func TestParseEventEmitStatement(t *testing.T) {

	t.Parallel()

	const code = `
      fun test() {
        emit Transfer(to: 1, from: 2)
      }
	`
	result, errs := testParseProgram(code)
	require.Empty(t, errs)

	utils.AssertEqualWithDiff(t,
		[]ast.Declaration{
			&ast.FunctionDeclaration{
				Access: ast.AccessNotSpecified,
				Identifier: ast.Identifier{
					Identifier: "test",
					Pos:        ast.Position{Offset: 11, Line: 2, Column: 10},
				},
				ParameterList: &ast.ParameterList{
					Range: ast.Range{
						StartPos: ast.Position{Offset: 15, Line: 2, Column: 14},
						EndPos:   ast.Position{Offset: 16, Line: 2, Column: 15},
					},
				},
				FunctionBlock: &ast.FunctionBlock{
					Block: &ast.Block{
						Statements: []ast.Statement{
							&ast.EmitStatement{
								InvocationExpression: &ast.InvocationExpression{
									InvokedExpression: &ast.IdentifierExpression{
										Identifier: ast.Identifier{
											Identifier: "Transfer",
											Pos:        ast.Position{Offset: 33, Line: 3, Column: 13},
										},
									},
									Arguments: ast.Arguments{
										{
											Label:         "to",
											LabelStartPos: &ast.Position{Offset: 42, Line: 3, Column: 22},
											LabelEndPos:   &ast.Position{Offset: 43, Line: 3, Column: 23},
											Expression: &ast.IntegerExpression{
												PositiveLiteral: []byte("1"),
												Value:           big.NewInt(1),
												Base:            10,
												Range: ast.Range{
													StartPos: ast.Position{Offset: 46, Line: 3, Column: 26},
													EndPos:   ast.Position{Offset: 46, Line: 3, Column: 26},
												},
											},
											TrailingSeparatorPos: ast.Position{Offset: 47, Line: 3, Column: 27},
										},
										{
											Label:         "from",
											LabelStartPos: &ast.Position{Offset: 49, Line: 3, Column: 29},
											LabelEndPos:   &ast.Position{Offset: 52, Line: 3, Column: 32},
											Expression: &ast.IntegerExpression{
												PositiveLiteral: []byte("2"),
												Value:           big.NewInt(2),
												Base:            10,
												Range: ast.Range{
													StartPos: ast.Position{Offset: 55, Line: 3, Column: 35},
													EndPos:   ast.Position{Offset: 55, Line: 3, Column: 35},
												},
											},
											TrailingSeparatorPos: ast.Position{Offset: 56, Line: 3, Column: 36},
										},
									},
									ArgumentsStartPos: ast.Position{Offset: 41, Line: 3, Column: 21},
									EndPos:            ast.Position{Offset: 56, Line: 3, Column: 36},
								},
								StartPos: ast.Position{Offset: 28, Line: 3, Column: 8},
							},
						},
						Range: ast.Range{
							StartPos: ast.Position{Offset: 18, Line: 2, Column: 17},
							EndPos:   ast.Position{Offset: 64, Line: 4, Column: 6},
						},
					},
				},
				StartPos: ast.Position{Offset: 7, Line: 2, Column: 6},
			},
		},
		result.Declarations(),
	)
}

func TestParseResourceReturnType(t *testing.T) {

	t.Parallel()

	const code = `
        fun test(): @X {}
	`
	result, errs := testParseProgram(code)
	require.Empty(t, errs)

	utils.AssertEqualWithDiff(t,
		[]ast.Declaration{
			&ast.FunctionDeclaration{
				Access: ast.AccessNotSpecified,
				Identifier: ast.Identifier{
					Identifier: "test",
					Pos:        ast.Position{Offset: 13, Line: 2, Column: 12},
				},
				ParameterList: &ast.ParameterList{
					Range: ast.Range{
						StartPos: ast.Position{Offset: 17, Line: 2, Column: 16},
						EndPos:   ast.Position{Offset: 18, Line: 2, Column: 17},
					},
				},
				ReturnTypeAnnotation: &ast.TypeAnnotation{
					IsResource: true,
					Type: &ast.NominalType{
						Identifier: ast.Identifier{
							Identifier: "X",
							Pos:        ast.Position{Offset: 22, Line: 2, Column: 21},
						},
					},
					StartPos: ast.Position{Offset: 21, Line: 2, Column: 20},
				},
				FunctionBlock: &ast.FunctionBlock{
					Block: &ast.Block{
						Range: ast.Range{
							StartPos: ast.Position{Offset: 24, Line: 2, Column: 23},
							EndPos:   ast.Position{Offset: 25, Line: 2, Column: 24},
						},
					},
				},
				StartPos: ast.Position{Offset: 9, Line: 2, Column: 8},
			},
		},
		result.Declarations(),
	)
}

func TestParseMovingVariableDeclaration(t *testing.T) {

	t.Parallel()

	const code = `
        let x <- y
	`
	result, errs := testParseProgram(code)
	require.Empty(t, errs)

	utils.AssertEqualWithDiff(t,
		[]ast.Declaration{
			&ast.VariableDeclaration{
				Access:     ast.AccessNotSpecified,
				IsConstant: true,
				Identifier: ast.Identifier{
					Identifier: "x",
					Pos:        ast.Position{Offset: 13, Line: 2, Column: 12},
				},
				Value: &ast.IdentifierExpression{
					Identifier: ast.Identifier{
						Identifier: "y",
						Pos:        ast.Position{Offset: 18, Line: 2, Column: 17},
					},
				},
				Transfer: &ast.Transfer{
					Operation: ast.TransferOperationMove,
					Pos:       ast.Position{Offset: 15, Line: 2, Column: 14},
				},
				StartPos: ast.Position{Offset: 9, Line: 2, Column: 8},
			},
		},
		result.Declarations(),
	)
}

func TestParseResourceParameterType(t *testing.T) {

	t.Parallel()

	const code = `
        fun test(x: @X) {}
	`
	result, errs := testParseProgram(code)
	require.Empty(t, errs)

	utils.AssertEqualWithDiff(t,
		[]ast.Declaration{
			&ast.FunctionDeclaration{
				Access: ast.AccessNotSpecified,
				Identifier: ast.Identifier{
					Identifier: "test",
					Pos:        ast.Position{Offset: 13, Line: 2, Column: 12},
				},
				ParameterList: &ast.ParameterList{
					Parameters: []*ast.Parameter{
						{
							Label: "",
							Identifier: ast.Identifier{
								Identifier: "x",
								Pos:        ast.Position{Offset: 18, Line: 2, Column: 17},
							},
							TypeAnnotation: &ast.TypeAnnotation{
								IsResource: true,
								Type: &ast.NominalType{
									Identifier: ast.Identifier{
										Identifier: "X",
										Pos:        ast.Position{Offset: 22, Line: 2, Column: 21},
									},
								},
								StartPos: ast.Position{Offset: 21, Line: 2, Column: 20},
							},
							StartPos: ast.Position{Offset: 18, Line: 2, Column: 17},
						},
					},
					Range: ast.Range{
						StartPos: ast.Position{Offset: 17, Line: 2, Column: 16},
						EndPos:   ast.Position{Offset: 23, Line: 2, Column: 22},
					},
				},
				FunctionBlock: &ast.FunctionBlock{
					Block: &ast.Block{
						Range: ast.Range{
							StartPos: ast.Position{Offset: 25, Line: 2, Column: 24},
							EndPos:   ast.Position{Offset: 26, Line: 2, Column: 25},
						},
					},
				},
				StartPos: ast.Position{Offset: 9, Line: 2, Column: 8},
			},
		},
		result.Declarations(),
	)
}

func TestParseMovingVariableDeclarationWithTypeAnnotation(t *testing.T) {

	t.Parallel()

	const code = `
        let x: @R <- y
	`
	result, errs := testParseProgram(code)
	require.Empty(t, errs)

	utils.AssertEqualWithDiff(t,
		[]ast.Declaration{
			&ast.VariableDeclaration{
				Access:     ast.AccessNotSpecified,
				IsConstant: true,
				Identifier: ast.Identifier{
					Identifier: "x",
					Pos:        ast.Position{Offset: 13, Line: 2, Column: 12},
				},
				TypeAnnotation: &ast.TypeAnnotation{
					IsResource: true,
					Type: &ast.NominalType{
						Identifier: ast.Identifier{
							Identifier: "R",
							Pos:        ast.Position{Offset: 17, Line: 2, Column: 16},
						},
					},
					StartPos: ast.Position{Offset: 16, Line: 2, Column: 15},
				},
				Value: &ast.IdentifierExpression{
					Identifier: ast.Identifier{
						Identifier: "y",
						Pos:        ast.Position{Offset: 22, Line: 2, Column: 21},
					},
				},
				Transfer: &ast.Transfer{
					Operation: ast.TransferOperationMove,
					Pos:       ast.Position{Offset: 19, Line: 2, Column: 18},
				},
				StartPos: ast.Position{Offset: 9, Line: 2, Column: 8},
			},
		},
		result.Declarations(),
	)
}

func TestParseFieldDeclarationWithMoveTypeAnnotation(t *testing.T) {

	t.Parallel()

	const code = `
        struct X { x: @R }
	`
	result, errs := testParseProgram(code)
	require.Empty(t, errs)

	utils.AssertEqualWithDiff(t,
		[]ast.Declaration{
			&ast.CompositeDeclaration{
				Access:        ast.AccessNotSpecified,
				CompositeKind: common.CompositeKindStructure,
				Identifier: ast.Identifier{
					Identifier: "X",
					Pos:        ast.Position{Offset: 16, Line: 2, Column: 15},
				},
				Members: ast.NewUnmeteredMembers(
					[]ast.Declaration{
						&ast.FieldDeclaration{
							Access:       ast.AccessNotSpecified,
							VariableKind: ast.VariableKindNotSpecified,
							Identifier: ast.Identifier{
								Identifier: "x",
								Pos:        ast.Position{Offset: 20, Line: 2, Column: 19},
							},
							TypeAnnotation: &ast.TypeAnnotation{
								IsResource: true,
								Type: &ast.NominalType{
									Identifier: ast.Identifier{
										Identifier: "R",
										Pos:        ast.Position{Offset: 24, Line: 2, Column: 23},
									},
								},
								StartPos: ast.Position{Offset: 23, Line: 2, Column: 22},
							},
							Range: ast.Range{
								StartPos: ast.Position{Offset: 20, Line: 2, Column: 19},
								EndPos:   ast.Position{Offset: 24, Line: 2, Column: 23},
							},
						},
					},
				),
				Range: ast.Range{
					StartPos: ast.Position{Offset: 9, Line: 2, Column: 8},
					EndPos:   ast.Position{Offset: 26, Line: 2, Column: 25},
				},
			},
		},
		result.Declarations(),
	)
}

func TestParseDestructor(t *testing.T) {

	t.Parallel()

	const code = `
        resource Test {
            destroy() {}
        }
	`
	result, errs := testParseProgram(code)
	require.Empty(t, errs)

	utils.AssertEqualWithDiff(t,
		[]ast.Declaration{
			&ast.CompositeDeclaration{
				Access:        ast.AccessNotSpecified,
				CompositeKind: common.CompositeKindResource,
				Identifier: ast.Identifier{
					Identifier: "Test",
					Pos:        ast.Position{Offset: 18, Line: 2, Column: 17},
				},
				Members: ast.NewUnmeteredMembers(
					[]ast.Declaration{
						&ast.SpecialFunctionDeclaration{
							Kind: common.DeclarationKindDestructor,
							FunctionDeclaration: &ast.FunctionDeclaration{
								Access: ast.AccessNotSpecified,
								Identifier: ast.Identifier{
									Identifier: "destroy",
									Pos:        ast.Position{Offset: 37, Line: 3, Column: 12},
								},
								ParameterList: &ast.ParameterList{
									Range: ast.Range{
										StartPos: ast.Position{Offset: 44, Line: 3, Column: 19},
										EndPos:   ast.Position{Offset: 45, Line: 3, Column: 20},
									},
								},
								FunctionBlock: &ast.FunctionBlock{
									Block: &ast.Block{
										Range: ast.Range{
											StartPos: ast.Position{Offset: 47, Line: 3, Column: 22},
											EndPos:   ast.Position{Offset: 48, Line: 3, Column: 23},
										},
									},
								},
								StartPos: ast.Position{Offset: 37, Line: 3, Column: 12},
							},
						},
					},
				),
				Range: ast.Range{
					StartPos: ast.Position{Offset: 9, Line: 2, Column: 8},
					EndPos:   ast.Position{Offset: 58, Line: 4, Column: 8},
				},
			},
		},
		result.Declarations(),
	)
}

func TestParseCompositeDeclarationWithSemicolonSeparatedMembers(t *testing.T) {

	t.Parallel()

	const code = `
        struct Kitty { let id: Int ; init(id: Int) { self.id = id } }
    `
	result, errs := testParseProgram(code)
	require.Empty(t, errs)

	utils.AssertEqualWithDiff(t,
		[]ast.Declaration{
			&ast.CompositeDeclaration{
				Access:        ast.AccessNotSpecified,
				CompositeKind: common.CompositeKindStructure,
				Identifier: ast.Identifier{
					Identifier: "Kitty",
					Pos:        ast.Position{Offset: 16, Line: 2, Column: 15},
				},
				Members: ast.NewUnmeteredMembers(
					[]ast.Declaration{
						&ast.FieldDeclaration{
							Access:       ast.AccessNotSpecified,
							VariableKind: ast.VariableKindConstant,
							Identifier: ast.Identifier{
								Identifier: "id",
								Pos:        ast.Position{Offset: 28, Line: 2, Column: 27},
							},
							TypeAnnotation: &ast.TypeAnnotation{
								Type: &ast.NominalType{
									Identifier: ast.Identifier{
										Identifier: "Int",
										Pos:        ast.Position{Offset: 32, Line: 2, Column: 31},
									},
								},
								StartPos: ast.Position{Offset: 32, Line: 2, Column: 31},
							},
							Range: ast.Range{
								StartPos: ast.Position{Offset: 24, Line: 2, Column: 23},
								EndPos:   ast.Position{Offset: 34, Line: 2, Column: 33},
							},
						},
						&ast.SpecialFunctionDeclaration{
							Kind: common.DeclarationKindInitializer,
							FunctionDeclaration: &ast.FunctionDeclaration{
								Access: ast.AccessNotSpecified,
								Identifier: ast.Identifier{
									Identifier: "init",
									Pos:        ast.Position{Offset: 38, Line: 2, Column: 37},
								},
								ParameterList: &ast.ParameterList{
									Parameters: []*ast.Parameter{
										{
											Identifier: ast.Identifier{
												Identifier: "id",
												Pos:        ast.Position{Offset: 43, Line: 2, Column: 42},
											},
											TypeAnnotation: &ast.TypeAnnotation{
												Type: &ast.NominalType{
													Identifier: ast.Identifier{
														Identifier: "Int",
														Pos:        ast.Position{Offset: 47, Line: 2, Column: 46},
													},
												},
												StartPos: ast.Position{Offset: 47, Line: 2, Column: 46},
											},
											StartPos: ast.Position{Offset: 43, Line: 2, Column: 42},
										},
									},
									Range: ast.Range{
										StartPos: ast.Position{Offset: 42, Line: 2, Column: 41},
										EndPos:   ast.Position{Offset: 50, Line: 2, Column: 49},
									},
								},
								FunctionBlock: &ast.FunctionBlock{
									Block: &ast.Block{
										Statements: []ast.Statement{
											&ast.AssignmentStatement{
												Target: &ast.MemberExpression{
													Expression: &ast.IdentifierExpression{
														Identifier: ast.Identifier{
															Identifier: "self",
															Pos:        ast.Position{Offset: 54, Line: 2, Column: 53},
														},
													},
													AccessPos: ast.Position{Offset: 58, Line: 2, Column: 57},
													Identifier: ast.Identifier{
														Identifier: "id",
														Pos:        ast.Position{Offset: 59, Line: 2, Column: 58},
													},
												},
												Transfer: &ast.Transfer{
													Operation: ast.TransferOperationCopy,
													Pos:       ast.Position{Offset: 62, Line: 2, Column: 61},
												},
												Value: &ast.IdentifierExpression{
													Identifier: ast.Identifier{
														Identifier: "id",
														Pos:        ast.Position{Offset: 64, Line: 2, Column: 63},
													},
												},
											},
										},
										Range: ast.Range{
											StartPos: ast.Position{Offset: 52, Line: 2, Column: 51},
											EndPos:   ast.Position{Offset: 67, Line: 2, Column: 66},
										},
									},
								},
								StartPos: ast.Position{Offset: 38, Line: 2, Column: 37},
							},
						},
					},
				),
				Range: ast.Range{
					StartPos: ast.Position{Offset: 9, Line: 2, Column: 8},
					EndPos:   ast.Position{Offset: 69, Line: 2, Column: 68},
				},
			},
		},
		result.Declarations(),
	)
}

func TestParseInvalidCompositeFunctionNames(t *testing.T) {

	t.Parallel()

	interfacePossibilities := []bool{true, false}

	for _, kind := range common.CompositeKindsWithFieldsAndFunctions {
		for _, isInterface := range interfacePossibilities {

			interfaceKeyword := ""
			if isInterface {
				interfaceKeyword = "interface"
			}

			body := "{}"
			if isInterface {
				body = ""
			}

			testName := fmt.Sprintf("%s_%s", kind.Keyword(), interfaceKeyword)

			t.Run(testName, func(t *testing.T) {

				_, err := ParseProgram(
					nil,
					[]byte(fmt.Sprintf(
						`
                          %[1]s %[2]s Test {
                              fun init() %[3]s
                              fun destroy() %[3]s
                          }
                        `,
						kind.Keyword(),
						interfaceKeyword,
						body,
					)),
					Config{},
				)

				errs, ok := err.(Error)
				assert.True(t, ok, "Parser error does not conform to parser.Error")
				syntaxErr := errs.Errors[0].(*SyntaxError)

				utils.AssertEqualWithDiff(
					t,
					"expected identifier after start of function declaration, got keyword init",
					syntaxErr.Message,
				)
			})
		}
	}
}

func TestParseAccessModifiers(t *testing.T) {

	t.Parallel()

	type declaration struct {
		name, code string
	}

	declarations := []declaration{
		{"variable", "%s var test = 1"},
		{"constant", "%s let test = 1"},
		{"function", "%s fun test() {}"},
	}

	for _, compositeKind := range common.AllCompositeKinds {

		for _, isInterface := range []bool{true, false} {

			if !compositeKind.SupportsInterfaces() && isInterface {
				continue
			}

			interfaceKeyword := ""
			if isInterface {
				interfaceKeyword = "interface"
			}

			formatName := func(name string) string {
				return fmt.Sprintf(
					"%s %s %s",
					compositeKind.Keyword(),
					interfaceKeyword,
					name,
				)
			}

			formatCode := func(format string) string {
				return fmt.Sprintf(format, compositeKind.Keyword(), interfaceKeyword)
			}

			if compositeKind == common.CompositeKindEvent {
				declarations = append(declarations,
					declaration{
						formatName("itself"),
						formatCode("%%s %s %s Test()"),
					},
				)
			} else {
				declarations = append(declarations,
					declaration{
						formatName("itself"),
						formatCode("%%s %s %s Test {}"),
					},
					declaration{
						formatName("field"),
						formatCode("%s %s Test { %%s let test: Int ; init() { self.test = 1 } }"),
					},
					declaration{
						formatName("function"),
						formatCode("%s %s Test { %%s fun test() {} }"),
					},
				)
			}
		}
	}

	for _, declaration := range declarations {
		for _, access := range ast.BasicAccesses {
			testName := fmt.Sprintf("%s/%s", declaration.name, access)
			t.Run(testName, func(t *testing.T) {
				program := fmt.Sprintf(declaration.code, access.Keyword())
				_, errs := testParseProgram(program)

				require.Empty(t, errs)
			})
		}
	}
}

func TestParsePreconditionWithUnaryNegation(t *testing.T) {

	t.Parallel()

	const code = `
	  fun test() {
          pre {
              true: "one"
              !false: "two"
          }
      }
	`
	result, errs := testParseProgram(code)
	require.Empty(t, errs)

	utils.AssertEqualWithDiff(t,
		[]ast.Declaration{
			&ast.FunctionDeclaration{
				Access: ast.AccessNotSpecified,
				Identifier: ast.Identifier{
					Identifier: "test",
					Pos:        ast.Position{Offset: 8, Line: 2, Column: 7},
				},
				ParameterList: &ast.ParameterList{
					Range: ast.Range{
						StartPos: ast.Position{Offset: 12, Line: 2, Column: 11},
						EndPos:   ast.Position{Offset: 13, Line: 2, Column: 12},
					},
				},
				FunctionBlock: &ast.FunctionBlock{
					Block: &ast.Block{
						Range: ast.Range{
							StartPos: ast.Position{Offset: 15, Line: 2, Column: 14},
							EndPos:   ast.Position{Offset: 105, Line: 7, Column: 6},
						},
					},
					PreConditions: &ast.Conditions{
						{
							Kind: ast.ConditionKindPre,
							Test: &ast.BoolExpression{
								Value: true,
								Range: ast.Range{
									StartPos: ast.Position{Offset: 47, Line: 4, Column: 14},
									EndPos:   ast.Position{Offset: 50, Line: 4, Column: 17},
								},
							},
							Message: &ast.StringExpression{
								Value: "one",
								Range: ast.Range{
									StartPos: ast.Position{Offset: 53, Line: 4, Column: 20},
									EndPos:   ast.Position{Offset: 57, Line: 4, Column: 24},
								},
							},
						},
						{
							Kind: ast.ConditionKindPre,
							Test: &ast.UnaryExpression{
								Operation: ast.OperationNegate,
								Expression: &ast.BoolExpression{
									Value: false,
									Range: ast.Range{
										StartPos: ast.Position{Offset: 74, Line: 5, Column: 15},
										EndPos:   ast.Position{Offset: 78, Line: 5, Column: 19},
									},
								},
								StartPos: ast.Position{Offset: 73, Line: 5, Column: 14},
							},
							Message: &ast.StringExpression{
								Value: "two",
								Range: ast.Range{
									StartPos: ast.Position{Offset: 81, Line: 5, Column: 22},
									EndPos:   ast.Position{Offset: 85, Line: 5, Column: 26},
								},
							},
						},
					},
				},
				StartPos: ast.Position{Offset: 4, Line: 2, Column: 3},
			},
		},
		result.Declarations(),
	)
}

func TestParseInvalidAccessModifiers(t *testing.T) {

	t.Parallel()

	t.Run("pragma", func(t *testing.T) {

		t.Parallel()

		_, errs := testParseDeclarations("pub #test")
		utils.AssertEqualWithDiff(t,
			[]error{
				&SyntaxError{
					Message: "invalid access modifier for pragma",
					Pos:     ast.Position{Offset: 0, Line: 1, Column: 0},
				},
			},
			errs,
		)
	})

	t.Run("transaction", func(t *testing.T) {

		t.Parallel()

		_, errs := testParseDeclarations("pub transaction {}")
		utils.AssertEqualWithDiff(t,
			[]error{
				&SyntaxError{
					Message: "invalid access modifier for transaction",
					Pos:     ast.Position{Offset: 0, Line: 1, Column: 0},
				},
			},
			errs,
		)
	})

	t.Run("transaction", func(t *testing.T) {

		t.Parallel()

		_, errs := testParseDeclarations("pub priv let x = 1")
		utils.AssertEqualWithDiff(t,
			[]error{
				&SyntaxError{
					Message: "invalid second access modifier",
					Pos:     ast.Position{Offset: 4, Line: 1, Column: 4},
				},
			},
			errs,
		)
	})
}

func TestParseInvalidImportWithModifier(t *testing.T) {

	t.Parallel()

	t.Run("static, enabled", func(t *testing.T) {

		t.Parallel()

		_, errs := ParseDeclarations(
			nil,
			[]byte(`
                static import x from 0x1
	        `),
			Config{
				StaticModifierEnabled: true,
			},
		)

		utils.AssertEqualWithDiff(t,
			[]error{
				&SyntaxError{
					Message: "invalid static modifier for import",
					Pos:     ast.Position{Offset: 17, Line: 2, Column: 16},
				},
			},
			errs,
		)
	})

	t.Run("static, disabled", func(t *testing.T) {

		t.Parallel()

		_, errs := testParseDeclarations(`
            static import x from 0x1
	    `)

		utils.AssertEqualWithDiff(t,
			[]error{
				&SyntaxError{
					Message: "unexpected token: identifier",
					Pos:     ast.Position{Offset: 13, Line: 2, Column: 12},
				},
			},
			errs,
		)
	})

	t.Run("native, enabled", func(t *testing.T) {

		t.Parallel()

		_, errs := ParseDeclarations(
			nil,
			[]byte(`
                native import x from 0x1
	        `),
			Config{
				NativeModifierEnabled: true,
			},
		)

		utils.AssertEqualWithDiff(t,
			[]error{
				&SyntaxError{
					Message: "invalid native modifier for import",
					Pos:     ast.Position{Offset: 17, Line: 2, Column: 16},
				},
			},
			errs,
		)
	})

	t.Run("native, disabled", func(t *testing.T) {

		t.Parallel()

		_, errs := testParseDeclarations(`
            native import x from 0x1
	    `)

		utils.AssertEqualWithDiff(t,
			[]error{
				&SyntaxError{
					Message: "unexpected token: identifier",
					Pos:     ast.Position{Offset: 13, Line: 2, Column: 12},
				},
			},
			errs,
		)
	})
}

func TestParseInvalidEventWithModifier(t *testing.T) {

	t.Parallel()

	t.Run("static, enabled", func(t *testing.T) {

		t.Parallel()

		_, errs := ParseDeclarations(
			nil,
			[]byte(`
                static event Foo()
	        `),
			Config{
				StaticModifierEnabled: true,
			},
		)

		utils.AssertEqualWithDiff(t,
			[]error{
				&SyntaxError{
					Message: "invalid static modifier for event",
					Pos:     ast.Position{Offset: 17, Line: 2, Column: 16},
				},
			},
			errs,
		)
	})

	t.Run("static, disabled", func(t *testing.T) {

		t.Parallel()

		_, errs := testParseDeclarations(`
            static event Foo()
	    `)

		utils.AssertEqualWithDiff(t,
			[]error{
				&SyntaxError{
					Message: "unexpected token: identifier",
					Pos:     ast.Position{Offset: 13, Line: 2, Column: 12},
				},
			},
			errs,
		)
	})

	t.Run("native, enabled", func(t *testing.T) {

		t.Parallel()

		_, errs := ParseDeclarations(
			nil,
			[]byte(`
                native event Foo()
	        `),
			Config{
				NativeModifierEnabled: true,
			},
		)

		utils.AssertEqualWithDiff(t,
			[]error{
				&SyntaxError{
					Message: "invalid native modifier for event",
					Pos:     ast.Position{Offset: 17, Line: 2, Column: 16},
				},
			},
			errs,
		)
	})

	t.Run("native, disabled", func(t *testing.T) {

		t.Parallel()

		_, errs := testParseDeclarations(`
            native event Foo()
	    `)

		utils.AssertEqualWithDiff(t,
			[]error{
				&SyntaxError{
					Message: "unexpected token: identifier",
					Pos:     ast.Position{Offset: 13, Line: 2, Column: 12},
				},
			},
			errs,
		)
	})

}

func TestParseCompositeWithModifier(t *testing.T) {

	t.Parallel()

	t.Run("static, enabled", func(t *testing.T) {

		t.Parallel()

		_, errs := ParseDeclarations(
			nil,
			[]byte(`
                static struct Foo()
	        `),
			Config{
				StaticModifierEnabled: true,
			},
		)

		utils.AssertEqualWithDiff(t,
			[]error{
				&SyntaxError{
					Message: "invalid static modifier for structure",
					Pos:     ast.Position{Offset: 17, Line: 2, Column: 16},
				},
			},
			errs,
		)
	})

	t.Run("static, disabled", func(t *testing.T) {

		t.Parallel()

		_, errs := testParseDeclarations(`
            static struct Foo()
	    `)

		utils.AssertEqualWithDiff(t,
			[]error{
				&SyntaxError{
					Message: "unexpected token: identifier",
					Pos:     ast.Position{Offset: 13, Line: 2, Column: 12},
				},
			},
			errs,
		)
	})

	t.Run("native, enabled", func(t *testing.T) {

		t.Parallel()

		_, errs := ParseDeclarations(
			nil,
			[]byte(`
                native struct Foo()
	        `),
			Config{
				NativeModifierEnabled: true,
			},
		)

		utils.AssertEqualWithDiff(t,
			[]error{
				&SyntaxError{
					Message: "invalid native modifier for structure",
					Pos:     ast.Position{Offset: 17, Line: 2, Column: 16},
				},
			},
			errs,
		)
	})

	t.Run("native, disabled", func(t *testing.T) {

		t.Parallel()

		_, errs := testParseDeclarations(`
            native struct Foo()
	    `)

		utils.AssertEqualWithDiff(t,
			[]error{
				&SyntaxError{
					Message: "unexpected token: identifier",
					Pos:     ast.Position{Offset: 13, Line: 2, Column: 12},
				},
			},
			errs,
		)
	})
}

func TestParseTransactionWithModifier(t *testing.T) {

	t.Parallel()

	t.Run("static, enabled", func(t *testing.T) {

		t.Parallel()

		_, errs := ParseDeclarations(
			nil,
			[]byte(`
                static transaction {}
	        `),
			Config{
				StaticModifierEnabled: true,
			},
		)

		utils.AssertEqualWithDiff(t,
			[]error{
				&SyntaxError{
					Message: "invalid static modifier for transaction",
					Pos:     ast.Position{Offset: 17, Line: 2, Column: 16},
				},
			},
			errs,
		)
	})

	t.Run("static, disabled", func(t *testing.T) {

		t.Parallel()

		_, errs := testParseDeclarations(`
            static transaction {}
	    `)

		utils.AssertEqualWithDiff(t,
			[]error{
				&SyntaxError{
					Message: "unexpected token: identifier",
					Pos:     ast.Position{Offset: 13, Line: 2, Column: 12},
				},
			},
			errs,
		)
	})

	t.Run("native, enabled", func(t *testing.T) {

		t.Parallel()

		_, errs := ParseDeclarations(
			nil,
			[]byte(`
                native transaction {}
	        `),
			Config{
				NativeModifierEnabled: true,
			},
		)

		utils.AssertEqualWithDiff(t,
			[]error{
				&SyntaxError{
					Message: "invalid native modifier for transaction",
					Pos:     ast.Position{Offset: 17, Line: 2, Column: 16},
				},
			},
			errs,
		)
	})

	t.Run("native, disabled", func(t *testing.T) {

		t.Parallel()

		_, errs := testParseDeclarations(`
            native transaction {}
	    `)

		utils.AssertEqualWithDiff(t,
			[]error{
				&SyntaxError{
					Message: "unexpected token: identifier",
					Pos:     ast.Position{Offset: 13, Line: 2, Column: 12},
				},
			},
			errs,
		)
	})
}

func TestParseNestedPragma(t *testing.T) {

	t.Parallel()

	parse := func(input string, config Config) (ast.Declaration, []error) {
		return Parse(
			nil,
			[]byte(input),
			func(p *parser) (ast.Declaration, error) {
				return parseMemberOrNestedDeclaration(
					p,
					"",
				)
			},
			config,
		)
	}

	t.Run("native, enabled", func(t *testing.T) {

		t.Parallel()

		_, errs := parse(
			"native #foo",
			Config{
				NativeModifierEnabled: true,
			},
		)

		utils.AssertEqualWithDiff(t,
			[]error{
				&SyntaxError{
					Message: "invalid native modifier for pragma",
					Pos:     ast.Position{Offset: 0, Line: 1, Column: 0},
				},
			},
			errs,
		)
	})

	t.Run("native, disabled", func(t *testing.T) {

		t.Parallel()

		_, errs := parse("native #pragma", Config{})

		utils.AssertEqualWithDiff(t,
			[]error{
				&SyntaxError{
					Message: "unexpected token: identifier",
					Pos:     ast.Position{Offset: 0, Line: 1, Column: 0},
				},
			},
			errs,
		)
	})

	t.Run("static", func(t *testing.T) {

		t.Parallel()

		_, errs := parse(
			"static #pragma",
			Config{
				StaticModifierEnabled: true,
			},
		)
		utils.AssertEqualWithDiff(t,
			[]error{
				&SyntaxError{
					Message: "invalid static modifier for pragma",
					Pos:     ast.Position{Offset: 0, Line: 1, Column: 0},
				},
			},
			errs,
		)
	})

	t.Run("static, disabled", func(t *testing.T) {

		t.Parallel()

		_, errs := parse(
			"static #pragma",
			Config{},
		)

		utils.AssertEqualWithDiff(t,
			[]error{
				&SyntaxError{
					Message: "unexpected token: identifier",
					Pos:     ast.Position{Offset: 0, Line: 1, Column: 0},
				},
			},
			errs,
		)
	})

	t.Run("static native, enabled", func(t *testing.T) {

		t.Parallel()

		_, errs := parse(
			"static native #pragma",
			Config{
				StaticModifierEnabled: true,
				NativeModifierEnabled: true,
			},
		)
		utils.AssertEqualWithDiff(t,
			[]error{
				&SyntaxError{
					Message: "invalid static modifier for pragma",
					Pos:     ast.Position{Offset: 0, Line: 1, Column: 0},
				},
			},
			errs,
		)
	})

	t.Run("static native, disabled", func(t *testing.T) {

		t.Parallel()

		_, errs := parse("static native #pragma", Config{})

		utils.AssertEqualWithDiff(t,
			[]error{
				&SyntaxError{
					Message: "unexpected identifier",
					Pos:     ast.Position{Offset: 0, Line: 1, Column: 0},
				},
			},
			errs,
		)
	})

	t.Run("native static, enabled", func(t *testing.T) {

		t.Parallel()

		_, errs := parse(
			"native static #pragma",
			Config{
				StaticModifierEnabled: true,
				NativeModifierEnabled: true,
			},
		)

		utils.AssertEqualWithDiff(t,
			[]error{
				&SyntaxError{
					Message: "invalid static modifier after native modifier",
					Pos:     ast.Position{Offset: 7, Line: 1, Column: 7},
				},
			},
			errs,
		)
	})

	t.Run("pub", func(t *testing.T) {

		t.Parallel()

		_, errs := parse("pub #pragma", Config{})

		utils.AssertEqualWithDiff(t,
			[]error{
				&SyntaxError{
					Message: "invalid access modifier for pragma",
					Pos:     ast.Position{Offset: 0, Line: 1, Column: 0},
				},
			},
			errs,
		)
	})

	t.Run("pub static native, enabled", func(t *testing.T) {

		t.Parallel()

		_, errs := parse(
			"pub static native #pragma",
			Config{
				StaticModifierEnabled: true,
				NativeModifierEnabled: true,
			},
		)
		utils.AssertEqualWithDiff(t,
			[]error{
				&SyntaxError{
					Message: "invalid access modifier for pragma",
					Pos:     ast.Position{Offset: 0, Line: 1, Column: 0},
				},
			},
			errs,
		)
	})

	t.Run("pub static native, disabled", func(t *testing.T) {

		t.Parallel()

		_, errs := parse("pub static native #pragma", Config{})

		utils.AssertEqualWithDiff(t,
			[]error{
				&SyntaxError{
					Message: "unexpected identifier",
					Pos:     ast.Position{Offset: 4, Line: 1, Column: 4},
				},
			},
			errs,
		)
	})

}

<<<<<<< HEAD
func TestParseEntitlementDeclaration(t *testing.T) {

	t.Parallel()

	t.Run("no members", func(t *testing.T) {

		t.Parallel()

		result, errs := testParseDeclarations(" pub entitlement E { }")
		require.Empty(t, errs)

		utils.AssertEqualWithDiff(t,
			[]ast.Declaration{
				&ast.EntitlementDeclaration{
					Access: ast.AccessPublic,
					Identifier: ast.Identifier{
						Identifier: "E",
						Pos:        ast.Position{Line: 1, Column: 17, Offset: 17},
					},
					Members: &ast.Members{},
					Range: ast.Range{
						StartPos: ast.Position{Line: 1, Column: 1, Offset: 1},
						EndPos:   ast.Position{Line: 1, Column: 21, Offset: 21},
					},
				},
			},
			result,
		)
	})

	t.Run("with members", func(t *testing.T) {

		t.Parallel()

		// init and destroy will be rejected in the semantic checker,
		// since it doesn't make sense for an entitlement to have these
		result, errs := testParseDeclarations(`
          entitlement LongNameX {
                       var foo: Int

              init(foo: Int)

                  fun getFoo(): Int

                  fun getBar(): Int {}

              destroy() {}
=======
func TestParseMemberDocStrings(t *testing.T) {

	t.Parallel()

	t.Run("functions", func(t *testing.T) {

		t.Parallel()

		result, errs := testParseDeclarations(`
          struct Test {

              /// noReturnNoBlock
              fun noReturnNoBlock()

              /// returnNoBlock
              fun returnNoBlock(): Int

              /// returnAndBlock
              fun returnAndBlock(): String {}
>>>>>>> 17ad61ed
          }
	    `)

		require.Empty(t, errs)

		utils.AssertEqualWithDiff(t,
			[]ast.Declaration{
<<<<<<< HEAD
				&ast.EntitlementDeclaration{
					Access: ast.AccessNotSpecified,
					Identifier: ast.Identifier{
						Identifier: "LongNameX",
						Pos:        ast.Position{Offset: 23, Line: 2, Column: 22},
					},
					Members: ast.NewUnmeteredMembers(
						[]ast.Declaration{
							&ast.FieldDeclaration{
								Access:       ast.AccessNotSpecified,
								VariableKind: ast.VariableKindVariable,
								Identifier: ast.Identifier{
									Identifier: "foo",
									Pos:        ast.Position{Offset: 62, Line: 3, Column: 27},
								},
								TypeAnnotation: &ast.TypeAnnotation{
									IsResource: false,
									Type: &ast.NominalType{
										Identifier: ast.Identifier{
											Identifier: "Int",
											Pos:        ast.Position{Offset: 67, Line: 3, Column: 32},
										},
									},
									StartPos: ast.Position{Offset: 67, Line: 3, Column: 32},
								},
								Range: ast.Range{
									StartPos: ast.Position{Offset: 58, Line: 3, Column: 23},
									EndPos:   ast.Position{Offset: 69, Line: 3, Column: 34},
								},
							},
							&ast.SpecialFunctionDeclaration{
								Kind: common.DeclarationKindInitializer,
								FunctionDeclaration: &ast.FunctionDeclaration{
									Access: ast.AccessNotSpecified,
									Identifier: ast.Identifier{
										Identifier: "init",
										Pos:        ast.Position{Offset: 86, Line: 5, Column: 14},
									},
									ParameterList: &ast.ParameterList{
										Parameters: []*ast.Parameter{
											{
												Label: "",
												Identifier: ast.Identifier{
													Identifier: "foo",
													Pos:        ast.Position{Offset: 91, Line: 5, Column: 19},
												},
												TypeAnnotation: &ast.TypeAnnotation{
													IsResource: false,
													Type: &ast.NominalType{
														Identifier: ast.Identifier{
															Identifier: "Int",
															Pos:        ast.Position{Offset: 96, Line: 5, Column: 24},
														},
													},
													StartPos: ast.Position{Offset: 96, Line: 5, Column: 24},
												},
												StartPos: ast.Position{Offset: 91, Line: 5, Column: 19},
											},
										},
										Range: ast.Range{
											StartPos: ast.Position{Offset: 90, Line: 5, Column: 18},
											EndPos:   ast.Position{Offset: 99, Line: 5, Column: 27},
										},
									},
									StartPos: ast.Position{Offset: 86, Line: 5, Column: 14},
								},
							},
							&ast.FunctionDeclaration{
								Access: ast.AccessNotSpecified,
								Identifier: ast.Identifier{
									Identifier: "getFoo",
									Pos:        ast.Position{Offset: 124, Line: 7, Column: 22},
								},
								ParameterList: &ast.ParameterList{
									Range: ast.Range{
										StartPos: ast.Position{Offset: 130, Line: 7, Column: 28},
										EndPos:   ast.Position{Offset: 131, Line: 7, Column: 29},
=======
				&ast.CompositeDeclaration{
					CompositeKind: common.CompositeKindStructure,
					Identifier: ast.Identifier{
						Identifier: "Test",
						Pos:        ast.Position{Offset: 18, Line: 2, Column: 17},
					},
					Members: ast.NewUnmeteredMembers(
						[]ast.Declaration{
							&ast.FunctionDeclaration{
								DocString: " noReturnNoBlock",
								Identifier: ast.Identifier{
									Identifier: "noReturnNoBlock",
									Pos:        ast.Position{Offset: 78, Line: 5, Column: 18},
								},
								ParameterList: &ast.ParameterList{
									Range: ast.Range{
										StartPos: ast.Position{Offset: 93, Line: 5, Column: 33},
										EndPos:   ast.Position{Offset: 94, Line: 5, Column: 34},
									},
								},
								StartPos: ast.Position{Offset: 74, Line: 5, Column: 14},
							},
							&ast.FunctionDeclaration{
								DocString: " returnNoBlock",
								Identifier: ast.Identifier{
									Identifier: "returnNoBlock",
									Pos:        ast.Position{Offset: 147, Line: 8, Column: 18},
								},
								ParameterList: &ast.ParameterList{
									Range: ast.Range{
										StartPos: ast.Position{Offset: 160, Line: 8, Column: 31},
										EndPos:   ast.Position{Offset: 161, Line: 8, Column: 32},
>>>>>>> 17ad61ed
									},
								},
								ReturnTypeAnnotation: &ast.TypeAnnotation{
									IsResource: false,
									Type: &ast.NominalType{
										Identifier: ast.Identifier{
											Identifier: "Int",
<<<<<<< HEAD
											Pos:        ast.Position{Offset: 134, Line: 7, Column: 32},
										},
									},
									StartPos: ast.Position{Offset: 134, Line: 7, Column: 32},
								},
								StartPos: ast.Position{Offset: 120, Line: 7, Column: 18},
							},
							&ast.FunctionDeclaration{
								Access: ast.AccessNotSpecified,
								Identifier: ast.Identifier{
									Identifier: "getBar",
									Pos:        ast.Position{Offset: 161, Line: 9, Column: 22},
								},
								ParameterList: &ast.ParameterList{
									Range: ast.Range{
										StartPos: ast.Position{Offset: 167, Line: 9, Column: 28},
										EndPos:   ast.Position{Offset: 168, Line: 9, Column: 29},
=======
											Pos:        ast.Position{Offset: 164, Line: 8, Column: 35},
										},
									},
									StartPos: ast.Position{Offset: 164, Line: 8, Column: 35},
								},
								StartPos: ast.Position{Offset: 143, Line: 8, Column: 14},
							},
							&ast.FunctionDeclaration{
								DocString: " returnAndBlock",
								Identifier: ast.Identifier{
									Identifier: "returnAndBlock",
									Pos:        ast.Position{Offset: 220, Line: 11, Column: 18},
								},
								ParameterList: &ast.ParameterList{
									Range: ast.Range{
										StartPos: ast.Position{Offset: 234, Line: 11, Column: 32},
										EndPos:   ast.Position{Offset: 235, Line: 11, Column: 33},
>>>>>>> 17ad61ed
									},
								},
								ReturnTypeAnnotation: &ast.TypeAnnotation{
									IsResource: false,
									Type: &ast.NominalType{
										Identifier: ast.Identifier{
<<<<<<< HEAD
											Identifier: "Int",
											Pos:        ast.Position{Offset: 171, Line: 9, Column: 32},
										},
									},
									StartPos: ast.Position{Offset: 171, Line: 9, Column: 32},
=======
											Identifier: "String",
											Pos:        ast.Position{Offset: 238, Line: 11, Column: 36},
										},
									},
									StartPos: ast.Position{Offset: 238, Line: 11, Column: 36},
>>>>>>> 17ad61ed
								},
								FunctionBlock: &ast.FunctionBlock{
									Block: &ast.Block{
										Range: ast.Range{
<<<<<<< HEAD
											StartPos: ast.Position{Offset: 175, Line: 9, Column: 36},
											EndPos:   ast.Position{Offset: 176, Line: 9, Column: 37},
										},
									},
								},
								StartPos: ast.Position{Offset: 157, Line: 9, Column: 18},
							},
							&ast.SpecialFunctionDeclaration{
								Kind: common.DeclarationKindDestructor,
								FunctionDeclaration: &ast.FunctionDeclaration{
									Access: ast.AccessNotSpecified,
									Identifier: ast.Identifier{
										Identifier: "destroy",
										Pos:        ast.Position{Offset: 193, Line: 11, Column: 14},
									},
									ParameterList: &ast.ParameterList{
										Range: ast.Range{
											StartPos: ast.Position{Offset: 200, Line: 11, Column: 21},
											EndPos:   ast.Position{Offset: 201, Line: 11, Column: 22},
										},
									},
									FunctionBlock: &ast.FunctionBlock{
										Block: &ast.Block{
											Range: ast.Range{
												StartPos: ast.Position{Offset: 203, Line: 11, Column: 24},
												EndPos:   ast.Position{Offset: 204, Line: 11, Column: 25},
											},
										},
									},
									StartPos: ast.Position{Offset: 193, Line: 11, Column: 14},
								},
=======
											StartPos: ast.Position{Offset: 245, Line: 11, Column: 43},
											EndPos:   ast.Position{Offset: 246, Line: 11, Column: 44},
										},
									},
								},
								StartPos: ast.Position{Offset: 216, Line: 11, Column: 14},
>>>>>>> 17ad61ed
							},
						},
					),
					Range: ast.Range{
						StartPos: ast.Position{Offset: 11, Line: 2, Column: 10},
<<<<<<< HEAD
						EndPos:   ast.Position{Offset: 216, Line: 12, Column: 10},
=======
						EndPos:   ast.Position{Offset: 258, Line: 12, Column: 10},
>>>>>>> 17ad61ed
					},
				},
			},
			result,
		)
	})

<<<<<<< HEAD
	t.Run("nested entitlement", func(t *testing.T) {

		t.Parallel()

		// at static checking time, all entitlements nested inside non-contract-kinded composites
		// will be rejected
		result, errs := testParseDeclarations(`
            pub contract C { 
                pub entitlement E {}
            }
        `)
=======
	t.Run("special functions", func(t *testing.T) {

		t.Parallel()

		result, errs := testParseDeclarations(`
          struct Test {

              /// unknown
              unknown()

              /// initNoBlock
              init()

              /// destroyWithBlock
              destroy() {}
          }
	    `)

>>>>>>> 17ad61ed
		require.Empty(t, errs)

		utils.AssertEqualWithDiff(t,
			[]ast.Declaration{
				&ast.CompositeDeclaration{
<<<<<<< HEAD
					Access:        ast.AccessPublic,
					CompositeKind: common.CompositeKindContract,
					Identifier: ast.Identifier{
						Identifier: "C",
						Pos:        ast.Position{Line: 2, Column: 25, Offset: 26},
					},
					Range: ast.Range{
						StartPos: ast.Position{Line: 2, Column: 12, Offset: 13},
						EndPos:   ast.Position{Line: 4, Column: 12, Offset: 80},
					},
					Members: ast.NewUnmeteredMembers(
						[]ast.Declaration{
							&ast.EntitlementDeclaration{
								Access: ast.AccessPublic,
								Identifier: ast.Identifier{
									Identifier: "E",
									Pos:        ast.Position{Line: 3, Column: 32, Offset: 63},
								},
								Members: &ast.Members{},
								Range: ast.Range{
									StartPos: ast.Position{Line: 3, Column: 16, Offset: 47},
									EndPos:   ast.Position{Line: 3, Column: 35, Offset: 66},
								},
							},
						},
					),
=======
					CompositeKind: common.CompositeKindStructure,
					Identifier: ast.Identifier{
						Identifier: "Test",
						Pos:        ast.Position{Offset: 18, Line: 2, Column: 17},
					},
					Members: ast.NewUnmeteredMembers(
						[]ast.Declaration{
							&ast.SpecialFunctionDeclaration{
								Kind: common.DeclarationKindUnknown,
								FunctionDeclaration: &ast.FunctionDeclaration{
									DocString: " unknown",
									Identifier: ast.Identifier{
										Identifier: "unknown",
										Pos:        ast.Position{Offset: 66, Line: 5, Column: 14},
									},
									ParameterList: &ast.ParameterList{
										Range: ast.Range{
											StartPos: ast.Position{Offset: 73, Line: 5, Column: 21},
											EndPos:   ast.Position{Offset: 74, Line: 5, Column: 22},
										},
									},
									StartPos: ast.Position{Offset: 66, Line: 5, Column: 14},
								},
							},
							&ast.SpecialFunctionDeclaration{
								Kind: common.DeclarationKindInitializer,
								FunctionDeclaration: &ast.FunctionDeclaration{
									DocString: " initNoBlock",
									Identifier: ast.Identifier{
										Identifier: "init",
										Pos:        ast.Position{Offset: 121, Line: 8, Column: 14},
									},
									ParameterList: &ast.ParameterList{
										Range: ast.Range{
											StartPos: ast.Position{Offset: 125, Line: 8, Column: 18},
											EndPos:   ast.Position{Offset: 126, Line: 8, Column: 19},
										},
									},
									StartPos: ast.Position{Offset: 121, Line: 8, Column: 14},
								},
							},
							&ast.SpecialFunctionDeclaration{
								Kind: common.DeclarationKindDestructor,
								FunctionDeclaration: &ast.FunctionDeclaration{
									DocString: " destroyWithBlock",
									Identifier: ast.Identifier{
										Identifier: "destroy",
										Pos:        ast.Position{Offset: 178, Line: 11, Column: 14},
									},
									ParameterList: &ast.ParameterList{
										Range: ast.Range{
											StartPos: ast.Position{Offset: 185, Line: 11, Column: 21},
											EndPos:   ast.Position{Offset: 186, Line: 11, Column: 22},
										},
									},
									FunctionBlock: &ast.FunctionBlock{
										Block: &ast.Block{
											Range: ast.Range{
												StartPos: ast.Position{Offset: 188, Line: 11, Column: 24},
												EndPos:   ast.Position{Offset: 189, Line: 11, Column: 25},
											},
										},
									},
									StartPos: ast.Position{Offset: 178, Line: 11, Column: 14},
								},
							},
						},
					),
					Range: ast.Range{
						StartPos: ast.Position{Offset: 11, Line: 2, Column: 10},
						EndPos:   ast.Position{Offset: 201, Line: 12, Column: 10},
					},
>>>>>>> 17ad61ed
				},
			},
			result,
		)
	})

<<<<<<< HEAD
	t.Run("no identifier", func(t *testing.T) {

		t.Parallel()

		_, errs := testParseDeclarations(" pub entitlement { }")
		utils.AssertEqualWithDiff(t,
			[]error{
				&SyntaxError{
					Message: "expected identifier following entitlement declaration, got '{'",
					Pos:     ast.Position{Offset: 17, Line: 1, Column: 17},
				},
			},
			errs,
		)
	})

	t.Run("no open brace", func(t *testing.T) {

		t.Parallel()

		_, errs := testParseDeclarations(" pub entitlement E }")
		utils.AssertEqualWithDiff(t,
			[]error{
				&SyntaxError{
					Message: "expected token '{'",
					Pos:     ast.Position{Offset: 19, Line: 1, Column: 19},
				},
			},
			errs,
		)
	})

	t.Run("no close brace", func(t *testing.T) {

		t.Parallel()

		_, errs := testParseDeclarations(" pub entitlement E {")
		utils.AssertEqualWithDiff(t,
			[]error{
				&SyntaxError{
					Message: "expected token '}'",
					Pos:     ast.Position{Offset: 20, Line: 1, Column: 20},
				},
			},
			errs,
		)
	})

	t.Run("view modifier", func(t *testing.T) {

		t.Parallel()

		_, errs := testParseDeclarations(" pub view entitlement E { }")
		utils.AssertEqualWithDiff(t,
			[]error{
				&SyntaxError{
					Message: "invalid view modifier for entitlement",
					Pos:     ast.Position{Offset: 5, Line: 1, Column: 5},
				},
			},
			errs,
		)
	})
=======
}

func TestParseInvalidSpecialFunctionReturnTypeAnnotation(t *testing.T) {

	t.Parallel()

	_, errs := testParseDeclarations(`
      struct Test {

          init(): Int
      }
	`)
	utils.AssertEqualWithDiff(t,
		[]error{
			&SyntaxError{
				Message: "invalid return type for initializer",
				Pos:     ast.Position{Offset: 40, Line: 4, Column: 18},
			},
		},
		errs,
	)
>>>>>>> 17ad61ed
}<|MERGE_RESOLUTION|>--- conflicted
+++ resolved
@@ -7196,7 +7196,6 @@
 
 }
 
-<<<<<<< HEAD
 func TestParseEntitlementDeclaration(t *testing.T) {
 
 	t.Parallel()
@@ -7244,27 +7243,6 @@
                   fun getBar(): Int {}
 
               destroy() {}
-=======
-func TestParseMemberDocStrings(t *testing.T) {
-
-	t.Parallel()
-
-	t.Run("functions", func(t *testing.T) {
-
-		t.Parallel()
-
-		result, errs := testParseDeclarations(`
-          struct Test {
-
-              /// noReturnNoBlock
-              fun noReturnNoBlock()
-
-              /// returnNoBlock
-              fun returnNoBlock(): Int
-
-              /// returnAndBlock
-              fun returnAndBlock(): String {}
->>>>>>> 17ad61ed
           }
 	    `)
 
@@ -7272,7 +7250,6 @@
 
 		utils.AssertEqualWithDiff(t,
 			[]ast.Declaration{
-<<<<<<< HEAD
 				&ast.EntitlementDeclaration{
 					Access: ast.AccessNotSpecified,
 					Identifier: ast.Identifier{
@@ -7350,40 +7327,6 @@
 									Range: ast.Range{
 										StartPos: ast.Position{Offset: 130, Line: 7, Column: 28},
 										EndPos:   ast.Position{Offset: 131, Line: 7, Column: 29},
-=======
-				&ast.CompositeDeclaration{
-					CompositeKind: common.CompositeKindStructure,
-					Identifier: ast.Identifier{
-						Identifier: "Test",
-						Pos:        ast.Position{Offset: 18, Line: 2, Column: 17},
-					},
-					Members: ast.NewUnmeteredMembers(
-						[]ast.Declaration{
-							&ast.FunctionDeclaration{
-								DocString: " noReturnNoBlock",
-								Identifier: ast.Identifier{
-									Identifier: "noReturnNoBlock",
-									Pos:        ast.Position{Offset: 78, Line: 5, Column: 18},
-								},
-								ParameterList: &ast.ParameterList{
-									Range: ast.Range{
-										StartPos: ast.Position{Offset: 93, Line: 5, Column: 33},
-										EndPos:   ast.Position{Offset: 94, Line: 5, Column: 34},
-									},
-								},
-								StartPos: ast.Position{Offset: 74, Line: 5, Column: 14},
-							},
-							&ast.FunctionDeclaration{
-								DocString: " returnNoBlock",
-								Identifier: ast.Identifier{
-									Identifier: "returnNoBlock",
-									Pos:        ast.Position{Offset: 147, Line: 8, Column: 18},
-								},
-								ParameterList: &ast.ParameterList{
-									Range: ast.Range{
-										StartPos: ast.Position{Offset: 160, Line: 8, Column: 31},
-										EndPos:   ast.Position{Offset: 161, Line: 8, Column: 32},
->>>>>>> 17ad61ed
 									},
 								},
 								ReturnTypeAnnotation: &ast.TypeAnnotation{
@@ -7391,7 +7334,6 @@
 									Type: &ast.NominalType{
 										Identifier: ast.Identifier{
 											Identifier: "Int",
-<<<<<<< HEAD
 											Pos:        ast.Position{Offset: 134, Line: 7, Column: 32},
 										},
 									},
@@ -7409,49 +7351,21 @@
 									Range: ast.Range{
 										StartPos: ast.Position{Offset: 167, Line: 9, Column: 28},
 										EndPos:   ast.Position{Offset: 168, Line: 9, Column: 29},
-=======
-											Pos:        ast.Position{Offset: 164, Line: 8, Column: 35},
-										},
-									},
-									StartPos: ast.Position{Offset: 164, Line: 8, Column: 35},
-								},
-								StartPos: ast.Position{Offset: 143, Line: 8, Column: 14},
-							},
-							&ast.FunctionDeclaration{
-								DocString: " returnAndBlock",
-								Identifier: ast.Identifier{
-									Identifier: "returnAndBlock",
-									Pos:        ast.Position{Offset: 220, Line: 11, Column: 18},
-								},
-								ParameterList: &ast.ParameterList{
-									Range: ast.Range{
-										StartPos: ast.Position{Offset: 234, Line: 11, Column: 32},
-										EndPos:   ast.Position{Offset: 235, Line: 11, Column: 33},
->>>>>>> 17ad61ed
 									},
 								},
 								ReturnTypeAnnotation: &ast.TypeAnnotation{
 									IsResource: false,
 									Type: &ast.NominalType{
 										Identifier: ast.Identifier{
-<<<<<<< HEAD
 											Identifier: "Int",
 											Pos:        ast.Position{Offset: 171, Line: 9, Column: 32},
 										},
 									},
 									StartPos: ast.Position{Offset: 171, Line: 9, Column: 32},
-=======
-											Identifier: "String",
-											Pos:        ast.Position{Offset: 238, Line: 11, Column: 36},
-										},
-									},
-									StartPos: ast.Position{Offset: 238, Line: 11, Column: 36},
->>>>>>> 17ad61ed
 								},
 								FunctionBlock: &ast.FunctionBlock{
 									Block: &ast.Block{
 										Range: ast.Range{
-<<<<<<< HEAD
 											StartPos: ast.Position{Offset: 175, Line: 9, Column: 36},
 											EndPos:   ast.Position{Offset: 176, Line: 9, Column: 37},
 										},
@@ -7483,32 +7397,19 @@
 									},
 									StartPos: ast.Position{Offset: 193, Line: 11, Column: 14},
 								},
-=======
-											StartPos: ast.Position{Offset: 245, Line: 11, Column: 43},
-											EndPos:   ast.Position{Offset: 246, Line: 11, Column: 44},
-										},
-									},
-								},
-								StartPos: ast.Position{Offset: 216, Line: 11, Column: 14},
->>>>>>> 17ad61ed
 							},
 						},
 					),
 					Range: ast.Range{
 						StartPos: ast.Position{Offset: 11, Line: 2, Column: 10},
-<<<<<<< HEAD
 						EndPos:   ast.Position{Offset: 216, Line: 12, Column: 10},
-=======
-						EndPos:   ast.Position{Offset: 258, Line: 12, Column: 10},
->>>>>>> 17ad61ed
-					},
-				},
-			},
-			result,
-		)
-	})
-
-<<<<<<< HEAD
+					},
+				},
+			},
+			result,
+		)
+	})
+
 	t.Run("nested entitlement", func(t *testing.T) {
 
 		t.Parallel()
@@ -7520,32 +7421,11 @@
                 pub entitlement E {}
             }
         `)
-=======
-	t.Run("special functions", func(t *testing.T) {
-
-		t.Parallel()
-
-		result, errs := testParseDeclarations(`
-          struct Test {
-
-              /// unknown
-              unknown()
-
-              /// initNoBlock
-              init()
-
-              /// destroyWithBlock
-              destroy() {}
-          }
-	    `)
-
->>>>>>> 17ad61ed
 		require.Empty(t, errs)
 
 		utils.AssertEqualWithDiff(t,
 			[]ast.Declaration{
 				&ast.CompositeDeclaration{
-<<<<<<< HEAD
 					Access:        ast.AccessPublic,
 					CompositeKind: common.CompositeKindContract,
 					Identifier: ast.Identifier{
@@ -7572,7 +7452,221 @@
 							},
 						},
 					),
-=======
+				},
+			},
+			result,
+		)
+	})
+
+	t.Run("no identifier", func(t *testing.T) {
+
+		t.Parallel()
+
+		_, errs := testParseDeclarations(" pub entitlement { }")
+		utils.AssertEqualWithDiff(t,
+			[]error{
+				&SyntaxError{
+					Message: "expected identifier following entitlement declaration, got '{'",
+					Pos:     ast.Position{Offset: 17, Line: 1, Column: 17},
+				},
+			},
+			errs,
+		)
+	})
+
+	t.Run("no open brace", func(t *testing.T) {
+
+		t.Parallel()
+
+		_, errs := testParseDeclarations(" pub entitlement E }")
+		utils.AssertEqualWithDiff(t,
+			[]error{
+				&SyntaxError{
+					Message: "expected token '{'",
+					Pos:     ast.Position{Offset: 19, Line: 1, Column: 19},
+				},
+			},
+			errs,
+		)
+	})
+
+	t.Run("no close brace", func(t *testing.T) {
+
+		t.Parallel()
+
+		_, errs := testParseDeclarations(" pub entitlement E {")
+		utils.AssertEqualWithDiff(t,
+			[]error{
+				&SyntaxError{
+					Message: "expected token '}'",
+					Pos:     ast.Position{Offset: 20, Line: 1, Column: 20},
+				},
+			},
+			errs,
+		)
+	})
+
+	t.Run("view modifier", func(t *testing.T) {
+
+		t.Parallel()
+
+		_, errs := testParseDeclarations(" pub view entitlement E { }")
+		utils.AssertEqualWithDiff(t,
+			[]error{
+				&SyntaxError{
+					Message: "invalid view modifier for entitlement",
+					Pos:     ast.Position{Offset: 5, Line: 1, Column: 5},
+				},
+			},
+			errs,
+		)
+	})
+}
+
+func TestParseMemberDocStrings(t *testing.T) {
+
+	t.Parallel()
+
+	t.Run("functions", func(t *testing.T) {
+
+		t.Parallel()
+
+		result, errs := testParseDeclarations(`
+          struct Test {
+
+              /// noReturnNoBlock
+              fun noReturnNoBlock()
+
+              /// returnNoBlock
+              fun returnNoBlock(): Int
+
+              /// returnAndBlock
+              fun returnAndBlock(): String {}
+          }
+	    `)
+
+		require.Empty(t, errs)
+
+		utils.AssertEqualWithDiff(t,
+			[]ast.Declaration{
+				&ast.CompositeDeclaration{
+					Access:        ast.AccessNotSpecified,
+					CompositeKind: common.CompositeKindStructure,
+					Identifier: ast.Identifier{
+						Identifier: "Test",
+						Pos:        ast.Position{Offset: 18, Line: 2, Column: 17},
+					},
+					Members: ast.NewUnmeteredMembers(
+						[]ast.Declaration{
+							&ast.FunctionDeclaration{
+								Access:    ast.AccessNotSpecified,
+								DocString: " noReturnNoBlock",
+								Identifier: ast.Identifier{
+									Identifier: "noReturnNoBlock",
+									Pos:        ast.Position{Offset: 78, Line: 5, Column: 18},
+								},
+								ParameterList: &ast.ParameterList{
+									Range: ast.Range{
+										StartPos: ast.Position{Offset: 93, Line: 5, Column: 33},
+										EndPos:   ast.Position{Offset: 94, Line: 5, Column: 34},
+									},
+								},
+								StartPos: ast.Position{Offset: 74, Line: 5, Column: 14},
+							},
+							&ast.FunctionDeclaration{
+								Access:    ast.AccessNotSpecified,
+								DocString: " returnNoBlock",
+								Identifier: ast.Identifier{
+									Identifier: "returnNoBlock",
+									Pos:        ast.Position{Offset: 147, Line: 8, Column: 18},
+								},
+								ParameterList: &ast.ParameterList{
+									Range: ast.Range{
+										StartPos: ast.Position{Offset: 160, Line: 8, Column: 31},
+										EndPos:   ast.Position{Offset: 161, Line: 8, Column: 32},
+									},
+								},
+								ReturnTypeAnnotation: &ast.TypeAnnotation{
+									IsResource: false,
+									Type: &ast.NominalType{
+										Identifier: ast.Identifier{
+											Identifier: "Int",
+											Pos:        ast.Position{Offset: 164, Line: 8, Column: 35},
+										},
+									},
+									StartPos: ast.Position{Offset: 164, Line: 8, Column: 35},
+								},
+								StartPos: ast.Position{Offset: 143, Line: 8, Column: 14},
+							},
+							&ast.FunctionDeclaration{
+								Access:    ast.AccessNotSpecified,
+								DocString: " returnAndBlock",
+								Identifier: ast.Identifier{
+									Identifier: "returnAndBlock",
+									Pos:        ast.Position{Offset: 220, Line: 11, Column: 18},
+								},
+								ParameterList: &ast.ParameterList{
+									Range: ast.Range{
+										StartPos: ast.Position{Offset: 234, Line: 11, Column: 32},
+										EndPos:   ast.Position{Offset: 235, Line: 11, Column: 33},
+									},
+								},
+								ReturnTypeAnnotation: &ast.TypeAnnotation{
+									IsResource: false,
+									Type: &ast.NominalType{
+										Identifier: ast.Identifier{
+											Identifier: "String",
+											Pos:        ast.Position{Offset: 238, Line: 11, Column: 36},
+										},
+									},
+									StartPos: ast.Position{Offset: 238, Line: 11, Column: 36},
+								},
+								FunctionBlock: &ast.FunctionBlock{
+									Block: &ast.Block{
+										Range: ast.Range{
+											StartPos: ast.Position{Offset: 245, Line: 11, Column: 43},
+											EndPos:   ast.Position{Offset: 246, Line: 11, Column: 44},
+										},
+									},
+								},
+								StartPos: ast.Position{Offset: 216, Line: 11, Column: 14},
+							},
+						},
+					),
+					Range: ast.Range{
+						StartPos: ast.Position{Offset: 11, Line: 2, Column: 10},
+						EndPos:   ast.Position{Offset: 258, Line: 12, Column: 10},
+					},
+				},
+			},
+			result,
+		)
+	})
+
+	t.Run("special functions", func(t *testing.T) {
+
+		t.Parallel()
+
+		result, errs := testParseDeclarations(`
+          struct Test {
+
+              /// unknown
+              unknown()
+
+              /// initNoBlock
+              init()
+
+              /// destroyWithBlock
+              destroy() {}
+          }
+	    `)
+
+		require.Empty(t, errs)
+
+		utils.AssertEqualWithDiff(t,
+			[]ast.Declaration{
+				&ast.CompositeDeclaration{
+					Access:        ast.AccessNotSpecified,
 					CompositeKind: common.CompositeKindStructure,
 					Identifier: ast.Identifier{
 						Identifier: "Test",
@@ -7583,6 +7677,7 @@
 							&ast.SpecialFunctionDeclaration{
 								Kind: common.DeclarationKindUnknown,
 								FunctionDeclaration: &ast.FunctionDeclaration{
+									Access:    ast.AccessNotSpecified,
 									DocString: " unknown",
 									Identifier: ast.Identifier{
 										Identifier: "unknown",
@@ -7600,6 +7695,7 @@
 							&ast.SpecialFunctionDeclaration{
 								Kind: common.DeclarationKindInitializer,
 								FunctionDeclaration: &ast.FunctionDeclaration{
+									Access:    ast.AccessNotSpecified,
 									DocString: " initNoBlock",
 									Identifier: ast.Identifier{
 										Identifier: "init",
@@ -7617,6 +7713,7 @@
 							&ast.SpecialFunctionDeclaration{
 								Kind: common.DeclarationKindDestructor,
 								FunctionDeclaration: &ast.FunctionDeclaration{
+									Access:    ast.AccessNotSpecified,
 									DocString: " destroyWithBlock",
 									Identifier: ast.Identifier{
 										Identifier: "destroy",
@@ -7645,78 +7742,12 @@
 						StartPos: ast.Position{Offset: 11, Line: 2, Column: 10},
 						EndPos:   ast.Position{Offset: 201, Line: 12, Column: 10},
 					},
->>>>>>> 17ad61ed
-				},
-			},
-			result,
-		)
-	})
-
-<<<<<<< HEAD
-	t.Run("no identifier", func(t *testing.T) {
-
-		t.Parallel()
-
-		_, errs := testParseDeclarations(" pub entitlement { }")
-		utils.AssertEqualWithDiff(t,
-			[]error{
-				&SyntaxError{
-					Message: "expected identifier following entitlement declaration, got '{'",
-					Pos:     ast.Position{Offset: 17, Line: 1, Column: 17},
-				},
-			},
-			errs,
-		)
-	})
-
-	t.Run("no open brace", func(t *testing.T) {
-
-		t.Parallel()
-
-		_, errs := testParseDeclarations(" pub entitlement E }")
-		utils.AssertEqualWithDiff(t,
-			[]error{
-				&SyntaxError{
-					Message: "expected token '{'",
-					Pos:     ast.Position{Offset: 19, Line: 1, Column: 19},
-				},
-			},
-			errs,
-		)
-	})
-
-	t.Run("no close brace", func(t *testing.T) {
-
-		t.Parallel()
-
-		_, errs := testParseDeclarations(" pub entitlement E {")
-		utils.AssertEqualWithDiff(t,
-			[]error{
-				&SyntaxError{
-					Message: "expected token '}'",
-					Pos:     ast.Position{Offset: 20, Line: 1, Column: 20},
-				},
-			},
-			errs,
-		)
-	})
-
-	t.Run("view modifier", func(t *testing.T) {
-
-		t.Parallel()
-
-		_, errs := testParseDeclarations(" pub view entitlement E { }")
-		utils.AssertEqualWithDiff(t,
-			[]error{
-				&SyntaxError{
-					Message: "invalid view modifier for entitlement",
-					Pos:     ast.Position{Offset: 5, Line: 1, Column: 5},
-				},
-			},
-			errs,
-		)
-	})
-=======
+				},
+			},
+			result,
+		)
+	})
+
 }
 
 func TestParseInvalidSpecialFunctionReturnTypeAnnotation(t *testing.T) {
@@ -7738,5 +7769,4 @@
 		},
 		errs,
 	)
->>>>>>> 17ad61ed
 }