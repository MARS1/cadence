--- conflicted
+++ resolved
@@ -147,13 +147,8 @@
 				// NO-OP
 				return nil
 			},
-<<<<<<< HEAD
-			getSigningAccounts: func() ([]Address, error) {
+			OnGetSigningAccounts: func() ([]Address, error) {
 				return signers, nil
-=======
-			OnGetSigningAccounts: func() ([]Address, error) {
-				return []Address{signer}, nil
->>>>>>> 685f6bf1
 			},
 			OnResolveLocation: NewSingleIdentifierLocationResolver(t),
 			OnUpdateAccountContractCode: func(location common.AddressLocation, code []byte) error {
