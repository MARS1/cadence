/*
 * Cadence - The resource-oriented smart contract programming language
 *
 * Copyright Dapper Labs, Inc.
 *
 * Licensed under the Apache License, Version 2.0 (the "License");
 * you may not use this file except in compliance with the License.
 * You may obtain a copy of the License at
 *
 *   http://www.apache.org/licenses/LICENSE-2.0
 *
 * Unless required by applicable law or agreed to in writing, software
 * distributed under the License is distributed on an "AS IS" BASIS,
 * WITHOUT WARRANTIES OR CONDITIONS OF ANY KIND, either express or implied.
 * See the License for the specific language governing permissions and
 * limitations under the License.
 */

package runtime_test

import (
	"fmt"
	"testing"

	"github.com/stretchr/testify/require"

	"github.com/onflow/cadence"
	. "github.com/onflow/cadence/runtime"
	"github.com/onflow/cadence/runtime/common"
	"github.com/onflow/cadence/runtime/interpreter"
	"github.com/onflow/cadence/runtime/sema"
	"github.com/onflow/cadence/runtime/stdlib"
	. "github.com/onflow/cadence/runtime/tests/runtime_utils"
	. "github.com/onflow/cadence/runtime/tests/utils"
)

func TestRuntimeCapabilityControllers(t *testing.T) {
	t.Parallel()

	test := func(tx string) (
		err error,
		storage *Storage,
	) {

		rt := NewTestInterpreterRuntime()

		accountCodes := map[Location][]byte{}

		deployTx := DeploymentTransaction(
			"Test",
			// language=cadence
			[]byte(`
                  access(all) contract Test {

                      access(all) entitlement X

                      access(all) resource R {

                          access(all) let id: Int

                          init(id: Int) {
                              self.id = id
                          }
                      }

                      access(all) resource S {}

                      access(all) fun createAndSaveR(id: Int, storagePath: StoragePath) {
                          self.account.storage.save(
                              <-create R(id: id),
                              to: storagePath
                          )
                      }

                      access(all) fun createAndSaveS(storagePath: StoragePath) {
                          self.account.storage.save(
                              <-create S(),
                              to: storagePath
                          )
                      }

                      /// quickSort is qsort from "The C Programming Language".
                      ///
                      /// > Our version of quicksort is not the fastest possible,
                      /// > but it's one of the simplest.
                      ///
                      access(all) fun quickSort(_ items: auth(Mutate) &[AnyStruct], isLess: fun(Int, Int): Bool) {

                          fun quickSortPart(leftIndex: Int, rightIndex: Int) {

                              if leftIndex >= rightIndex {
                                  return
                              }

                              let pivotIndex = (leftIndex + rightIndex) / 2

                              items[pivotIndex] <-> items[leftIndex]
                              items[pivotIndex] <-> items[leftIndex]

                              var lastIndex = leftIndex
                              var index = leftIndex + 1
                              while index <= rightIndex {
                                  if isLess(index, leftIndex) {
                                      lastIndex = lastIndex + 1
                                      items[lastIndex] <-> items[index]
                                  }
                                  index = index + 1
                              }

                              items[leftIndex] <-> items[lastIndex]

                              quickSortPart(leftIndex: leftIndex, rightIndex: lastIndex - 1)
                              quickSortPart(leftIndex: lastIndex + 1, rightIndex: rightIndex)
                          }

                          quickSortPart(
                              leftIndex: 0,
                              rightIndex: items.length - 1
                          )
                      }
                  }
                `),
		)

		signer := common.MustBytesToAddress([]byte{0x1})

		runtimeInterface := &TestRuntimeInterface{
			Storage: NewTestLedger(nil, nil),
			OnProgramLog: func(message string) {
				// NO-OP
			},
			OnEmitEvent: func(event cadence.Event) error {
				// NO-OP
				return nil
			},
			OnGetSigningAccounts: func() ([]Address, error) {
				return []Address{signer}, nil
			},
			OnResolveLocation: NewSingleIdentifierLocationResolver(t),
			OnUpdateAccountContractCode: func(location common.AddressLocation, code []byte) error {
				accountCodes[location] = code
				return nil
			},
			OnGetAccountContractCode: func(location common.AddressLocation) (code []byte, err error) {
				code = accountCodes[location]
				return code, nil
			},
		}

		nextTransactionLocation := NewTransactionLocationGenerator()

		// Deploy contract

		err = rt.ExecuteTransaction(
			Script{
				Source: deployTx,
			},
			Context{
				Interface: runtimeInterface,
				Location:  nextTransactionLocation(),
			},
		)
		require.NoError(t, err)

		// Call contract

		err = rt.ExecuteTransaction(
			Script{
				Source: []byte(tx),
			},
			Context{
				Interface: runtimeInterface,
				Location:  nextTransactionLocation(),
			},
		)

		storage, _, _ = rt.Storage(Context{
			Interface: runtimeInterface,
		})

		return
	}

	authAccountType := sema.FullyEntitledAccountReferenceType
	publicAccountType := sema.AccountReferenceType

	testAccount := func(accountType sema.Type, accountExpression string) {

		testName := fmt.Sprintf(
			"%s.Capabilities",
			accountType.String(),
		)

		t.Run(testName, func(t *testing.T) {

			t.Parallel()

			t.Run("get non-existing", func(t *testing.T) {

				t.Parallel()

				err, _ := test(
					fmt.Sprintf(
						// language=cadence
						`
                            transaction {
                                prepare(signer: auth(Capabilities) &Account) {
                                    let path = /public/x

                                    // Act
                                    let gotCap: Capability<&AnyStruct>? =
                                        %[1]s.capabilities.get<&AnyStruct>(path)

                                    // Assert
                                    assert(!%[1]s.capabilities.exists(path))
                                    assert(gotCap == nil)
                                }
                            }
                        `,
						accountExpression,
					),
				)
				require.NoError(t, err)
			})

			t.Run("get and check existing, with valid type", func(t *testing.T) {

				t.Parallel()

				t.Run("storage capability", func(t *testing.T) {
					err, _ := test(
						fmt.Sprintf(
							// language=cadence
							`
                              import Test from 0x1

                              transaction {
                                  prepare(signer: auth(Capabilities) &Account) {
                                      let storagePath = /storage/r
                                      let publicPath = /public/r
                                      let expectedCapID: UInt64 = 1
                                      let resourceID = 42

                                      // Arrange
                                      Test.createAndSaveR(id: resourceID, storagePath: storagePath)
                                      let issuedCap: Capability<&Test.R> =
                                          signer.capabilities.storage.issue<&Test.R>(storagePath)
                                      signer.capabilities.publish(issuedCap, at: publicPath)

                                      // Act
                                      let gotCap: Capability<&Test.R> =
                                          %[1]s.capabilities.get<&Test.R>(publicPath)!

                                      // Assert
                                      assert(%[1]s.capabilities.exists(publicPath))
                                      assert(issuedCap.id == expectedCapID)
                                      assert(gotCap.check())
                                      assert(gotCap.id == expectedCapID)
                                  }
                              }
                            `,
							accountExpression,
						),
					)
					require.NoError(t, err)
				})

				t.Run("account capability", func(t *testing.T) {
					err, _ := test(
						fmt.Sprintf(
							// language=cadence
							`
                              transaction {
                                  prepare(signer: auth(Capabilities) &Account) {
                                      let publicPath = /public/acct
                                      let expectedCapID: UInt64 = 1

                                      // Arrange
                                      let issuedCap: Capability<&Account> =
                                          signer.capabilities.account.issue<&Account>()
                                      signer.capabilities.publish(issuedCap, at: publicPath)

                                      // Act
                                      let gotCap: Capability<&Account> =
                                          %[1]s.capabilities.get<&Account>(publicPath)!

                                      // Assert
                                      assert(%[1]s.capabilities.exists(publicPath))
                                      assert(issuedCap.id == expectedCapID)
                                      assert(gotCap.check())
                                      assert(gotCap.id == expectedCapID)
                                  }
                              }
                            `,
							accountExpression,
						),
					)
					require.NoError(t, err)
				})
			})

			t.Run("get, borrow, and check existing, with valid type", func(t *testing.T) {

				t.Parallel()

				t.Run("storage capability", func(t *testing.T) {

					err, _ := test(
						fmt.Sprintf(
							// language=cadence
							`
                              import Test from 0x1

                              transaction {
                                  prepare(signer: auth(Capabilities) &Account) {
                                      let storagePath = /storage/r
                                      let publicPath = /public/r
                                      let expectedCapID: UInt64 = 1
                                      let resourceID = 42

                                      // Arrange
                                      Test.createAndSaveR(id: resourceID, storagePath: storagePath)
                                      let issuedCap: Capability<&Test.R> =
                                          signer.capabilities.storage.issue<&Test.R>(storagePath)
                                      signer.capabilities.publish(issuedCap, at: publicPath)

                                      // Act
                                      let gotCap: Capability<&Test.R> =
                                          %[1]s.capabilities.get<&Test.R>(publicPath)!
                                      let ref: &Test.R = gotCap.borrow()!

                                      // Assert
                                      assert(%[1]s.capabilities.exists(publicPath))
                                      assert(issuedCap.id == expectedCapID)
                                      assert(gotCap.check())
                                      assert(gotCap.id == expectedCapID)
                                      assert(ref.id == resourceID)
                                  }
                              }
                            `,
							accountExpression,
						),
					)
					require.NoError(t, err)
				})

				t.Run("account capability", func(t *testing.T) {

					err, _ := test(
						fmt.Sprintf(
							// language=cadence
							`
                              transaction {
                                  prepare(signer: auth(Capabilities) &Account) {
                                      let publicPath = /public/acct
                                      let expectedCapID: UInt64 = 1

                                      // Arrange
                                      let issuedCap: Capability<&Account> =
                                          signer.capabilities.account.issue<&Account>()
                                      signer.capabilities.publish(issuedCap, at: publicPath)

                                      // Act
                                      let gotCap: Capability<&Account> =
                                          %[1]s.capabilities.get<&Account>(publicPath)!
                                      let ref: &Account = gotCap.borrow()!

                                      // Assert
                                      assert(%[1]s.capabilities.exists(publicPath))
                                      assert(issuedCap.id == expectedCapID)
                                      assert(gotCap.check())
                                      assert(gotCap.id == expectedCapID)
                                      assert(ref.address == 0x1)
                                  }
                              }
                            `,
							accountExpression,
						),
					)
					require.NoError(t, err)
				})
			})

			t.Run("get existing, with subtype", func(t *testing.T) {

				t.Parallel()

				t.Run("storage capability", func(t *testing.T) {

					err, _ := test(
						fmt.Sprintf(
							// language=cadence
							`
                              import Test from 0x1

                              transaction {
                                  prepare(signer: auth(Capabilities) &Account) {
                                      let storagePath = /storage/r
                                      let publicPath = /public/r
                                      let expectedCapID: UInt64 = 1
                                      let resourceID = 42

                                      // Arrange
                                      Test.createAndSaveR(id: resourceID, storagePath: storagePath)
                                      let issuedCap: Capability<&Test.R> =
                                          signer.capabilities.storage.issue<&Test.R>(storagePath)
                                      signer.capabilities.publish(issuedCap, at: publicPath)

                                      // Act
                                      let gotCap: Capability<auth(Test.X) &Test.R>? =
                                          %[1]s.capabilities.get<auth(Test.X) &Test.R>(publicPath)

                                      // Assert
                                      assert(%[1]s.capabilities.exists(publicPath))
                                      assert(issuedCap.id == expectedCapID)
                                      assert(gotCap == nil)
                                  }
                              }
                            `,
							accountExpression,
						),
					)
					require.NoError(t, err)
				})

				t.Run("account capability", func(t *testing.T) {

					err, _ := test(
						fmt.Sprintf(
							// language=cadence
							`
                              import Test from 0x1

                              transaction {
                                  prepare(signer: auth(Capabilities) &Account) {
                                      let publicPath = /public/acct
                                      let expectedCapID: UInt64 = 1

                                      // Arrange
                                      let issuedCap: Capability<&Account> =
                                          signer.capabilities.account.issue<&Account>()
                                      signer.capabilities.publish(issuedCap, at: publicPath)

                                      // Act
                                      let gotCap: Capability<&Test.R>? =
                                          %[1]s.capabilities.get<&Test.R>(publicPath)

                                      // Assert
                                      assert(%[1]s.capabilities.exists(publicPath))
                                      assert(issuedCap.id == expectedCapID)
                                      assert(gotCap == nil)
                                  }
                              }
                            `,
							accountExpression,
						),
					)
					require.NoError(t, err)
				})
			})

			t.Run("get existing, with different type", func(t *testing.T) {

				t.Parallel()

				t.Run("storage capability", func(t *testing.T) {

					err, _ := test(
						fmt.Sprintf(
							// language=cadence
							`
                              import Test from 0x1

                              transaction {
                                  prepare(signer: auth(Capabilities) &Account) {
                                      let storagePath = /storage/r
                                      let publicPath = /public/r
                                      let expectedCapID: UInt64 = 1
                                      let resourceID = 42

                                      // Arrange
                                      Test.createAndSaveR(id: resourceID, storagePath: storagePath)
                                      let issuedCap: Capability<&Test.R> =
                                          signer.capabilities.storage.issue<&Test.R>(storagePath)
                                      signer.capabilities.publish(issuedCap, at: publicPath)

                                      // Act
                                      let gotCap: Capability<&Test.S>? =
                                          %[1]s.capabilities.get<&Test.S>(publicPath)

                                      // Assert
                                      assert(%[1]s.capabilities.exists(publicPath))
                                      assert(issuedCap.id == expectedCapID)
                                      assert(gotCap == nil)
                                  }
                              }
                            `,
							accountExpression,
						),
					)
					require.NoError(t, err)
				})

				t.Run("account capability", func(t *testing.T) {

					err, _ := test(
						fmt.Sprintf(
							// language=cadence
							`
                              transaction {
                                  prepare(signer: auth(Capabilities) &Account) {
                                      let publicPath = /public/acct
                                      let expectedCapID: UInt64 = 1

                                      // Arrange
                                      let issuedCap: Capability<&Account> =
                                          signer.capabilities.account.issue<&Account>()
                                      signer.capabilities.publish(issuedCap, at: publicPath)

                                      // Act
                                      let gotCap: Capability<&AnyResource>? =
                                          %[1]s.capabilities.get<&AnyResource>(publicPath)

                                      // Assert
                                      assert(%[1]s.capabilities.exists(publicPath))
                                      assert(issuedCap.id == expectedCapID)
                                      assert(gotCap == nil)
                                  }
                              }
                            `,
							accountExpression,
						),
					)
					require.NoError(t, err)
				})
			})

			t.Run("get unpublished", func(t *testing.T) {

				t.Parallel()

				t.Run("storage capability", func(t *testing.T) {
					err, _ := test(
						fmt.Sprintf(
							// language=cadence
							`
                              import Test from 0x1

                              transaction {
                                  prepare(signer: auth(Capabilities) &Account) {
                                      let storagePath = /storage/r
                                      let publicPath = /public/r
                                      let expectedCapID: UInt64 = 1
                                      let resourceID = 42

                                      // Arrange
                                      Test.createAndSaveR(id: resourceID, storagePath: storagePath)
                                      let issuedCap: Capability<&Test.R> =
                                          signer.capabilities.storage.issue<&Test.R>(storagePath)
                                      signer.capabilities.publish(issuedCap, at: publicPath)
                                      let unpublishedcap = signer.capabilities.unpublish(publicPath)

                                      // Act
                                      let gotCap: Capability<&Test.R>? =
                                          %[1]s.capabilities.get<&Test.R>(publicPath)

                                      // Assert
                                      assert(!%[1]s.capabilities.exists(publicPath))
                                      assert(issuedCap.id == expectedCapID)
                                      assert(unpublishedcap!.id == expectedCapID)
                                      assert(gotCap == nil)
                                  }
                              }
                            `,
							accountExpression,
						),
					)
					require.NoError(t, err)
				})

				t.Run("account capability", func(t *testing.T) {
					err, _ := test(
						fmt.Sprintf(
							// language=cadence
							`
                              transaction {
                                  prepare(signer: auth(Capabilities) &Account) {
                                      let publicPath = /public/acct
                                      let expectedCapID: UInt64 = 1

                                      // Arrange
                                      let issuedCap: Capability<&Account> =
                                          signer.capabilities.account.issue<&Account>()
                                      signer.capabilities.publish(issuedCap, at: publicPath)
                                      let unpublishedcap = signer.capabilities.unpublish(publicPath)

                                      // Act
                                      let gotCap: Capability<&Account>? =
                                          %[1]s.capabilities.get<&Account>(publicPath)

                                      // Assert
                                      assert(!%[1]s.capabilities.exists(publicPath))
                                      assert(issuedCap.id == expectedCapID)
                                      assert(unpublishedcap!.id == expectedCapID)
                                      assert(gotCap == nil)
                                  }
                              }
                            `,
							accountExpression,
						),
					)
					require.NoError(t, err)
				})

			})

			t.Run("borrow non-existing", func(t *testing.T) {

				t.Parallel()

				err, _ := test(
					fmt.Sprintf(
						// language=cadence
						`
                        transaction {
                            prepare(signer: auth(Capabilities) &Account) {
                                // Act
                                let ref: &AnyStruct? =
                                    %s.capabilities.borrow<&AnyStruct>(/public/x)

                                // Assert
                                assert(ref == nil)
                            }
                        }
                    `,
						accountExpression,
					),
				)
				require.NoError(t, err)
			})

			t.Run("borrow existing, with valid type", func(t *testing.T) {

				t.Parallel()

				t.Run("storage capability", func(t *testing.T) {
					err, _ := test(
						fmt.Sprintf(
							// language=cadence
							`
                              import Test from 0x1

                              transaction {
                                  prepare(signer: auth(Capabilities) &Account) {
                                      let storagePath = /storage/r
                                      let publicPath = /public/r
                                      let expectedCapID: UInt64 = 1
                                      let resourceID = 42

                                      // Arrange
                                      Test.createAndSaveR(id: resourceID, storagePath: storagePath)
                                      let issuedCap: Capability<&Test.R> =
                                          signer.capabilities.storage.issue<&Test.R>(storagePath)
                                      signer.capabilities.publish(issuedCap, at: publicPath)

                                      // Act
                                      let ref: &Test.R =
                                          %s.capabilities.borrow<&Test.R>(publicPath)!

                                      // Assert
                                      assert(issuedCap.id == expectedCapID)
                                      assert(ref.id == resourceID)
                                  }
                              }
                            `,
							accountExpression,
						),
					)
					require.NoError(t, err)
				})

				t.Run("account capability", func(t *testing.T) {
					err, _ := test(
						fmt.Sprintf(
							// language=cadence
							`
                              transaction {
                                  prepare(signer: auth(Capabilities) &Account) {
                                      let publicPath = /public/acct
                                      let expectedCapID: UInt64 = 1

                                      // Arrange
                                      let issuedCap: Capability<&Account> =
                                          signer.capabilities.account.issue<&Account>()
                                      signer.capabilities.publish(issuedCap, at: publicPath)

                                      // Act
                                      let ref: &Account =
                                          %s.capabilities.borrow<&Account>(publicPath)!

                                      // Assert
                                      assert(issuedCap.id == expectedCapID)
                                      assert(ref.address == 0x1)
                                  }
                              }
                            `,
							accountExpression,
						),
					)
					require.NoError(t, err)
				})
			})

			t.Run("borrow existing, with subtype", func(t *testing.T) {

				t.Parallel()

				t.Run("storage capability", func(t *testing.T) {

					err, _ := test(
						fmt.Sprintf(
							// language=cadence
							`
                              import Test from 0x1

                              transaction {
                                  prepare(signer: auth(Capabilities) &Account) {
                                      let storagePath = /storage/r
                                      let publicPath = /public/r
                                      let expectedCapID: UInt64 = 1
                                      let resourceID = 42

                                      // Arrange
                                      Test.createAndSaveR(id: resourceID, storagePath: storagePath)
                                      let issuedCap: Capability<&Test.R> =
                                          signer.capabilities.storage.issue<&Test.R>(storagePath)
                                      signer.capabilities.publish(issuedCap, at: publicPath)

                                      // Act
                                      let ref: auth(Test.X) &Test.R? =
                                          %s.capabilities.borrow<auth(Test.X) &Test.R>(publicPath)

                                      // Assert
                                      assert(issuedCap.id == expectedCapID)
                                      assert(ref == nil)
                                  }
                              }
                            `,
							accountExpression,
						),
					)
					require.NoError(t, err)
				})

				t.Run("account capability", func(t *testing.T) {

					err, _ := test(
						fmt.Sprintf(
							// language=cadence
							`
                              import Test from 0x1

                              transaction {
                                  prepare(signer: auth(Capabilities) &Account) {
                                      let publicPath = /public/acct
                                      let expectedCapID: UInt64 = 1

                                      // Arrange
                                      let issuedCap: Capability<&Account> =
                                          signer.capabilities.account.issue<&Account>()
                                      signer.capabilities.publish(issuedCap, at: publicPath)

                                      // Act
                                      let ref: auth(Test.X) &Account? =
                                          %s.capabilities.borrow<auth(Test.X) &Account>(publicPath)

                                      // Assert
                                      assert(issuedCap.id == expectedCapID)
                                      assert(ref == nil)
                                  }
                              }
                            `,
							accountExpression,
						),
					)
					require.NoError(t, err)
				})
			})

			t.Run("borrow existing, with different type", func(t *testing.T) {

				t.Parallel()

				t.Run("storage capability", func(t *testing.T) {

					err, _ := test(
						fmt.Sprintf(
							// language=cadence
							`
                              import Test from 0x1

                              transaction {
                                  prepare(signer: auth(Capabilities) &Account) {
                                      let storagePath = /storage/r
                                      let publicPath = /public/r
                                      let expectedCapID: UInt64 = 1
                                      let resourceID = 42

                                      // Arrange
                                      Test.createAndSaveR(id: resourceID, storagePath: storagePath)
                                      let issuedCap: Capability<&Test.R> =
                                          signer.capabilities.storage.issue<&Test.R>(storagePath)
                                      signer.capabilities.publish(issuedCap, at: publicPath)

                                      // Act
                                      let ref: &Test.S? =
                                          %s.capabilities.borrow<&Test.S>(publicPath)

                                      // Assert
                                      assert(issuedCap.id == expectedCapID)
                                      assert(ref == nil)
                                  }
                              }
                            `,
							accountExpression,
						),
					)
					require.NoError(t, err)
				})

				t.Run("account capability", func(t *testing.T) {

					err, _ := test(
						fmt.Sprintf(
							// language=cadence
							`
                              transaction {
                                  prepare(signer: auth(Capabilities) &Account) {
                                      let publicPath = /public/acct
                                      let expectedCapID: UInt64 = 1

                                      // Arrange
                                      let issuedCap: Capability<&Account> =
                                          signer.capabilities.account.issue<&Account>()
                                      signer.capabilities.publish(issuedCap, at: publicPath)

                                      // Act
                                      let ref: &AnyResource? =
                                          %s.capabilities.borrow<&AnyResource>(publicPath)

                                      // Assert
                                      assert(issuedCap.id == expectedCapID)
                                      assert(ref == nil)
                                  }
                              }
                            `,
							accountExpression,
						),
					)
					require.NoError(t, err)
				})
			})

			t.Run("borrow unpublished", func(t *testing.T) {

				t.Parallel()

				t.Run("storage capability", func(t *testing.T) {
					err, _ := test(
						fmt.Sprintf(
							// language=cadence
							`
                              import Test from 0x1

                              transaction {
                                  prepare(signer: auth(Capabilities) &Account) {
                                      let storagePath = /storage/r
                                      let publicPath = /public/r
                                      let expectedCapID: UInt64 = 1
                                      let resourceID = 42

                                      // Arrange
                                      Test.createAndSaveR(id: resourceID, storagePath: storagePath)
                                      let issuedCap: Capability<&Test.R> =
                                          signer.capabilities.storage.issue<&Test.R>(storagePath)
                                      signer.capabilities.publish(issuedCap, at: publicPath)
                                      let unpublishedcap = signer.capabilities.unpublish(publicPath)

                                      // Act
                                      let ref: &Test.R? =
                                          %s.capabilities.borrow<&Test.R>(publicPath)

                                      // Assert
                                      assert(issuedCap.id == expectedCapID)
                                      assert(unpublishedcap!.id == expectedCapID)
                                      assert(ref == nil)
                                  }
                              }
                            `,
							accountExpression,
						),
					)
					require.NoError(t, err)
				})

				t.Run("account capability", func(t *testing.T) {
					err, _ := test(
						fmt.Sprintf(
							// language=cadence
							`
                              transaction {
                                  prepare(signer: auth(Capabilities) &Account) {
                                      let publicPath = /public/acct
                                      let expectedCapID: UInt64 = 1

                                      // Arrange
                                      let issuedCap: Capability<&Account> =
                                          signer.capabilities.account.issue<&Account>()
                                      signer.capabilities.publish(issuedCap, at: publicPath)
                                      let unpublishedcap = signer.capabilities.unpublish(publicPath)

                                      // Act
                                      let ref: &Account? =
                                          %s.capabilities.borrow<&Account>(publicPath)

                                      // Assert
                                      assert(issuedCap.id == expectedCapID)
                                      assert(unpublishedcap!.id == expectedCapID)
                                      assert(ref == nil)
                                  }
                              }
                            `,
							accountExpression,
						),
					)
					require.NoError(t, err)
				})
			})

			if accountType == authAccountType {

				t.Run("publish, existing published", func(t *testing.T) {

					t.Parallel()

					t.Run("storage capability", func(t *testing.T) {
						err, _ := test(
							// language=cadence
							`
                              import Test from 0x1

                              transaction {
                                  prepare(signer: auth(Capabilities) &Account) {
                                      let storagePath = /storage/r
                                      let publicPath = /public/r
                                      let expectedCapID: UInt64 = 1

                                      // Arrange
                                      let issuedCap: Capability<&Test.R> =
                                          signer.capabilities.storage.issue<&Test.R>(storagePath)
                                      signer.capabilities.publish(issuedCap, at: publicPath)

                                      // Act
                                      signer.capabilities.publish(issuedCap, at: publicPath)
                                  }
                              }
                            `,
						)
						RequireError(t, err)

						var overwriteErr interpreter.OverwriteError
						require.ErrorAs(t, err, &overwriteErr)
					})

					t.Run("storage capability", func(t *testing.T) {
						err, _ := test(
							// language=cadence
							`
                              transaction {
                                  prepare(signer: auth(Capabilities) &Account) {
                                      let publicPath = /public/acct
                                      let expectedCapID: UInt64 = 1

                                      // Arrange
                                      let issuedCap: Capability<&Account> =
                                          signer.capabilities.account.issue<&Account>()
                                      signer.capabilities.publish(issuedCap, at: publicPath)

                                      // Act
                                      signer.capabilities.publish(issuedCap, at: publicPath)
                                  }
                              }
                            `,
						)
						RequireError(t, err)

						var overwriteErr interpreter.OverwriteError
						require.ErrorAs(t, err, &overwriteErr)
					})
				})

				t.Run("unpublish non-existing", func(t *testing.T) {

					t.Parallel()

					err, _ := test(
						// language=cadence
						`
                          transaction {
                              prepare(signer: auth(Capabilities) &Account) {
                                  let publicPath = /public/r

                                  // Act
                                  let cap = signer.capabilities.unpublish(publicPath)

                                  // Assert
                                  assert(cap == nil)
                              }
                          }
                        `,
					)
					require.NoError(t, err)
				})
			}
		})
	}

	for accountType, accountExpression := range map[sema.Type]string{
		authAccountType:   "signer",
		publicAccountType: "getAccount(0x1)",
	} {
		testAccount(accountType, accountExpression)
	}

	t.Run("Account.StorageCapabilities", func(t *testing.T) {

		t.Parallel()

		t.Run("issue, multiple controllers to various paths, with same or different type", func(t *testing.T) {

			t.Parallel()

			err, _ := test(
				// language=cadence
				`
                  import Test from 0x1

                  transaction {
                      prepare(signer: auth(Capabilities) &Account) {
                          let storagePath1 = /storage/r
                          let storagePath2 = /storage/r2

                          // Act
                          let issuedCap1: Capability<&Test.R> =
                              signer.capabilities.storage.issue<&Test.R>(storagePath1)
                          let issuedCap2: Capability<&Test.R> =
                              signer.capabilities.storage.issue<&Test.R>(storagePath1)
                          let issuedCap3: Capability<&Test.R> =
                              signer.capabilities.storage.issue<&Test.R>(storagePath1)
                          let issuedCap4: Capability<&Test.R> =
                              signer.capabilities.storage.issue<&Test.R>(storagePath2)

                          // Assert
                          assert(issuedCap1.id == 1)
                          assert(issuedCap2.id == 2)
                          assert(issuedCap3.id == 3)
                          assert(issuedCap4.id == 4)
                      }
                  }
                `,
			)
			require.NoError(t, err)
		})

		t.Run("getController, non-existing", func(t *testing.T) {

			t.Parallel()

			err, _ := test(
				// language=cadence
				`
                  transaction {
                      prepare(signer: auth(Capabilities) &Account) {
                          // Act
                          let controller1: &StorageCapabilityController? =
                              signer.capabilities.storage.getController(byCapabilityID: 0)
                          let controller2: &StorageCapabilityController? =
                              signer.capabilities.storage.getController(byCapabilityID: 1)

                          // Assert
                          assert(controller1 == nil)
                          assert(controller2 == nil)
                      }
                  }
                `,
			)
			require.NoError(t, err)
		})

		t.Run("getController, account capability controller", func(t *testing.T) {

			t.Parallel()

			err, _ := test(
				// language=cadence
				`
                  transaction {
                      prepare(signer: auth(Capabilities) &Account) {
                          // Arrange
                          let issuedCap: Capability<&Account> =
                              signer.capabilities.account.issue<&Account>()

                          // Act
                          let controller: &StorageCapabilityController? =
                              signer.capabilities.storage.getController(byCapabilityID: issuedCap.id)

                          // Assert
                          assert(controller == nil)
                      }
                  }
                `,
			)
			require.NoError(t, err)
		})

		t.Run("getController, multiple controllers to various paths, with same or different type", func(t *testing.T) {

			t.Parallel()

			err, _ := test(
				// language=cadence
				`
                  import Test from 0x1

                  transaction {
                      prepare(signer: auth(Capabilities) &Account) {
                          let storagePath1 = /storage/r
                          let storagePath2 = /storage/r2

                          // Arrange
                          let issuedCap1: Capability<&Test.R> =
                              signer.capabilities.storage.issue<&Test.R>(storagePath1)
                          let issuedCap2: Capability<&Test.R> =
                              signer.capabilities.storage.issue<&Test.R>(storagePath1)
                          let issuedCap3: Capability<&Test.R> =
                              signer.capabilities.storage.issue<&Test.R>(storagePath1)
                          let issuedCap4: Capability<&Test.R> =
                              signer.capabilities.storage.issue<&Test.R>(storagePath2)

                          // Act
                          let controller1: &StorageCapabilityController? =
                              signer.capabilities.storage.getController(byCapabilityID: issuedCap1.id)
                          let controller2: &StorageCapabilityController? =
                              signer.capabilities.storage.getController(byCapabilityID: issuedCap2.id)
                          let controller3: &StorageCapabilityController? =
                              signer.capabilities.storage.getController(byCapabilityID: issuedCap3.id)
                          let controller4: &StorageCapabilityController? =
                              signer.capabilities.storage.getController(byCapabilityID: issuedCap4.id)

                          // Assert
                          assert(controller1!.capabilityID == 1)
                          assert(controller1!.borrowType == Type<&Test.R>())
                          assert(controller1!.target() == storagePath1)

                          assert(controller2!.capabilityID == 2)
                          assert(controller2!.borrowType == Type<&Test.R>())
                          assert(controller2!.target() == storagePath1)

                          assert(controller3!.capabilityID == 3)
                          assert(controller3!.borrowType == Type<&Test.R>())
                          assert(controller3!.target() == storagePath1)

                          assert(controller4!.capabilityID == 4)
                          assert(controller4!.borrowType == Type<&Test.R>())
                          assert(controller4!.target() == storagePath2)
                      }
                  }
                `,
			)
			require.NoError(t, err)
		})

		t.Run("getControllers", func(t *testing.T) {

			t.Parallel()

			err, _ := test(
				// language=cadence
				`
                  import Test from 0x1

                  transaction {
                      prepare(signer: auth(Capabilities) &Account) {
                          let storagePath1 = /storage/r
                          let storagePath2 = /storage/r2

                          // Arrange
                          let issuedCap1: Capability<&Test.R> =
                              signer.capabilities.storage.issue<&Test.R>(storagePath1)
                          let issuedCap2: Capability<&Test.R> =
                              signer.capabilities.storage.issue<&Test.R>(storagePath1)
                          let issuedCap3: Capability<&Test.R> =
                              signer.capabilities.storage.issue<&Test.R>(storagePath1)
                          let issuedCap4: Capability<&Test.R> =
                              signer.capabilities.storage.issue<&Test.R>(storagePath2)

                          // Act
                          let controllers1: [&StorageCapabilityController] =
                              signer.capabilities.storage.getControllers(forPath: storagePath1)
                          let controllers2: [&StorageCapabilityController] =
                              signer.capabilities.storage.getControllers(forPath: storagePath2)

                          // Assert
                          assert(controllers1.length == 3)

                          Test.quickSort(
                              &controllers1 as auth(Mutate) &[AnyStruct],
                              isLess: fun(i: Int, j: Int): Bool {
                                  let a = controllers1[i]
                                  let b = controllers1[j]
                                  return a.capabilityID < b.capabilityID
                              }
                          )

                          assert(controllers1[0].capabilityID == 1)
                          assert(controllers1[1].capabilityID == 2)
                          assert(controllers1[2].capabilityID == 3)

                          assert(controllers2.length == 1)
                          assert(controllers2[0].capabilityID == 4)
                      }
                  }
                `,
			)
			require.NoError(t, err)
		})

		t.Run("forEachController, no controllers", func(t *testing.T) {

			t.Parallel()

			err, _ := test(
				// language=cadence
				`
                  transaction {
                      prepare(signer: auth(Capabilities) &Account) {
                          let storagePath = /storage/r

                          // Act
                          var called = false
                          signer.capabilities.storage.forEachController(
                              forPath: storagePath,
                              fun (controller: &StorageCapabilityController): Bool {
                                  called = true
                                  return true
                              }
                          )

                          // Assert
                          assert(!called)
                      }
                  }
                `,
			)
			require.NoError(t, err)
		})

		t.Run("forEachController, all", func(t *testing.T) {

			t.Parallel()

			err, _ := test(
				// language=cadence
				`
                  import Test from 0x1

                  transaction {
                      prepare(signer: auth(Capabilities) &Account) {
                          let storagePath1 = /storage/r
                          let storagePath2 = /storage/r2

                          // Arrange
                          let issuedCap1: Capability<&Test.R> =
                              signer.capabilities.storage.issue<&Test.R>(storagePath1)
                          let issuedCap2: Capability<&Test.R> =
                              signer.capabilities.storage.issue<&Test.R>(storagePath1)
                          let issuedCap3: Capability<&Test.R> =
                              signer.capabilities.storage.issue<&Test.R>(storagePath1)
                          let issuedCap4: Capability<&Test.R> =
                              signer.capabilities.storage.issue<&Test.R>(storagePath2)

                          // Act
                          let controllers1: [&StorageCapabilityController] = []
                          signer.capabilities.storage.forEachController(
                              forPath: storagePath1,
                              fun (controller: &StorageCapabilityController): Bool {
                                  controllers1.append(controller)
                                  return true
                              }
                          )

                          let controllers2: [&StorageCapabilityController] = []
                          signer.capabilities.storage.forEachController(
                              forPath: storagePath2,
                              fun (controller: &StorageCapabilityController): Bool {
                                  controllers2.append(controller)
                                  return true
                              }
                          )

                          // Assert
                          assert(controllers1.length == 3)

                          Test.quickSort(
                              &controllers1 as auth(Mutate) &[AnyStruct],
                              isLess: fun(i: Int, j: Int): Bool {
                                  let a = controllers1[i]
                                  let b = controllers1[j]
                                  return a.capabilityID < b.capabilityID
                              }
                          )

                          assert(controllers1[0].capabilityID == 1)
                          assert(controllers1[1].capabilityID == 2)
                          assert(controllers1[2].capabilityID == 3)

                          assert(controllers2.length == 1)
                          assert(controllers2[0].capabilityID == 4)
                      }
                  }
                `,
			)
			require.NoError(t, err)
		})

		t.Run("forEachController, stop immediately", func(t *testing.T) {

			t.Parallel()

			err, _ := test(
				// language=cadence
				`
                  import Test from 0x1

                  transaction {
                      prepare(signer: auth(Capabilities) &Account) {
                          let storagePath = /storage/r

                          // Arrange
                          let issuedCap1: Capability<&Test.R> =
                              signer.capabilities.storage.issue<&Test.R>(storagePath)
                          let issuedCap2: Capability<&Test.R> =
                              signer.capabilities.storage.issue<&Test.R>(storagePath)

                          // Act
                          var stopped = false
                          signer.capabilities.storage.forEachController(
                              forPath: storagePath,
                              fun (controller: &StorageCapabilityController): Bool {
                                  assert(!stopped)
                                  stopped = true
                                  return false
                              }
                          )

                          // Assert
                          assert(stopped)
                      }
                  }
                `,
			)
			require.NoError(t, err)
		})

		t.Run("forEachController, mutation (issue), stop", func(t *testing.T) {

			t.Parallel()

			err, _ := test(
				// language=cadence
				`
                  import Test from 0x1

                  transaction {
                      prepare(signer: auth(Capabilities) &Account) {
                          let storagePath = /storage/r

                          // Arrange
                          signer.capabilities.storage.issue<&Test.R>(storagePath)

                          // Act
                          signer.capabilities.storage.forEachController(
                              forPath: storagePath,
                              fun (controller: &StorageCapabilityController): Bool {

                                  signer.capabilities.storage.issue<&Test.R>(storagePath)

                                  return false
                              }
                          )
                      }
                  }
                `,
			)
			require.NoError(t, err)
		})

		t.Run("forEachController, mutation (issue), continue", func(t *testing.T) {

			t.Parallel()

			err, _ := test(
				// language=cadence
				`
                  import Test from 0x1

                  transaction {
                      prepare(signer: auth(Capabilities) &Account) {
                          let storagePath = /storage/r

                          // Arrange
                          signer.capabilities.storage.issue<&Test.R>(storagePath)

                          // Act
                          signer.capabilities.storage.forEachController(
                              forPath: storagePath,
                              fun (controller: &StorageCapabilityController): Bool {

                                  signer.capabilities.storage.issue<&Test.R>(storagePath)

                                  return true
                              }
                          )
                      }
                  }
                `,
			)
			RequireError(t, err)

			var mutationErr stdlib.CapabilityControllersMutatedDuringIterationError
			require.ErrorAs(t, err, &mutationErr)
		})

		t.Run("forEachController, mutation (delete), stop", func(t *testing.T) {

			t.Parallel()

			err, _ := test(
				// language=cadence
				`
                  import Test from 0x1

                  transaction {
                      prepare(signer: auth(Capabilities) &Account) {
                          let storagePath = /storage/r

                          // Arrange
                          signer.capabilities.storage.issue<&Test.R>(storagePath)

                          // Act
                          signer.capabilities.storage.forEachController(
                              forPath: storagePath,
                              fun (controller: &StorageCapabilityController): Bool {

                                  controller.delete()

                                  return false
                              }
                          )
                      }
                  }
                `,
			)
			require.NoError(t, err)
		})

		t.Run("forEachController, mutation (delete), continue", func(t *testing.T) {

			t.Parallel()

			err, _ := test(
				// language=cadence
				`
                  import Test from 0x1

                  transaction {
                      prepare(signer: auth(Capabilities) &Account) {
                          let storagePath = /storage/r

                          // Arrange
                          signer.capabilities.storage.issue<&Test.R>(storagePath)

                          // Act
                          signer.capabilities.storage.forEachController(
                              forPath: storagePath,
                              fun (controller: &StorageCapabilityController): Bool {

                                  controller.delete()

                                  return true
                              }
                          )
                      }
                  }
                `,
			)
			RequireError(t, err)

			var mutationErr stdlib.CapabilityControllersMutatedDuringIterationError
			require.ErrorAs(t, err, &mutationErr)
		})
	})

	t.Run("Account.AccountCapabilities", func(t *testing.T) {

		t.Parallel()

		t.Run("issue, multiple controllers, with same or different type", func(t *testing.T) {

			t.Parallel()

			err, _ := test(
				// language=cadence
				`
                  transaction {
                      prepare(signer: auth(Capabilities) &Account) {
                          // Act
                          let issuedCap1: Capability<&Account> =
                              signer.capabilities.account.issue<&Account>()
                          let issuedCap2: Capability<&Account> =
                              signer.capabilities.account.issue<&Account>()
                          let issuedCap3: Capability<&Account> =
                              signer.capabilities.account.issue<&Account>()

                          // Assert
                          assert(issuedCap1.id == 1)
                          assert(issuedCap2.id == 2)
                          assert(issuedCap3.id == 3)
                      }
                  }
                `,
			)
			require.NoError(t, err)
		})

		t.Run("getController, non-existing", func(t *testing.T) {

			t.Parallel()

			err, _ := test(
				// language=cadence
				`
                  transaction {
                      prepare(signer: auth(Capabilities) &Account) {
                          // Act
                          let controller1: &AccountCapabilityController? =
                              signer.capabilities.account.getController(byCapabilityID: 0)
                          let controller2: &AccountCapabilityController? =
                              signer.capabilities.account.getController(byCapabilityID: 1)

                          // Assert
                          assert(controller1 == nil)
                          assert(controller2 == nil)
                      }
                  }
                `,
			)
			require.NoError(t, err)
		})

		t.Run("getController, storage capability controller", func(t *testing.T) {

			t.Parallel()

			err, _ := test(
				// language=cadence
				`
                  transaction {
                      prepare(signer: auth(Capabilities) &Account) {
                          // Arrange
                          let issuedCap: Capability<&AnyStruct> =
                              signer.capabilities.storage.issue<&AnyStruct>(/storage/x)

                          // Act
                          let controller: &AccountCapabilityController? =
                              signer.capabilities.account.getController(byCapabilityID: issuedCap.id)

                          // Assert
                          assert(controller == nil)
                      }
                  }
                `,
			)
			require.NoError(t, err)
		})

		t.Run("getController, multiple controllers to various paths, with same or different type", func(t *testing.T) {

			t.Parallel()

			err, _ := test(
				// language=cadence
				`
                  transaction {
                      prepare(signer: auth(Capabilities) &Account) {
                          // Arrange
                          let issuedCap1: Capability<&Account> =
                              signer.capabilities.account.issue<&Account>()
                          let issuedCap2: Capability<&Account> =
                              signer.capabilities.account.issue<&Account>()
                          let issuedCap3: Capability<&Account> =
                              signer.capabilities.account.issue<&Account>()

                          // Act
                          let controller1: &AccountCapabilityController? =
                              signer.capabilities.account.getController(byCapabilityID: issuedCap1.id)
                          let controller2: &AccountCapabilityController? =
                              signer.capabilities.account.getController(byCapabilityID: issuedCap2.id)
                          let controller3: &AccountCapabilityController? =
                              signer.capabilities.account.getController(byCapabilityID: issuedCap3.id)

                          // Assert
                          assert(controller1!.capabilityID == 1)
                          assert(controller1!.borrowType == Type<&Account>())

                          assert(controller2!.capabilityID == 2)
                          assert(controller2!.borrowType == Type<&Account>())

                          assert(controller3!.capabilityID == 3)
                          assert(controller3!.borrowType == Type<&Account>())
                      }
                  }
                `,
			)
			require.NoError(t, err)
		})

		t.Run("getControllers", func(t *testing.T) {

			t.Parallel()

			err, _ := test(
				// language=cadence
				`
                  import Test from 0x1

                  transaction {
                      prepare(signer: auth(Capabilities) &Account) {

                          // Arrange
                          let issuedCap1: Capability<&Account> =
                              signer.capabilities.account.issue<&Account>()
                          let issuedCap2: Capability<&Account> =
                              signer.capabilities.account.issue<&Account>()
                          let issuedCap3: Capability<&Account> =
                              signer.capabilities.account.issue<&Account>()

                          // Act
                          let controllers: [&AccountCapabilityController] =
                              signer.capabilities.account.getControllers()

                          // Assert
                          assert(controllers.length == 3)

                          Test.quickSort(
                              &controllers as auth(Mutate) &[AnyStruct],
                              isLess: fun(i: Int, j: Int): Bool {
                                  let a = controllers[i]
                                  let b = controllers[j]
                                  return a.capabilityID < b.capabilityID
                              }
                          )

                          assert(controllers[0].capabilityID == 1)
                          assert(controllers[1].capabilityID == 2)
                          assert(controllers[2].capabilityID == 3)
                      }
                  }
                `,
			)
			require.NoError(t, err)
		})

		t.Run("forEachController, no controllers", func(t *testing.T) {

			t.Parallel()

			err, _ := test(
				// language=cadence
				`
                  transaction {
                      prepare(signer: auth(Capabilities) &Account) {

                          // Act
                          var called = false
                          signer.capabilities.account.forEachController(
                              fun (controller: &AccountCapabilityController): Bool {
                                  called = true
                                  return true
                              }
                          )

                          // Assert
                          assert(!called)
                      }
                  }
                `,
			)
			require.NoError(t, err)
		})

		t.Run("forEachController, all", func(t *testing.T) {

			t.Parallel()

			err, _ := test(
				// language=cadence
				`
                  import Test from 0x1

                  transaction {
                      prepare(signer: auth(Capabilities) &Account) {
                          // Arrange
                          let issuedCap1: Capability<&Account> =
                              signer.capabilities.account.issue<&Account>()
                          let issuedCap2: Capability<&Account> =
                              signer.capabilities.account.issue<&Account>()
                          let issuedCap3: Capability<&Account> =
                              signer.capabilities.account.issue<&Account>()

                          // Act
                          let controllers: [&AccountCapabilityController] = []
                          signer.capabilities.account.forEachController(
                              fun (controller: &AccountCapabilityController): Bool {
                                  controllers.append(controller)
                                  return true
                              }
                          )

                          // Assert
                          assert(controllers.length == 3)

                          Test.quickSort(
                              &controllers as auth(Mutate) &[AnyStruct],
                              isLess: fun(i: Int, j: Int): Bool {
                                  let a = controllers[i]
                                  let b = controllers[j]
                                  return a.capabilityID < b.capabilityID
                              }
                          )

                          assert(controllers[0].capabilityID == 1)
                          assert(controllers[1].capabilityID == 2)
                          assert(controllers[2].capabilityID == 3)
                      }
                  }
                `,
			)
			require.NoError(t, err)
		})

		t.Run("forEachController, stop immediately", func(t *testing.T) {

			t.Parallel()

			err, _ := test(
				// language=cadence
				`
                  transaction {
                      prepare(signer: auth(Capabilities) &Account) {
                          // Arrange
                          let issuedCap1: Capability<&Account> =
                              signer.capabilities.account.issue<&Account>()
                          let issuedCap2: Capability<&Account> =
                              signer.capabilities.account.issue<&Account>()

                          // Act
                          var stopped = false
                          signer.capabilities.account.forEachController(
                              fun (controller: &AccountCapabilityController): Bool {
                                  assert(!stopped)
                                  stopped = true
                                  return false
                              }
                          )

                          // Assert
                          assert(stopped)
                      }
                  }
                `,
			)
			require.NoError(t, err)
		})

		t.Run("forEachController, mutation (issue), continue", func(t *testing.T) {

			t.Parallel()

			err, _ := test(
				// language=cadence
				`
                  transaction {
                      prepare(signer: auth(Capabilities) &Account) {
                          // Arrange
                          signer.capabilities.account.issue<&Account>()

                          // Act
                          signer.capabilities.account.forEachController(
                              fun (controller: &AccountCapabilityController): Bool {

                                  signer.capabilities.account.issue<&Account>()

                                  return true
                              }
                          )
                      }
                  }
                `,
			)
			RequireError(t, err)

			var mutationErr stdlib.CapabilityControllersMutatedDuringIterationError
			require.ErrorAs(t, err, &mutationErr)
		})

		t.Run("forEachController, mutation (issue), stop", func(t *testing.T) {

			t.Parallel()

			err, _ := test(
				// language=cadence
				`
                  transaction {
                      prepare(signer: auth(Capabilities) &Account) {
                          // Arrange
                          signer.capabilities.account.issue<&Account>()

                          // Act
                          signer.capabilities.account.forEachController(
                              fun (controller: &AccountCapabilityController): Bool {

                                  signer.capabilities.account.issue<&Account>()

                                  return false
                              }
                          )
                      }
                  }
                `,
			)
			require.NoError(t, err)
		})

		t.Run("forEachController, mutation (delete), continue", func(t *testing.T) {

			t.Parallel()

			err, _ := test(
				// language=cadence
				`
                  transaction {
                      prepare(signer: auth(Capabilities) &Account) {
                          // Arrange
                          signer.capabilities.account.issue<&Account>()

                          // Act
                          signer.capabilities.account.forEachController(
                              fun (controller: &AccountCapabilityController): Bool {

                                  controller.delete()

                                  return true
                              }
                          )
                      }
                  }
                `,
			)
			RequireError(t, err)

			var mutationErr stdlib.CapabilityControllersMutatedDuringIterationError
			require.ErrorAs(t, err, &mutationErr)
		})

		t.Run("forEachController, mutation (delete), stop", func(t *testing.T) {

			t.Parallel()

			err, _ := test(
				// language=cadence
				`
                  transaction {
                      prepare(signer: auth(Capabilities) &Account) {
                          // Arrange
                          signer.capabilities.account.issue<&Account>()

                          // Act
                          signer.capabilities.account.forEachController(
                              fun (controller: &AccountCapabilityController): Bool {

                                  controller.delete()

                                  return false
                              }
                          )
                      }
                  }
                `,
			)
			require.NoError(t, err)
		})
	})

	t.Run("StorageCapabilityController", func(t *testing.T) {

		t.Parallel()

		t.Run("capability", func(t *testing.T) {
			t.Parallel()

			err, _ := test(
				// language=cadence
				`
                  import Test from 0x1

                  transaction {
                      prepare(signer: auth(Storage, Capabilities) &Account) {
                          let storagePath = /storage/r
                          let resourceID = 42

						  // Arrange
						  Test.createAndSaveR(id: resourceID, storagePath: storagePath)

                          let issuedCap: Capability<&Test.R> =
                              signer.capabilities.storage.issue<&Test.R>(storagePath)
                          let controller1: &StorageCapabilityController =
                              signer.capabilities.storage.getController(byCapabilityID: issuedCap.id)!
                          let controller2: &StorageCapabilityController =
                              signer.capabilities.storage.getController(byCapabilityID: issuedCap.id)!

                          // Act
                          let controller1Cap = controller1.capability
                          let controller2Cap = controller2.capability

                          // Assert
                          assert(controller1Cap.borrow<&Test.R>() != nil)
                          assert(controller2Cap.borrow<&Test.R>() != nil)
                      }
                  }
                `,
			)
			require.NoError(t, err)
		})

		t.Run("tag", func(t *testing.T) {
			t.Parallel()

			err, _ := test(
				// language=cadence
				`
                  import Test from 0x1

                  transaction {
                      prepare(signer: auth(Capabilities) &Account) {
                          let storagePath = /storage/r

                          // Arrange
                          let issuedCap: Capability<&Test.R> =
                              signer.capabilities.storage.issue<&Test.R>(storagePath)
                          let controller1: &StorageCapabilityController =
                              signer.capabilities.storage.getController(byCapabilityID: issuedCap.id)!
                          let controller2: &StorageCapabilityController =
                              signer.capabilities.storage.getController(byCapabilityID: issuedCap.id)!

                          assert(controller1.tag == "")
                          assert(controller2.tag == "")

                          // Act
                          controller1.setTag("something")

                          // Assert
                          let controller3: &StorageCapabilityController =
                              signer.capabilities.storage.getController(byCapabilityID: issuedCap.id)!

                          assert(controller1.tag == "something")
                          assert(controller2.tag == "something")
                          assert(controller3.tag == "something")
                      }
                  }
                `,
			)
			require.NoError(t, err)
		})

		t.Run("retarget", func(t *testing.T) {

			t.Parallel()

			t.Run("target, getControllers", func(t *testing.T) {
				t.Parallel()

				err, _ := test(
					// language=cadence
					`
                      import Test from 0x1

                      transaction {
                          prepare(signer: auth(Capabilities) &Account) {
                              let storagePath1 = /storage/r
                              let storagePath2 = /storage/r2

                              // Arrange
                              let issuedCap1: Capability<&Test.R> =
                                  signer.capabilities.storage.issue<&Test.R>(storagePath1)
                              let controller1: &StorageCapabilityController? =
                                  signer.capabilities.storage.getController(byCapabilityID: issuedCap1.id)

                              let issuedCap2: Capability<&Test.R> =
                                  signer.capabilities.storage.issue<&Test.R>(storagePath1)
                              let controller2: &StorageCapabilityController? =
                                  signer.capabilities.storage.getController(byCapabilityID: issuedCap2.id)

                              let issuedCap3: Capability<&Test.R> =
                                  signer.capabilities.storage.issue<&Test.R>(storagePath1)
                              let controller3: &StorageCapabilityController? =
                                  signer.capabilities.storage.getController(byCapabilityID: issuedCap3.id)

                              let issuedCap4: Capability<&Test.R> =
                                  signer.capabilities.storage.issue<&Test.R>(storagePath2)
                              let controller4: &StorageCapabilityController? =
                                  signer.capabilities.storage.getController(byCapabilityID: issuedCap4.id)

                              let controllers1Before = signer.capabilities.storage.getControllers(forPath: storagePath1)
                              Test.quickSort(
                                  &controllers1Before as auth(Mutate) &[AnyStruct],
                                  isLess: fun(i: Int, j: Int): Bool {
                                      let a = controllers1Before[i]
                                      let b = controllers1Before[j]
                                      return a.capabilityID < b.capabilityID
                                  }
                              )
                              assert(controllers1Before.length == 3)
                              assert(controllers1Before[0].capabilityID == 1)
                              assert(controllers1Before[1].capabilityID == 2)
                              assert(controllers1Before[2].capabilityID == 3)

                              let controllers2Before = signer.capabilities.storage.getControllers(forPath: storagePath2)
                              Test.quickSort(
                                  &controllers2Before as auth(Mutate) &[AnyStruct],
                                  isLess: fun(i: Int, j: Int): Bool {
                                      let a = controllers2Before[i]
                                      let b = controllers2Before[j]
                                      return a.capabilityID < b.capabilityID
                                  }
                              )
                              assert(controllers2Before.length == 1)
                              assert(controllers2Before[0].capabilityID == 4)

                              // Act
                              controller1!.retarget(storagePath2)

                              // Assert
                              assert(controller1!.target() == storagePath2)
                              let controller1After: &StorageCapabilityController? =
                                  signer.capabilities.storage.getController(byCapabilityID: issuedCap1.id)
                              assert(controller1After!.target() == storagePath2)
                              assert(controller2!.target() == storagePath1)
                              assert(controller3!.target() == storagePath1)
                              assert(controller4!.target() == storagePath2)

                              let controllers1After = signer.capabilities.storage.getControllers(forPath: storagePath1)
                              Test.quickSort(
                                  &controllers1After as auth(Mutate) &[AnyStruct],
                                  isLess: fun(i: Int, j: Int): Bool {
                                      let a = controllers1After[i]
                                      let b = controllers1After[j]
                                      return a.capabilityID < b.capabilityID
                                  }
                              )
                              assert(controllers1After.length == 2)
                              assert(controllers1After[0].capabilityID == 2)
                              assert(controllers1After[1].capabilityID == 3)

                              let controllers2After = signer.capabilities.storage.getControllers(forPath: storagePath2)
                              Test.quickSort(
                                  &controllers2After as auth(Mutate) &[AnyStruct],
                                  isLess: fun(i: Int, j: Int): Bool {
                                      let a = controllers2After[i]
                                      let b = controllers2After[j]
                                      return a.capabilityID < b.capabilityID
                                  }
                              )
                              assert(controllers2After.length == 2)
                              assert(controllers2After[0].capabilityID == 1)
                              assert(controllers2After[1].capabilityID == 4)
                          }
                      }
                    `,
				)
				require.NoError(t, err)
			})

			t.Run("retarget empty, borrow", func(t *testing.T) {
				t.Parallel()

				err, _ := test(
					// language=cadence
					`
                      import Test from 0x1

                      transaction {
                          prepare(signer: auth(Capabilities) &Account) {
                              let storagePath1 = /storage/r
                              let storagePath2 = /storage/empty
                              let resourceID = 42

                              // Arrange
                              Test.createAndSaveR(id: resourceID, storagePath: storagePath1)

                              let issuedCap: Capability<&Test.R> =
                                  signer.capabilities.storage.issue<&Test.R>(storagePath1)
                              let controller: &StorageCapabilityController? =
                                  signer.capabilities.storage.getController(byCapabilityID: issuedCap.id)

                              assert(issuedCap.borrow() != nil)
                              assert(issuedCap.check())
                              assert(issuedCap.borrow()!.id == resourceID)

                              // Act
                              controller!.retarget(storagePath2)

                              // Assert
                              assert(issuedCap.borrow() == nil)
                              assert(!issuedCap.check())
                          }
                      }
                    `,
				)
				require.NoError(t, err)
			})

			t.Run("retarget to value with same type, borrow", func(t *testing.T) {
				t.Parallel()

				err, _ := test(
					// language=cadence
					`
                      import Test from 0x1

                      transaction {
                          prepare(signer: auth(Capabilities) &Account) {
                              let storagePath1 = /storage/r
                              let storagePath2 = /storage/r2
                              let resourceID1 = 42
                              let resourceID2 = 43

                              // Arrange
                              Test.createAndSaveR(id: resourceID1, storagePath: storagePath1)
                              Test.createAndSaveR(id: resourceID2, storagePath: storagePath2)

                              let issuedCap: Capability<&Test.R> =
                                  signer.capabilities.storage.issue<&Test.R>(storagePath1)
                              let controller: &StorageCapabilityController? =
                                  signer.capabilities.storage.getController(byCapabilityID: issuedCap.id)

                              assert(issuedCap.borrow() != nil)
                              assert(issuedCap.check())
                              assert(issuedCap.borrow()!.id == resourceID1)

                              // Act
                              controller!.retarget(storagePath2)

                              // Assert
                              assert(issuedCap.borrow() != nil)
                              assert(issuedCap.check())
                              assert(issuedCap.borrow()!.id == resourceID2)
                          }
                      }
                    `,
				)
				require.NoError(t, err)
			})

			t.Run("retarget to value with different type, borrow", func(t *testing.T) {
				t.Parallel()

				err, _ := test(
					// language=cadence
					`
                      import Test from 0x1

                      transaction {
                          prepare(signer: auth(Capabilities) &Account) {
                              let storagePath1 = /storage/r
                              let storagePath2 = /storage/s
                              let resourceID = 42

                              // Arrange
                              Test.createAndSaveR(id: resourceID, storagePath: storagePath1)
                              Test.createAndSaveS(storagePath: storagePath2)

                              let issuedCap: Capability<&Test.R> =
                                  signer.capabilities.storage.issue<&Test.R>(storagePath1)
                              let controller: &StorageCapabilityController? =
                                  signer.capabilities.storage.getController(byCapabilityID: issuedCap.id)

                              assert(issuedCap.borrow() != nil)
                              assert(issuedCap.check())
                              assert(issuedCap.borrow()!.id == resourceID)

                              // Act
                              controller!.retarget(storagePath2)

                              // Assert
                              assert(issuedCap.borrow() == nil)
                              assert(!issuedCap.check())
                          }
                      }
                    `,
				)
				require.NoError(t, err)
			})
		})

		t.Run("delete", func(t *testing.T) {

			t.Parallel()

			t.Run("getController, getControllers", func(t *testing.T) {
				t.Parallel()

				err, _ := test(
					// language=cadence
					`
                      import Test from 0x1

                      transaction {
                          prepare(signer: auth(Capabilities) &Account) {
                              let storagePath = /storage/r

                              // Arrange
                              let issuedCap: Capability<&Test.R> =
                                  signer.capabilities.storage.issue<&Test.R>(storagePath)
                              let controller: &StorageCapabilityController? =
                                  signer.capabilities.storage.getController(byCapabilityID: issuedCap.id)

                              let controllersBefore = signer.capabilities.storage.getControllers(forPath: storagePath)
                              assert(controllersBefore.length == 1)
                              assert(controllersBefore[0].capabilityID == 1)

                              // Act
                              controller!.delete()

                              // Assert
                              let controllerAfter: &StorageCapabilityController? =
                                  signer.capabilities.storage.getController(byCapabilityID: issuedCap.id)
                              assert(controllerAfter == nil)

                              let controllersAfter = signer.capabilities.storage.getControllers(forPath: storagePath)
                              assert(controllersAfter.length == 0)
                          }
                      }
                    `,
				)
				require.NoError(t, err)
			})

			t.Run("target", func(t *testing.T) {
				t.Parallel()

				err, _ := test(
					// language=cadence
					`
                      import Test from 0x1

                      transaction {
                          prepare(signer: auth(Capabilities) &Account) {
                              let storagePath = /storage/r

                              // Arrange
                              let issuedCap: Capability<&Test.R> =
                                  signer.capabilities.storage.issue<&Test.R>(storagePath)
                              let controller: &StorageCapabilityController? =
                                  signer.capabilities.storage.getController(byCapabilityID: issuedCap.id)

                              // Act
                              controller!.delete()

                              // Assert
                              controller!.target()
                          }
                      }
                    `,
				)
				require.ErrorContains(t, err, "controller is deleted")
			})

			t.Run("retarget", func(t *testing.T) {
				t.Parallel()

				err, _ := test(
					// language=cadence
					`
                      import Test from 0x1

                      transaction {
                          prepare(signer: auth(Capabilities) &Account) {
                              let storagePath = /storage/r

                              // Arrange
                              let issuedCap: Capability<&Test.R> =
                                  signer.capabilities.storage.issue<&Test.R>(storagePath)
                              let controller: &StorageCapabilityController? =
                                  signer.capabilities.storage.getController(byCapabilityID: issuedCap.id)

                              // Act
                              controller!.delete()

                              // Assert
                              controller!.retarget(/storage/r2)
                          }
                      }
                    `,
				)
				require.ErrorContains(t, err, "controller is deleted")
			})

			t.Run("delete", func(t *testing.T) {
				t.Parallel()

				err, _ := test(
					// language=cadence
					`
                      import Test from 0x1

                      transaction {
                          prepare(signer: auth(Capabilities) &Account) {
                              let storagePath = /storage/r

                              // Arrange
                              let issuedCap: Capability<&Test.R> =
                                  signer.capabilities.storage.issue<&Test.R>(storagePath)
                              let controller: &StorageCapabilityController? =
                                  signer.capabilities.storage.getController(byCapabilityID: issuedCap.id)

                              // Act
                              controller!.delete()

                              // Assert
                              controller!.delete()
                          }
                      }
                    `,
				)
				require.ErrorContains(t, err, "controller is deleted")
			})

			t.Run("capability set cleared from storage", func(t *testing.T) {
				t.Parallel()

				err, storage := test(
					// language=cadence
					`
                      import Test from 0x1

                      transaction {
                          prepare(signer: auth(Capabilities) &Account) {
                              let storagePath = /storage/r

                              // Arrange
                              let issuedCap: Capability<&Test.R> =
                                  signer.capabilities.storage.issue<&Test.R>(storagePath)
                              let controller: &StorageCapabilityController =
                                  signer.capabilities.storage.getController(byCapabilityID: issuedCap.id)!

                              // Act
                              controller.delete()
                          }
                      }
                    `,
				)
				require.NoError(t, err)

				storageMap := storage.GetStorageMap(
					common.MustBytesToAddress([]byte{0x1}),
					stdlib.PathCapabilityStorageDomain,
					false,
				)
				require.Zero(t, storageMap.Count())

			})

			t.Run("check, borrow", func(t *testing.T) {
				t.Parallel()

				err, _ := test(
					// language=cadence
					`
                      import Test from 0x1

                      transaction {
                          prepare(signer: auth(Capabilities) &Account) {
                              let storagePath = /storage/r
                              let resourceID = 42

                              // Arrange
                              Test.createAndSaveR(id: resourceID, storagePath: storagePath)
                              let issuedCap: Capability<&Test.R> =
                                  signer.capabilities.storage.issue<&Test.R>(storagePath)
                              assert(issuedCap.check())
                              assert(issuedCap.borrow() != nil)

                              let controller: &StorageCapabilityController? =
                                  signer.capabilities.storage.getController(byCapabilityID: issuedCap.id)

                              // Act
                              controller!.delete()

                              // Assert
                              assert(!issuedCap.check())
                              assert(issuedCap.borrow() == nil)
                          }
                      }
                    `,
				)
				require.NoError(t, err)
			})

		})
	})

	t.Run("AccountCapabilityController", func(t *testing.T) {

		t.Parallel()

		t.Run("capability", func(t *testing.T) {
			t.Parallel()

			err, _ := test(
				// language=cadence
				`
                  import Test from 0x1

                  transaction {
                      prepare(signer: auth(Capabilities) &Account) {

						  // Arrange
                          let issuedCap: Capability<&Account> =
                              signer.capabilities.account.issue<&Account>()
                          let controller1: &AccountCapabilityController =
                              signer.capabilities.account.getController(byCapabilityID: issuedCap.id)!
                          let controller2: &AccountCapabilityController =
                              signer.capabilities.account.getController(byCapabilityID: issuedCap.id)!

                          // Act
                          let controller1Cap = controller1.capability
                          let controller2Cap = controller2.capability

                          // Assert
                          assert(controller1Cap.borrow<&Account>() != nil)
                          assert(controller2Cap.borrow<&Account>() != nil)
                      }
                  }
                `,
			)
			require.NoError(t, err)
		})

		t.Run("tag", func(t *testing.T) {
			t.Parallel()

			err, _ := test(
				// language=cadence
				`
                  transaction {
                      prepare(signer: auth(Capabilities) &Account) {
                          // Arrange
                          let issuedCap: Capability<&Account> =
                              signer.capabilities.account.issue<&Account>()
                          let controller1: &AccountCapabilityController =
                              signer.capabilities.account.getController(byCapabilityID: issuedCap.id)!
                          let controller2: &AccountCapabilityController =
                              signer.capabilities.account.getController(byCapabilityID: issuedCap.id)!

                          assert(controller1.tag == "")
                          assert(controller2.tag == "")

                          // Act
                          controller1.setTag("something")

                          // Assert
                          let controller3: &AccountCapabilityController =
                              signer.capabilities.account.getController(byCapabilityID: issuedCap.id)!

                          assert(controller1.tag == "something")
                          assert(controller2.tag == "something")
                          assert(controller3.tag == "something")
                      }
                  }
                `,
			)
			require.NoError(t, err)
		})

		t.Run("delete", func(t *testing.T) {

			t.Parallel()

			t.Run("getController, getControllers", func(t *testing.T) {
				t.Parallel()

				err, _ := test(
					// language=cadence
					`
                      transaction {
                          prepare(signer: auth(Capabilities) &Account) {
                              // Arrange
                              let issuedCap: Capability<&Account> =
                                  signer.capabilities.account.issue<&Account>()
                              let controller: &AccountCapabilityController? =
                                  signer.capabilities.account.getController(byCapabilityID: issuedCap.id)

                              let controllersBefore = signer.capabilities.account.getControllers()
                              assert(controllersBefore.length == 1)
                              assert(controllersBefore[0].capabilityID == 1)

                              // Act
                              controller!.delete()

                              // Assert
                              let controllerAfter: &AccountCapabilityController? =
                                  signer.capabilities.account.getController(byCapabilityID: issuedCap.id)
                              assert(controllerAfter == nil)

                              let controllersAfter = signer.capabilities.account.getControllers()
                              assert(controllersAfter.length == 0)
                          }
                      }
                    `,
				)
				require.NoError(t, err)
			})

			t.Run("delete", func(t *testing.T) {
				t.Parallel()

				err, _ := test(
					// language=cadence
					`
                      transaction {
                          prepare(signer: auth(Capabilities) &Account) {
                              // Arrange
                              let issuedCap: Capability<&Account> =
                                  signer.capabilities.account.issue<&Account>()
                              let controller: &AccountCapabilityController? =
                                  signer.capabilities.account.getController(byCapabilityID: issuedCap.id)

                              // Act
                              controller!.delete()

                              // Assert
                              controller!.delete()
                          }
                      }
                    `,
				)
				require.ErrorContains(t, err, "controller is deleted")
			})

			t.Run("check, borrow", func(t *testing.T) {
				t.Parallel()

				err, _ := test(
					// language=cadence
					`
                      transaction {
                          prepare(signer: auth(Capabilities) &Account) {
                              // Arrange
                              let issuedCap: Capability<&Account> =
                                  signer.capabilities.account.issue<&Account>()
                              assert(issuedCap.check())
                              assert(issuedCap.borrow() != nil)

                              let controller: &AccountCapabilityController? =
                                  signer.capabilities.account.getController(byCapabilityID: issuedCap.id)

                              // Act
                              controller!.delete()

                              // Assert
                              assert(!issuedCap.check())
                              assert(issuedCap.borrow() == nil)
                          }
                      }
                    `,
				)
				require.NoError(t, err)
			})
		})
	})

}

<<<<<<< HEAD
func TestRuntimeCapabilityBorrowAsInheritedInterface(t *testing.T) {

	t.Parallel()

	runtime := NewTestInterpreterRuntime()

	contract := []byte(`
        access(all) contract Test {

            access(all) resource interface Balance {}

            access(all) resource interface Vault:Balance {}

            access(all) resource VaultImpl: Vault {}

            access(all) fun createVaultImpl(): @VaultImpl {
                return <- create VaultImpl()
            }
        }
    `)

	script := []byte(`
        import Test from 0x01

        transaction {
            prepare(acct: auth(Storage, Capabilities) &Account) {
                acct.storage.save(<-Test.createVaultImpl(), to: /storage/r)

                let cap = acct.capabilities.storage.issue<&{Test.Balance}>(/storage/r)
                acct.capabilities.publish(cap, at: /public/r)

                let vaultRef = acct.capabilities.borrow<&{Test.Balance}>(/public/r)
                    ?? panic("Could not borrow Balance reference to the Vault")
            }
        }
    `)

	deploy := DeploymentTransaction("Test", contract)

	address := common.MustBytesToAddress([]byte{0x1})

	var accountCode []byte

	runtimeInterface := &TestRuntimeInterface{
		OnGetCode: func(_ Location) (bytes []byte, err error) {
			return accountCode, nil
		},
		Storage: NewTestLedger(nil, nil),
		OnGetSigningAccounts: func() ([]Address, error) {
			return []Address{address}, nil
		},
		OnResolveLocation: NewSingleIdentifierLocationResolver(t),
		OnGetAccountContractCode: func(_ common.AddressLocation) (code []byte, err error) {
			return accountCode, nil
		},
		OnUpdateAccountContractCode: func(_ common.AddressLocation, code []byte) error {
			accountCode = code
			return nil
		},
		OnEmitEvent: func(event cadence.Event) error {
			return nil
		},
	}

	nextTransactionLocation := NewTransactionLocationGenerator()

	// Deploy

	err := runtime.ExecuteTransaction(
		Script{
			Source: deploy,
		},
		Context{
			Interface: runtimeInterface,
			Location:  nextTransactionLocation(),
		},
	)
	require.NoError(t, err)

	// Test

	err = runtime.ExecuteTransaction(
		Script{
			Source: script,
		},
		Context{
			Interface: runtimeInterface,
			Location:  nextTransactionLocation(),
		},
	)

	require.NoError(t, err)
=======
func TestRuntimeCapabilityControllerOperationAfterDeletion(t *testing.T) {

	t.Parallel()

	type operation struct {
		name string
		code string
	}

	type testCase struct {
		name       string
		setup      string
		operations []operation
	}

	test := func(testCase testCase, operation operation) {

		testName := fmt.Sprintf("%s: %s", testCase.name, operation.name)

		t.Run(testName, func(t *testing.T) {
			t.Parallel()

			rt := newTestInterpreterRuntime()
			rt.defaultConfig.CapabilityControllersEnabled = true

			tx := []byte(fmt.Sprintf(
				`
                  transaction {
                      prepare(signer: AuthAccount) {
                          %s
                          %s
                      }
                  }
                `,
				testCase.setup,
				operation.code,
			))

			address := common.MustBytesToAddress([]byte{0x1})
			accountIDs := map[common.Address]uint64{}

			runtimeInterface := &testRuntimeInterface{
				storage: newTestLedger(nil, nil),
				getSigningAccounts: func() ([]Address, error) {
					return []Address{address}, nil
				},
				emitEvent: func(event cadence.Event) error {
					return nil
				},
				generateAccountID: func(address common.Address) (uint64, error) {
					accountID := accountIDs[address] + 1
					accountIDs[address] = accountID
					return accountID, nil
				},
			}

			nextTransactionLocation := newTransactionLocationGenerator()

			// Test

			err := rt.ExecuteTransaction(
				Script{
					Source: tx,
				},
				Context{
					Interface: runtimeInterface,
					Location:  nextTransactionLocation(),
				},
			)

			require.ErrorContains(t, err, "controller is deleted")
		})
	}

	testCases := []testCase{
		{
			name: "Storage capability controller",
			setup: `
              // Issue capability and get controller
              let storageCapabilities = signer.capabilities.storage
              let capability = storageCapabilities.issue<&AnyStruct>(/storage/test1)
              let controller = storageCapabilities.getController(byCapabilityID: capability.id)!

              // Prepare bound functions
              let delete = controller.delete
              let tag = controller.tag
              let target = controller.target
              let retarget = controller.retarget

              // Delete
              controller.delete()
            `,
			operations: []operation{
				// Read
				{
					name: "get capability",
					code: `controller.capability`,
				},
				{
					name: "get tag",
					code: `controller.tag`,
				},
				{
					name: "get borrow type",
					code: `controller.borrowType`,
				},
				{
					name: "get ID",
					code: `controller.capabilityID`,
				},
				// Mutate
				{
					name: "delete",
					code: `delete()`,
				},
				{
					name: "set tag",
					code: `controller.tag = "test"`,
				},
				{
					name: "target",
					code: `target()`,
				},
				{
					name: "retarget",
					code: `retarget(/storage/test2)`,
				},
			},
		},
		{
			name: "Account capability controller",
			setup: `
              // Issue capability and get controller
              let accountCapabilities = signer.capabilities.account
              let capability = accountCapabilities.issue<&AuthAccount>()
              let controller = accountCapabilities.getController(byCapabilityID: capability.id)!

              // Prepare bound functions
              let delete = controller.delete
              let tag = controller.tag

              // Delete
              controller.delete()
            `,
			operations: []operation{
				// Read
				{
					name: "get capability",
					code: `controller.capability`,
				},
				{
					name: "get tag",
					code: `controller.tag`,
				},
				{
					name: "get borrow type",
					code: `controller.borrowType`,
				},
				{
					name: "get ID",
					code: `controller.capabilityID`,
				},
				// Mutate
				{
					name: "delete",
					code: `delete()`,
				},
				{
					name: "set tag",
					code: `controller.tag = "test"`,
				},
			},
		},
	}

	for _, testCase := range testCases {
		for _, operation := range testCase.operations {
			test(testCase, operation)
		}
	}
>>>>>>> b9b95686
}<|MERGE_RESOLUTION|>--- conflicted
+++ resolved
@@ -2602,7 +2602,6 @@
 
 }
 
-<<<<<<< HEAD
 func TestRuntimeCapabilityBorrowAsInheritedInterface(t *testing.T) {
 
 	t.Parallel()
@@ -2695,7 +2694,8 @@
 	)
 
 	require.NoError(t, err)
-=======
+}
+
 func TestRuntimeCapabilityControllerOperationAfterDeletion(t *testing.T) {
 
 	t.Parallel()
@@ -2718,13 +2718,12 @@
 		t.Run(testName, func(t *testing.T) {
 			t.Parallel()
 
-			rt := newTestInterpreterRuntime()
-			rt.defaultConfig.CapabilityControllersEnabled = true
+			rt := NewTestInterpreterRuntime()
 
 			tx := []byte(fmt.Sprintf(
 				`
                   transaction {
-                      prepare(signer: AuthAccount) {
+                      prepare(signer: auth(Capabilities) &Account) {
                           %s
                           %s
                       }
@@ -2737,22 +2736,22 @@
 			address := common.MustBytesToAddress([]byte{0x1})
 			accountIDs := map[common.Address]uint64{}
 
-			runtimeInterface := &testRuntimeInterface{
-				storage: newTestLedger(nil, nil),
-				getSigningAccounts: func() ([]Address, error) {
+			runtimeInterface := &TestRuntimeInterface{
+				Storage: NewTestLedger(nil, nil),
+				OnGetSigningAccounts: func() ([]Address, error) {
 					return []Address{address}, nil
 				},
-				emitEvent: func(event cadence.Event) error {
+				OnEmitEvent: func(event cadence.Event) error {
 					return nil
 				},
-				generateAccountID: func(address common.Address) (uint64, error) {
+				OnGenerateAccountID: func(address common.Address) (uint64, error) {
 					accountID := accountIDs[address] + 1
 					accountIDs[address] = accountID
 					return accountID, nil
 				},
 			}
 
-			nextTransactionLocation := newTransactionLocationGenerator()
+			nextTransactionLocation := NewTransactionLocationGenerator()
 
 			// Test
 
@@ -2782,6 +2781,7 @@
               // Prepare bound functions
               let delete = controller.delete
               let tag = controller.tag
+              let setTag = controller.setTag
               let target = controller.target
               let retarget = controller.retarget
 
@@ -2813,7 +2813,7 @@
 				},
 				{
 					name: "set tag",
-					code: `controller.tag = "test"`,
+					code: `setTag("test")`,
 				},
 				{
 					name: "target",
@@ -2830,12 +2830,13 @@
 			setup: `
               // Issue capability and get controller
               let accountCapabilities = signer.capabilities.account
-              let capability = accountCapabilities.issue<&AuthAccount>()
+              let capability = accountCapabilities.issue<auth(Storage) &Account>()
               let controller = accountCapabilities.getController(byCapabilityID: capability.id)!
 
               // Prepare bound functions
               let delete = controller.delete
               let tag = controller.tag
+              let setTag = controller.setTag
 
               // Delete
               controller.delete()
@@ -2865,7 +2866,7 @@
 				},
 				{
 					name: "set tag",
-					code: `controller.tag = "test"`,
+					code: `setTag("test")`,
 				},
 			},
 		},
@@ -2876,5 +2877,4 @@
 			test(testCase, operation)
 		}
 	}
->>>>>>> b9b95686
 }