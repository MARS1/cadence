/*
 * Cadence - The resource-oriented smart contract programming language
 *
 * Copyright Dapper Labs, Inc.
 *
 * Licensed under the Apache License, Version 2.0 (the "License");
 * you may not use this file except in compliance with the License.
 * You may obtain a copy of the License at
 *
 *   http://www.apache.org/licenses/LICENSE-2.0
 *
 * Unless required by applicable law or agreed to in writing, software
 * distributed under the License is distributed on an "AS IS" BASIS,
 * WITHOUT WARRANTIES OR CONDITIONS OF ANY KIND, either express or implied.
 * See the License for the specific language governing permissions and
 * limitations under the License.
 */

package runtime

import (
	"fmt"

	"github.com/onflow/cadence"
	"github.com/onflow/cadence/runtime/common"
	"github.com/onflow/cadence/runtime/errors"
	"github.com/onflow/cadence/runtime/interpreter"
	"github.com/onflow/cadence/runtime/sema"
)

// ExportType converts a runtime type to its corresponding Go representation.
func ExportType(t sema.Type, results map[sema.TypeID]cadence.Type) cadence.Type {
	return ExportMeteredType(nil, t, results)
}

// ExportMeteredType converts a runtime type to its corresponding Go representation.
func ExportMeteredType(
	gauge common.MemoryGauge,
	t sema.Type,
	results map[sema.TypeID]cadence.Type,
) cadence.Type {
	if t == nil {
		return nil
	}

	typeID := t.ID()
	if result, ok := results[typeID]; ok {
		return result
	}

	result := func() cadence.Type {
		switch t {
		case sema.NumberType:
			return cadence.NumberType
		case sema.SignedNumberType:
			return cadence.SignedNumberType
		case sema.IntegerType:
			return cadence.IntegerType
		case sema.SignedIntegerType:
			return cadence.SignedIntegerType
		case sema.FixedPointType:
			return cadence.FixedPointType
		case sema.SignedFixedPointType:
			return cadence.SignedFixedPointType
		case sema.IntType:
			return cadence.IntType
		case sema.Int8Type:
			return cadence.Int8Type
		case sema.Int16Type:
			return cadence.Int16Type
		case sema.Int32Type:
			return cadence.Int32Type
		case sema.Int64Type:
			return cadence.Int64Type
		case sema.Int128Type:
			return cadence.Int128Type
		case sema.Int256Type:
			return cadence.Int256Type
		case sema.UIntType:
			return cadence.UIntType
		case sema.UInt8Type:
			return cadence.UInt8Type
		case sema.UInt16Type:
			return cadence.UInt16Type
		case sema.UInt32Type:
			return cadence.UInt32Type
		case sema.UInt64Type:
			return cadence.UInt64Type
		case sema.UInt128Type:
			return cadence.UInt128Type
		case sema.UInt256Type:
			return cadence.UInt256Type
		case sema.Word8Type:
			return cadence.Word8Type
		case sema.Word16Type:
			return cadence.Word16Type
		case sema.Word32Type:
			return cadence.Word32Type
		case sema.Word64Type:
			return cadence.Word64Type
		case sema.Word128Type:
			return cadence.Word128Type
		case sema.Word256Type:
			return cadence.Word256Type
		case sema.Fix64Type:
			return cadence.Fix64Type
		case sema.UFix64Type:
			return cadence.UFix64Type
		case sema.PathType:
			return cadence.PathType
		case sema.StoragePathType:
			return cadence.StoragePathType
		case sema.PrivatePathType:
			return cadence.PrivatePathType
		case sema.PublicPathType:
			return cadence.PublicPathType
		case sema.CapabilityPathType:
			return cadence.CapabilityPathType
		case sema.NeverType:
			return cadence.NeverType
		case sema.VoidType:
			return cadence.VoidType
		case sema.InvalidType:
			return nil
		case sema.MetaType:
			return cadence.MetaType
		case sema.BoolType:
			return cadence.BoolType
		case sema.CharacterType:
			return cadence.CharacterType
		case sema.AnyType:
			return cadence.AnyType
		case sema.AnyStructType:
<<<<<<< HEAD
			return cadence.AnyStructType
=======
			return cadence.TheAnyStructType
		case sema.HashableStructType:
			return cadence.TheHashableStructType
>>>>>>> b48fd6b8
		case sema.AnyResourceType:
			return cadence.AnyResourceType
		case sema.AnyStructAttachmentType:
			return cadence.AnyStructAttachmentType
		case sema.AnyResourceAttachmentType:
			return cadence.AnyResourceAttachmentType
		case sema.BlockType:
			return cadence.BlockType
		case sema.StringType:
			return cadence.StringType
		case sema.StorageCapabilityControllerType:
			return cadence.StorageCapabilityControllerType
		case sema.AccountCapabilityControllerType:
			return cadence.AccountCapabilityControllerType
		case sema.Account_StorageType:
			return cadence.Account_StorageType
		case sema.Account_ContractsType:
			return cadence.Account_ContractsType
		case sema.Account_KeysType:
			return cadence.Account_KeysType
		case sema.Account_InboxType:
			return cadence.Account_InboxType
		case sema.Account_CapabilitiesType:
			return cadence.Account_CapabilitiesType
		case sema.Account_StorageCapabilitiesType:
			return cadence.Account_StorageCapabilitiesType
		case sema.Account_AccountCapabilitiesType:
			return cadence.Account_AccountCapabilitiesType
		case sema.AccountType:
			return cadence.AccountType
		case sema.DeployedContractType:
			return cadence.DeployedContractType

		case sema.MutateType:
			return cadence.MutateType
		case sema.InsertType:
			return cadence.InsertType
		case sema.RemoveType:
			return cadence.RemoveType

		case sema.StorageType:
			return cadence.StorageType
		case sema.SaveValueType:
			return cadence.SaveValueType
		case sema.LoadValueType:
			return cadence.LoadValueType
		case sema.CopyValueType:
			return cadence.CopyValueType
		case sema.BorrowValueType:
			return cadence.BorrowValueType
		case sema.ContractsType:
			return cadence.ContractsType
		case sema.AddContractType:
			return cadence.AddContractType
		case sema.UpdateContractType:
			return cadence.UpdateContractType
		case sema.RemoveContractType:
			return cadence.RemoveContractType
		case sema.KeysType:
			return cadence.KeysType
		case sema.AddKeyType:
			return cadence.AddKeyType
		case sema.RevokeKeyType:
			return cadence.RevokeKeyType
		case sema.InboxType:
			return cadence.InboxType
		case sema.PublishInboxCapabilityType:
			return cadence.PublishInboxCapabilityType
		case sema.UnpublishInboxCapabilityType:
			return cadence.UnpublishInboxCapabilityType
		case sema.ClaimInboxCapabilityType:
			return cadence.ClaimInboxCapabilityType
		case sema.CapabilitiesType:
			return cadence.CapabilitiesType
		case sema.StorageCapabilitiesType:
			return cadence.StorageCapabilitiesType
		case sema.AccountCapabilitiesType:
			return cadence.AccountCapabilitiesType
		case sema.PublishCapabilityType:
			return cadence.PublishCapabilityType
		case sema.UnpublishCapabilityType:
			return cadence.UnpublishCapabilityType
		case sema.GetStorageCapabilityControllerType:
			return cadence.GetStorageCapabilityControllerType
		case sema.IssueStorageCapabilityControllerType:
			return cadence.IssueStorageCapabilityControllerType
		case sema.GetAccountCapabilityControllerType:
			return cadence.GetAccountCapabilityControllerType
		case sema.IssueAccountCapabilityControllerType:
			return cadence.IssueAccountCapabilityControllerType

		case sema.CapabilitiesMappingType:
			return cadence.CapabilitiesMappingType
		case sema.AccountMappingType:
			return cadence.AccountMappingType
		case sema.IdentityType:
			return cadence.IdentityType
		}

		switch t := t.(type) {
		case *sema.OptionalType:
			return exportOptionalType(gauge, t, results)
		case *sema.VariableSizedType:
			return exportVariableSizedType(gauge, t, results)
		case *sema.ConstantSizedType:
			return exportConstantSizedType(gauge, t, results)
		case *sema.CompositeType:
			return exportCompositeType(gauge, t, results)
		case *sema.InterfaceType:
			return exportInterfaceType(gauge, t, results)
		case *sema.DictionaryType:
			return exportDictionaryType(gauge, t, results)
		case *sema.FunctionType:
			return exportFunctionType(gauge, t, results)
		case *sema.AddressType:
			return cadence.AddressType
		case *sema.ReferenceType:
			return exportReferenceType(gauge, t, results)
		case *sema.IntersectionType:
			return exportIntersectionType(gauge, t, results)
		case *sema.CapabilityType:
			return exportCapabilityType(gauge, t, results)
		}

		panic(fmt.Sprintf("cannot export type %s", t))
	}()

	results[typeID] = result

	return result
}

func exportOptionalType(gauge common.MemoryGauge, t *sema.OptionalType, results map[sema.TypeID]cadence.Type) cadence.Type {
	convertedType := ExportMeteredType(gauge, t.Type, results)

	return cadence.NewMeteredOptionalType(
		gauge,
		convertedType,
	)
}

func exportVariableSizedType(gauge common.MemoryGauge, t *sema.VariableSizedType, results map[sema.TypeID]cadence.Type) cadence.Type {
	convertedElement := ExportMeteredType(gauge, t.Type, results)

	return cadence.NewMeteredVariableSizedArrayType(gauge, convertedElement)
}

func exportConstantSizedType(gauge common.MemoryGauge, t *sema.ConstantSizedType, results map[sema.TypeID]cadence.Type) cadence.Type {
	convertedElement := ExportMeteredType(gauge, t.Type, results)

	return cadence.NewMeteredConstantSizedArrayType(
		gauge,
		uint(t.Size),
		convertedElement,
	)
}

func exportCompositeType(
	gauge common.MemoryGauge,
	t *sema.CompositeType,
	results map[sema.TypeID]cadence.Type,
) (result cadence.CompositeType) {

	fieldMembers := make([]*sema.Member, 0, len(t.Fields))

	for _, identifier := range t.Fields {
		member, ok := t.Members.Get(identifier)

		if !ok {
			panic(errors.NewUnreachableError())
		}

		if member.IgnoreInSerialization {
			continue
		}

		fieldMembers = append(fieldMembers, member)
	}

	fields := make([]cadence.Field, len(fieldMembers))

	switch t.Kind {
	case common.CompositeKindStructure:
		result = cadence.NewMeteredStructType(
			gauge,
			t.Location,
			t.QualifiedIdentifier(),
			fields,
			nil,
		)

	case common.CompositeKindResource:
		result = cadence.NewMeteredResourceType(
			gauge,
			t.Location,
			t.QualifiedIdentifier(),
			fields,
			nil,
		)

	case common.CompositeKindAttachment:
		result = cadence.NewMeteredAttachmentType(
			gauge,
			t.Location,
			ExportMeteredType(gauge, t.GetBaseType(), results),
			t.QualifiedIdentifier(),
			fields,
			nil,
		)

	case common.CompositeKindEvent:
		result = cadence.NewMeteredEventType(
			gauge,
			t.Location,
			t.QualifiedIdentifier(),
			fields,
			nil,
		)

	case common.CompositeKindContract:
		result = cadence.NewMeteredContractType(
			gauge,
			t.Location,
			t.QualifiedIdentifier(),
			fields,
			nil,
		)

	case common.CompositeKindEnum:
		result = cadence.NewMeteredEnumType(
			gauge,
			t.Location,
			t.QualifiedIdentifier(),
			ExportMeteredType(gauge, t.EnumRawType, results),
			fields,
			nil,
		)

	default:
		panic(fmt.Sprintf("cannot export composite type %v of unknown kind %v", t, t.Kind))
	}

	// NOTE: ensure to set the result before recursively export field types

	results[t.ID()] = result

	for i, member := range fieldMembers {
		convertedFieldType := ExportMeteredType(gauge, member.TypeAnnotation.Type, results)

		fields[i] = cadence.Field{
			Identifier: member.Identifier.Identifier,
			Type:       convertedFieldType,
		}
	}

	return
}

func exportInterfaceType(
	gauge common.MemoryGauge,
	t *sema.InterfaceType,
	results map[sema.TypeID]cadence.Type,
) (result cadence.InterfaceType) {

	fieldMembers := make([]*sema.Member, 0, len(t.Fields))

	for _, identifier := range t.Fields {
		member, ok := t.Members.Get(identifier)

		if !ok {
			panic(errors.NewUnreachableError())
		}

		if member.IgnoreInSerialization {
			continue
		}

		fieldMembers = append(fieldMembers, member)
	}

	fields := make([]cadence.Field, len(fieldMembers))

	switch t.CompositeKind {
	case common.CompositeKindStructure:
		result = cadence.NewMeteredStructInterfaceType(
			gauge,
			t.Location,
			t.QualifiedIdentifier(),
			fields,
			nil,
		)

	case common.CompositeKindResource:
		result = cadence.NewMeteredResourceInterfaceType(
			gauge,
			t.Location,
			t.QualifiedIdentifier(),
			fields,
			nil,
		)

	case common.CompositeKindContract:
		result = cadence.NewMeteredContractInterfaceType(
			gauge,
			t.Location,
			t.QualifiedIdentifier(),
			fields,
			nil,
		)

	default:
		panic(fmt.Sprintf("cannot export interface type %v of unknown kind %v", t, t.CompositeKind))
	}

	// NOTE: ensure to set the result before recursively export field types

	results[t.ID()] = result

	for i, member := range fieldMembers {
		convertedFieldType := ExportMeteredType(gauge, member.TypeAnnotation.Type, results)

		fields[i] = cadence.Field{
			Identifier: member.Identifier.Identifier,
			Type:       convertedFieldType,
		}
	}

	return
}

func exportDictionaryType(
	gauge common.MemoryGauge,
	t *sema.DictionaryType,
	results map[sema.TypeID]cadence.Type,
) cadence.Type {
	convertedKeyType := ExportMeteredType(gauge, t.KeyType, results)
	convertedElementType := ExportMeteredType(gauge, t.ValueType, results)

	return cadence.NewMeteredDictionaryType(
		gauge,
		convertedKeyType,
		convertedElementType,
	)
}

func exportFunctionType(
	gauge common.MemoryGauge,
	t *sema.FunctionType,
	results map[sema.TypeID]cadence.Type,
) cadence.Type {
	// Type parameters
	typeParameterCount := len(t.TypeParameters)
	common.UseMemory(gauge, common.MemoryUsage{
		Kind:   common.MemoryKindCadenceTypeParameter,
		Amount: uint64(typeParameterCount),
	})
	var convertedTypeParameters []cadence.TypeParameter
	if typeParameterCount > 0 {
		convertedTypeParameters = make([]cadence.TypeParameter, typeParameterCount)

		for i, typeParameter := range t.TypeParameters {

			typeBound := typeParameter.TypeBound
			var convertedParameterTypeBound cadence.Type
			if typeBound != nil {
				convertedParameterTypeBound = ExportMeteredType(gauge, typeBound, results)
			}

			// Metered above
			convertedTypeParameters[i] = cadence.NewTypeParameter(
				typeParameter.Name,
				convertedParameterTypeBound,
			)
		}
	}

	// Parameters
	parameterCount := len(t.Parameters)
	common.UseMemory(gauge, common.MemoryUsage{
		Kind:   common.MemoryKindCadenceParameter,
		Amount: uint64(parameterCount),
	})
	var convertedParameters []cadence.Parameter
	if parameterCount > 0 {
		convertedParameters = make([]cadence.Parameter, parameterCount)

		for i, parameter := range t.Parameters {
			convertedParameterType := ExportMeteredType(gauge, parameter.TypeAnnotation.Type, results)

			// Metered above
			convertedParameters[i] = cadence.NewParameter(
				parameter.Label,
				parameter.Identifier,
				convertedParameterType,
			)
		}
	}

	convertedReturnType := ExportMeteredType(gauge, t.ReturnTypeAnnotation.Type, results)

	return cadence.NewMeteredFunctionType(
		gauge,
		cadence.FunctionPurity(t.Purity),
		convertedTypeParameters,
		convertedParameters,
		convertedReturnType,
	)
}

func exportAuthorization(
	gauge common.MemoryGauge,
	access sema.Access,
) cadence.Authorization {
	switch access := access.(type) {
	case sema.PrimitiveAccess:
		if access.Equal(sema.UnauthorizedAccess) {
			return cadence.UnauthorizedAccess
		}
	case *sema.EntitlementMapAccess:
		common.UseMemory(gauge, common.NewConstantMemoryUsage(common.MemoryKindCadenceEntitlementMapAccess))
		return cadence.EntitlementMapAuthorization{
			TypeID: access.Type.ID(),
		}
	case sema.EntitlementSetAccess:
		common.UseMemory(gauge, common.MemoryUsage{
			Kind:   common.MemoryKindCadenceEntitlementSetAccess,
			Amount: uint64(access.Entitlements.Len()),
		})
		var entitlements []common.TypeID
		access.Entitlements.Foreach(func(key *sema.EntitlementType, _ struct{}) {
			entitlements = append(entitlements, key.ID())
		})
		return cadence.EntitlementSetAuthorization{
			Entitlements: entitlements,
			Kind:         access.SetKind,
		}
	}
	panic(fmt.Sprintf("cannot export authorization with access %T", access))
}

func exportReferenceType(
	gauge common.MemoryGauge,
	t *sema.ReferenceType,
	results map[sema.TypeID]cadence.Type,
) *cadence.ReferenceType {
	convertedType := ExportMeteredType(gauge, t.Type, results)

	return cadence.NewMeteredReferenceType(
		gauge,
		exportAuthorization(gauge, t.Authorization),
		convertedType,
	)
}

func exportIntersectionType(
	gauge common.MemoryGauge,
	t *sema.IntersectionType,
	results map[sema.TypeID]cadence.Type,
) *cadence.IntersectionType {

	intersectionTypes := make([]cadence.Type, len(t.Types))

	for i, typ := range t.Types {
		intersectionTypes[i] = ExportMeteredType(gauge, typ, results)
	}

	return cadence.NewMeteredIntersectionType(
		gauge,
		intersectionTypes,
	)
}

func exportCapabilityType(
	gauge common.MemoryGauge,
	t *sema.CapabilityType,
	results map[sema.TypeID]cadence.Type,
) *cadence.CapabilityType {

	var borrowType cadence.Type
	if t.BorrowType != nil {
		borrowType = ExportMeteredType(gauge, t.BorrowType, results)
	}

	return cadence.NewMeteredCapabilityType(
		gauge,
		borrowType,
	)
}

func importInterfaceType(memoryGauge common.MemoryGauge, t cadence.InterfaceType) *interpreter.InterfaceStaticType {
	return interpreter.NewInterfaceStaticTypeComputeTypeID(
		memoryGauge,
		t.InterfaceTypeLocation(),
		t.InterfaceTypeQualifiedIdentifier(),
	)
}

func importCompositeType(memoryGauge common.MemoryGauge, t cadence.CompositeType) *interpreter.CompositeStaticType {
	return interpreter.NewCompositeStaticTypeComputeTypeID(
		memoryGauge,
		t.CompositeTypeLocation(),
		t.CompositeTypeQualifiedIdentifier(),
	)
}

func importAuthorization(memoryGauge common.MemoryGauge, auth cadence.Authorization) interpreter.Authorization {
	switch auth := auth.(type) {
	case cadence.Unauthorized:
		return interpreter.UnauthorizedAccess
	case cadence.EntitlementMapAuthorization:
		return interpreter.NewEntitlementMapAuthorization(memoryGauge, auth.TypeID)
	case cadence.EntitlementSetAuthorization:
		return interpreter.NewEntitlementSetAuthorization(
			memoryGauge,
			func() []common.TypeID { return auth.Entitlements },
			len(auth.Entitlements),
			auth.Kind,
		)
	}
	panic(fmt.Sprintf("cannot import authorization of type %T", auth))
}

func ImportType(memoryGauge common.MemoryGauge, t cadence.Type) interpreter.StaticType {
	switch t := t.(type) {
<<<<<<< HEAD
	case cadence.PrimitiveType:
		return interpreter.NewPrimitiveStaticType(
			memoryGauge,
			interpreter.PrimitiveStaticType(t),
		)

=======
	case cadence.AnyType:
		return interpreter.NewPrimitiveStaticType(memoryGauge, interpreter.PrimitiveStaticTypeAny)
	case cadence.AnyStructType:
		return interpreter.NewPrimitiveStaticType(memoryGauge, interpreter.PrimitiveStaticTypeAnyStruct)
	case cadence.HashableStructType:
		return interpreter.NewPrimitiveStaticType(memoryGauge, interpreter.PrimitiveStaticTypeHashableStruct)
	case cadence.AnyResourceType:
		return interpreter.NewPrimitiveStaticType(memoryGauge, interpreter.PrimitiveStaticTypeAnyResource)
>>>>>>> b48fd6b8
	case *cadence.OptionalType:
		return interpreter.NewOptionalStaticType(
			memoryGauge,
			ImportType(memoryGauge, t.Type),
		)

	case *cadence.VariableSizedArrayType:
		return interpreter.NewVariableSizedStaticType(
			memoryGauge,
			ImportType(memoryGauge, t.ElementType),
		)

	case *cadence.ConstantSizedArrayType:
		return interpreter.NewConstantSizedStaticType(
			memoryGauge,
			ImportType(memoryGauge, t.ElementType),
			int64(t.Size),
		)

	case *cadence.DictionaryType:
		return interpreter.NewDictionaryStaticType(
			memoryGauge,
			ImportType(memoryGauge, t.KeyType),
			ImportType(memoryGauge, t.ElementType),
		)

	case *cadence.StructType,
		*cadence.ResourceType,
		*cadence.EventType,
		*cadence.ContractType,
		*cadence.EnumType:
		return importCompositeType(
			memoryGauge,
			t.(cadence.CompositeType),
		)

	case *cadence.StructInterfaceType,
		*cadence.ResourceInterfaceType,
		*cadence.ContractInterfaceType:
		return importInterfaceType(
			memoryGauge,
			t.(cadence.InterfaceType),
		)

	case *cadence.ReferenceType:
		return interpreter.NewReferenceStaticType(
			memoryGauge,
			importAuthorization(memoryGauge, t.Authorization),
			ImportType(memoryGauge, t.Type),
		)

	case *cadence.IntersectionType:
		types := make([]*interpreter.InterfaceStaticType, 0, len(t.Types))
		for _, typ := range t.Types {
			intf, ok := typ.(cadence.InterfaceType)
			if !ok {
				panic(fmt.Sprintf("cannot export type of type %T", t))
			}
			types = append(types, importInterfaceType(memoryGauge, intf))
		}
		return interpreter.NewIntersectionStaticType(
			memoryGauge,
			types,
		)

	case *cadence.CapabilityType:
		if t.BorrowType == nil {
			return interpreter.PrimitiveStaticTypeCapability
		}

		return interpreter.NewCapabilityStaticType(
			memoryGauge,
			ImportType(memoryGauge, t.BorrowType),
		)

	default:
		panic(fmt.Sprintf("cannot import type of type %T", t))
	}
}<|MERGE_RESOLUTION|>--- conflicted
+++ resolved
@@ -131,13 +131,9 @@
 		case sema.AnyType:
 			return cadence.AnyType
 		case sema.AnyStructType:
-<<<<<<< HEAD
 			return cadence.AnyStructType
-=======
-			return cadence.TheAnyStructType
 		case sema.HashableStructType:
 			return cadence.TheHashableStructType
->>>>>>> b48fd6b8
 		case sema.AnyResourceType:
 			return cadence.AnyResourceType
 		case sema.AnyStructAttachmentType:
@@ -662,23 +658,15 @@
 
 func ImportType(memoryGauge common.MemoryGauge, t cadence.Type) interpreter.StaticType {
 	switch t := t.(type) {
-<<<<<<< HEAD
 	case cadence.PrimitiveType:
 		return interpreter.NewPrimitiveStaticType(
 			memoryGauge,
 			interpreter.PrimitiveStaticType(t),
 		)
 
-=======
-	case cadence.AnyType:
-		return interpreter.NewPrimitiveStaticType(memoryGauge, interpreter.PrimitiveStaticTypeAny)
-	case cadence.AnyStructType:
-		return interpreter.NewPrimitiveStaticType(memoryGauge, interpreter.PrimitiveStaticTypeAnyStruct)
 	case cadence.HashableStructType:
 		return interpreter.NewPrimitiveStaticType(memoryGauge, interpreter.PrimitiveStaticTypeHashableStruct)
-	case cadence.AnyResourceType:
-		return interpreter.NewPrimitiveStaticType(memoryGauge, interpreter.PrimitiveStaticTypeAnyResource)
->>>>>>> b48fd6b8
+
 	case *cadence.OptionalType:
 		return interpreter.NewOptionalStaticType(
 			memoryGauge,
