--- conflicted
+++ resolved
@@ -610,8 +610,6 @@
 	})
 
 	t.Run("cannot borrow with supertype then downcast", func(t *testing.T) {
-<<<<<<< HEAD
-=======
 		t.Parallel()
 
 		address := interpreter.NewUnmeteredAddressValueFromBytes([]byte{42})
@@ -646,7 +644,6 @@
 	})
 
 	t.Run("can borrow with two types", func(t *testing.T) {
->>>>>>> 864dfa99
 		t.Parallel()
 
 		address := interpreter.NewUnmeteredAddressValueFromBytes([]byte{42})
@@ -658,31 +655,20 @@
 			entitlement X
 			entitlement Y
 			resource R {}
-			fun test(): Bool {
+			fun test(): &R {
 				let r <- create R()
 				account.save(<-r, to: /storage/foo)
 				account.link<auth(X, Y) &R>(/public/foo, target: /storage/foo)
 				let cap = account.getCapability(/public/foo)
-<<<<<<< HEAD
-				return cap.borrow<auth(X | Y) &R>()! as? auth(X, Y) &R != nil
-=======
 				cap.borrow<auth(X | Y) &R>()! as? auth(X, Y) &R
 				return cap.borrow<auth(X, Y) &R>()! as! auth(X, Y) &R
->>>>>>> 864dfa99
 			}
 			`,
 			sema.Config{},
 		)
 
-		value, err := inter.Invoke("test")
-		require.NoError(t, err)
-
-		AssertValuesEqual(
-			t,
-			inter,
-			interpreter.FalseValue,
-			value,
-		)
+		_, err := inter.Invoke("test")
+		require.NoError(t, err)
 	})
 
 	t.Run("upcast runtime entitlements", func(t *testing.T) {
