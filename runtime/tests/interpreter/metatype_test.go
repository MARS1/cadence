/*
 * Cadence - The resource-oriented smart contract programming language
 *
 * Copyright Dapper Labs, Inc.
 *
 * Licensed under the Apache License, Version 2.0 (the "License");
 * you may not use this file except in compliance with the License.
 * You may obtain a copy of the License at
 *
 *   http://www.apache.org/licenses/LICENSE-2.0
 *
 * Unless required by applicable law or agreed to in writing, software
 * distributed under the License is distributed on an "AS IS" BASIS,
 * WITHOUT WARRANTIES OR CONDITIONS OF ANY KIND, either express or implied.
 * See the License for the specific language governing permissions and
 * limitations under the License.
 */

package interpreter_test

import (
	"testing"

	"github.com/onflow/cadence/runtime/activations"

	"github.com/stretchr/testify/assert"
	"github.com/stretchr/testify/require"

	"github.com/onflow/cadence/runtime/common"
	"github.com/onflow/cadence/runtime/interpreter"
	"github.com/onflow/cadence/runtime/sema"
	"github.com/onflow/cadence/runtime/stdlib"
	. "github.com/onflow/cadence/runtime/tests/utils"
)

func TestInterpretMetaTypeEquality(t *testing.T) {

	t.Parallel()

	t.Run("Int == Int", func(t *testing.T) {

		t.Parallel()

		inter := parseCheckAndInterpret(t, `
           let result = Type<Int>() == Type<Int>()
        `)

		AssertValuesEqual(
			t,
			inter,
			interpreter.TrueValue,
			inter.Globals.Get("result").GetValue(),
		)
	})

	t.Run("Int != String", func(t *testing.T) {

		t.Parallel()

		inter := parseCheckAndInterpret(t, `
           let result = Type<Int>() == Type<String>()
        `)

		AssertValuesEqual(
			t,
			inter,
			interpreter.FalseValue,
			inter.Globals.Get("result").GetValue(),
		)
	})

	t.Run("Int != Int?", func(t *testing.T) {

		t.Parallel()

		inter := parseCheckAndInterpret(t, `
           let result = Type<Int>() == Type<Int?>()
        `)

		AssertValuesEqual(
			t,
			inter,
			interpreter.FalseValue,
			inter.Globals.Get("result").GetValue(),
		)
	})

	t.Run("&Int == &Int", func(t *testing.T) {

		t.Parallel()

		inter := parseCheckAndInterpret(t, `
           let result = Type<&Int>() == Type<&Int>()
        `)

		AssertValuesEqual(
			t,
			inter,
			interpreter.TrueValue,
			inter.Globals.Get("result").GetValue(),
		)
	})

	t.Run("&Int != &String", func(t *testing.T) {

		t.Parallel()

		inter := parseCheckAndInterpret(t, `
           let result = Type<&Int>() == Type<&String>()
        `)

		AssertValuesEqual(
			t,
			inter,
			interpreter.FalseValue,
			inter.Globals.Get("result").GetValue(),
		)
	})

	t.Run("Int != unknownType", func(t *testing.T) {

		t.Parallel()

		valueDeclaration := stdlib.StandardLibraryValue{
			Name: "unknownType",
			Type: sema.MetaType,
			Value: interpreter.TypeValue{
				Type: nil,
			},
			Kind: common.DeclarationKindConstant,
		}

		baseValueActivation := sema.NewVariableActivation(sema.BaseValueActivation)
		baseValueActivation.DeclareValue(valueDeclaration)

		baseActivation := activations.NewActivation(nil, interpreter.BaseActivation)
		interpreter.Declare(baseActivation, valueDeclaration)

		inter, err := parseCheckAndInterpretWithOptions(t,
			`
              let result = Type<Int>() == unknownType
            `,
			ParseCheckAndInterpretOptions{
				CheckerConfig: &sema.Config{
					BaseValueActivationHandler: func(_ common.Location) *sema.VariableActivation {
						return baseValueActivation
					},
				},
				Config: &interpreter.Config{
					BaseActivationHandler: func(_ common.Location) *interpreter.VariableActivation {
						return baseActivation
					},
				},
			},
		)
		require.NoError(t, err)

		AssertValuesEqual(
			t,
			inter,
			interpreter.FalseValue,
			inter.Globals.Get("result").GetValue(),
		)
	})

	t.Run("unknownType1 != unknownType2", func(t *testing.T) {

		t.Parallel()

		valueDeclarations := []stdlib.StandardLibraryValue{
			{
				Name: "unknownType1",
				Type: sema.MetaType,
				Value: interpreter.TypeValue{
					Type: nil,
				},
				Kind: common.DeclarationKindConstant,
			},
			{
				Name: "unknownType2",
				Type: sema.MetaType,
				Value: interpreter.TypeValue{
					Type: nil,
				},
				Kind: common.DeclarationKindConstant,
			},
		}

		baseValueActivation := sema.NewVariableActivation(sema.BaseValueActivation)
		for _, valueDeclaration := range valueDeclarations {
			baseValueActivation.DeclareValue(valueDeclaration)
		}

		baseActivation := activations.NewActivation(nil, interpreter.BaseActivation)
		for _, valueDeclaration := range valueDeclarations {
			interpreter.Declare(baseActivation, valueDeclaration)
		}

		inter, err := parseCheckAndInterpretWithOptions(t,
			`
              let result = unknownType1 == unknownType2
            `,
			ParseCheckAndInterpretOptions{
				CheckerConfig: &sema.Config{
					BaseValueActivationHandler: func(_ common.Location) *sema.VariableActivation {
						return baseValueActivation
					},
				},
				Config: &interpreter.Config{
					BaseActivationHandler: func(_ common.Location) *interpreter.VariableActivation {
						return baseActivation
					},
				},
			},
		)
		require.NoError(t, err)

		AssertValuesEqual(
			t,
			inter,
			interpreter.FalseValue,
			inter.Globals.Get("result").GetValue(),
		)
	})
}

func TestInterpretMetaTypeIdentifier(t *testing.T) {

	t.Parallel()

	t.Run("identifier, Int", func(t *testing.T) {

		t.Parallel()

		inter := parseCheckAndInterpret(t, `
          let type = Type<[Int]>()
          let identifier = type.identifier
        `)

		AssertValuesEqual(
			t,
			inter,
			interpreter.NewUnmeteredStringValue("[Int]"),
			inter.Globals.Get("identifier").GetValue(),
		)
	})

	t.Run("identifier, struct", func(t *testing.T) {

		t.Parallel()

		inter := parseCheckAndInterpret(t, `
          struct S {}

          let type = Type<S>()
          let identifier = type.identifier
        `)

		AssertValuesEqual(
			t,
			inter,
			interpreter.NewUnmeteredStringValue("S.test.S"),
			inter.Globals.Get("identifier").GetValue(),
		)
	})

	t.Run("unknown", func(t *testing.T) {

		t.Parallel()

		valueDeclarations := []stdlib.StandardLibraryValue{
			{
				Name: "unknownType",
				Type: sema.MetaType,
				Value: interpreter.TypeValue{
					Type: nil,
				},
				Kind: common.DeclarationKindConstant,
			},
		}

		baseValueActivation := sema.NewVariableActivation(sema.BaseValueActivation)
		for _, valueDeclaration := range valueDeclarations {
			baseValueActivation.DeclareValue(valueDeclaration)
		}

		baseActivation := activations.NewActivation(nil, interpreter.BaseActivation)
		for _, valueDeclaration := range valueDeclarations {
			interpreter.Declare(baseActivation, valueDeclaration)
		}

		inter, err := parseCheckAndInterpretWithOptions(t,
			`
              let identifier = unknownType.identifier
            `,
			ParseCheckAndInterpretOptions{
				CheckerConfig: &sema.Config{
					BaseValueActivationHandler: func(_ common.Location) *sema.VariableActivation {
						return baseValueActivation
					},
				},
				Config: &interpreter.Config{
					BaseActivationHandler: func(_ common.Location) *interpreter.VariableActivation {
						return baseActivation
					},
				},
			},
		)
		require.NoError(t, err)

		AssertValuesEqual(
			t,
			inter,
			interpreter.NewUnmeteredStringValue(""),
			inter.Globals.Get("identifier").GetValue(),
		)
	})

	t.Run("no loading of program", func(t *testing.T) {

		t.Parallel()

		// TypeValue.GetMember for `identifier` should not load the program

		inter := parseCheckAndInterpret(t, `
           fun test(_ type: Type): String {
               return type.identifier
           }
        `)

		location := common.NewAddressLocation(nil, common.MustBytesToAddress([]byte{0x1}), "Foo")
		staticType := interpreter.NewCompositeStaticTypeComputeTypeID(nil, location, "Foo.Bar")
		typeValue := interpreter.NewUnmeteredTypeValue(staticType)

		result, err := inter.Invoke("test", typeValue)
		require.NoError(t, err)

		AssertValuesEqual(
			t,
			inter,
			interpreter.NewUnmeteredStringValue("A.0000000000000001.Foo.Bar"),
			result,
		)
	})
}

func TestInterpretIsInstance(t *testing.T) {

	t.Parallel()

	cases := []struct {
		name   string
		code   string
		result bool
	}{
		{
			name: "string is an instance of String",
			code: `
              let stringType = Type<String>()
              let result = "abc".isInstance(stringType)
            `,
			result: true,
		},
		{
			name: "int is an instance of Int",
			code: `
              let intType = Type<Int>()
              let result = (1).isInstance(intType)
            `,
			result: true,
		},
		{
			name: "resource is an instance of resource",
			code: `
              resource R {}

              let r <- create R()
              let rType = Type<@R>()
              let result = r.isInstance(rType)
            `,
			result: true,
		},
		{
			name: "int is not an instance of String",
			code: `
              let stringType = Type<String>()
              let result = (1).isInstance(stringType)
            `,
			result: false,
		},
		{
			name: "int is not an instance of resource",
			code: `
              resource R {}

              let rType = Type<@R>()
              let result = (1).isInstance(rType)
            `,
			result: false,
		},
		{
			name: "resource is not an instance of String",
			code: `
              resource R {}

              let r <- create R()
              let stringType = Type<String>()
              let result = r.isInstance(stringType)
            `,
			result: false,
		},
		{
			name: "resource R is not an instance of resource S",
			code: `
              resource R {}
              resource S {}

              let r <- create R()
              let sType = Type<@S>()
              let result = r.isInstance(sType)
            `,
			result: false,
		},
		{
			name: "struct S is not an instance of an unknown type",
			code: `
              struct S {}

              let s = S()
              let result = s.isInstance(unknownType)
            `,
			result: false,
		},
	}

	valueDeclaration := stdlib.StandardLibraryValue{
		Name: "unknownType",
		Type: sema.MetaType,
		Value: interpreter.TypeValue{
			Type: nil,
		},
		Kind: common.DeclarationKindConstant,
	}

	baseValueActivation := sema.NewVariableActivation(sema.BaseValueActivation)
	baseValueActivation.DeclareValue(valueDeclaration)

	baseActivation := activations.NewActivation(nil, interpreter.BaseActivation)
	interpreter.Declare(baseActivation, valueDeclaration)

	for _, testCase := range cases {
		t.Run(testCase.name, func(t *testing.T) {
			inter, err := parseCheckAndInterpretWithOptions(t, testCase.code, ParseCheckAndInterpretOptions{
				CheckerConfig: &sema.Config{
					BaseValueActivationHandler: func(_ common.Location) *sema.VariableActivation {
						return baseValueActivation
					},
				},
				Config: &interpreter.Config{
					BaseActivationHandler: func(_ common.Location) *interpreter.VariableActivation {
						return baseActivation
					},
				},
			})
			require.NoError(t, err)

			AssertValuesEqual(
				t,
				inter,
				interpreter.BoolValue(testCase.result),
				inter.Globals.Get("result").GetValue(),
			)
		})
	}
}

func TestInterpretMetaTypeIsSubtype(t *testing.T) {

	t.Parallel()

	cases := []struct {
		name   string
		code   string
		result bool
	}{
		{
			name: "String is a subtype of String",
			code: `
              let result = Type<String>().isSubtype(of: Type<String>())
            `,
			result: true,
		},
		{
			name: "Int is a subtype of Int",
			code: `
              let result = Type<Int>().isSubtype(of: Type<Int>())
            `,
			result: true,
		},
		{
			name: "Int is a subtype of Int?",
			code: `
              let result = Type<Int>().isSubtype(of: Type<Int?>())
            `,
			result: true,
		},
		{
			name: "Int? is a subtype of Int",
			code: `
              let result = Type<Int?>().isSubtype(of: Type<Int>())
            `,
			result: false,
		},
		{
			name: "resource is a subtype of AnyResource",
			code: `
              resource R {}
              let result = Type<@R>().isSubtype(of: Type<@AnyResource>())
            `,
			result: true,
		},
		{
			name: "struct is a subtype of AnyStruct",
			code: `
              struct S {}
              let result = Type<S>().isSubtype(of: Type<AnyStruct>())
            `,
			result: true,
		},
		{
			name: "Int is not a subtype of resource",
			code: `
              resource R {}
              let result = Type<Int>().isSubtype(of: Type<@R>())
            `,
			result: false,
		},
		{
			name: "resource is not a subtype of String",
			code: `
              resource R {}
              let result = Type<@R>().isSubtype(of: Type<String>())
            `,
			result: false,
		},
		{
			name: "resource R is not a subtype of resource S",
			code: `
              resource R {}
              resource S {}
              let result = Type<@R>().isSubtype(of: Type<@S>())
            `,
			result: false,
		},
		{
			name: "resource R is not a subtype of resource S",
			code: `
              resource R {}
              resource S {}
              let result = Type<@R>().isSubtype(of: Type<@S>())
            `,
			result: false,
		},
		{
			name: "Int is not a subtype of an unknown type",
			code: `
              let result = Type<Int>().isSubtype(of: unknownType)
            `,
			result: false,
		},
		{
			name: "unknown type is not a subtype of Int",
			code: `
              let result = unknownType.isSubtype(of: Type<Int>())
            `,
			result: false,
		},
	}

	valueDeclaration := stdlib.StandardLibraryValue{
		Name: "unknownType",
		Type: sema.MetaType,
		Value: interpreter.TypeValue{
			Type: nil,
		},
		Kind: common.DeclarationKindConstant,
	}

	baseValueActivation := sema.NewVariableActivation(sema.BaseValueActivation)
	baseValueActivation.DeclareValue(valueDeclaration)

	baseActivation := activations.NewActivation(nil, interpreter.BaseActivation)
	interpreter.Declare(baseActivation, valueDeclaration)

	for _, testCase := range cases {
		t.Run(testCase.name, func(t *testing.T) {
			inter, err := parseCheckAndInterpretWithOptions(t, testCase.code, ParseCheckAndInterpretOptions{
				CheckerConfig: &sema.Config{
					BaseValueActivationHandler: func(_ common.Location) *sema.VariableActivation {
						return baseValueActivation
					},
				},
				Config: &interpreter.Config{
					BaseActivationHandler: func(_ common.Location) *interpreter.VariableActivation {
						return baseActivation
					},
				},
			})
			require.NoError(t, err)

			assert.Equal(t,
				interpreter.BoolValue(testCase.result),
				inter.Globals.Get("result").GetValue(),
			)
		})
	}
}

func TestInterpretGetType(t *testing.T) {

	t.Parallel()

	cases := []struct {
		name   string
		code   string
		result interpreter.Value
	}{
		{
			name: "String",
			code: `
              fun test(): Type {
                  return "abc".getType()
              }
            `,
			result: interpreter.TypeValue{
				Type: interpreter.PrimitiveStaticTypeString,
			},
		},
		{
			name: "Int",
			code: `
              fun test(): Type {
                  return (1).getType()
              }
            `,
			result: interpreter.TypeValue{
				Type: interpreter.PrimitiveStaticTypeInt,
			},
		},
		{
			name: "resource",
			code: `
              resource R {}

              fun test(): Type {
                  let r <- create R()
                  let res = r.getType()
                  destroy r
                  return res
              }
            `,
			result: interpreter.TypeValue{
				Type: interpreter.NewCompositeStaticTypeComputeTypeID(nil, TestLocation, "R"),
			},
		},
		{
			// wrapping the ephemeral reference in an optional
			// ensures getType doesn't dereference the value,
			// i.e. EphemeralReferenceValue.StaticType is tested
			name: "optional auth ephemeral reference",
			code: `
              entitlement X

              fun test(): Type {
                  let value = 1
                  let ref = &value as auth(X) &Int
                  let optRef: auth(X) &Int? = ref
                  return optRef.getType()
              }
            `,
			result: interpreter.TypeValue{
				Type: &interpreter.OptionalStaticType{
					Type: &interpreter.ReferenceStaticType{
						Authorization: interpreter.NewEntitlementSetAuthorization(
							nil,
							func() []common.TypeID { return []common.TypeID{"S.test.X"} },
							1,
							sema.Conjunction),
						ReferencedType: interpreter.PrimitiveStaticTypeInt,
					},
				},
			},
		},
		{
			// wrapping the ephemeral reference in an optional
			// ensures getType doesn't dereference the value,
			// i.e. EphemeralReferenceValue.StaticType is tested
			name: "optional ephemeral reference, auth to unauth",
			code: `
              entitlement X

              fun test(): Type {
                  let value = 1
                  let ref = &value as auth(X) &Int
                  let optRef: &Int? = ref
                  return optRef.getType()
              }
            `,
			result: interpreter.TypeValue{
				Type: &interpreter.OptionalStaticType{
					Type: &interpreter.ReferenceStaticType{
						// Reference was converted
						Authorization:  interpreter.UnauthorizedAccess,
						ReferencedType: interpreter.PrimitiveStaticTypeInt,
					},
				},
			},
		},
		{
			// wrapping the ephemeral reference in an optional
			// ensures getType doesn't dereference the value,
			// i.e. EphemeralReferenceValue.StaticType is tested
			name: "optional ephemeral reference, auth to auth",
			code: `
              entitlement X

              fun test(): Type {
                  let value = 1
                  let ref = &value as auth(X) &Int
                  let optRef: auth(X) &Int? = ref
                  return optRef.getType()
              }
            `,
			result: interpreter.TypeValue{
				Type: &interpreter.OptionalStaticType{
					Type: &interpreter.ReferenceStaticType{
						Authorization: interpreter.NewEntitlementSetAuthorization(
							nil,
							func() []common.TypeID { return []common.TypeID{"S.test.X"} },
							1, sema.Conjunction),
						ReferencedType: interpreter.PrimitiveStaticTypeInt,
					},
				},
			},
		},
		{
			// wrapping the storage reference in an optional
			// ensures getType doesn't dereference the value,
			// i.e. StorageReferenceValue.StaticType is tested
			name: "optional storage reference, auth to unauth",
			code: `
              entitlement X

              fun getStorageReference(): auth(X) &Int {
                  account.storage.save(1, to: /storage/foo)
                  return account.storage.borrow<auth(X) &Int>(from: /storage/foo)!
              }

              fun test(): Type {
                  let ref = getStorageReference()
                  let optRef: &Int? = ref
                  return optRef.getType()
              }
            `,
			result: interpreter.TypeValue{
				Type: &interpreter.OptionalStaticType{
					Type: &interpreter.ReferenceStaticType{
						// Reference was converted
						Authorization:  interpreter.UnauthorizedAccess,
						ReferencedType: interpreter.PrimitiveStaticTypeInt,
					},
				},
			},
		},
		{
			// wrapping the storage reference in an optional
			// ensures getType doesn't dereference the value,
			// i.e. StorageReferenceValue.StaticType is tested
			name: "optional storage reference, auth to auth",
			code: `
              entitlement X

              fun getStorageReference(): auth(X) &Int {
                  account.storage.save(1, to: /storage/foo)
                  return account.storage.borrow<auth(X) &Int>(from: /storage/foo)!
              }

              fun test(): Type {
                  let ref = getStorageReference()
                  let optRef: auth(X) &Int? = ref
                  return optRef.getType()
              }
            `,
			result: interpreter.TypeValue{
				Type: &interpreter.OptionalStaticType{
					Type: &interpreter.ReferenceStaticType{
						Authorization: interpreter.NewEntitlementSetAuthorization(
							nil,
							func() []common.TypeID { return []common.TypeID{"S.test.X"} },
							1,
							sema.Conjunction),
						ReferencedType: interpreter.PrimitiveStaticTypeInt,
					},
				},
			},
		},
		{
			name: "array",
			code: `
              fun test(): Type {
                  return [1, 3].getType()
              }
            `,
			result: interpreter.TypeValue{
				Type: &interpreter.VariableSizedStaticType{
					Type: interpreter.PrimitiveStaticTypeInt,
				},
			},
		},
	}

	for _, testCase := range cases {
		address := interpreter.NewUnmeteredAddressValueFromBytes([]byte{42})
		t.Run(testCase.name, func(t *testing.T) {
<<<<<<< HEAD
			inter, _ := testAccount(t, address, true, nil, testCase.code, sema.Config{})
=======

			// Inject a function that returns a storage reference value,
			// which is borrowed as: `auth &Int`

			getStorageReferenceFunctionType := &sema.FunctionType{
				ReturnTypeAnnotation: sema.NewTypeAnnotation(
					&sema.ReferenceType{
						Authorized: true,
						Type:       sema.IntType,
					},
				),
			}

			valueDeclaration := stdlib.NewStandardLibraryFunction(
				"getStorageReference",
				getStorageReferenceFunctionType,
				"",
				func(invocation interpreter.Invocation) interpreter.Value {
					return &interpreter.StorageReferenceValue{
						Authorized:           true,
						TargetStorageAddress: storageAddress,
						TargetPath:           storagePath,
						BorrowedType:         sema.IntType,
					}
				},
			)

			baseValueActivation := sema.NewVariableActivation(sema.BaseValueActivation)
			baseValueActivation.DeclareValue(valueDeclaration)

			baseActivation := activations.NewActivation(nil, interpreter.BaseActivation)
			interpreter.Declare(baseActivation, valueDeclaration)

			storage := newUnmeteredInMemoryStorage()

			inter, err := parseCheckAndInterpretWithOptions(t,
				testCase.code,
				ParseCheckAndInterpretOptions{
					CheckerConfig: &sema.Config{
						BaseValueActivationHandler: func(_ common.Location) *sema.VariableActivation {
							return baseValueActivation
						},
					},
					Config: &interpreter.Config{
						Storage: storage,
						BaseActivationHandler: func(_ common.Location) *interpreter.VariableActivation {
							return baseActivation
						},
					},
				},
			)
			require.NoError(t, err)

			domain := storagePath.Domain.Identifier()
			storageMap := storage.GetStorageMap(storageAddress, domain, true)
			storageMapKey := interpreter.StringStorageMapKey(storagePath.Identifier)
			storageMap.WriteValue(
				inter,
				storageMapKey,
				interpreter.NewUnmeteredIntValueFromInt64(2),
			)
>>>>>>> e878449c

			result, err := inter.Invoke("test")
			require.NoError(t, err)

			AssertValuesEqual(
				t,
				inter,
				testCase.result,
				result,
			)
		})
	}
}

func TestInterpretMetaTypeHashInput(t *testing.T) {

	t.Parallel()

	// TypeValue.HashInput should not load the program

	inter := parseCheckAndInterpret(t, `
           fun test(_ type: Type) {
               {type: 1}
           }
        `)

	location := common.NewAddressLocation(nil, common.MustBytesToAddress([]byte{0x1}), "Foo")
	staticType := interpreter.NewCompositeStaticTypeComputeTypeID(nil, location, "Foo.Bar")
	typeValue := interpreter.NewUnmeteredTypeValue(staticType)

	_, err := inter.Invoke("test", typeValue)
	require.NoError(t, err)

}<|MERGE_RESOLUTION|>--- conflicted
+++ resolved
@@ -821,72 +821,9 @@
 
 	for _, testCase := range cases {
 		address := interpreter.NewUnmeteredAddressValueFromBytes([]byte{42})
+
 		t.Run(testCase.name, func(t *testing.T) {
-<<<<<<< HEAD
 			inter, _ := testAccount(t, address, true, nil, testCase.code, sema.Config{})
-=======
-
-			// Inject a function that returns a storage reference value,
-			// which is borrowed as: `auth &Int`
-
-			getStorageReferenceFunctionType := &sema.FunctionType{
-				ReturnTypeAnnotation: sema.NewTypeAnnotation(
-					&sema.ReferenceType{
-						Authorized: true,
-						Type:       sema.IntType,
-					},
-				),
-			}
-
-			valueDeclaration := stdlib.NewStandardLibraryFunction(
-				"getStorageReference",
-				getStorageReferenceFunctionType,
-				"",
-				func(invocation interpreter.Invocation) interpreter.Value {
-					return &interpreter.StorageReferenceValue{
-						Authorized:           true,
-						TargetStorageAddress: storageAddress,
-						TargetPath:           storagePath,
-						BorrowedType:         sema.IntType,
-					}
-				},
-			)
-
-			baseValueActivation := sema.NewVariableActivation(sema.BaseValueActivation)
-			baseValueActivation.DeclareValue(valueDeclaration)
-
-			baseActivation := activations.NewActivation(nil, interpreter.BaseActivation)
-			interpreter.Declare(baseActivation, valueDeclaration)
-
-			storage := newUnmeteredInMemoryStorage()
-
-			inter, err := parseCheckAndInterpretWithOptions(t,
-				testCase.code,
-				ParseCheckAndInterpretOptions{
-					CheckerConfig: &sema.Config{
-						BaseValueActivationHandler: func(_ common.Location) *sema.VariableActivation {
-							return baseValueActivation
-						},
-					},
-					Config: &interpreter.Config{
-						Storage: storage,
-						BaseActivationHandler: func(_ common.Location) *interpreter.VariableActivation {
-							return baseActivation
-						},
-					},
-				},
-			)
-			require.NoError(t, err)
-
-			domain := storagePath.Domain.Identifier()
-			storageMap := storage.GetStorageMap(storageAddress, domain, true)
-			storageMapKey := interpreter.StringStorageMapKey(storagePath.Identifier)
-			storageMap.WriteValue(
-				inter,
-				storageMapKey,
-				interpreter.NewUnmeteredIntValueFromInt64(2),
-			)
->>>>>>> e878449c
 
 			result, err := inter.Invoke("test")
 			require.NoError(t, err)
