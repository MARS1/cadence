/*
 * Cadence - The resource-oriented smart contract programming language
 *
 * Copyright Dapper Labs, Inc.
 *
 * Licensed under the Apache License, Version 2.0 (the "License");
 * you may not use this file except in compliance with the License.
 * You may obtain a copy of the License at
 *
 *   http://www.apache.org/licenses/LICENSE-2.0
 *
 * Unless required by applicable law or agreed to in writing, software
 * distributed under the License is distributed on an "AS IS" BASIS,
 * WITHOUT WARRANTIES OR CONDITIONS OF ANY KIND, either express or implied.
 * See the License for the specific language governing permissions and
 * limitations under the License.
 */

package interpreter_test

import (
	"testing"

	"github.com/onflow/cadence/runtime/common"
	"github.com/onflow/cadence/runtime/interpreter"
	"github.com/onflow/cadence/runtime/sema"
	"github.com/onflow/cadence/runtime/tests/utils"

	"github.com/stretchr/testify/assert"
)

func TestInterpretOptionalType(t *testing.T) {

	t.Parallel()

	inter := parseCheckAndInterpret(t, `
      let a = OptionalType(Type<String>())
      let b = OptionalType(Type<Int>()) 

      resource R {}
      let c = OptionalType(Type<@R>())
      let d = OptionalType(a)

      let e = Type<String?>()
    `)

	assert.Equal(t,
<<<<<<< HEAD
		interpreter.TypeValue{
			Type: &interpreter.OptionalStaticType{
=======
		&interpreter.TypeValue{
			Type: interpreter.OptionalStaticType{
>>>>>>> fa700044
				Type: interpreter.PrimitiveStaticTypeString,
			},
		},
		inter.Globals.Get("a").GetValue(),
	)

	assert.Equal(t,
<<<<<<< HEAD
		interpreter.TypeValue{
			Type: &interpreter.OptionalStaticType{
=======
		&interpreter.TypeValue{
			Type: interpreter.OptionalStaticType{
>>>>>>> fa700044
				Type: interpreter.PrimitiveStaticTypeInt,
			},
		},
		inter.Globals.Get("b").GetValue(),
	)

	assert.Equal(t,
<<<<<<< HEAD
		interpreter.TypeValue{
			Type: &interpreter.OptionalStaticType{
				Type: interpreter.NewCompositeStaticTypeComputeTypeID(nil, utils.TestLocation, "R"),
=======
		&interpreter.TypeValue{
			Type: interpreter.OptionalStaticType{
				Type: interpreter.CompositeStaticType{
					Location:            utils.TestLocation,
					QualifiedIdentifier: "R",
					TypeID:              "S.test.R",
				},
>>>>>>> fa700044
			},
		},
		inter.Globals.Get("c").GetValue(),
	)

	assert.Equal(t,
<<<<<<< HEAD
		interpreter.TypeValue{
			Type: &interpreter.OptionalStaticType{
				Type: &interpreter.OptionalStaticType{
=======
		&interpreter.TypeValue{
			Type: interpreter.OptionalStaticType{
				Type: interpreter.OptionalStaticType{
>>>>>>> fa700044
					Type: interpreter.PrimitiveStaticTypeString,
				},
			},
		},
		inter.Globals.Get("d").GetValue(),
	)

	assert.Equal(t,
		inter.Globals.Get("a").GetValue(),
		inter.Globals.Get("e").GetValue(),
	)
}

func TestInterpretVariableSizedArrayType(t *testing.T) {

	t.Parallel()

	inter := parseCheckAndInterpret(t, `
      let a = VariableSizedArrayType(Type<String>())
      let b = VariableSizedArrayType(Type<Int>()) 

      resource R {}
      let c = VariableSizedArrayType(Type<@R>())
      let d = VariableSizedArrayType(a)

      let e = Type<[String]>()
    `)

	assert.Equal(t,
<<<<<<< HEAD
		interpreter.TypeValue{
			Type: &interpreter.VariableSizedStaticType{
=======
		&interpreter.TypeValue{
			Type: interpreter.VariableSizedStaticType{
>>>>>>> fa700044
				Type: interpreter.PrimitiveStaticTypeString,
			},
		},
		inter.Globals.Get("a").GetValue(),
	)

	assert.Equal(t,
<<<<<<< HEAD
		interpreter.TypeValue{
			Type: &interpreter.VariableSizedStaticType{
=======
		&interpreter.TypeValue{
			Type: interpreter.VariableSizedStaticType{
>>>>>>> fa700044
				Type: interpreter.PrimitiveStaticTypeInt,
			},
		},
		inter.Globals.Get("b").GetValue(),
	)

	assert.Equal(t,
<<<<<<< HEAD
		interpreter.TypeValue{
			Type: &interpreter.VariableSizedStaticType{
				Type: interpreter.NewCompositeStaticTypeComputeTypeID(nil, utils.TestLocation, "R"),
=======
		&interpreter.TypeValue{
			Type: interpreter.VariableSizedStaticType{
				Type: interpreter.CompositeStaticType{
					Location:            utils.TestLocation,
					QualifiedIdentifier: "R",
					TypeID:              "S.test.R",
				},
>>>>>>> fa700044
			},
		},
		inter.Globals.Get("c").GetValue(),
	)

	assert.Equal(t,
<<<<<<< HEAD
		interpreter.TypeValue{
			Type: &interpreter.VariableSizedStaticType{
				Type: &interpreter.VariableSizedStaticType{
=======
		&interpreter.TypeValue{
			Type: interpreter.VariableSizedStaticType{
				Type: interpreter.VariableSizedStaticType{
>>>>>>> fa700044
					Type: interpreter.PrimitiveStaticTypeString,
				},
			},
		},
		inter.Globals.Get("d").GetValue(),
	)
	assert.Equal(t,
		inter.Globals.Get("a").GetValue(),
		inter.Globals.Get("e").GetValue(),
	)
}

func TestInterpretConstantSizedArrayType(t *testing.T) {

	t.Parallel()

	inter := parseCheckAndInterpret(t, `
      let a = ConstantSizedArrayType(type: Type<String>(), size: 10)
      let b = ConstantSizedArrayType(type: Type<Int>(), size: 5) 

      resource R {}
      let c = ConstantSizedArrayType(type: Type<@R>(), size: 400)
      let d = ConstantSizedArrayType(type: a, size: 6)

      let e = Type<[String; 10]>()
    `)

	assert.Equal(t,
<<<<<<< HEAD
		interpreter.TypeValue{
			Type: &interpreter.ConstantSizedStaticType{
=======
		&interpreter.TypeValue{
			Type: interpreter.ConstantSizedStaticType{
>>>>>>> fa700044
				Type: interpreter.PrimitiveStaticTypeString,
				Size: int64(10),
			},
		},
		inter.Globals.Get("a").GetValue(),
	)

	assert.Equal(t,
<<<<<<< HEAD
		interpreter.TypeValue{
			Type: &interpreter.ConstantSizedStaticType{
=======
		&interpreter.TypeValue{
			Type: interpreter.ConstantSizedStaticType{
>>>>>>> fa700044
				Type: interpreter.PrimitiveStaticTypeInt,
				Size: int64(5),
			},
		},
		inter.Globals.Get("b").GetValue(),
	)

	assert.Equal(t,
<<<<<<< HEAD
		interpreter.TypeValue{
			Type: &interpreter.ConstantSizedStaticType{
				Type: interpreter.NewCompositeStaticTypeComputeTypeID(nil, utils.TestLocation, "R"),
=======
		&interpreter.TypeValue{
			Type: interpreter.ConstantSizedStaticType{
				Type: interpreter.CompositeStaticType{
					Location:            utils.TestLocation,
					QualifiedIdentifier: "R",
					TypeID:              "S.test.R",
				},
>>>>>>> fa700044
				Size: int64(400),
			},
		},
		inter.Globals.Get("c").GetValue(),
	)

	assert.Equal(t,
<<<<<<< HEAD
		interpreter.TypeValue{
			Type: &interpreter.ConstantSizedStaticType{
				Type: &interpreter.ConstantSizedStaticType{
=======
		&interpreter.TypeValue{
			Type: interpreter.ConstantSizedStaticType{
				Type: interpreter.ConstantSizedStaticType{
>>>>>>> fa700044
					Type: interpreter.PrimitiveStaticTypeString,
					Size: int64(10),
				},
				Size: int64(6),
			},
		},
		inter.Globals.Get("d").GetValue(),
	)

	assert.Equal(t,
		inter.Globals.Get("a").GetValue(),
		inter.Globals.Get("e").GetValue(),
	)
}

func TestInterpretDictionaryType(t *testing.T) {

	t.Parallel()

	inter := parseCheckAndInterpret(t, `
      let a = DictionaryType(key: Type<String>(), value: Type<Int>())!
      let b = DictionaryType(key: Type<Int>(), value: Type<String>())!

      resource R {}
      let c = DictionaryType(key: Type<Int>(), value: Type<@R>())!
      let d = DictionaryType(key: Type<Bool>(), value: a)!

      let e = Type<{String: Int}>()!
      
      let f = DictionaryType(key: Type<[Bool]>(), value: Type<Int>())
    `)

	assert.Equal(t,
<<<<<<< HEAD
		interpreter.TypeValue{
			Type: &interpreter.DictionaryStaticType{
=======
		&interpreter.TypeValue{
			Type: interpreter.DictionaryStaticType{
>>>>>>> fa700044
				KeyType:   interpreter.PrimitiveStaticTypeString,
				ValueType: interpreter.PrimitiveStaticTypeInt,
			},
		},
		inter.Globals.Get("a").GetValue(),
	)

	assert.Equal(t,
<<<<<<< HEAD
		interpreter.TypeValue{
			Type: &interpreter.DictionaryStaticType{
=======
		&interpreter.TypeValue{
			Type: interpreter.DictionaryStaticType{
>>>>>>> fa700044
				KeyType:   interpreter.PrimitiveStaticTypeInt,
				ValueType: interpreter.PrimitiveStaticTypeString,
			},
		},
		inter.Globals.Get("b").GetValue(),
	)

	assert.Equal(t,
<<<<<<< HEAD
		interpreter.TypeValue{
			Type: &interpreter.DictionaryStaticType{
				ValueType: interpreter.NewCompositeStaticTypeComputeTypeID(nil, utils.TestLocation, "R"),
				KeyType:   interpreter.PrimitiveStaticTypeInt,
=======
		&interpreter.TypeValue{
			Type: interpreter.DictionaryStaticType{
				ValueType: interpreter.CompositeStaticType{
					Location:            utils.TestLocation,
					QualifiedIdentifier: "R",
					TypeID:              "S.test.R",
				},
				KeyType: interpreter.PrimitiveStaticTypeInt,
>>>>>>> fa700044
			},
		},
		inter.Globals.Get("c").GetValue(),
	)

	assert.Equal(t,
<<<<<<< HEAD
		interpreter.TypeValue{
			Type: &interpreter.DictionaryStaticType{
				ValueType: &interpreter.DictionaryStaticType{
=======
		&interpreter.TypeValue{
			Type: interpreter.DictionaryStaticType{
				ValueType: interpreter.DictionaryStaticType{
>>>>>>> fa700044
					KeyType:   interpreter.PrimitiveStaticTypeString,
					ValueType: interpreter.PrimitiveStaticTypeInt,
				},
				KeyType: interpreter.PrimitiveStaticTypeBool,
			},
		},
		inter.Globals.Get("d").GetValue(),
	)

	assert.Equal(t,
		inter.Globals.Get("a").GetValue(),
		inter.Globals.Get("e").GetValue(),
	)

	assert.Equal(t,
		interpreter.Nil,
		inter.Globals.Get("f").GetValue(),
	)
}

func TestInterpretCompositeType(t *testing.T) {

	t.Parallel()

	inter := parseCheckAndInterpret(t, `
      resource R {}
      struct S {}
      struct interface B {}

      let a = CompositeType("S.test.R")!
      let b = CompositeType("S.test.S")!
      let c = CompositeType("S.test.A")
      let d = CompositeType("S.test.B")

      let e = Type<@R>()

      enum F: UInt8 {}
      let f = CompositeType("S.test.F")!
	  let g = CompositeType("PublicKey")!
	  let h = CompositeType("HashAlgorithm")!
    `)

	assert.Equal(t,
<<<<<<< HEAD
		interpreter.TypeValue{
			Type: interpreter.NewCompositeStaticTypeComputeTypeID(nil, utils.TestLocation, "R"),
=======
		&interpreter.TypeValue{
			Type: interpreter.CompositeStaticType{
				QualifiedIdentifier: "R",
				Location:            utils.TestLocation,
				TypeID:              "S.test.R",
			},
>>>>>>> fa700044
		},
		inter.Globals.Get("a").GetValue(),
	)

	assert.Equal(t,
<<<<<<< HEAD
		interpreter.TypeValue{
			Type: interpreter.NewCompositeStaticTypeComputeTypeID(nil, utils.TestLocation, "S"),
=======
		&interpreter.TypeValue{
			Type: interpreter.CompositeStaticType{
				QualifiedIdentifier: "S",
				Location:            utils.TestLocation,
				TypeID:              "S.test.S",
			},
>>>>>>> fa700044
		},
		inter.Globals.Get("b").GetValue(),
	)

	assert.Equal(t,
		interpreter.Nil,
		inter.Globals.Get("c").GetValue(),
	)

	assert.Equal(t,
		interpreter.Nil,
		inter.Globals.Get("d").GetValue(),
	)

	assert.Equal(t,
		inter.Globals.Get("a").GetValue(),
		inter.Globals.Get("e").GetValue(),
	)

	assert.Equal(t,
<<<<<<< HEAD
		interpreter.TypeValue{
			Type: interpreter.NewCompositeStaticTypeComputeTypeID(nil, utils.TestLocation, "F"),
=======
		&interpreter.TypeValue{
			Type: interpreter.CompositeStaticType{
				QualifiedIdentifier: "F",
				Location:            utils.TestLocation,
				TypeID:              "S.test.F",
			},
>>>>>>> fa700044
		},
		inter.Globals.Get("f").GetValue(),
	)

	assert.Equal(t,
<<<<<<< HEAD
		interpreter.TypeValue{
			Type: interpreter.NewCompositeStaticTypeComputeTypeID(nil, nil, "PublicKey"),
=======
		&interpreter.TypeValue{
			Type: interpreter.CompositeStaticType{
				QualifiedIdentifier: "PublicKey",
				Location:            nil,
				TypeID:              "PublicKey",
			},
>>>>>>> fa700044
		},
		inter.Globals.Get("g").GetValue(),
	)

	assert.Equal(t,
<<<<<<< HEAD
		interpreter.TypeValue{
			Type: interpreter.NewCompositeStaticTypeComputeTypeID(nil, nil, "HashAlgorithm"),
=======
		&interpreter.TypeValue{
			Type: interpreter.CompositeStaticType{
				QualifiedIdentifier: "HashAlgorithm",
				Location:            nil,
				TypeID:              "HashAlgorithm",
			},
>>>>>>> fa700044
		},
		inter.Globals.Get("h").GetValue(),
	)
}

func TestInterpretInterfaceType(t *testing.T) {

	t.Parallel()

	inter := parseCheckAndInterpret(t, `
      resource interface R {}
      struct interface S {}
      struct B {}

      let a = InterfaceType("S.test.R")!
      let b = InterfaceType("S.test.S")!
      let c = InterfaceType("S.test.A")
      let d = InterfaceType("S.test.B")
    `)

	assert.Equal(t,
<<<<<<< HEAD
		interpreter.TypeValue{
			Type: interpreter.NewInterfaceStaticTypeComputeTypeID(nil, utils.TestLocation, "R"),
=======
		&interpreter.TypeValue{
			Type: interpreter.InterfaceStaticType{
				QualifiedIdentifier: "R",
				Location:            utils.TestLocation,
			},
>>>>>>> fa700044
		},
		inter.Globals.Get("a").GetValue(),
	)

	assert.Equal(t,
<<<<<<< HEAD
		interpreter.TypeValue{
			Type: interpreter.NewInterfaceStaticTypeComputeTypeID(nil, utils.TestLocation, "S"),
=======
		&interpreter.TypeValue{
			Type: interpreter.InterfaceStaticType{
				QualifiedIdentifier: "S",
				Location:            utils.TestLocation,
			},
>>>>>>> fa700044
		},
		inter.Globals.Get("b").GetValue(),
	)

	assert.Equal(t,
		interpreter.Nil,
		inter.Globals.Get("c").GetValue(),
	)

	assert.Equal(t,
		interpreter.Nil,
		inter.Globals.Get("d").GetValue(),
	)
}

func TestInterpretFunctionType(t *testing.T) {

	t.Parallel()

	inter := parseCheckAndInterpret(t, `
      let a = FunctionType(parameters: [Type<String>()], return: Type<Int>())
      let b = FunctionType(parameters: [Type<String>(), Type<Int>()], return: Type<Bool>())
      let c = FunctionType(parameters: [], return: Type<String>())

      let d = Type<fun(String): Int>();
    `)

	assert.Equal(t,
		&interpreter.TypeValue{
			Type: interpreter.FunctionStaticType{
				Type: &sema.FunctionType{
					Parameters: []sema.Parameter{
						{
							TypeAnnotation: sema.StringTypeAnnotation,
						},
					},
					ReturnTypeAnnotation: sema.IntTypeAnnotation,
				},
			},
		},
		inter.Globals.Get("a").GetValue(),
	)

	assert.Equal(t,
		&interpreter.TypeValue{
			Type: interpreter.FunctionStaticType{
				Type: &sema.FunctionType{
					Parameters: []sema.Parameter{
						{TypeAnnotation: sema.StringTypeAnnotation},
						{TypeAnnotation: sema.IntTypeAnnotation},
					},
					ReturnTypeAnnotation: sema.BoolTypeAnnotation,
				},
			},
		},
		inter.Globals.Get("b").GetValue(),
	)

	assert.Equal(t,
		&interpreter.TypeValue{
			Type: interpreter.FunctionStaticType{
				Type: &sema.FunctionType{
					ReturnTypeAnnotation: sema.StringTypeAnnotation,
				},
			},
		},
		inter.Globals.Get("c").GetValue(),
	)

	assert.Equal(t,
		inter.Globals.Get("a").GetValue(),
		inter.Globals.Get("d").GetValue(),
	)
}

func TestInterpretReferenceType(t *testing.T) {

	t.Parallel()

	inter := parseCheckAndInterpret(t, `
      resource R {}
      struct S {}
	  entitlement X

      let a = ReferenceType(entitlements: ["S.test.X"], type: Type<@R>())!
      let b = ReferenceType(entitlements: [], type: Type<String>())!
      let c = ReferenceType(entitlements: ["S.test.X"], type: Type<S>())!
      let d = Type<auth(X) &R>()
	  let e = ReferenceType(entitlements: ["S.test.Y"], type: Type<S>())
    `)

	assert.Equal(t,
<<<<<<< HEAD
		interpreter.TypeValue{
			Type: &interpreter.ReferenceStaticType{
				ReferencedType: interpreter.NewCompositeStaticTypeComputeTypeID(nil, utils.TestLocation, "R"),
				Authorization: interpreter.NewEntitlementSetAuthorization(
					nil,
					func() []common.TypeID { return []common.TypeID{"S.test.X"} },
					1,
					sema.Conjunction,
				),
=======
		&interpreter.TypeValue{
			Type: interpreter.ReferenceStaticType{
				ReferencedType: interpreter.CompositeStaticType{
					QualifiedIdentifier: "R",
					Location:            utils.TestLocation,
					TypeID:              "S.test.R",
				},
				Authorization: interpreter.NewEntitlementSetAuthorization(nil, []common.TypeID{"S.test.X"}, sema.Conjunction),
>>>>>>> fa700044
			},
		},
		inter.Globals.Get("a").GetValue(),
	)

	assert.Equal(t,
<<<<<<< HEAD
		interpreter.TypeValue{
			Type: &interpreter.ReferenceStaticType{
=======
		&interpreter.TypeValue{
			Type: interpreter.ReferenceStaticType{
>>>>>>> fa700044
				ReferencedType: interpreter.PrimitiveStaticTypeString,
				Authorization:  interpreter.UnauthorizedAccess,
			},
		},
		inter.Globals.Get("b").GetValue(),
	)

	assert.Equal(t,
<<<<<<< HEAD
		interpreter.TypeValue{
			Type: &interpreter.ReferenceStaticType{
				ReferencedType: interpreter.NewCompositeStaticTypeComputeTypeID(nil, utils.TestLocation, "S"),
				Authorization: interpreter.NewEntitlementSetAuthorization(
					nil,
					func() []common.TypeID { return []common.TypeID{"S.test.X"} },
					1,
					sema.Conjunction,
				),
=======
		&interpreter.TypeValue{
			Type: interpreter.ReferenceStaticType{
				ReferencedType: interpreter.CompositeStaticType{
					QualifiedIdentifier: "S",
					Location:            utils.TestLocation,
					TypeID:              "S.test.S",
				},
				Authorization: interpreter.NewEntitlementSetAuthorization(nil, []common.TypeID{"S.test.X"}, sema.Conjunction),
>>>>>>> fa700044
			},
		},
		inter.Globals.Get("c").GetValue(),
	)

	assert.Equal(t,
		inter.Globals.Get("a").GetValue(),
		inter.Globals.Get("d").GetValue(),
	)

	assert.Equal(t,
		interpreter.Nil,
		inter.Globals.Get("e").GetValue(),
	)
}

func TestInterpretIntersectionType(t *testing.T) {

	t.Parallel()

	inter := parseCheckAndInterpret(t, `
      resource interface R {}
      struct interface S {}
      resource A : R {}
      struct B : S {}

      struct interface S2 {
        access(all) let foo : Int
      }

      let a = IntersectionType(types: ["S.test.R"])!
      let b = IntersectionType(types: ["S.test.S"])!

	  let c = IntersectionType(types: [])

      let f = IntersectionType(types: ["X"])

      let h = Type<@{R}>()
      let i = Type<{S}>()

      let j = IntersectionType(types: ["S.test.R", "S.test.S" ])
      let k = IntersectionType(types: ["S.test.S", "S.test.S2"])!
    `)

	assert.Equal(t,
		&interpreter.TypeValue{
			Type: &interpreter.IntersectionStaticType{
				Types: []*interpreter.InterfaceStaticType{
					interpreter.NewInterfaceStaticTypeComputeTypeID(nil, utils.TestLocation, "R"),
				},
			},
		},
		inter.Globals.Get("a").GetValue(),
	)

	assert.Equal(t,
		interpreter.Nil,
		inter.Globals.Get("c").GetValue(),
	)

	assert.Equal(t,
		&interpreter.TypeValue{
			Type: &interpreter.IntersectionStaticType{
				Types: []*interpreter.InterfaceStaticType{
					interpreter.NewInterfaceStaticTypeComputeTypeID(nil, utils.TestLocation, "S"),
				},
			},
		},
		inter.Globals.Get("b").GetValue(),
	)

	assert.Equal(t,
		interpreter.Nil,
		inter.Globals.Get("j").GetValue(),
	)

	assert.Equal(t,
		&interpreter.TypeValue{
			Type: &interpreter.IntersectionStaticType{
				Types: []*interpreter.InterfaceStaticType{
					interpreter.NewInterfaceStaticTypeComputeTypeID(nil, utils.TestLocation, "S"),
					interpreter.NewInterfaceStaticTypeComputeTypeID(nil, utils.TestLocation, "S2"),
				},
			},
		},
		inter.Globals.Get("k").GetValue(),
	)

	assert.Equal(t,
		interpreter.Nil,
		inter.Globals.Get("f").GetValue(),
	)

	assert.Equal(t,
		inter.Globals.Get("a").GetValue(),
		inter.Globals.Get("h").GetValue(),
	)

	assert.Equal(t,
		inter.Globals.Get("b").GetValue(),
		inter.Globals.Get("i").GetValue(),
	)
}

func TestInterpretCapabilityType(t *testing.T) {

	t.Parallel()

	inter := parseCheckAndInterpret(t, `
      let a = CapabilityType(Type<&String>())!
      let b = CapabilityType(Type<&Int>())!

      resource R {}
      let c = CapabilityType(Type<&R>())!
      let d = CapabilityType(Type<String>())

      let e = Type<Capability<&String>>()
    `)

	assert.Equal(t,
<<<<<<< HEAD
		interpreter.TypeValue{
			Type: &interpreter.CapabilityStaticType{
				BorrowType: &interpreter.ReferenceStaticType{
=======
		&interpreter.TypeValue{
			Type: interpreter.CapabilityStaticType{
				BorrowType: interpreter.ReferenceStaticType{
>>>>>>> fa700044
					ReferencedType: interpreter.PrimitiveStaticTypeString,
					Authorization:  interpreter.UnauthorizedAccess,
				},
			},
		},
		inter.Globals.Get("a").GetValue(),
	)

	assert.Equal(t,
<<<<<<< HEAD
		interpreter.TypeValue{
			Type: &interpreter.CapabilityStaticType{
				BorrowType: &interpreter.ReferenceStaticType{
=======
		&interpreter.TypeValue{
			Type: interpreter.CapabilityStaticType{
				BorrowType: interpreter.ReferenceStaticType{
>>>>>>> fa700044
					ReferencedType: interpreter.PrimitiveStaticTypeInt,
					Authorization:  interpreter.UnauthorizedAccess,
				},
			},
		},
		inter.Globals.Get("b").GetValue(),
	)

	assert.Equal(t,
<<<<<<< HEAD
		interpreter.TypeValue{
			Type: &interpreter.CapabilityStaticType{
				BorrowType: &interpreter.ReferenceStaticType{
					ReferencedType: interpreter.NewCompositeStaticTypeComputeTypeID(nil, utils.TestLocation, "R"),
					Authorization:  interpreter.UnauthorizedAccess,
=======
		&interpreter.TypeValue{
			Type: interpreter.CapabilityStaticType{
				BorrowType: interpreter.ReferenceStaticType{
					ReferencedType: interpreter.CompositeStaticType{
						QualifiedIdentifier: "R",
						Location:            utils.TestLocation,
						TypeID:              "S.test.R",
					},
					Authorization: interpreter.UnauthorizedAccess,
>>>>>>> fa700044
				},
			},
		},
		inter.Globals.Get("c").GetValue(),
	)

	assert.Equal(t,
		interpreter.Nil,
		inter.Globals.Get("d").GetValue(),
	)

	assert.Equal(t,
		inter.Globals.Get("a").GetValue(),
		inter.Globals.Get("e").GetValue(),
	)
}<|MERGE_RESOLUTION|>--- conflicted
+++ resolved
@@ -45,13 +45,8 @@
     `)
 
 	assert.Equal(t,
-<<<<<<< HEAD
-		interpreter.TypeValue{
+		&interpreter.TypeValue{
 			Type: &interpreter.OptionalStaticType{
-=======
-		&interpreter.TypeValue{
-			Type: interpreter.OptionalStaticType{
->>>>>>> fa700044
 				Type: interpreter.PrimitiveStaticTypeString,
 			},
 		},
@@ -59,13 +54,8 @@
 	)
 
 	assert.Equal(t,
-<<<<<<< HEAD
-		interpreter.TypeValue{
+		&interpreter.TypeValue{
 			Type: &interpreter.OptionalStaticType{
-=======
-		&interpreter.TypeValue{
-			Type: interpreter.OptionalStaticType{
->>>>>>> fa700044
 				Type: interpreter.PrimitiveStaticTypeInt,
 			},
 		},
@@ -73,34 +63,18 @@
 	)
 
 	assert.Equal(t,
-<<<<<<< HEAD
-		interpreter.TypeValue{
+		&interpreter.TypeValue{
 			Type: &interpreter.OptionalStaticType{
 				Type: interpreter.NewCompositeStaticTypeComputeTypeID(nil, utils.TestLocation, "R"),
-=======
-		&interpreter.TypeValue{
-			Type: interpreter.OptionalStaticType{
-				Type: interpreter.CompositeStaticType{
-					Location:            utils.TestLocation,
-					QualifiedIdentifier: "R",
-					TypeID:              "S.test.R",
-				},
->>>>>>> fa700044
-			},
-		},
-		inter.Globals.Get("c").GetValue(),
-	)
-
-	assert.Equal(t,
-<<<<<<< HEAD
-		interpreter.TypeValue{
+			},
+		},
+		inter.Globals.Get("c").GetValue(),
+	)
+
+	assert.Equal(t,
+		&interpreter.TypeValue{
 			Type: &interpreter.OptionalStaticType{
 				Type: &interpreter.OptionalStaticType{
-=======
-		&interpreter.TypeValue{
-			Type: interpreter.OptionalStaticType{
-				Type: interpreter.OptionalStaticType{
->>>>>>> fa700044
 					Type: interpreter.PrimitiveStaticTypeString,
 				},
 			},
@@ -130,13 +104,8 @@
     `)
 
 	assert.Equal(t,
-<<<<<<< HEAD
-		interpreter.TypeValue{
+		&interpreter.TypeValue{
 			Type: &interpreter.VariableSizedStaticType{
-=======
-		&interpreter.TypeValue{
-			Type: interpreter.VariableSizedStaticType{
->>>>>>> fa700044
 				Type: interpreter.PrimitiveStaticTypeString,
 			},
 		},
@@ -144,13 +113,8 @@
 	)
 
 	assert.Equal(t,
-<<<<<<< HEAD
-		interpreter.TypeValue{
+		&interpreter.TypeValue{
 			Type: &interpreter.VariableSizedStaticType{
-=======
-		&interpreter.TypeValue{
-			Type: interpreter.VariableSizedStaticType{
->>>>>>> fa700044
 				Type: interpreter.PrimitiveStaticTypeInt,
 			},
 		},
@@ -158,34 +122,18 @@
 	)
 
 	assert.Equal(t,
-<<<<<<< HEAD
-		interpreter.TypeValue{
+		&interpreter.TypeValue{
 			Type: &interpreter.VariableSizedStaticType{
 				Type: interpreter.NewCompositeStaticTypeComputeTypeID(nil, utils.TestLocation, "R"),
-=======
-		&interpreter.TypeValue{
-			Type: interpreter.VariableSizedStaticType{
-				Type: interpreter.CompositeStaticType{
-					Location:            utils.TestLocation,
-					QualifiedIdentifier: "R",
-					TypeID:              "S.test.R",
-				},
->>>>>>> fa700044
-			},
-		},
-		inter.Globals.Get("c").GetValue(),
-	)
-
-	assert.Equal(t,
-<<<<<<< HEAD
-		interpreter.TypeValue{
+			},
+		},
+		inter.Globals.Get("c").GetValue(),
+	)
+
+	assert.Equal(t,
+		&interpreter.TypeValue{
 			Type: &interpreter.VariableSizedStaticType{
 				Type: &interpreter.VariableSizedStaticType{
-=======
-		&interpreter.TypeValue{
-			Type: interpreter.VariableSizedStaticType{
-				Type: interpreter.VariableSizedStaticType{
->>>>>>> fa700044
 					Type: interpreter.PrimitiveStaticTypeString,
 				},
 			},
@@ -214,13 +162,8 @@
     `)
 
 	assert.Equal(t,
-<<<<<<< HEAD
-		interpreter.TypeValue{
+		&interpreter.TypeValue{
 			Type: &interpreter.ConstantSizedStaticType{
-=======
-		&interpreter.TypeValue{
-			Type: interpreter.ConstantSizedStaticType{
->>>>>>> fa700044
 				Type: interpreter.PrimitiveStaticTypeString,
 				Size: int64(10),
 			},
@@ -229,13 +172,8 @@
 	)
 
 	assert.Equal(t,
-<<<<<<< HEAD
-		interpreter.TypeValue{
+		&interpreter.TypeValue{
 			Type: &interpreter.ConstantSizedStaticType{
-=======
-		&interpreter.TypeValue{
-			Type: interpreter.ConstantSizedStaticType{
->>>>>>> fa700044
 				Type: interpreter.PrimitiveStaticTypeInt,
 				Size: int64(5),
 			},
@@ -244,19 +182,9 @@
 	)
 
 	assert.Equal(t,
-<<<<<<< HEAD
-		interpreter.TypeValue{
+		&interpreter.TypeValue{
 			Type: &interpreter.ConstantSizedStaticType{
 				Type: interpreter.NewCompositeStaticTypeComputeTypeID(nil, utils.TestLocation, "R"),
-=======
-		&interpreter.TypeValue{
-			Type: interpreter.ConstantSizedStaticType{
-				Type: interpreter.CompositeStaticType{
-					Location:            utils.TestLocation,
-					QualifiedIdentifier: "R",
-					TypeID:              "S.test.R",
-				},
->>>>>>> fa700044
 				Size: int64(400),
 			},
 		},
@@ -264,15 +192,9 @@
 	)
 
 	assert.Equal(t,
-<<<<<<< HEAD
-		interpreter.TypeValue{
+		&interpreter.TypeValue{
 			Type: &interpreter.ConstantSizedStaticType{
 				Type: &interpreter.ConstantSizedStaticType{
-=======
-		&interpreter.TypeValue{
-			Type: interpreter.ConstantSizedStaticType{
-				Type: interpreter.ConstantSizedStaticType{
->>>>>>> fa700044
 					Type: interpreter.PrimitiveStaticTypeString,
 					Size: int64(10),
 				},
@@ -306,13 +228,8 @@
     `)
 
 	assert.Equal(t,
-<<<<<<< HEAD
-		interpreter.TypeValue{
+		&interpreter.TypeValue{
 			Type: &interpreter.DictionaryStaticType{
-=======
-		&interpreter.TypeValue{
-			Type: interpreter.DictionaryStaticType{
->>>>>>> fa700044
 				KeyType:   interpreter.PrimitiveStaticTypeString,
 				ValueType: interpreter.PrimitiveStaticTypeInt,
 			},
@@ -321,13 +238,8 @@
 	)
 
 	assert.Equal(t,
-<<<<<<< HEAD
-		interpreter.TypeValue{
+		&interpreter.TypeValue{
 			Type: &interpreter.DictionaryStaticType{
-=======
-		&interpreter.TypeValue{
-			Type: interpreter.DictionaryStaticType{
->>>>>>> fa700044
 				KeyType:   interpreter.PrimitiveStaticTypeInt,
 				ValueType: interpreter.PrimitiveStaticTypeString,
 			},
@@ -336,36 +248,19 @@
 	)
 
 	assert.Equal(t,
-<<<<<<< HEAD
-		interpreter.TypeValue{
+		&interpreter.TypeValue{
 			Type: &interpreter.DictionaryStaticType{
 				ValueType: interpreter.NewCompositeStaticTypeComputeTypeID(nil, utils.TestLocation, "R"),
 				KeyType:   interpreter.PrimitiveStaticTypeInt,
-=======
-		&interpreter.TypeValue{
-			Type: interpreter.DictionaryStaticType{
-				ValueType: interpreter.CompositeStaticType{
-					Location:            utils.TestLocation,
-					QualifiedIdentifier: "R",
-					TypeID:              "S.test.R",
-				},
-				KeyType: interpreter.PrimitiveStaticTypeInt,
->>>>>>> fa700044
-			},
-		},
-		inter.Globals.Get("c").GetValue(),
-	)
-
-	assert.Equal(t,
-<<<<<<< HEAD
-		interpreter.TypeValue{
+			},
+		},
+		inter.Globals.Get("c").GetValue(),
+	)
+
+	assert.Equal(t,
+		&interpreter.TypeValue{
 			Type: &interpreter.DictionaryStaticType{
 				ValueType: &interpreter.DictionaryStaticType{
-=======
-		&interpreter.TypeValue{
-			Type: interpreter.DictionaryStaticType{
-				ValueType: interpreter.DictionaryStaticType{
->>>>>>> fa700044
 					KeyType:   interpreter.PrimitiveStaticTypeString,
 					ValueType: interpreter.PrimitiveStaticTypeInt,
 				},
@@ -409,33 +304,15 @@
     `)
 
 	assert.Equal(t,
-<<<<<<< HEAD
-		interpreter.TypeValue{
+		&interpreter.TypeValue{
 			Type: interpreter.NewCompositeStaticTypeComputeTypeID(nil, utils.TestLocation, "R"),
-=======
-		&interpreter.TypeValue{
-			Type: interpreter.CompositeStaticType{
-				QualifiedIdentifier: "R",
-				Location:            utils.TestLocation,
-				TypeID:              "S.test.R",
-			},
->>>>>>> fa700044
-		},
-		inter.Globals.Get("a").GetValue(),
-	)
-
-	assert.Equal(t,
-<<<<<<< HEAD
-		interpreter.TypeValue{
+		},
+		inter.Globals.Get("a").GetValue(),
+	)
+
+	assert.Equal(t,
+		&interpreter.TypeValue{
 			Type: interpreter.NewCompositeStaticTypeComputeTypeID(nil, utils.TestLocation, "S"),
-=======
-		&interpreter.TypeValue{
-			Type: interpreter.CompositeStaticType{
-				QualifiedIdentifier: "S",
-				Location:            utils.TestLocation,
-				TypeID:              "S.test.S",
-			},
->>>>>>> fa700044
 		},
 		inter.Globals.Get("b").GetValue(),
 	)
@@ -456,49 +333,22 @@
 	)
 
 	assert.Equal(t,
-<<<<<<< HEAD
-		interpreter.TypeValue{
+		&interpreter.TypeValue{
 			Type: interpreter.NewCompositeStaticTypeComputeTypeID(nil, utils.TestLocation, "F"),
-=======
-		&interpreter.TypeValue{
-			Type: interpreter.CompositeStaticType{
-				QualifiedIdentifier: "F",
-				Location:            utils.TestLocation,
-				TypeID:              "S.test.F",
-			},
->>>>>>> fa700044
 		},
 		inter.Globals.Get("f").GetValue(),
 	)
 
 	assert.Equal(t,
-<<<<<<< HEAD
-		interpreter.TypeValue{
+		&interpreter.TypeValue{
 			Type: interpreter.NewCompositeStaticTypeComputeTypeID(nil, nil, "PublicKey"),
-=======
-		&interpreter.TypeValue{
-			Type: interpreter.CompositeStaticType{
-				QualifiedIdentifier: "PublicKey",
-				Location:            nil,
-				TypeID:              "PublicKey",
-			},
->>>>>>> fa700044
 		},
 		inter.Globals.Get("g").GetValue(),
 	)
 
 	assert.Equal(t,
-<<<<<<< HEAD
-		interpreter.TypeValue{
+		&interpreter.TypeValue{
 			Type: interpreter.NewCompositeStaticTypeComputeTypeID(nil, nil, "HashAlgorithm"),
-=======
-		&interpreter.TypeValue{
-			Type: interpreter.CompositeStaticType{
-				QualifiedIdentifier: "HashAlgorithm",
-				Location:            nil,
-				TypeID:              "HashAlgorithm",
-			},
->>>>>>> fa700044
 		},
 		inter.Globals.Get("h").GetValue(),
 	)
@@ -520,31 +370,15 @@
     `)
 
 	assert.Equal(t,
-<<<<<<< HEAD
-		interpreter.TypeValue{
+		&interpreter.TypeValue{
 			Type: interpreter.NewInterfaceStaticTypeComputeTypeID(nil, utils.TestLocation, "R"),
-=======
-		&interpreter.TypeValue{
-			Type: interpreter.InterfaceStaticType{
-				QualifiedIdentifier: "R",
-				Location:            utils.TestLocation,
-			},
->>>>>>> fa700044
-		},
-		inter.Globals.Get("a").GetValue(),
-	)
-
-	assert.Equal(t,
-<<<<<<< HEAD
-		interpreter.TypeValue{
+		},
+		inter.Globals.Get("a").GetValue(),
+	)
+
+	assert.Equal(t,
+		&interpreter.TypeValue{
 			Type: interpreter.NewInterfaceStaticTypeComputeTypeID(nil, utils.TestLocation, "S"),
-=======
-		&interpreter.TypeValue{
-			Type: interpreter.InterfaceStaticType{
-				QualifiedIdentifier: "S",
-				Location:            utils.TestLocation,
-			},
->>>>>>> fa700044
 		},
 		inter.Globals.Get("b").GetValue(),
 	)
@@ -637,8 +471,7 @@
     `)
 
 	assert.Equal(t,
-<<<<<<< HEAD
-		interpreter.TypeValue{
+		&interpreter.TypeValue{
 			Type: &interpreter.ReferenceStaticType{
 				ReferencedType: interpreter.NewCompositeStaticTypeComputeTypeID(nil, utils.TestLocation, "R"),
 				Authorization: interpreter.NewEntitlementSetAuthorization(
@@ -647,29 +480,14 @@
 					1,
 					sema.Conjunction,
 				),
-=======
-		&interpreter.TypeValue{
-			Type: interpreter.ReferenceStaticType{
-				ReferencedType: interpreter.CompositeStaticType{
-					QualifiedIdentifier: "R",
-					Location:            utils.TestLocation,
-					TypeID:              "S.test.R",
-				},
-				Authorization: interpreter.NewEntitlementSetAuthorization(nil, []common.TypeID{"S.test.X"}, sema.Conjunction),
->>>>>>> fa700044
-			},
-		},
-		inter.Globals.Get("a").GetValue(),
-	)
-
-	assert.Equal(t,
-<<<<<<< HEAD
-		interpreter.TypeValue{
+			},
+		},
+		inter.Globals.Get("a").GetValue(),
+	)
+
+	assert.Equal(t,
+		&interpreter.TypeValue{
 			Type: &interpreter.ReferenceStaticType{
-=======
-		&interpreter.TypeValue{
-			Type: interpreter.ReferenceStaticType{
->>>>>>> fa700044
 				ReferencedType: interpreter.PrimitiveStaticTypeString,
 				Authorization:  interpreter.UnauthorizedAccess,
 			},
@@ -678,8 +496,7 @@
 	)
 
 	assert.Equal(t,
-<<<<<<< HEAD
-		interpreter.TypeValue{
+		&interpreter.TypeValue{
 			Type: &interpreter.ReferenceStaticType{
 				ReferencedType: interpreter.NewCompositeStaticTypeComputeTypeID(nil, utils.TestLocation, "S"),
 				Authorization: interpreter.NewEntitlementSetAuthorization(
@@ -688,16 +505,6 @@
 					1,
 					sema.Conjunction,
 				),
-=======
-		&interpreter.TypeValue{
-			Type: interpreter.ReferenceStaticType{
-				ReferencedType: interpreter.CompositeStaticType{
-					QualifiedIdentifier: "S",
-					Location:            utils.TestLocation,
-					TypeID:              "S.test.S",
-				},
-				Authorization: interpreter.NewEntitlementSetAuthorization(nil, []common.TypeID{"S.test.X"}, sema.Conjunction),
->>>>>>> fa700044
 			},
 		},
 		inter.Globals.Get("c").GetValue(),
@@ -818,15 +625,9 @@
     `)
 
 	assert.Equal(t,
-<<<<<<< HEAD
-		interpreter.TypeValue{
+		&interpreter.TypeValue{
 			Type: &interpreter.CapabilityStaticType{
 				BorrowType: &interpreter.ReferenceStaticType{
-=======
-		&interpreter.TypeValue{
-			Type: interpreter.CapabilityStaticType{
-				BorrowType: interpreter.ReferenceStaticType{
->>>>>>> fa700044
 					ReferencedType: interpreter.PrimitiveStaticTypeString,
 					Authorization:  interpreter.UnauthorizedAccess,
 				},
@@ -836,15 +637,9 @@
 	)
 
 	assert.Equal(t,
-<<<<<<< HEAD
-		interpreter.TypeValue{
+		&interpreter.TypeValue{
 			Type: &interpreter.CapabilityStaticType{
 				BorrowType: &interpreter.ReferenceStaticType{
-=======
-		&interpreter.TypeValue{
-			Type: interpreter.CapabilityStaticType{
-				BorrowType: interpreter.ReferenceStaticType{
->>>>>>> fa700044
 					ReferencedType: interpreter.PrimitiveStaticTypeInt,
 					Authorization:  interpreter.UnauthorizedAccess,
 				},
@@ -854,23 +649,11 @@
 	)
 
 	assert.Equal(t,
-<<<<<<< HEAD
-		interpreter.TypeValue{
+		&interpreter.TypeValue{
 			Type: &interpreter.CapabilityStaticType{
 				BorrowType: &interpreter.ReferenceStaticType{
 					ReferencedType: interpreter.NewCompositeStaticTypeComputeTypeID(nil, utils.TestLocation, "R"),
 					Authorization:  interpreter.UnauthorizedAccess,
-=======
-		&interpreter.TypeValue{
-			Type: interpreter.CapabilityStaticType{
-				BorrowType: interpreter.ReferenceStaticType{
-					ReferencedType: interpreter.CompositeStaticType{
-						QualifiedIdentifier: "R",
-						Location:            utils.TestLocation,
-						TypeID:              "S.test.R",
-					},
-					Authorization: interpreter.UnauthorizedAccess,
->>>>>>> fa700044
 				},
 			},
 		},
