/*
 * Cadence - The resource-oriented smart contract programming language
 *
 * Copyright 2022 Dapper Labs, Inc.
 *
 * Licensed under the Apache License, Version 2.0 (the "License");
 * you may not use this file except in compliance with the License.
 * You may obtain a copy of the License at
 *
 *   http://www.apache.org/licenses/LICENSE-2.0
 *
 * Unless required by applicable law or agreed to in writing, software
 * distributed under the License is distributed on an "AS IS" BASIS,
 * WITHOUT WARRANTIES OR CONDITIONS OF ANY KIND, either express or implied.
 * See the License for the specific language governing permissions and
 * limitations under the License.
 */

package interpreter_test

import (
	"fmt"
	"math"
	"math/big"
	"testing"

	"github.com/stretchr/testify/assert"
	"github.com/stretchr/testify/require"

	"github.com/onflow/cadence/runtime/ast"
	"github.com/onflow/cadence/runtime/common"
	"github.com/onflow/cadence/runtime/interpreter"
	"github.com/onflow/cadence/runtime/sema"
	"github.com/onflow/cadence/runtime/stdlib"
	"github.com/onflow/cadence/runtime/tests/checker"
	"github.com/onflow/cadence/runtime/tests/utils"
)

type testMemoryGauge struct {
	meter map[common.MemoryKind]uint64
}

func newTestMemoryGauge() *testMemoryGauge {
	return &testMemoryGauge{
		meter: make(map[common.MemoryKind]uint64),
	}
}

func (g *testMemoryGauge) MeterMemory(usage common.MemoryUsage) error {
	g.meter[usage.Kind] += usage.Amount
	return nil
}

func (g *testMemoryGauge) getMemory(kind common.MemoryKind) uint64 {
	return g.meter[kind]
}

func TestInterpretArrayMetering(t *testing.T) {

	t.Parallel()

	t.Run("creation", func(t *testing.T) {
		t.Parallel()

		script := `
        pub fun main() {
                let x: [Int8] = []
                let y: [[String]] = [[]]
                let z: [[[Bool]]] = [[[]]]
        }
`

		meter := newTestMemoryGauge()
		inter := parseCheckAndInterpretWithMemoryMetering(t, script, meter)

		_, err := inter.Invoke("main")
		require.NoError(t, err)

		assert.Equal(t, uint64(25), meter.getMemory(common.MemoryKindArrayValueBase))
		assert.Equal(t, uint64(25), meter.getMemory(common.MemoryKindAtreeArrayDataSlab))
		assert.Equal(t, uint64(0), meter.getMemory(common.MemoryKindAtreeArrayMetaDataSlab))
		assert.Equal(t, uint64(9), meter.getMemory(common.MemoryKindAtreeArrayElementOverhead))
		assert.Equal(t, uint64(4), meter.getMemory(common.MemoryKindVariable))
		assert.Equal(t, uint64(1), meter.getMemory(common.MemoryKindElaboration))
		// 1 Int8 for type
		// 2 String: 1 for type, 1 for value
		// 3 Bool: 1 for type, 2 for value
		assert.Equal(t, uint64(6), meter.getMemory(common.MemoryKindPrimitiveStaticType))
		// 0 for `x`
		// 1 for `y`
		// 4 for `z`
		assert.Equal(t, uint64(5), meter.getMemory(common.MemoryKindVariableSizedStaticType))
	})

	t.Run("iteration", func(t *testing.T) {
		t.Parallel()

		script := `
    pub fun main() {
        let values: [[Int128]] = [[], [], []]
        for value in values {
        let a = value
        }
    }
`

		meter := newTestMemoryGauge()
		inter := parseCheckAndInterpretWithMemoryMetering(t, script, meter)

		_, err := inter.Invoke("main")
		require.NoError(t, err)

		assert.Equal(t, uint64(30), meter.getMemory(common.MemoryKindArrayValueBase))
		assert.Equal(t, uint64(33), meter.getMemory(common.MemoryKindAtreeArrayDataSlab))
		assert.Equal(t, uint64(3), meter.getMemory(common.MemoryKindAtreeArrayMetaDataSlab))
		assert.Equal(t, uint64(9), meter.getMemory(common.MemoryKindAtreeArrayElementOverhead))
		assert.Equal(t, uint64(6), meter.getMemory(common.MemoryKindVariable))

		// 4 Int8: 1 for type, 3 for values
		assert.Equal(t, uint64(4), meter.getMemory(common.MemoryKindPrimitiveStaticType))
		// 3: 1 for each [] in `values`
		assert.Equal(t, uint64(3), meter.getMemory(common.MemoryKindVariableSizedStaticType))
	})

	t.Run("contains", func(t *testing.T) {
		t.Parallel()

		script := `
        pub fun main() {
                let x: [Int128] = []
                x.contains(5)
        }
`

		meter := newTestMemoryGauge()
		inter := parseCheckAndInterpretWithMemoryMetering(t, script, meter)

		_, err := inter.Invoke("main")
		require.NoError(t, err)

		assert.Equal(t, uint64(2), meter.getMemory(common.MemoryKindArrayValueBase))
		assert.Equal(t, uint64(2), meter.getMemory(common.MemoryKindAtreeArrayDataSlab))
		assert.Equal(t, uint64(0), meter.getMemory(common.MemoryKindAtreeArrayMetaDataSlab))
		assert.Equal(t, uint64(0), meter.getMemory(common.MemoryKindAtreeArrayElementOverhead))
		assert.Equal(t, uint64(1), meter.getMemory(common.MemoryKindBoolValue))
		assert.Equal(t, uint64(2), meter.getMemory(common.MemoryKindPrimitiveStaticType))
	})

	t.Run("append with packing", func(t *testing.T) {
		t.Parallel()

		script := `
        pub fun main() {
                let x: [Int8] = []
                x.append(3)
                x.append(4)
        }
`

		meter := newTestMemoryGauge()
		inter := parseCheckAndInterpretWithMemoryMetering(t, script, meter)

		_, err := inter.Invoke("main")
		require.NoError(t, err)

		assert.Equal(t, uint64(2), meter.getMemory(common.MemoryKindArrayValueBase))
		assert.Equal(t, uint64(2), meter.getMemory(common.MemoryKindAtreeArrayDataSlab))
		assert.Equal(t, uint64(0), meter.getMemory(common.MemoryKindAtreeArrayMetaDataSlab))
		assert.Equal(t, uint64(2), meter.getMemory(common.MemoryKindAtreeArrayElementOverhead))
	})

	t.Run("append many", func(t *testing.T) {
		t.Parallel()

		script := `
        pub fun main() {
                let x: [Int128] = [] // 2 data slabs
                x.append(0) // fits in existing slab
                x.append(1) // fits in existing slab
                x.append(2) // adds 1 data and metadata slab
                x.append(3) // fits in existing slab
                x.append(4) // adds 1 data slab
                x.append(5) // fits in existing slab
                x.append(6) // adds 1 data slab
                x.append(7) // fits in existing slab
                x.append(8) // adds 1 data slab
        }
`

		meter := newTestMemoryGauge()
		inter := parseCheckAndInterpretWithMemoryMetering(t, script, meter)

		_, err := inter.Invoke("main")
		require.NoError(t, err)

		assert.Equal(t, uint64(2), meter.getMemory(common.MemoryKindArrayValueBase))
		assert.Equal(t, uint64(6), meter.getMemory(common.MemoryKindAtreeArrayDataSlab))
		assert.Equal(t, uint64(1), meter.getMemory(common.MemoryKindAtreeArrayMetaDataSlab))
		assert.Equal(t, uint64(9), meter.getMemory(common.MemoryKindAtreeArrayElementOverhead))
	})

	t.Run("append very many", func(t *testing.T) {
		t.Parallel()

		script := `
        pub fun main() {
				var i = 0;
                let x: [Int128] = [] // 2 data slabs
                while i < 120 { // should result in 4 meta data slabs and 60 slabs
					x.append(0)
					i = i + 1
				}
        }
`

		meter := newTestMemoryGauge()
		inter := parseCheckAndInterpretWithMemoryMetering(t, script, meter)

		_, err := inter.Invoke("main")
		require.NoError(t, err)

		assert.Equal(t, uint64(2), meter.getMemory(common.MemoryKindArrayValueBase))
		assert.Equal(t, uint64(61), meter.getMemory(common.MemoryKindAtreeArrayDataSlab))
		assert.Equal(t, uint64(4), meter.getMemory(common.MemoryKindAtreeArrayMetaDataSlab))
		assert.Equal(t, uint64(120), meter.getMemory(common.MemoryKindAtreeArrayElementOverhead))
	})

	t.Run("insert without packing", func(t *testing.T) {
		t.Parallel()

		script := `
        pub fun main() {
                let x: [Int128] = []
                x.insert(at:0, 3)
                x.insert(at:1, 3)
        }
`
		meter := newTestMemoryGauge()
		inter := parseCheckAndInterpretWithMemoryMetering(t, script, meter)

		_, err := inter.Invoke("main")
		require.NoError(t, err)

		assert.Equal(t, uint64(2), meter.getMemory(common.MemoryKindArrayValueBase))
		assert.Equal(t, uint64(2), meter.getMemory(common.MemoryKindAtreeArrayDataSlab))
		assert.Equal(t, uint64(0), meter.getMemory(common.MemoryKindAtreeArrayMetaDataSlab))
		assert.Equal(t, uint64(2), meter.getMemory(common.MemoryKindAtreeArrayElementOverhead))
	})

	t.Run("insert with packing", func(t *testing.T) {
		t.Parallel()

		script := `
                pub fun main() {
                let x: [Int8] = []
                x.insert(at:0, 3)
                x.insert(at:1, 3)
                }
`
		meter := newTestMemoryGauge()
		inter := parseCheckAndInterpretWithMemoryMetering(t, script, meter)

		_, err := inter.Invoke("main")
		require.NoError(t, err)

		assert.Equal(t, uint64(2), meter.getMemory(common.MemoryKindArrayValueBase))
		assert.Equal(t, uint64(2), meter.getMemory(common.MemoryKindAtreeArrayDataSlab))
		assert.Equal(t, uint64(0), meter.getMemory(common.MemoryKindAtreeArrayMetaDataSlab))
		assert.Equal(t, uint64(2), meter.getMemory(common.MemoryKindAtreeArrayElementOverhead))
		assert.Equal(t, uint64(7), meter.getMemory(common.MemoryKindPrimitiveStaticType))
		assert.Equal(t, uint64(2), meter.getMemory(common.MemoryKindVariableSizedStaticType))
	})

	t.Run("update", func(t *testing.T) {
		t.Parallel()

		script := `
    pub fun main() {
        let x: [Int128] = [0, 1, 2, 3] // uses 2 data slabs and 1 metadata slab
        x[0] = 1 // adds 1 data and 1 metadata slab 
        x[2] = 1  // adds 1 data and 1 metadata slab 
    }
`
		meter := newTestMemoryGauge()
		inter := parseCheckAndInterpretWithMemoryMetering(t, script, meter)

		_, err := inter.Invoke("main")
		require.NoError(t, err)

		assert.Equal(t, uint64(2), meter.getMemory(common.MemoryKindArrayValueBase))
		assert.Equal(t, uint64(4), meter.getMemory(common.MemoryKindAtreeArrayDataSlab))
		assert.Equal(t, uint64(2), meter.getMemory(common.MemoryKindAtreeArrayMetaDataSlab))
		assert.Equal(t, uint64(10), meter.getMemory(common.MemoryKindAtreeArrayElementOverhead))
	})

	t.Run("update fits in slab", func(t *testing.T) {
		t.Parallel()

		script := `
                pub fun main() {
                        let x: [Int128] = [0, 1, 2] // uses 2 data slabs and 1 metadata slab
                        x[0] = 1 // fits in existing slab
                        x[2] = 1 // fits in existing slab
                }
        `
		meter := newTestMemoryGauge()
		inter := parseCheckAndInterpretWithMemoryMetering(t, script, meter)

		_, err := inter.Invoke("main")
		require.NoError(t, err)

		assert.Equal(t, uint64(2), meter.getMemory(common.MemoryKindArrayValueBase))
		assert.Equal(t, uint64(4), meter.getMemory(common.MemoryKindAtreeArrayDataSlab))
		assert.Equal(t, uint64(2), meter.getMemory(common.MemoryKindAtreeArrayMetaDataSlab))
		assert.Equal(t, uint64(8), meter.getMemory(common.MemoryKindAtreeArrayElementOverhead))
	})

	t.Run("constant", func(t *testing.T) {
		t.Parallel()

		script := `
    pub fun main() {
        let x: [Int8; 0] = []
        let y: [Int8; 1] = [2]
        let z: [Int8; 2] = [2, 4]
        let w: [[Int8; 2]] = [[2, 4]]
        let r: [[Int8; 2]] = [[2, 4], [8, 16]]
        let q: [[Int8; 2]; 2] = [[2, 4], [8, 16]]
    }
`
		meter := newTestMemoryGauge()
		inter := parseCheckAndInterpretWithMemoryMetering(t, script, meter)

		_, err := inter.Invoke("main")
		require.NoError(t, err)

		assert.Equal(t, uint64(37), meter.getMemory(common.MemoryKindArrayValueBase))
		assert.Equal(t, uint64(37), meter.getMemory(common.MemoryKindAtreeArrayDataSlab))
		assert.Equal(t, uint64(0), meter.getMemory(common.MemoryKindAtreeArrayMetaDataSlab))
		assert.Equal(t, uint64(66), meter.getMemory(common.MemoryKindAtreeArrayElementOverhead))

		// 1 for `w`: 1 for the element
		// 2 for `r`: 1 for each element
		// 2 for `q`: 1 for each element
		assert.Equal(t, uint64(5), meter.getMemory(common.MemoryKindConstantSizedStaticType))
		// 2 for `q` type
		// 1 for each other type
		assert.Equal(t, uint64(7), meter.getMemory(common.MemoryKindConstantSizedType))
	})

	t.Run("insert many", func(t *testing.T) {
		t.Parallel()

		script := `
    pub fun main() {
        let x: [Int128] = [] // 2 data slabs
        x.insert(at:0, 3) // fits in existing slab
        x.insert(at:1, 3) // fits in existing slab
        x.insert(at:2, 3) // adds 1 metadata and data slab
        x.insert(at:3, 3) // fits in existing slab
        x.insert(at:4, 3) // adds 1 data slab
        x.insert(at:5, 3) // fits in existing slab
    }
`
		meter := newTestMemoryGauge()
		inter := parseCheckAndInterpretWithMemoryMetering(t, script, meter)

		_, err := inter.Invoke("main")
		require.NoError(t, err)

		assert.Equal(t, uint64(2), meter.getMemory(common.MemoryKindArrayValueBase))
		assert.Equal(t, uint64(4), meter.getMemory(common.MemoryKindAtreeArrayDataSlab))
		assert.Equal(t, uint64(1), meter.getMemory(common.MemoryKindAtreeArrayMetaDataSlab))
		assert.Equal(t, uint64(6), meter.getMemory(common.MemoryKindAtreeArrayElementOverhead))

		// 6 Int8 for types
		// 1 Int8 for `w` element
		// 2 Int8 for `r` elements
		// 2 Int8 for `q` elements
		assert.Equal(t, uint64(19), meter.getMemory(common.MemoryKindPrimitiveStaticType))
		assert.Equal(t, uint64(6), meter.getMemory(common.MemoryKindVariableSizedStaticType))
	})
}

func TestInterpretDictionaryMetering(t *testing.T) {
	t.Parallel()

	t.Run("creation", func(t *testing.T) {
		t.Parallel()

		script := `
	            pub fun main() {
	                let x: {Int8: String} = {}
	                let y: {String: {Int8: String}} = {"a": {}}
	            }
	        `

		meter := newTestMemoryGauge()
		inter := parseCheckAndInterpretWithMemoryMetering(t, script, meter)

		_, err := inter.Invoke("main")
		require.NoError(t, err)

		assert.Equal(t, uint64(6), meter.getMemory(common.MemoryKindStringValue))
		assert.Equal(t, uint64(9), meter.getMemory(common.MemoryKindDictionaryValueBase))
		assert.Equal(t, uint64(2), meter.getMemory(common.MemoryKindAtreeMapElementOverhead))
		assert.Equal(t, uint64(9), meter.getMemory(common.MemoryKindAtreeMapDataSlab))
		assert.Equal(t, uint64(0), meter.getMemory(common.MemoryKindAtreeMapMetaDataSlab))
		assert.Equal(t, uint64(159), meter.getMemory(common.MemoryKindAtreeMapPreAllocatedElement))
		assert.Equal(t, uint64(3), meter.getMemory(common.MemoryKindVariable))
		assert.Equal(t, uint64(9), meter.getMemory(common.MemoryKindPrimitiveStaticType))
		// 1 for `x`
		// 7 for `y`: 2 for type, 5 for value
		//   Note that the number of static types allocated raises 1 with each value.
		//   1, 2, 3, ... elements each use 5, 6, 7, ... static types.
		//   This is cumulative so 3 elements allocate 5+6+7=18 static types.
		assert.Equal(t, uint64(8), meter.getMemory(common.MemoryKindDictionaryStaticType))
	})

	t.Run("iteration", func(t *testing.T) {
		t.Parallel()

		script := `
	            pub fun main() {
	                let values: [{Int8: String}] = [{}, {}, {}]
	                for value in values {
	                  let a = value
	                }
	            }
	        `

		meter := newTestMemoryGauge()
		inter := parseCheckAndInterpretWithMemoryMetering(t, script, meter)

		_, err := inter.Invoke("main")
		require.NoError(t, err)

		assert.Equal(t, uint64(27), meter.getMemory(common.MemoryKindDictionaryValueBase))
		assert.Equal(t, uint64(6), meter.getMemory(common.MemoryKindVariable))

		// 4 Int8: 1 for type, 3 for values
		// 4 String: 1 for type, 3 for values
		assert.Equal(t, uint64(8), meter.getMemory(common.MemoryKindPrimitiveStaticType))
		// 1 for type
		// 6: 2 for each element
		assert.Equal(t, uint64(7), meter.getMemory(common.MemoryKindDictionaryStaticType))

		assert.Equal(t, uint64(480), meter.getMemory(common.MemoryKindAtreeMapPreAllocatedElement))
	})

	t.Run("contains", func(t *testing.T) {
		t.Parallel()

		script := `
	            pub fun main() {
	                let x: {Int8: String} = {}
	                x.containsKey(5)
	            }
	        `

		meter := newTestMemoryGauge()
		inter := parseCheckAndInterpretWithMemoryMetering(t, script, meter)

		_, err := inter.Invoke("main")
		require.NoError(t, err)

		assert.Equal(t, uint64(1), meter.getMemory(common.MemoryKindBoolValue))
		assert.Equal(t, uint64(3), meter.getMemory(common.MemoryKindPrimitiveStaticType))
	})

	t.Run("insert", func(t *testing.T) {
		t.Parallel()

		script := `
	            pub fun main() {
	                let x: {Int8: String} = {} 
	                x.insert(key: 5, "")
	                x.insert(key: 4, "")
	            }
	        `

		meter := newTestMemoryGauge()
		inter := parseCheckAndInterpretWithMemoryMetering(t, script, meter)

		_, err := inter.Invoke("main")
		require.NoError(t, err)

		assert.Equal(t, uint64(2), meter.getMemory(common.MemoryKindDictionaryValueBase))
		assert.Equal(t, uint64(2), meter.getMemory(common.MemoryKindAtreeMapElementOverhead))
		assert.Equal(t, uint64(2), meter.getMemory(common.MemoryKindAtreeMapDataSlab))
		assert.Equal(t, uint64(0), meter.getMemory(common.MemoryKindAtreeMapMetaDataSlab))
		assert.Equal(t, uint64(10), meter.getMemory(common.MemoryKindPrimitiveStaticType))
		assert.Equal(t, uint64(3), meter.getMemory(common.MemoryKindDictionaryStaticType))
		assert.Equal(t, uint64(32), meter.getMemory(common.MemoryKindAtreeMapPreAllocatedElement))
	})

	t.Run("insert many no packing", func(t *testing.T) {
		t.Parallel()

		script := `
	            pub fun main() {
	                let x: {Int8: String} = {} // 2 data slabs
	                x.insert(key: 0, "") // fits in slab
	                x.insert(key: 1, "") // fits in slab
	                x.insert(key: 2, "") // adds 1 data and metadata slab
	                x.insert(key: 3, "") // fits in slab
	                x.insert(key: 4, "") // adds 1 data slab
	                x.insert(key: 5, "") // fits in slab
	                x.insert(key: 6, "") // adds 1 data slab
	                x.insert(key: 7, "") // fits in slab
	                x.insert(key: 8, "") // adds 1 data slab
	            }
	        `

		meter := newTestMemoryGauge()
		inter := parseCheckAndInterpretWithMemoryMetering(t, script, meter)

		_, err := inter.Invoke("main")
		require.NoError(t, err)

		assert.Equal(t, uint64(2), meter.getMemory(common.MemoryKindDictionaryValueBase))
		assert.Equal(t, uint64(9), meter.getMemory(common.MemoryKindAtreeMapElementOverhead))
		assert.Equal(t, uint64(6), meter.getMemory(common.MemoryKindAtreeMapDataSlab))
		assert.Equal(t, uint64(1), meter.getMemory(common.MemoryKindAtreeMapMetaDataSlab))
		assert.Equal(t, uint64(32), meter.getMemory(common.MemoryKindAtreeMapPreAllocatedElement))
	})

	t.Run("insert many with packing", func(t *testing.T) {
		t.Parallel()

		script := `
	            pub fun main() {
	                let x: {Int8: Int8} = {} // 2 data slabs
	                x.insert(key: 0, 0) // all fit in slab
	                x.insert(key: 1, 1) 
	                x.insert(key: 2, 2) 
	                x.insert(key: 3, 3) 
	                x.insert(key: 4, 4) 
	                x.insert(key: 5, 5) 
	                x.insert(key: 6, 6)
	                x.insert(key: 7, 7) 
	                x.insert(key: 8, 8)
	            }
	        `

		meter := newTestMemoryGauge()
		inter := parseCheckAndInterpretWithMemoryMetering(t, script, meter)

		_, err := inter.Invoke("main")
		require.NoError(t, err)

		assert.Equal(t, uint64(2), meter.getMemory(common.MemoryKindDictionaryValueBase))
		assert.Equal(t, uint64(9), meter.getMemory(common.MemoryKindAtreeMapElementOverhead))
		assert.Equal(t, uint64(2), meter.getMemory(common.MemoryKindAtreeMapDataSlab))
		assert.Equal(t, uint64(0), meter.getMemory(common.MemoryKindAtreeMapMetaDataSlab))
		assert.Equal(t, uint64(32), meter.getMemory(common.MemoryKindAtreeMapPreAllocatedElement))
	})

	t.Run("update fits in slab", func(t *testing.T) {
		t.Parallel()

		script := `
            pub fun main() {
                let x: {Int8: String} = {3: "a"} // 2 data slabs
                x[3] = "b" // fits in existing slab
                x[3] = "c" // fits in existing slab
                x[4] = "d" // fits in existing slab
            }
        `

		meter := newTestMemoryGauge()
		inter := parseCheckAndInterpretWithMemoryMetering(t, script, meter)

		_, err := inter.Invoke("main")
		require.NoError(t, err)

		assert.Equal(t, uint64(2), meter.getMemory(common.MemoryKindDictionaryValueBase))
		assert.Equal(t, uint64(5), meter.getMemory(common.MemoryKindAtreeMapElementOverhead))
		assert.Equal(t, uint64(2), meter.getMemory(common.MemoryKindAtreeMapDataSlab))
		assert.Equal(t, uint64(0), meter.getMemory(common.MemoryKindAtreeMapMetaDataSlab))
		assert.Equal(t, uint64(31), meter.getMemory(common.MemoryKindAtreeMapPreAllocatedElement))
	})

	t.Run("update does not fit in slab", func(t *testing.T) {
		t.Parallel()

		script := `
            pub fun main() {
                let x: {Int8: String} = {3: "a"} // 2 data slabs
                x[3] = "b" // fits in existing slab
                x[4] = "d" // fits in existing slab
                x[3] = "c" // adds 1 data slab and metadata slab
            }
        `

		meter := newTestMemoryGauge()
		inter := parseCheckAndInterpretWithMemoryMetering(t, script, meter)

		_, err := inter.Invoke("main")
		require.NoError(t, err)

		assert.Equal(t, uint64(2), meter.getMemory(common.MemoryKindDictionaryValueBase))
		assert.Equal(t, uint64(3), meter.getMemory(common.MemoryKindAtreeMapDataSlab))
		assert.Equal(t, uint64(1), meter.getMemory(common.MemoryKindAtreeMapMetaDataSlab))
	})
}

func TestInterpretCompositeMetering(t *testing.T) {
	t.Parallel()

	t.Run("creation", func(t *testing.T) {
		t.Parallel()

		script := `
            pub struct S {}

            pub resource R {
                pub let a: String
                pub let b: String

                init(a: String, b: String) {
                    self.a = a
                    self.b = b
                }
            }

            pub fun main() {
                let s = S()
                let r <- create R(a: "a", b: "b")
                destroy r
            }
        `

		meter := newTestMemoryGauge()
		inter := parseCheckAndInterpretWithMemoryMetering(t, script, meter)

		_, err := inter.Invoke("main")
		require.NoError(t, err)

		assert.Equal(t, uint64(14), meter.getMemory(common.MemoryKindStringValue))
		assert.Equal(t, uint64(572), meter.getMemory(common.MemoryKindRawString))
		assert.Equal(t, uint64(4), meter.getMemory(common.MemoryKindCompositeValueBase))
		assert.Equal(t, uint64(5), meter.getMemory(common.MemoryKindAtreeMapDataSlab))
		assert.Equal(t, uint64(1), meter.getMemory(common.MemoryKindAtreeMapMetaDataSlab))
		assert.Equal(t, uint64(4), meter.getMemory(common.MemoryKindAtreeMapElementOverhead))
		assert.Equal(t, uint64(32), meter.getMemory(common.MemoryKindAtreeMapPreAllocatedElement))
		assert.Equal(t, uint64(8), meter.getMemory(common.MemoryKindVariable))
		assert.Equal(t, uint64(2), meter.getMemory(common.MemoryKindCompositeStaticType))
		assert.Equal(t, uint64(9), meter.getMemory(common.MemoryKindCompositeTypeInfo))
		assert.Equal(t, uint64(1), meter.getMemory(common.MemoryKindCompositeField))
		assert.Equal(t, uint64(3), meter.getMemory(common.MemoryKindInvocation))
	})

	t.Run("iteration", func(t *testing.T) {
		t.Parallel()

		script := `
            pub struct S {}

            pub fun main() {
                let values = [S(), S(), S()]
                for value in values {
                  let a = value
                }
            }
        `

		meter := newTestMemoryGauge()
		inter := parseCheckAndInterpretWithMemoryMetering(t, script, meter)

		_, err := inter.Invoke("main")
		require.NoError(t, err)

		assert.Equal(t, uint64(27), meter.getMemory(common.MemoryKindCompositeValueBase))
		assert.Equal(t, uint64(27), meter.getMemory(common.MemoryKindAtreeMapDataSlab))
		assert.Equal(t, uint64(0), meter.getMemory(common.MemoryKindAtreeMapElementOverhead))
		assert.Equal(t, uint64(480), meter.getMemory(common.MemoryKindAtreeMapPreAllocatedElement))
		assert.Equal(t, uint64(7), meter.getMemory(common.MemoryKindVariable))

		assert.Equal(t, uint64(7), meter.getMemory(common.MemoryKindCompositeStaticType))
		assert.Equal(t, uint64(24), meter.getMemory(common.MemoryKindCompositeTypeInfo))
		assert.Equal(t, uint64(0), meter.getMemory(common.MemoryKindCompositeField))
		assert.Equal(t, uint64(4), meter.getMemory(common.MemoryKindInvocation))
	})
}

func TestInterpretSimpleCompositeMetering(t *testing.T) {
	t.Parallel()

	t.Run("auth account", func(t *testing.T) {
		t.Parallel()

		script := `
            pub fun main(a: AuthAccount) {
            
            }
        `

		meter := newTestMemoryGauge()
		inter := parseCheckAndInterpretWithMemoryMetering(t, script, meter)

		_, err := inter.Invoke("main", newTestAuthAccountValue(inter, randomAddressValue()))
		require.NoError(t, err)

		assert.Equal(t, uint64(1), meter.getMemory(common.MemoryKindSimpleCompositeValueBase))
		// AuthAccount has 18 fields
		assert.Equal(t, uint64(18), meter.getMemory(common.MemoryKindSimpleCompositeValue))
	})

	t.Run("public account", func(t *testing.T) {
		t.Parallel()

		script := `
            pub fun main(a: PublicAccount) {
            
            }
        `

		meter := newTestMemoryGauge()
		inter := parseCheckAndInterpretWithMemoryMetering(t, script, meter)

		_, err := inter.Invoke("main", newTestPublicAccountValue(inter, randomAddressValue()))
		require.NoError(t, err)

		assert.Equal(t, uint64(1), meter.getMemory(common.MemoryKindSimpleCompositeValueBase))
		// PublicAccount has 9 fields
		assert.Equal(t, uint64(9), meter.getMemory(common.MemoryKindSimpleCompositeValue))
	})
}

func TestInterpretCompositeFieldMetering(t *testing.T) {
	t.Parallel()

	t.Run("empty", func(t *testing.T) {
		t.Parallel()

		script := `
            pub struct S {}
            pub fun main() {
                let s = S()
            }
        `

		meter := newTestMemoryGauge()
		inter := parseCheckAndInterpretWithMemoryMetering(t, script, meter)

		_, err := inter.Invoke("main")
		require.NoError(t, err)

		assert.Equal(t, uint64(138), meter.getMemory(common.MemoryKindRawString))
		assert.Equal(t, uint64(2), meter.getMemory(common.MemoryKindCompositeValueBase))
		assert.Equal(t, uint64(2), meter.getMemory(common.MemoryKindAtreeMapDataSlab))
		assert.Equal(t, uint64(0), meter.getMemory(common.MemoryKindAtreeMapMetaDataSlab))
		assert.Equal(t, uint64(0), meter.getMemory(common.MemoryKindCompositeField))
	})

	t.Run("1 field", func(t *testing.T) {
		t.Parallel()

		script := `
            pub struct S {
                pub let a: String
                init(_ a: String) {
                    self.a = a
                }
            }
            pub fun main() {
                let s = S("a")
            }
        `

		meter := newTestMemoryGauge()
		inter := parseCheckAndInterpretWithMemoryMetering(t, script, meter)

		_, err := inter.Invoke("main")
		require.NoError(t, err)

		assert.Equal(t, uint64(302), meter.getMemory(common.MemoryKindRawString))
		assert.Equal(t, uint64(2), meter.getMemory(common.MemoryKindCompositeValueBase))
		assert.Equal(t, uint64(1), meter.getMemory(common.MemoryKindAtreeMapElementOverhead))
		assert.Equal(t, uint64(2), meter.getMemory(common.MemoryKindAtreeMapDataSlab))
		assert.Equal(t, uint64(0), meter.getMemory(common.MemoryKindAtreeMapMetaDataSlab))
		assert.Equal(t, uint64(0), meter.getMemory(common.MemoryKindCompositeField))
	})

	t.Run("2 field", func(t *testing.T) {
		t.Parallel()

		script := `
            pub struct S {
                pub let a: String
                pub let b: String
                init(_ a: String, _ b: String) {
                    self.a = a
                    self.b = b
                }
            }
            pub fun main() {
                let s = S("a", "b")
            }
        `

		meter := newTestMemoryGauge()
		inter := parseCheckAndInterpretWithMemoryMetering(t, script, meter)

		_, err := inter.Invoke("main")
		require.NoError(t, err)

		assert.Equal(t, uint64(415), meter.getMemory(common.MemoryKindRawString))
		assert.Equal(t, uint64(2), meter.getMemory(common.MemoryKindAtreeMapDataSlab))
		assert.Equal(t, uint64(2), meter.getMemory(common.MemoryKindAtreeMapElementOverhead))
		assert.Equal(t, uint64(0), meter.getMemory(common.MemoryKindAtreeMapMetaDataSlab))
		assert.Equal(t, uint64(2), meter.getMemory(common.MemoryKindCompositeValueBase))
		assert.Equal(t, uint64(0), meter.getMemory(common.MemoryKindCompositeField))
	})
}

func TestInterpretInterpretedFunctionMetering(t *testing.T) {
	t.Parallel()

	t.Run("top level function", func(t *testing.T) {
		t.Parallel()

		script := `
            pub fun main() {}
        `

		meter := newTestMemoryGauge()
		inter := parseCheckAndInterpretWithMemoryMetering(t, script, meter)

		_, err := inter.Invoke("main")
		require.NoError(t, err)

		assert.Equal(t, uint64(1), meter.getMemory(common.MemoryKindInterpretedFunctionValue))
		assert.Equal(t, uint64(1), meter.getMemory(common.MemoryKindInvocation))
	})

	t.Run("function pointer creation", func(t *testing.T) {
		t.Parallel()

		script := `
            pub fun main() {
                let funcPointer = fun(a: String): String {
                    return a
                }
            }
        `

		meter := newTestMemoryGauge()
		inter := parseCheckAndInterpretWithMemoryMetering(t, script, meter)

		_, err := inter.Invoke("main")
		require.NoError(t, err)

		// 1 for the main, and 1 for the anon-func
		assert.Equal(t, uint64(2), meter.getMemory(common.MemoryKindInterpretedFunctionValue))
	})

	t.Run("function pointer passing", func(t *testing.T) {
		t.Parallel()

		script := `
            pub fun main() {
                let funcPointer1 = fun(a: String): String {
                    return a
                }

                let funcPointer2 = funcPointer1
                let funcPointer3 = funcPointer2

                let value = funcPointer3("hello")
            }
        `

		meter := newTestMemoryGauge()
		inter := parseCheckAndInterpretWithMemoryMetering(t, script, meter)

		_, err := inter.Invoke("main")
		require.NoError(t, err)

		// 1 for the main, and 1 for the anon-func.
		// Assignment shouldn't allocate new memory, as the value is immutable and shouldn't be copied.
		assert.Equal(t, uint64(2), meter.getMemory(common.MemoryKindInterpretedFunctionValue))

		assert.Equal(t, uint64(2), meter.getMemory(common.MemoryKindInvocation))
	})

	t.Run("struct method", func(t *testing.T) {
		t.Parallel()

		script := `
            pub struct Foo {
                pub fun bar() {}
            }

            pub fun main() {}
        `

		meter := newTestMemoryGauge()
		inter := parseCheckAndInterpretWithMemoryMetering(t, script, meter)

		_, err := inter.Invoke("main")
		require.NoError(t, err)

		// 1 for the main, and 1 for the struct method.
		assert.Equal(t, uint64(2), meter.getMemory(common.MemoryKindInterpretedFunctionValue))
	})

	t.Run("struct init", func(t *testing.T) {
		t.Parallel()

		script := `
            pub struct Foo {
                init() {}
            }

            pub fun main() {}
        `

		meter := newTestMemoryGauge()
		inter := parseCheckAndInterpretWithMemoryMetering(t, script, meter)

		_, err := inter.Invoke("main")
		require.NoError(t, err)

		// 1 for the main, and 1 for the struct init.
		assert.Equal(t, uint64(2), meter.getMemory(common.MemoryKindInterpretedFunctionValue))

		assert.Equal(t, uint64(1), meter.getMemory(common.MemoryKindInvocation))
	})
}

func TestInterpretHostFunctionMetering(t *testing.T) {
	t.Parallel()

	t.Run("top level function", func(t *testing.T) {
		t.Parallel()

		script := `
            pub fun main() {}
        `

		meter := newTestMemoryGauge()
		inter := parseCheckAndInterpretWithMemoryMetering(t, script, meter)

		_, err := inter.Invoke("main")
		require.NoError(t, err)
		assert.Equal(t, uint64(0), meter.getMemory(common.MemoryKindHostFunctionValue))
	})

	t.Run("function pointers", func(t *testing.T) {
		t.Parallel()

		script := `
            pub fun main() {
                let funcPointer1 = fun(a: String): String {
                    return a
                }

                let funcPointer2 = funcPointer1
                let funcPointer3 = funcPointer2

                let value = funcPointer3("hello")
            }
        `

		meter := newTestMemoryGauge()
		inter := parseCheckAndInterpretWithMemoryMetering(t, script, meter)

		_, err := inter.Invoke("main")
		require.NoError(t, err)
		assert.Equal(t, uint64(0), meter.getMemory(common.MemoryKindHostFunctionValue))
	})

	t.Run("struct method", func(t *testing.T) {
		t.Parallel()

		script := `
            pub struct Foo {
                pub fun bar() {}
            }

            pub fun main() {}
        `

		meter := newTestMemoryGauge()
		inter := parseCheckAndInterpretWithMemoryMetering(t, script, meter)

		_, err := inter.Invoke("main")
		require.NoError(t, err)

		// 1 for the struct method.
		assert.Equal(t, uint64(1), meter.getMemory(common.MemoryKindHostFunctionValue))
	})

	t.Run("struct init", func(t *testing.T) {
		t.Parallel()

		script := `
            pub struct Foo {
                init() {}
            }

            pub fun main() {}
        `

		meter := newTestMemoryGauge()
		inter := parseCheckAndInterpretWithMemoryMetering(t, script, meter)

		_, err := inter.Invoke("main")
		require.NoError(t, err)

		// 1 for the struct init.
		assert.Equal(t, uint64(1), meter.getMemory(common.MemoryKindHostFunctionValue))
	})

	t.Run("builtin functions", func(t *testing.T) {
		t.Parallel()

		script := `
            pub fun main() {
                let a = Int8(5)

                let b = CompositeType("PublicKey")
            }
        `

		meter := newTestMemoryGauge()
		inter := parseCheckAndInterpretWithMemoryMetering(t, script, meter)

		_, err := inter.Invoke("main")
		require.NoError(t, err)

		// builtin functions are not metered
		assert.Equal(t, uint64(0), meter.getMemory(common.MemoryKindHostFunctionValue))

		assert.Equal(t, uint64(1), meter.getMemory(common.MemoryKindCompositeStaticType))
	})

	t.Run("stdlib function", func(t *testing.T) {
		t.Parallel()

		script := `
            pub fun main() {
                assert(true)
            }
        `

		meter := newTestMemoryGauge()
		inter, err := parseCheckAndInterpretWithOptionsAndMemoryMetering(
			t,
			script,
			ParseCheckAndInterpretOptions{
				CheckerOptions: []sema.Option{
					sema.WithPredeclaredValues(stdlib.BuiltinFunctions.ToSemaValueDeclarations()),
				},
				Options: []interpreter.Option{
					interpreter.WithPredeclaredValues(stdlib.BuiltinFunctions.ToInterpreterValueDeclarations()),
				},
			},
			meter,
		)
		require.NoError(t, err)

		_, err = inter.Invoke("main")
		require.NoError(t, err)

		// stdlib functions are not metered
		assert.Equal(t, uint64(0), meter.getMemory(common.MemoryKindHostFunctionValue))
	})

	t.Run("public key creation", func(t *testing.T) {
		t.Parallel()

		script := `
            pub fun main() {
                let publicKey = PublicKey(
                    publicKey: "0102".decodeHex(),
                    signatureAlgorithm: SignatureAlgorithm.ECDSA_P256
                )
            }
        `

		var predeclaredSemaValues []sema.ValueDeclaration
		predeclaredSemaValues = append(predeclaredSemaValues, stdlib.BuiltinFunctions.ToSemaValueDeclarations()...)
		predeclaredSemaValues = append(predeclaredSemaValues, stdlib.BuiltinValues.ToSemaValueDeclarations()...)

		var predeclaredInterpreterValues []interpreter.ValueDeclaration
		predeclaredInterpreterValues = append(
			predeclaredInterpreterValues,
			stdlib.BuiltinFunctions.ToInterpreterValueDeclarations()...,
		)
		predeclaredInterpreterValues = append(
			predeclaredInterpreterValues,
			stdlib.BuiltinValues.ToInterpreterValueDeclarations()...,
		)

		meter := newTestMemoryGauge()
		inter, err := parseCheckAndInterpretWithOptionsAndMemoryMetering(
			t,
			script,
			ParseCheckAndInterpretOptions{
				CheckerOptions: []sema.Option{
					sema.WithPredeclaredValues(predeclaredSemaValues),
				},
				Options: []interpreter.Option{
					interpreter.WithPredeclaredValues(predeclaredInterpreterValues),
					interpreter.WithPublicKeyValidationHandler(
						func(_ *interpreter.Interpreter, _ func() interpreter.LocationRange, _ *interpreter.CompositeValue) error {
							return nil
						},
					),
				},
			},
			meter,
		)
		require.NoError(t, err)

		_, err = inter.Invoke("main")
		require.NoError(t, err)

		// 1 host function created for 'decodeHex' of String value
		// 'publicKeyVerify' and 'publicKeyVerifyPop' functions of PublicKey value are not metered
		assert.Equal(t, uint64(1), meter.getMemory(common.MemoryKindHostFunctionValue))
	})

	t.Run("multiple public key creation", func(t *testing.T) {
		t.Parallel()

		script := `
            pub fun main() {
                let publicKey1 = PublicKey(
                    publicKey: "0102".decodeHex(),
                    signatureAlgorithm: SignatureAlgorithm.ECDSA_P256
                )

                let publicKey2 = PublicKey(
                    publicKey: "0102".decodeHex(),
                    signatureAlgorithm: SignatureAlgorithm.ECDSA_P256
                )
            }
        `

		var predeclaredSemaValues []sema.ValueDeclaration
		predeclaredSemaValues = append(predeclaredSemaValues, stdlib.BuiltinFunctions.ToSemaValueDeclarations()...)
		predeclaredSemaValues = append(predeclaredSemaValues, stdlib.BuiltinValues.ToSemaValueDeclarations()...)

		var predeclaredInterpreterValues []interpreter.ValueDeclaration
		predeclaredInterpreterValues = append(
			predeclaredInterpreterValues,
			stdlib.BuiltinFunctions.ToInterpreterValueDeclarations()...,
		)
		predeclaredInterpreterValues = append(
			predeclaredInterpreterValues,
			stdlib.BuiltinValues.ToInterpreterValueDeclarations()...,
		)

		meter := newTestMemoryGauge()
		inter, err := parseCheckAndInterpretWithOptionsAndMemoryMetering(
			t,
			script,
			ParseCheckAndInterpretOptions{
				CheckerOptions: []sema.Option{
					sema.WithPredeclaredValues(predeclaredSemaValues),
				},
				Options: []interpreter.Option{
					interpreter.WithPredeclaredValues(predeclaredInterpreterValues),
					interpreter.WithPublicKeyValidationHandler(
						func(_ *interpreter.Interpreter, _ func() interpreter.LocationRange, _ *interpreter.CompositeValue) error {
							return nil
						},
					),
				},
			},
			meter,
		)
		require.NoError(t, err)

		_, err = inter.Invoke("main")
		require.NoError(t, err)

		// 2 = 2x 1 host function created for 'decodeHex' of String value
		// 'publicKeyVerify' and 'publicKeyVerifyPop' functions of PublicKey value are not metered
		assert.Equal(t, uint64(2), meter.getMemory(common.MemoryKindHostFunctionValue))
	})
}

func TestInterpretBoundFunctionMetering(t *testing.T) {
	t.Parallel()

	t.Run("struct method", func(t *testing.T) {
		t.Parallel()

		script := `
            pub struct Foo {
                pub fun bar() {}
            }

            pub fun main() {}
        `

		meter := newTestMemoryGauge()
		inter := parseCheckAndInterpretWithMemoryMetering(t, script, meter)

		_, err := inter.Invoke("main")
		require.NoError(t, err)

		// No bound functions are created without usages.
		assert.Equal(t, uint64(0), meter.getMemory(common.MemoryKindBoundFunctionValue))
	})

	t.Run("struct init", func(t *testing.T) {
		t.Parallel()

		script := `
            pub struct Foo {
                init() {}
            }

            pub fun main() {}
        `

		meter := newTestMemoryGauge()
		inter := parseCheckAndInterpretWithMemoryMetering(t, script, meter)

		_, err := inter.Invoke("main")
		require.NoError(t, err)

		// No bound functions are created without usages.
		assert.Equal(t, uint64(0), meter.getMemory(common.MemoryKindBoundFunctionValue))
	})

	t.Run("struct method usage", func(t *testing.T) {
		t.Parallel()

		script := `
            pub struct Foo {
                pub fun bar() {}
            }

            pub fun main() {
                let foo = Foo()
                foo.bar()
                foo.bar()
                foo.bar()
            }
        `

		meter := newTestMemoryGauge()
		inter := parseCheckAndInterpretWithMemoryMetering(t, script, meter)

		_, err := inter.Invoke("main")
		require.NoError(t, err)

		// 3 bound functions are created for the 3 invocations of 'bar()'.
		// No bound functions are created for init invocation.
		assert.Equal(t, uint64(3), meter.getMemory(common.MemoryKindBoundFunctionValue))
	})
}

func TestInterpretOptionalValueMetering(t *testing.T) {
	t.Parallel()

	t.Run("simple optional value", func(t *testing.T) {
		t.Parallel()

		script := `
            pub fun main() {
                let x: String? = "hello"
            }
        `

		meter := newTestMemoryGauge()
		inter := parseCheckAndInterpretWithMemoryMetering(t, script, meter)

		_, err := inter.Invoke("main")
		require.NoError(t, err)

		assert.Equal(t, uint64(1), meter.getMemory(common.MemoryKindOptionalValue))
	})

	t.Run("dictionary get", func(t *testing.T) {
		t.Parallel()

		script := `
            pub fun main() {
                let x: {Int8: String} = {1: "foo", 2: "bar"}
                let y = x[0]
                let z = x[1]
            }
        `

		meter := newTestMemoryGauge()
		inter := parseCheckAndInterpretWithMemoryMetering(t, script, meter)

		_, err := inter.Invoke("main")
		require.NoError(t, err)

		// 2 for `z`
		assert.Equal(t, uint64(2), meter.getMemory(common.MemoryKindOptionalValue))

		assert.Equal(t, uint64(14), meter.getMemory(common.MemoryKindPrimitiveStaticType))
		assert.Equal(t, uint64(3), meter.getMemory(common.MemoryKindDictionaryStaticType))
	})

	t.Run("dictionary set", func(t *testing.T) {
		t.Parallel()

		script := `
            pub fun main() {
                let x: {Int8: String} = {1: "foo", 2: "bar"}
                x[0] = "a"
                x[1] = "b"
            }
        `

		meter := newTestMemoryGauge()

		inter := parseCheckAndInterpretWithMemoryMetering(t, script, meter)

		_, err := inter.Invoke("main")
		require.NoError(t, err)

		// 1 from creating new entry by setting x[0]
		// 2 from overwriting entry by setting x[1]
		assert.Equal(t, uint64(3), meter.getMemory(common.MemoryKindOptionalValue))
	})

	t.Run("OptionalType", func(t *testing.T) {
		t.Parallel()

		script := `
            pub fun main() {
                let type: Type = Type<Int>()
                let a = OptionalType(type)
            }
        `

		meter := newTestMemoryGauge()
		inter := parseCheckAndInterpretWithMemoryMetering(t, script, meter)

		_, err := inter.Invoke("main")
		require.NoError(t, err)

		// 0: optional type is created here, not an optional value
		assert.Equal(t, uint64(0), meter.getMemory(common.MemoryKindOptionalValue))
		// 1: `a`
		assert.Equal(t, uint64(1), meter.getMemory(common.MemoryKindOptionalStaticType))
	})
}

func TestInterpretIntMetering(t *testing.T) {

	t.Parallel()

	t.Run("creation", func(t *testing.T) {

		t.Parallel()

		script := `
            pub fun main() {
                let x = 1
            }
        `

		meter := newTestMemoryGauge()
		inter := parseCheckAndInterpretWithMemoryMetering(t, script, meter)

		_, err := inter.Invoke("main")
		require.NoError(t, err)

		assert.Equal(t, uint64(8), meter.getMemory(common.MemoryKindBigInt))
	})

	t.Run("addition", func(t *testing.T) {

		t.Parallel()

		script := `
            pub fun main() {
                let x = 1 + 2
            }
        `

		meter := newTestMemoryGauge()
		inter := parseCheckAndInterpretWithMemoryMetering(t, script, meter)

		_, err := inter.Invoke("main")
		require.NoError(t, err)

		assert.Equal(t, uint64(64), meter.getMemory(common.MemoryKindBigInt))
	})

	t.Run("subtraction", func(t *testing.T) {

		t.Parallel()

		script := `
            pub fun main() {
                let x = 1 - 2
            }
        `

		meter := newTestMemoryGauge()
		inter := parseCheckAndInterpretWithMemoryMetering(t, script, meter)

		_, err := inter.Invoke("main")
		require.NoError(t, err)

		assert.Equal(t, uint64(56), meter.getMemory(common.MemoryKindBigInt))
	})

	t.Run("multiplication", func(t *testing.T) {

		t.Parallel()

		script := `
            pub fun main() {
                let x = 1 * 2
            }
        `

		meter := newTestMemoryGauge()
		inter := parseCheckAndInterpretWithMemoryMetering(t, script, meter)

		_, err := inter.Invoke("main")
		require.NoError(t, err)

		assert.Equal(t, uint64(64), meter.getMemory(common.MemoryKindBigInt))
	})

	t.Run("division", func(t *testing.T) {

		t.Parallel()

		script := `
            pub fun main() {
                let x = 10 / 2
            }
        `

		meter := newTestMemoryGauge()
		inter := parseCheckAndInterpretWithMemoryMetering(t, script, meter)

		_, err := inter.Invoke("main")
		require.NoError(t, err)

		assert.Equal(t, uint64(56), meter.getMemory(common.MemoryKindBigInt))
	})

	t.Run("modulo", func(t *testing.T) {

		t.Parallel()

		script := `
            pub fun main() {
                let x = 10 % 2
            }
        `

		meter := newTestMemoryGauge()
		inter := parseCheckAndInterpretWithMemoryMetering(t, script, meter)

		_, err := inter.Invoke("main")
		require.NoError(t, err)

		assert.Equal(t, uint64(56), meter.getMemory(common.MemoryKindBigInt))
	})

	t.Run("bitwise or", func(t *testing.T) {

		t.Parallel()

		script := `
            pub fun main() {
                let x = 10 | 2
            }
        `

		meter := newTestMemoryGauge()
		inter := parseCheckAndInterpretWithMemoryMetering(t, script, meter)

		_, err := inter.Invoke("main")
		require.NoError(t, err)

		assert.Equal(t, uint64(56), meter.getMemory(common.MemoryKindBigInt))
	})

	t.Run("bitwise xor", func(t *testing.T) {

		t.Parallel()

		script := `
            pub fun main() {
                let x = 10 ^ 2
            }
        `

		meter := newTestMemoryGauge()
		inter := parseCheckAndInterpretWithMemoryMetering(t, script, meter)

		_, err := inter.Invoke("main")
		require.NoError(t, err)

		assert.Equal(t, uint64(56), meter.getMemory(common.MemoryKindBigInt))
	})

	t.Run("bitwise and", func(t *testing.T) {

		t.Parallel()

		script := `
            pub fun main() {
                let x = 10 & 2
            }
        `

		meter := newTestMemoryGauge()
		inter := parseCheckAndInterpretWithMemoryMetering(t, script, meter)

		_, err := inter.Invoke("main")
		require.NoError(t, err)

		assert.Equal(t, uint64(56), meter.getMemory(common.MemoryKindBigInt))
	})

	t.Run("bitwise left-shift", func(t *testing.T) {

		t.Parallel()

		script := `
            pub fun main() {
                let x = 10 << 2
            }
        `

		meter := newTestMemoryGauge()
		inter := parseCheckAndInterpretWithMemoryMetering(t, script, meter)

		_, err := inter.Invoke("main")
		require.NoError(t, err)

		assert.Equal(t, uint64(64), meter.getMemory(common.MemoryKindBigInt))
	})

	t.Run("bitwise right-shift", func(t *testing.T) {

		t.Parallel()

		script := `
            pub fun main() {
                let x = 10 >> 2
            }
        `

		meter := newTestMemoryGauge()
		inter := parseCheckAndInterpretWithMemoryMetering(t, script, meter)

		_, err := inter.Invoke("main")
		require.NoError(t, err)

		assert.Equal(t, uint64(56), meter.getMemory(common.MemoryKindBigInt))
	})

	t.Run("negation", func(t *testing.T) {

		t.Parallel()

		script := `
            pub fun main() {
                let x = 1
                let y = -x
            }
        `

		meter := newTestMemoryGauge()
		inter := parseCheckAndInterpretWithMemoryMetering(t, script, meter)

		_, err := inter.Invoke("main")
		require.NoError(t, err)

		assert.Equal(t, uint64(48), meter.getMemory(common.MemoryKindBigInt))
	})

	t.Run("logical operations", func(t *testing.T) {

		t.Parallel()

		script := `
            pub fun main() {
                let x = 1
                x == 1
                x != 1
                x > 1
                x >= 1
                x < 1
                x <= 1
            }
        `

		meter := newTestMemoryGauge()
		inter := parseCheckAndInterpretWithMemoryMetering(t, script, meter)

		_, err := inter.Invoke("main")
		require.NoError(t, err)

		assert.Equal(t, uint64(6), meter.getMemory(common.MemoryKindBoolValue))
	})
}

func TestInterpretUIntMetering(t *testing.T) {

	t.Parallel()

	t.Run("creation", func(t *testing.T) {

		t.Parallel()

		script := `
            pub fun main() {
                let x = 1 as UInt
            }
        `

		meter := newTestMemoryGauge()
		inter := parseCheckAndInterpretWithMemoryMetering(t, script, meter)

		_, err := inter.Invoke("main")
		require.NoError(t, err)

		// creation: 8
		assert.Equal(t, uint64(8), meter.getMemory(common.MemoryKindBigInt))
	})

	t.Run("addition", func(t *testing.T) {

		t.Parallel()

		script := `
            pub fun main() {
                let x = 1 as UInt + 2 as UInt
            }
        `

		meter := newTestMemoryGauge()
		inter := parseCheckAndInterpretWithMemoryMetering(t, script, meter)

		_, err := inter.Invoke("main")
		require.NoError(t, err)

		assert.Equal(t, uint64(64), meter.getMemory(common.MemoryKindBigInt))
	})

	t.Run("subtraction", func(t *testing.T) {

		t.Parallel()

		script := `
            pub fun main() {
                let x = 3 as UInt - 2 as UInt
            }
        `

		meter := newTestMemoryGauge()
		inter := parseCheckAndInterpretWithMemoryMetering(t, script, meter)

		_, err := inter.Invoke("main")
		require.NoError(t, err)

		assert.Equal(t, uint64(56), meter.getMemory(common.MemoryKindBigInt))
	})

	t.Run("saturating subtraction", func(t *testing.T) {

		t.Parallel()

		script := `
            pub fun main() {
                let x = (1 as UInt).saturatingSubtract(2 as UInt)
            }
        `

		meter := newTestMemoryGauge()
		inter := parseCheckAndInterpretWithMemoryMetering(t, script, meter)

		_, err := inter.Invoke("main")
		require.NoError(t, err)

		assert.Equal(t, uint64(56), meter.getMemory(common.MemoryKindBigInt))
	})

	t.Run("multiplication", func(t *testing.T) {

		t.Parallel()

		script := `
            pub fun main() {
                let x = 1 as UInt * 2 as UInt
            }
        `

		meter := newTestMemoryGauge()
		inter := parseCheckAndInterpretWithMemoryMetering(t, script, meter)

		_, err := inter.Invoke("main")
		require.NoError(t, err)

		assert.Equal(t, uint64(64), meter.getMemory(common.MemoryKindBigInt))
	})

	t.Run("division", func(t *testing.T) {

		t.Parallel()

		script := `
            pub fun main() {
                let x = 10 as UInt / 2 as UInt
            }
        `

		meter := newTestMemoryGauge()
		inter := parseCheckAndInterpretWithMemoryMetering(t, script, meter)

		_, err := inter.Invoke("main")
		require.NoError(t, err)

		assert.Equal(t, uint64(56), meter.getMemory(common.MemoryKindBigInt))
	})

	t.Run("modulo", func(t *testing.T) {

		t.Parallel()

		script := `
            pub fun main() {
                let x = 10 as UInt % 2 as UInt
            }
        `

		meter := newTestMemoryGauge()
		inter := parseCheckAndInterpretWithMemoryMetering(t, script, meter)

		_, err := inter.Invoke("main")
		require.NoError(t, err)

		assert.Equal(t, uint64(56), meter.getMemory(common.MemoryKindBigInt))
	})

	t.Run("bitwise or", func(t *testing.T) {

		t.Parallel()

		script := `
            pub fun main() {
                let x = 10 as UInt | 2 as UInt
            }
        `

		meter := newTestMemoryGauge()
		inter := parseCheckAndInterpretWithMemoryMetering(t, script, meter)

		_, err := inter.Invoke("main")
		require.NoError(t, err)

		assert.Equal(t, uint64(56), meter.getMemory(common.MemoryKindBigInt))
	})

	t.Run("bitwise xor", func(t *testing.T) {

		t.Parallel()

		script := `
            pub fun main() {
                let x = 10 as UInt ^ 2 as UInt
            }
        `

		meter := newTestMemoryGauge()
		inter := parseCheckAndInterpretWithMemoryMetering(t, script, meter)

		_, err := inter.Invoke("main")
		require.NoError(t, err)

		assert.Equal(t, uint64(56), meter.getMemory(common.MemoryKindBigInt))
	})

	t.Run("bitwise and", func(t *testing.T) {

		t.Parallel()

		script := `
            pub fun main() {
                let x = 10 as UInt & 2 as UInt
            }
        `

		meter := newTestMemoryGauge()
		inter := parseCheckAndInterpretWithMemoryMetering(t, script, meter)

		_, err := inter.Invoke("main")
		require.NoError(t, err)

		assert.Equal(t, uint64(56), meter.getMemory(common.MemoryKindBigInt))
	})

	t.Run("bitwise left-shift", func(t *testing.T) {

		t.Parallel()

		script := `
            pub fun main() {
                let x = 10 as UInt << 2 as UInt
            }
        `

		meter := newTestMemoryGauge()
		inter := parseCheckAndInterpretWithMemoryMetering(t, script, meter)

		_, err := inter.Invoke("main")
		require.NoError(t, err)

		assert.Equal(t, uint64(64), meter.getMemory(common.MemoryKindBigInt))
	})

	t.Run("bitwise right-shift", func(t *testing.T) {

		t.Parallel()

		script := `
            pub fun main() {
                let x = 10 as UInt >> 2 as UInt
            }
        `

		meter := newTestMemoryGauge()
		inter := parseCheckAndInterpretWithMemoryMetering(t, script, meter)

		_, err := inter.Invoke("main")
		require.NoError(t, err)

		assert.Equal(t, uint64(56), meter.getMemory(common.MemoryKindBigInt))
	})

	t.Run("negation", func(t *testing.T) {

		t.Parallel()

		script := `
            pub fun main() {
                let x = 1
                let y = -x
            }
        `

		meter := newTestMemoryGauge()
		inter := parseCheckAndInterpretWithMemoryMetering(t, script, meter)

		_, err := inter.Invoke("main")
		require.NoError(t, err)

		assert.Equal(t, uint64(48), meter.getMemory(common.MemoryKindBigInt))
	})

	t.Run("logical operations", func(t *testing.T) {

		t.Parallel()

		script := `
            pub fun main() {
                let x: UInt = 1
                x == 1
                x != 1
                x > 1
                x >= 1
                x < 1
                x <= 1
            }
        `

		meter := newTestMemoryGauge()
		inter := parseCheckAndInterpretWithMemoryMetering(t, script, meter)

		_, err := inter.Invoke("main")
		require.NoError(t, err)

		assert.Equal(t, uint64(6), meter.getMemory(common.MemoryKindBoolValue))
	})
}

func TestInterpretUInt8Metering(t *testing.T) {

	t.Parallel()

	t.Run("creation", func(t *testing.T) {

		t.Parallel()

		script := `
            pub fun main() {
                let x = 1 as UInt8
            }
        `

		meter := newTestMemoryGauge()
		inter := parseCheckAndInterpretWithMemoryMetering(t, script, meter)

		_, err := inter.Invoke("main")
		require.NoError(t, err)

		// creation: 1
		assert.Equal(t, uint64(1), meter.getMemory(common.MemoryKindNumberValue))
	})

	t.Run("addition", func(t *testing.T) {

		t.Parallel()

		script := `
            pub fun main() {
                let x = 1 as UInt8 + 2 as UInt8
            }
        `

		meter := newTestMemoryGauge()
		inter := parseCheckAndInterpretWithMemoryMetering(t, script, meter)

		_, err := inter.Invoke("main")
		require.NoError(t, err)

		// creation: 1 + 1
		// result: 1
		assert.Equal(t, uint64(3), meter.getMemory(common.MemoryKindNumberValue))
	})

	t.Run("saturating addition", func(t *testing.T) {

		t.Parallel()

		script := `
            pub fun main() {
                let x = (1 as UInt8).saturatingAdd(2 as UInt8)
            }
        `

		meter := newTestMemoryGauge()
		inter := parseCheckAndInterpretWithMemoryMetering(t, script, meter)

		_, err := inter.Invoke("main")
		require.NoError(t, err)

		// creation: 1 + 1
		// result: 1
		assert.Equal(t, uint64(3), meter.getMemory(common.MemoryKindNumberValue))
	})

	t.Run("subtraction", func(t *testing.T) {

		t.Parallel()

		script := `
            pub fun main() {
                let x = 3 as UInt8 - 2 as UInt8
            }
        `

		meter := newTestMemoryGauge()
		inter := parseCheckAndInterpretWithMemoryMetering(t, script, meter)

		_, err := inter.Invoke("main")
		require.NoError(t, err)

		// creation: 1 + 1
		// result: 1
		assert.Equal(t, uint64(3), meter.getMemory(common.MemoryKindNumberValue))
	})

	t.Run("saturating subtraction", func(t *testing.T) {

		t.Parallel()

		script := `
            pub fun main() {
                let x = (1 as UInt8).saturatingSubtract(2 as UInt8)
            }
        `

		meter := newTestMemoryGauge()
		inter := parseCheckAndInterpretWithMemoryMetering(t, script, meter)

		_, err := inter.Invoke("main")
		require.NoError(t, err)

		// creation: 1 + 1
		// result: 1
		assert.Equal(t, uint64(3), meter.getMemory(common.MemoryKindNumberValue))
	})

	t.Run("multiplication", func(t *testing.T) {

		t.Parallel()

		script := `
            pub fun main() {
                let x = 1 as UInt8 * 2 as UInt8
            }
        `

		meter := newTestMemoryGauge()
		inter := parseCheckAndInterpretWithMemoryMetering(t, script, meter)

		_, err := inter.Invoke("main")
		require.NoError(t, err)

		// creation: 1 + 1
		// result: 1
		assert.Equal(t, uint64(3), meter.getMemory(common.MemoryKindNumberValue))
	})

	t.Run("saturating multiplication", func(t *testing.T) {

		t.Parallel()

		script := `
            pub fun main() {
                let x = (1 as UInt8).saturatingMultiply(2 as UInt8)
            }
        `

		meter := newTestMemoryGauge()
		inter := parseCheckAndInterpretWithMemoryMetering(t, script, meter)

		_, err := inter.Invoke("main")
		require.NoError(t, err)

		// creation: 1 + 1
		// result: 1
		assert.Equal(t, uint64(3), meter.getMemory(common.MemoryKindNumberValue))
	})

	t.Run("division", func(t *testing.T) {

		t.Parallel()

		script := `
            pub fun main() {
                let x = 10 as UInt8 / 2 as UInt8
            }
        `

		meter := newTestMemoryGauge()
		inter := parseCheckAndInterpretWithMemoryMetering(t, script, meter)

		_, err := inter.Invoke("main")
		require.NoError(t, err)

		// creation: 1 + 1
		// result: 1
		assert.Equal(t, uint64(3), meter.getMemory(common.MemoryKindNumberValue))
	})

	t.Run("modulo", func(t *testing.T) {

		t.Parallel()

		script := `
            pub fun main() {
                let x = 10 as UInt8 % 2 as UInt8
            }
        `

		meter := newTestMemoryGauge()
		inter := parseCheckAndInterpretWithMemoryMetering(t, script, meter)

		_, err := inter.Invoke("main")
		require.NoError(t, err)

		// creation: 1 + 1
		// result: 1
		assert.Equal(t, uint64(3), meter.getMemory(common.MemoryKindNumberValue))
	})

	t.Run("bitwise or", func(t *testing.T) {

		t.Parallel()

		script := `
            pub fun main() {
                let x = 10 as UInt8 | 2 as UInt8
            }
        `

		meter := newTestMemoryGauge()
		inter := parseCheckAndInterpretWithMemoryMetering(t, script, meter)

		_, err := inter.Invoke("main")
		require.NoError(t, err)

		// creation: 1 + 1
		// result: 1
		assert.Equal(t, uint64(3), meter.getMemory(common.MemoryKindNumberValue))
	})

	t.Run("bitwise xor", func(t *testing.T) {

		t.Parallel()

		script := `
            pub fun main() {
                let x = 10 as UInt8 ^ 2 as UInt8
            }
        `

		meter := newTestMemoryGauge()
		inter := parseCheckAndInterpretWithMemoryMetering(t, script, meter)

		_, err := inter.Invoke("main")
		require.NoError(t, err)

		// creation: 1 + 1
		// result: 1
		assert.Equal(t, uint64(3), meter.getMemory(common.MemoryKindNumberValue))
	})

	t.Run("bitwise and", func(t *testing.T) {

		t.Parallel()

		script := `
            pub fun main() {
                let x = 10 as UInt8 & 2 as UInt8
            }
        `

		meter := newTestMemoryGauge()
		inter := parseCheckAndInterpretWithMemoryMetering(t, script, meter)

		_, err := inter.Invoke("main")
		require.NoError(t, err)

		// creation: 1 + 1
		// result: 1
		assert.Equal(t, uint64(3), meter.getMemory(common.MemoryKindNumberValue))
		assert.Equal(t, uint64(1), meter.getMemory(common.MemoryKindElaboration))
	})

	t.Run("bitwise left-shift", func(t *testing.T) {

		t.Parallel()

		script := `
            pub fun main() {
                let x = 10 as UInt8 << 2 as UInt8
            }
        `

		meter := newTestMemoryGauge()
		inter := parseCheckAndInterpretWithMemoryMetering(t, script, meter)

		_, err := inter.Invoke("main")
		require.NoError(t, err)

		// creation: 1 + 1
		// result: 1
		assert.Equal(t, uint64(3), meter.getMemory(common.MemoryKindNumberValue))
	})

	t.Run("bitwise right-shift", func(t *testing.T) {

		t.Parallel()

		script := `
            pub fun main() {
                let x = 10 as UInt8 >> 2 as UInt8
            }
        `

		meter := newTestMemoryGauge()
		inter := parseCheckAndInterpretWithMemoryMetering(t, script, meter)

		_, err := inter.Invoke("main")
		require.NoError(t, err)

		// creation: 1 + 1
		// result: 1
		assert.Equal(t, uint64(3), meter.getMemory(common.MemoryKindNumberValue))
	})

	t.Run("logical operations", func(t *testing.T) {

		t.Parallel()

		script := `
            pub fun main() {
                let x: UInt8 = 1
                x == 1
                x != 1
                x > 1
                x >= 1
                x < 1
                x <= 1
            }
        `

		meter := newTestMemoryGauge()
		inter := parseCheckAndInterpretWithMemoryMetering(t, script, meter)

		_, err := inter.Invoke("main")
		require.NoError(t, err)

		assert.Equal(t, uint64(6), meter.getMemory(common.MemoryKindBoolValue))
	})
}

func TestInterpretUInt16Metering(t *testing.T) {

	t.Parallel()

	t.Run("creation", func(t *testing.T) {

		t.Parallel()

		script := `
            pub fun main() {
                let x = 1 as UInt16
            }
        `

		meter := newTestMemoryGauge()
		inter := parseCheckAndInterpretWithMemoryMetering(t, script, meter)

		_, err := inter.Invoke("main")
		require.NoError(t, err)

		// creation: 2
		assert.Equal(t, uint64(2), meter.getMemory(common.MemoryKindNumberValue))
	})

	t.Run("addition", func(t *testing.T) {

		t.Parallel()

		script := `
            pub fun main() {
                let x = 1 as UInt16 + 2 as UInt16
            }
        `

		meter := newTestMemoryGauge()
		inter := parseCheckAndInterpretWithMemoryMetering(t, script, meter)

		_, err := inter.Invoke("main")
		require.NoError(t, err)

		// creation: 2 + 2
		// result: 2
		assert.Equal(t, uint64(6), meter.getMemory(common.MemoryKindNumberValue))
	})

	t.Run("saturating addition", func(t *testing.T) {

		t.Parallel()

		script := `
            pub fun main() {
                let x = (1 as UInt16).saturatingAdd(2 as UInt16)
            }
        `

		meter := newTestMemoryGauge()
		inter := parseCheckAndInterpretWithMemoryMetering(t, script, meter)

		_, err := inter.Invoke("main")
		require.NoError(t, err)

		// creation: 2 + 2
		// result: 2
		assert.Equal(t, uint64(6), meter.getMemory(common.MemoryKindNumberValue))
	})

	t.Run("subtraction", func(t *testing.T) {

		t.Parallel()

		script := `
            pub fun main() {
                let x = 3 as UInt16 - 2 as UInt16
            }
        `

		meter := newTestMemoryGauge()
		inter := parseCheckAndInterpretWithMemoryMetering(t, script, meter)

		_, err := inter.Invoke("main")
		require.NoError(t, err)

		// creation: 2 + 2
		// result: 2
		assert.Equal(t, uint64(6), meter.getMemory(common.MemoryKindNumberValue))
	})

	t.Run("saturating subtraction", func(t *testing.T) {

		t.Parallel()

		script := `
            pub fun main() {
                let x = (1 as UInt16).saturatingSubtract(2 as UInt16)
            }
        `

		meter := newTestMemoryGauge()
		inter := parseCheckAndInterpretWithMemoryMetering(t, script, meter)

		_, err := inter.Invoke("main")
		require.NoError(t, err)

		// creation: 2 + 2
		// result: 2
		assert.Equal(t, uint64(6), meter.getMemory(common.MemoryKindNumberValue))
	})

	t.Run("multiplication", func(t *testing.T) {

		t.Parallel()

		script := `
            pub fun main() {
                let x = 1 as UInt16 * 2 as UInt16
            }
        `

		meter := newTestMemoryGauge()
		inter := parseCheckAndInterpretWithMemoryMetering(t, script, meter)

		_, err := inter.Invoke("main")
		require.NoError(t, err)

		// creation: 2 + 2
		// result: 2
		assert.Equal(t, uint64(6), meter.getMemory(common.MemoryKindNumberValue))
	})

	t.Run("saturating multiplication", func(t *testing.T) {

		t.Parallel()

		script := `
            pub fun main() {
                let x = (1 as UInt16).saturatingMultiply(2 as UInt16)
            }
        `

		meter := newTestMemoryGauge()
		inter := parseCheckAndInterpretWithMemoryMetering(t, script, meter)

		_, err := inter.Invoke("main")
		require.NoError(t, err)

		// creation: 2 + 2
		// result: 2
		assert.Equal(t, uint64(6), meter.getMemory(common.MemoryKindNumberValue))
	})

	t.Run("division", func(t *testing.T) {

		t.Parallel()

		script := `
            pub fun main() {
                let x = 10 as UInt16 / 2 as UInt16
            }
        `

		meter := newTestMemoryGauge()
		inter := parseCheckAndInterpretWithMemoryMetering(t, script, meter)

		_, err := inter.Invoke("main")
		require.NoError(t, err)

		// creation: 2 + 2
		// result: 2
		assert.Equal(t, uint64(6), meter.getMemory(common.MemoryKindNumberValue))
	})

	t.Run("modulo", func(t *testing.T) {

		t.Parallel()

		script := `
            pub fun main() {
                let x = 10 as UInt16 % 2 as UInt16
            }
        `

		meter := newTestMemoryGauge()
		inter := parseCheckAndInterpretWithMemoryMetering(t, script, meter)

		_, err := inter.Invoke("main")
		require.NoError(t, err)

		// creation: 2 + 2
		// result: 2
		assert.Equal(t, uint64(6), meter.getMemory(common.MemoryKindNumberValue))
	})

	t.Run("bitwise or", func(t *testing.T) {

		t.Parallel()

		script := `
            pub fun main() {
                let x = 10 as UInt16 | 2 as UInt16
            }
        `

		meter := newTestMemoryGauge()
		inter := parseCheckAndInterpretWithMemoryMetering(t, script, meter)

		_, err := inter.Invoke("main")
		require.NoError(t, err)

		// creation: 2 + 2
		// result: 2
		assert.Equal(t, uint64(6), meter.getMemory(common.MemoryKindNumberValue))
	})

	t.Run("bitwise xor", func(t *testing.T) {

		t.Parallel()

		script := `
            pub fun main() {
                let x = 10 as UInt16 ^ 2 as UInt16
            }
        `

		meter := newTestMemoryGauge()
		inter := parseCheckAndInterpretWithMemoryMetering(t, script, meter)

		_, err := inter.Invoke("main")
		require.NoError(t, err)

		// creation: 2 + 2
		// result: 2
		assert.Equal(t, uint64(6), meter.getMemory(common.MemoryKindNumberValue))
	})

	t.Run("bitwise and", func(t *testing.T) {

		t.Parallel()

		script := `
            pub fun main() {
                let x = 10 as UInt16 & 2 as UInt16
            }
        `

		meter := newTestMemoryGauge()
		inter := parseCheckAndInterpretWithMemoryMetering(t, script, meter)

		_, err := inter.Invoke("main")
		require.NoError(t, err)

		// creation: 2 + 2
		// result: 2
		assert.Equal(t, uint64(6), meter.getMemory(common.MemoryKindNumberValue))
	})

	t.Run("bitwise left-shift", func(t *testing.T) {

		t.Parallel()

		script := `
            pub fun main() {
                let x = 10 as UInt16 << 2 as UInt16
            }
        `

		meter := newTestMemoryGauge()
		inter := parseCheckAndInterpretWithMemoryMetering(t, script, meter)

		_, err := inter.Invoke("main")
		require.NoError(t, err)

		// creation: 2 + 2
		// result: 2
		assert.Equal(t, uint64(6), meter.getMemory(common.MemoryKindNumberValue))
	})

	t.Run("bitwise right-shift", func(t *testing.T) {

		t.Parallel()

		script := `
            pub fun main() {
                let x = 10 as UInt16 >> 2 as UInt16
            }
        `

		meter := newTestMemoryGauge()
		inter := parseCheckAndInterpretWithMemoryMetering(t, script, meter)

		_, err := inter.Invoke("main")
		require.NoError(t, err)

		// creation: 2 + 2
		// result: 2
		assert.Equal(t, uint64(6), meter.getMemory(common.MemoryKindNumberValue))
	})

	t.Run("logical operations", func(t *testing.T) {

		t.Parallel()

		script := `
            pub fun main() {
                let x: UInt16 = 1
                x == 1
                x != 1
                x > 1
                x >= 1
                x < 1
                x <= 1
            }
        `

		meter := newTestMemoryGauge()
		inter := parseCheckAndInterpretWithMemoryMetering(t, script, meter)

		_, err := inter.Invoke("main")
		require.NoError(t, err)

		assert.Equal(t, uint64(6), meter.getMemory(common.MemoryKindBoolValue))
	})
}

func TestInterpretUInt32Metering(t *testing.T) {

	t.Parallel()

	t.Run("creation", func(t *testing.T) {

		t.Parallel()

		script := `
            pub fun main() {
                let x = 1 as UInt32
            }
        `

		meter := newTestMemoryGauge()
		inter := parseCheckAndInterpretWithMemoryMetering(t, script, meter)

		_, err := inter.Invoke("main")
		require.NoError(t, err)

		// creation: 4
		assert.Equal(t, uint64(4), meter.getMemory(common.MemoryKindNumberValue))
	})

	t.Run("addition", func(t *testing.T) {

		t.Parallel()

		script := `
            pub fun main() {
                let x = 1 as UInt32 + 2 as UInt32
            }
        `

		meter := newTestMemoryGauge()
		inter := parseCheckAndInterpretWithMemoryMetering(t, script, meter)

		_, err := inter.Invoke("main")
		require.NoError(t, err)

		// creation: 4 + 4
		// result: 4
		assert.Equal(t, uint64(12), meter.getMemory(common.MemoryKindNumberValue))
	})

	t.Run("saturating addition", func(t *testing.T) {

		t.Parallel()

		script := `
            pub fun main() {
                let x = (1 as UInt32).saturatingAdd(2 as UInt32)
            }
        `

		meter := newTestMemoryGauge()
		inter := parseCheckAndInterpretWithMemoryMetering(t, script, meter)

		_, err := inter.Invoke("main")
		require.NoError(t, err)

		// creation: 4 + 4
		// result: 4
		assert.Equal(t, uint64(12), meter.getMemory(common.MemoryKindNumberValue))
	})

	t.Run("subtraction", func(t *testing.T) {

		t.Parallel()

		script := `
            pub fun main() {
                let x = 3 as UInt32 - 2 as UInt32
            }
        `

		meter := newTestMemoryGauge()
		inter := parseCheckAndInterpretWithMemoryMetering(t, script, meter)

		_, err := inter.Invoke("main")
		require.NoError(t, err)

		// creation: 4 + 4
		// result: 4
		assert.Equal(t, uint64(12), meter.getMemory(common.MemoryKindNumberValue))
	})

	t.Run("saturating subtraction", func(t *testing.T) {

		t.Parallel()

		script := `
            pub fun main() {
                let x = (1 as UInt32).saturatingSubtract(2 as UInt32)
            }
        `

		meter := newTestMemoryGauge()
		inter := parseCheckAndInterpretWithMemoryMetering(t, script, meter)

		_, err := inter.Invoke("main")
		require.NoError(t, err)

		// creation: 4 + 4
		// result: 4
		assert.Equal(t, uint64(12), meter.getMemory(common.MemoryKindNumberValue))
	})

	t.Run("multiplication", func(t *testing.T) {

		t.Parallel()

		script := `
            pub fun main() {
                let x = 1 as UInt32 * 2 as UInt32
            }
        `

		meter := newTestMemoryGauge()
		inter := parseCheckAndInterpretWithMemoryMetering(t, script, meter)

		_, err := inter.Invoke("main")
		require.NoError(t, err)

		// creation: 4 + 4
		// result: 4
		assert.Equal(t, uint64(12), meter.getMemory(common.MemoryKindNumberValue))
	})

	t.Run("saturating multiplication", func(t *testing.T) {

		t.Parallel()

		script := `
            pub fun main() {
                let x = (1 as UInt32).saturatingMultiply(2 as UInt32)
            }
        `

		meter := newTestMemoryGauge()
		inter := parseCheckAndInterpretWithMemoryMetering(t, script, meter)

		_, err := inter.Invoke("main")
		require.NoError(t, err)

		// creation: 4 + 4
		// result: 4
		assert.Equal(t, uint64(12), meter.getMemory(common.MemoryKindNumberValue))
	})

	t.Run("division", func(t *testing.T) {

		t.Parallel()

		script := `
            pub fun main() {
                let x = 10 as UInt32 / 2 as UInt32
            }
        `

		meter := newTestMemoryGauge()
		inter := parseCheckAndInterpretWithMemoryMetering(t, script, meter)

		_, err := inter.Invoke("main")
		require.NoError(t, err)

		// creation: 4 + 4
		// result: 4
		assert.Equal(t, uint64(12), meter.getMemory(common.MemoryKindNumberValue))
	})

	t.Run("modulo", func(t *testing.T) {

		t.Parallel()

		script := `
            pub fun main() {
                let x = 10 as UInt32 % 2 as UInt32
            }
        `

		meter := newTestMemoryGauge()
		inter := parseCheckAndInterpretWithMemoryMetering(t, script, meter)

		_, err := inter.Invoke("main")
		require.NoError(t, err)

		// creation: 4 + 4
		// result: 4
		assert.Equal(t, uint64(12), meter.getMemory(common.MemoryKindNumberValue))
	})

	t.Run("bitwise or", func(t *testing.T) {

		t.Parallel()

		script := `
            pub fun main() {
                let x = 10 as UInt32 | 2 as UInt32
            }
        `

		meter := newTestMemoryGauge()
		inter := parseCheckAndInterpretWithMemoryMetering(t, script, meter)

		_, err := inter.Invoke("main")
		require.NoError(t, err)

		// creation: 4 + 4
		// result: 4
		assert.Equal(t, uint64(12), meter.getMemory(common.MemoryKindNumberValue))
	})

	t.Run("bitwise xor", func(t *testing.T) {

		t.Parallel()

		script := `
            pub fun main() {
                let x = 10 as UInt32 ^ 2 as UInt32
            }
        `

		meter := newTestMemoryGauge()
		inter := parseCheckAndInterpretWithMemoryMetering(t, script, meter)

		_, err := inter.Invoke("main")
		require.NoError(t, err)

		// creation: 4 + 4
		// result: 4
		assert.Equal(t, uint64(12), meter.getMemory(common.MemoryKindNumberValue))
	})

	t.Run("bitwise and", func(t *testing.T) {

		t.Parallel()

		script := `
            pub fun main() {
                let x = 10 as UInt32 & 2 as UInt32
            }
        `

		meter := newTestMemoryGauge()
		inter := parseCheckAndInterpretWithMemoryMetering(t, script, meter)

		_, err := inter.Invoke("main")
		require.NoError(t, err)

		// creation: 4 + 4
		// result: 4
		assert.Equal(t, uint64(12), meter.getMemory(common.MemoryKindNumberValue))
	})

	t.Run("bitwise left-shift", func(t *testing.T) {

		t.Parallel()

		script := `
            pub fun main() {
                let x = 10 as UInt32 << 2 as UInt32
            }
        `

		meter := newTestMemoryGauge()
		inter := parseCheckAndInterpretWithMemoryMetering(t, script, meter)

		_, err := inter.Invoke("main")
		require.NoError(t, err)

		// creation: 4 + 4
		// result: 4
		assert.Equal(t, uint64(12), meter.getMemory(common.MemoryKindNumberValue))
	})

	t.Run("bitwise right-shift", func(t *testing.T) {

		t.Parallel()

		script := `
            pub fun main() {
                let x = 10 as UInt32 >> 2 as UInt32
            }
        `

		meter := newTestMemoryGauge()
		inter := parseCheckAndInterpretWithMemoryMetering(t, script, meter)

		_, err := inter.Invoke("main")
		require.NoError(t, err)

		// creation: 4 + 4
		// result: 4
		assert.Equal(t, uint64(12), meter.getMemory(common.MemoryKindNumberValue))
	})

	t.Run("logical operations", func(t *testing.T) {

		t.Parallel()

		script := `
            pub fun main() {
                let x: UInt32 = 1
                x == 1
                x != 1
                x > 1
                x >= 1
                x < 1
                x <= 1
            }
        `

		meter := newTestMemoryGauge()
		inter := parseCheckAndInterpretWithMemoryMetering(t, script, meter)

		_, err := inter.Invoke("main")
		require.NoError(t, err)

		assert.Equal(t, uint64(6), meter.getMemory(common.MemoryKindBoolValue))
	})
}

func TestInterpretUInt64Metering(t *testing.T) {

	t.Parallel()

	t.Run("creation", func(t *testing.T) {

		t.Parallel()

		script := `
            pub fun main() {
                let x = 1 as UInt64
            }
        `

		meter := newTestMemoryGauge()
		inter := parseCheckAndInterpretWithMemoryMetering(t, script, meter)

		_, err := inter.Invoke("main")
		require.NoError(t, err)

		// creation: 8
		assert.Equal(t, uint64(8), meter.getMemory(common.MemoryKindNumberValue))
	})

	t.Run("addition", func(t *testing.T) {

		t.Parallel()

		script := `
            pub fun main() {
                let x = 1 as UInt64 + 2 as UInt64
            }
        `

		meter := newTestMemoryGauge()
		inter := parseCheckAndInterpretWithMemoryMetering(t, script, meter)

		_, err := inter.Invoke("main")
		require.NoError(t, err)

		// creation: 8 + 8
		// result: 8
		assert.Equal(t, uint64(24), meter.getMemory(common.MemoryKindNumberValue))
	})

	t.Run("saturating addition", func(t *testing.T) {

		t.Parallel()

		script := `
            pub fun main() {
                let x = (1 as UInt64).saturatingAdd(2 as UInt64)
            }
        `

		meter := newTestMemoryGauge()
		inter := parseCheckAndInterpretWithMemoryMetering(t, script, meter)

		_, err := inter.Invoke("main")
		require.NoError(t, err)

		// creation: 8 + 8
		// result: 8
		assert.Equal(t, uint64(24), meter.getMemory(common.MemoryKindNumberValue))
	})

	t.Run("subtraction", func(t *testing.T) {

		t.Parallel()

		script := `
            pub fun main() {
                let x = 3 as UInt64 - 2 as UInt64
            }
        `

		meter := newTestMemoryGauge()
		inter := parseCheckAndInterpretWithMemoryMetering(t, script, meter)

		_, err := inter.Invoke("main")
		require.NoError(t, err)

		// creation: 8 + 8
		// result: 8
		assert.Equal(t, uint64(24), meter.getMemory(common.MemoryKindNumberValue))
	})

	t.Run("saturating subtraction", func(t *testing.T) {

		t.Parallel()

		script := `
            pub fun main() {
                let x = (1 as UInt64).saturatingSubtract(2 as UInt64)
            }
        `

		meter := newTestMemoryGauge()
		inter := parseCheckAndInterpretWithMemoryMetering(t, script, meter)

		_, err := inter.Invoke("main")
		require.NoError(t, err)

		// creation: 8 + 8
		// result: 8
		assert.Equal(t, uint64(24), meter.getMemory(common.MemoryKindNumberValue))
	})

	t.Run("multiplication", func(t *testing.T) {

		t.Parallel()

		script := `
            pub fun main() {
                let x = 1 as UInt64 * 2 as UInt64
            }
        `

		meter := newTestMemoryGauge()
		inter := parseCheckAndInterpretWithMemoryMetering(t, script, meter)

		_, err := inter.Invoke("main")
		require.NoError(t, err)

		// creation: 8 + 8
		// result: 8
		assert.Equal(t, uint64(24), meter.getMemory(common.MemoryKindNumberValue))
	})

	t.Run("saturating multiplication", func(t *testing.T) {

		t.Parallel()

		script := `
            pub fun main() {
                let x = (1 as UInt64).saturatingMultiply(2 as UInt64)
            }
        `

		meter := newTestMemoryGauge()
		inter := parseCheckAndInterpretWithMemoryMetering(t, script, meter)

		_, err := inter.Invoke("main")
		require.NoError(t, err)

		// creation: 8 + 8
		// result: 8
		assert.Equal(t, uint64(24), meter.getMemory(common.MemoryKindNumberValue))
	})

	t.Run("division", func(t *testing.T) {

		t.Parallel()

		script := `
            pub fun main() {
                let x = 10 as UInt64 / 2 as UInt64
            }
        `

		meter := newTestMemoryGauge()
		inter := parseCheckAndInterpretWithMemoryMetering(t, script, meter)

		_, err := inter.Invoke("main")
		require.NoError(t, err)

		// creation: 8 + 8
		// result: 8
		assert.Equal(t, uint64(24), meter.getMemory(common.MemoryKindNumberValue))
	})

	t.Run("modulo", func(t *testing.T) {

		t.Parallel()

		script := `
            pub fun main() {
                let x = 10 as UInt64 % 2 as UInt64
            }
        `

		meter := newTestMemoryGauge()
		inter := parseCheckAndInterpretWithMemoryMetering(t, script, meter)

		_, err := inter.Invoke("main")
		require.NoError(t, err)

		// creation: 8 + 8
		// result: 8
		assert.Equal(t, uint64(24), meter.getMemory(common.MemoryKindNumberValue))
	})

	t.Run("bitwise or", func(t *testing.T) {

		t.Parallel()

		script := `
            pub fun main() {
                let x = 10 as UInt64 | 2 as UInt64
            }
        `

		meter := newTestMemoryGauge()
		inter := parseCheckAndInterpretWithMemoryMetering(t, script, meter)

		_, err := inter.Invoke("main")
		require.NoError(t, err)

		// creation: 8 + 8
		// result: 8
		assert.Equal(t, uint64(24), meter.getMemory(common.MemoryKindNumberValue))
	})

	t.Run("bitwise xor", func(t *testing.T) {

		t.Parallel()

		script := `
            pub fun main() {
                let x = 10 as UInt64 ^ 2 as UInt64
            }
        `

		meter := newTestMemoryGauge()
		inter := parseCheckAndInterpretWithMemoryMetering(t, script, meter)

		_, err := inter.Invoke("main")
		require.NoError(t, err)

		// creation: 8 + 8
		// result: 8
		assert.Equal(t, uint64(24), meter.getMemory(common.MemoryKindNumberValue))
	})

	t.Run("bitwise and", func(t *testing.T) {

		t.Parallel()

		script := `
            pub fun main() {
                let x = 10 as UInt64 & 2 as UInt64
            }
        `

		meter := newTestMemoryGauge()
		inter := parseCheckAndInterpretWithMemoryMetering(t, script, meter)

		_, err := inter.Invoke("main")
		require.NoError(t, err)

		// creation: 8 + 8
		// result: 8
		assert.Equal(t, uint64(24), meter.getMemory(common.MemoryKindNumberValue))
	})

	t.Run("bitwise left-shift", func(t *testing.T) {

		t.Parallel()

		script := `
            pub fun main() {
                let x = 10 as UInt64 << 2 as UInt64
            }
        `

		meter := newTestMemoryGauge()
		inter := parseCheckAndInterpretWithMemoryMetering(t, script, meter)

		_, err := inter.Invoke("main")
		require.NoError(t, err)

		// creation: 8 + 8
		// result: 8
		assert.Equal(t, uint64(24), meter.getMemory(common.MemoryKindNumberValue))
	})

	t.Run("bitwise right-shift", func(t *testing.T) {

		t.Parallel()

		script := `
            pub fun main() {
                let x = 10 as UInt64 >> 2 as UInt64
            }
        `

		meter := newTestMemoryGauge()
		inter := parseCheckAndInterpretWithMemoryMetering(t, script, meter)

		_, err := inter.Invoke("main")
		require.NoError(t, err)

		// creation: 8 + 8
		// result: 8
		assert.Equal(t, uint64(24), meter.getMemory(common.MemoryKindNumberValue))
	})

	t.Run("logical operations", func(t *testing.T) {

		t.Parallel()

		script := `
            pub fun main() {
                let x: UInt64 = 1
                x == 1
                x != 1
                x > 1
                x >= 1
                x < 1
                x <= 1
            }
        `

		meter := newTestMemoryGauge()
		inter := parseCheckAndInterpretWithMemoryMetering(t, script, meter)

		_, err := inter.Invoke("main")
		require.NoError(t, err)

		assert.Equal(t, uint64(6), meter.getMemory(common.MemoryKindBoolValue))
	})
}

func TestInterpretUInt128Metering(t *testing.T) {

	t.Parallel()

	t.Run("creation", func(t *testing.T) {

		t.Parallel()

		script := `
            pub fun main() {
                let x = 1 as UInt128
            }
        `

		meter := newTestMemoryGauge()
		inter := parseCheckAndInterpretWithMemoryMetering(t, script, meter)

		_, err := inter.Invoke("main")
		require.NoError(t, err)

		// creation: 16
		assert.Equal(t, uint64(16), meter.getMemory(common.MemoryKindBigInt))
	})

	t.Run("addition", func(t *testing.T) {

		t.Parallel()

		script := `
            pub fun main() {
                let x = 1 as UInt128 + 2 as UInt128
            }
        `

		meter := newTestMemoryGauge()
		inter := parseCheckAndInterpretWithMemoryMetering(t, script, meter)

		_, err := inter.Invoke("main")
		require.NoError(t, err)

		// creation: 16 + 16
		// result: 16
		assert.Equal(t, uint64(48), meter.getMemory(common.MemoryKindBigInt))
	})

	t.Run("saturating addition", func(t *testing.T) {

		t.Parallel()

		script := `
            pub fun main() {
                let x = (1 as UInt128).saturatingAdd(2 as UInt128)
            }
        `

		meter := newTestMemoryGauge()
		inter := parseCheckAndInterpretWithMemoryMetering(t, script, meter)

		_, err := inter.Invoke("main")
		require.NoError(t, err)

		// creation: 16 + 16
		// result: 16
		assert.Equal(t, uint64(48), meter.getMemory(common.MemoryKindBigInt))
	})

	t.Run("subtraction", func(t *testing.T) {

		t.Parallel()

		script := `
            pub fun main() {
                let x = 3 as UInt128 - 2 as UInt128
            }
        `

		meter := newTestMemoryGauge()
		inter := parseCheckAndInterpretWithMemoryMetering(t, script, meter)

		_, err := inter.Invoke("main")
		require.NoError(t, err)

		// creation: 16 + 16
		// result: 16
		assert.Equal(t, uint64(48), meter.getMemory(common.MemoryKindBigInt))
	})

	t.Run("saturating subtraction", func(t *testing.T) {

		t.Parallel()

		script := `
            pub fun main() {
                let x = (1 as UInt128).saturatingSubtract(2 as UInt128)
            }
        `

		meter := newTestMemoryGauge()
		inter := parseCheckAndInterpretWithMemoryMetering(t, script, meter)

		_, err := inter.Invoke("main")
		require.NoError(t, err)

		// creation: 16 + 16
		// result: 16
		assert.Equal(t, uint64(48), meter.getMemory(common.MemoryKindBigInt))
		assert.Equal(t, uint64(1), meter.getMemory(common.MemoryKindElaboration))
	})

	t.Run("multiplication", func(t *testing.T) {

		t.Parallel()

		script := `
            pub fun main() {
                let x = 1 as UInt128 * 2 as UInt128
            }
        `

		meter := newTestMemoryGauge()
		inter := parseCheckAndInterpretWithMemoryMetering(t, script, meter)

		_, err := inter.Invoke("main")
		require.NoError(t, err)

		// creation: 16 + 16
		// result: 16
		assert.Equal(t, uint64(48), meter.getMemory(common.MemoryKindBigInt))
	})

	t.Run("saturating multiplication", func(t *testing.T) {

		t.Parallel()

		script := `
            pub fun main() {
                let x = (1 as UInt128).saturatingMultiply(2 as UInt128)
            }
        `

		meter := newTestMemoryGauge()
		inter := parseCheckAndInterpretWithMemoryMetering(t, script, meter)

		_, err := inter.Invoke("main")
		require.NoError(t, err)

		// creation: 16 + 16
		// result: 16
		assert.Equal(t, uint64(48), meter.getMemory(common.MemoryKindBigInt))
	})

	t.Run("division", func(t *testing.T) {

		t.Parallel()

		script := `
            pub fun main() {
                let x = 10 as UInt128 / 2 as UInt128
            }
        `

		meter := newTestMemoryGauge()
		inter := parseCheckAndInterpretWithMemoryMetering(t, script, meter)

		_, err := inter.Invoke("main")
		require.NoError(t, err)

		// creation: 16 + 16
		// result: 16
		assert.Equal(t, uint64(48), meter.getMemory(common.MemoryKindBigInt))
	})

	t.Run("modulo", func(t *testing.T) {

		t.Parallel()

		script := `
            pub fun main() {
                let x = 10 as UInt128 % 2 as UInt128
            }
        `

		meter := newTestMemoryGauge()
		inter := parseCheckAndInterpretWithMemoryMetering(t, script, meter)

		_, err := inter.Invoke("main")
		require.NoError(t, err)

		// creation: 16 + 16
		// result: 16
		assert.Equal(t, uint64(48), meter.getMemory(common.MemoryKindBigInt))
	})

	t.Run("bitwise or", func(t *testing.T) {

		t.Parallel()

		script := `
            pub fun main() {
                let x = 10 as UInt128 | 2 as UInt128
            }
        `

		meter := newTestMemoryGauge()
		inter := parseCheckAndInterpretWithMemoryMetering(t, script, meter)

		_, err := inter.Invoke("main")
		require.NoError(t, err)

		// creation: 16 + 16
		// result: 16
		assert.Equal(t, uint64(48), meter.getMemory(common.MemoryKindBigInt))
	})

	t.Run("bitwise xor", func(t *testing.T) {

		t.Parallel()

		script := `
            pub fun main() {
                let x = 10 as UInt128 ^ 2 as UInt128
            }
        `

		meter := newTestMemoryGauge()
		inter := parseCheckAndInterpretWithMemoryMetering(t, script, meter)

		_, err := inter.Invoke("main")
		require.NoError(t, err)

		// creation: 16 + 16
		// result: 16
		assert.Equal(t, uint64(48), meter.getMemory(common.MemoryKindBigInt))
	})

	t.Run("bitwise and", func(t *testing.T) {

		t.Parallel()

		script := `
            pub fun main() {
                let x = 10 as UInt128 & 2 as UInt128
            }
        `

		meter := newTestMemoryGauge()
		inter := parseCheckAndInterpretWithMemoryMetering(t, script, meter)

		_, err := inter.Invoke("main")
		require.NoError(t, err)

		// creation: 16 + 16
		// result: 16
		assert.Equal(t, uint64(48), meter.getMemory(common.MemoryKindBigInt))
	})

	t.Run("bitwise left-shift", func(t *testing.T) {

		t.Parallel()

		script := `
            pub fun main() {
                let x = 10 as UInt128 << 2 as UInt128
            }
        `

		meter := newTestMemoryGauge()
		inter := parseCheckAndInterpretWithMemoryMetering(t, script, meter)

		_, err := inter.Invoke("main")
		require.NoError(t, err)

		// creation: 16 + 16
		// result: 16
		assert.Equal(t, uint64(48), meter.getMemory(common.MemoryKindBigInt))
	})

	t.Run("bitwise right-shift", func(t *testing.T) {

		t.Parallel()

		script := `
            pub fun main() {
                let x = 10 as UInt128 >> 2 as UInt128
            }
        `

		meter := newTestMemoryGauge()
		inter := parseCheckAndInterpretWithMemoryMetering(t, script, meter)

		_, err := inter.Invoke("main")
		require.NoError(t, err)

		// creation: 16 + 16
		// result: 16
		assert.Equal(t, uint64(48), meter.getMemory(common.MemoryKindBigInt))
	})

	t.Run("logical operations", func(t *testing.T) {

		t.Parallel()

		script := `
            pub fun main() {
                let x: UInt128 = 1
                x == 1
                x != 1
                x > 1
                x >= 1
                x < 1
                x <= 1
            }
        `

		meter := newTestMemoryGauge()
		inter := parseCheckAndInterpretWithMemoryMetering(t, script, meter)

		_, err := inter.Invoke("main")
		require.NoError(t, err)

		assert.Equal(t, uint64(6), meter.getMemory(common.MemoryKindBoolValue))
	})
}

func TestInterpretUInt256Metering(t *testing.T) {

	t.Parallel()

	t.Run("creation", func(t *testing.T) {

		t.Parallel()

		script := `
            pub fun main() {
                let x = 1 as UInt256
            }
        `

		meter := newTestMemoryGauge()
		inter := parseCheckAndInterpretWithMemoryMetering(t, script, meter)

		_, err := inter.Invoke("main")
		require.NoError(t, err)

		// creation: 32
		assert.Equal(t, uint64(32), meter.getMemory(common.MemoryKindBigInt))
	})

	t.Run("addition", func(t *testing.T) {

		t.Parallel()

		script := `
            pub fun main() {
                let x = 1 as UInt256 + 2 as UInt256
            }
        `

		meter := newTestMemoryGauge()
		inter := parseCheckAndInterpretWithMemoryMetering(t, script, meter)

		_, err := inter.Invoke("main")
		require.NoError(t, err)

		// creation: 32 + 32
		// result: 32
		assert.Equal(t, uint64(96), meter.getMemory(common.MemoryKindBigInt))
	})

	t.Run("saturating addition", func(t *testing.T) {

		t.Parallel()

		script := `
            pub fun main() {
                let x = (1 as UInt256).saturatingAdd(2 as UInt256)
            }
        `

		meter := newTestMemoryGauge()
		inter := parseCheckAndInterpretWithMemoryMetering(t, script, meter)

		_, err := inter.Invoke("main")
		require.NoError(t, err)

		// creation: 32 + 32
		// result: 32
		assert.Equal(t, uint64(96), meter.getMemory(common.MemoryKindBigInt))
	})

	t.Run("subtraction", func(t *testing.T) {

		t.Parallel()

		script := `
            pub fun main() {
                let x = 3 as UInt256 - 2 as UInt256
            }
        `

		meter := newTestMemoryGauge()
		inter := parseCheckAndInterpretWithMemoryMetering(t, script, meter)

		_, err := inter.Invoke("main")
		require.NoError(t, err)

		// creation: 32 + 32
		// result: 32
		assert.Equal(t, uint64(96), meter.getMemory(common.MemoryKindBigInt))
	})

	t.Run("saturating subtraction", func(t *testing.T) {

		t.Parallel()

		script := `
            pub fun main() {
                let x = (1 as UInt256).saturatingSubtract(2 as UInt256)
            }
        `

		meter := newTestMemoryGauge()
		inter := parseCheckAndInterpretWithMemoryMetering(t, script, meter)

		_, err := inter.Invoke("main")
		require.NoError(t, err)

		// creation: 32 + 32
		// result: 32
		assert.Equal(t, uint64(96), meter.getMemory(common.MemoryKindBigInt))
	})

	t.Run("multiplication", func(t *testing.T) {

		t.Parallel()

		script := `
            pub fun main() {
                let x = 1 as UInt256 * 2 as UInt256
            }
        `

		meter := newTestMemoryGauge()
		inter := parseCheckAndInterpretWithMemoryMetering(t, script, meter)

		_, err := inter.Invoke("main")
		require.NoError(t, err)

		// creation: 32 + 32
		// result: 32
		assert.Equal(t, uint64(96), meter.getMemory(common.MemoryKindBigInt))
	})

	t.Run("saturating multiplication", func(t *testing.T) {

		t.Parallel()

		script := `
            pub fun main() {
                let x = (1 as UInt256).saturatingMultiply(2 as UInt256)
            }
        `

		meter := newTestMemoryGauge()
		inter := parseCheckAndInterpretWithMemoryMetering(t, script, meter)

		_, err := inter.Invoke("main")
		require.NoError(t, err)

		// creation: 32 + 32
		// result: 32
		assert.Equal(t, uint64(96), meter.getMemory(common.MemoryKindBigInt))
	})

	t.Run("division", func(t *testing.T) {

		t.Parallel()

		script := `
            pub fun main() {
                let x = 10 as UInt256 / 2 as UInt256
            }
        `

		meter := newTestMemoryGauge()
		inter := parseCheckAndInterpretWithMemoryMetering(t, script, meter)

		_, err := inter.Invoke("main")
		require.NoError(t, err)

		// creation: 32 + 32
		// result: 32
		assert.Equal(t, uint64(96), meter.getMemory(common.MemoryKindBigInt))
	})

	t.Run("modulo", func(t *testing.T) {

		t.Parallel()

		script := `
            pub fun main() {
                let x = 10 as UInt256 % 2 as UInt256
            }
        `

		meter := newTestMemoryGauge()
		inter := parseCheckAndInterpretWithMemoryMetering(t, script, meter)

		_, err := inter.Invoke("main")
		require.NoError(t, err)

		// creation: 32 + 32
		// result: 32
		assert.Equal(t, uint64(96), meter.getMemory(common.MemoryKindBigInt))
	})

	t.Run("bitwise or", func(t *testing.T) {

		t.Parallel()

		script := `
            pub fun main() {
                let x = 10 as UInt256 | 2 as UInt256
            }
        `

		meter := newTestMemoryGauge()
		inter := parseCheckAndInterpretWithMemoryMetering(t, script, meter)

		_, err := inter.Invoke("main")
		require.NoError(t, err)

		// creation: 32 + 32
		// result: 32
		assert.Equal(t, uint64(96), meter.getMemory(common.MemoryKindBigInt))
	})

	t.Run("bitwise xor", func(t *testing.T) {

		t.Parallel()

		script := `
            pub fun main() {
                let x = 10 as UInt256 ^ 2 as UInt256
            }
        `

		meter := newTestMemoryGauge()
		inter := parseCheckAndInterpretWithMemoryMetering(t, script, meter)

		_, err := inter.Invoke("main")
		require.NoError(t, err)

		// creation: 32 + 32
		// result: 32
		assert.Equal(t, uint64(96), meter.getMemory(common.MemoryKindBigInt))
	})

	t.Run("bitwise and", func(t *testing.T) {

		t.Parallel()

		script := `
            pub fun main() {
                let x = 10 as UInt256 & 2 as UInt256
            }
        `

		meter := newTestMemoryGauge()
		inter := parseCheckAndInterpretWithMemoryMetering(t, script, meter)

		_, err := inter.Invoke("main")
		require.NoError(t, err)

		// creation: 32 + 32
		// result: 32
		assert.Equal(t, uint64(96), meter.getMemory(common.MemoryKindBigInt))
	})

	t.Run("bitwise left-shift", func(t *testing.T) {

		t.Parallel()

		script := `
            pub fun main() {
                let x = 10 as UInt256 << 2 as UInt256
            }
        `

		meter := newTestMemoryGauge()
		inter := parseCheckAndInterpretWithMemoryMetering(t, script, meter)

		_, err := inter.Invoke("main")
		require.NoError(t, err)

		// creation: 32 + 32
		// result: 32
		assert.Equal(t, uint64(96), meter.getMemory(common.MemoryKindBigInt))
	})

	t.Run("bitwise right-shift", func(t *testing.T) {

		t.Parallel()

		script := `
            pub fun main() {
                let x = 10 as UInt256 >> 2 as UInt256
            }
        `

		meter := newTestMemoryGauge()
		inter := parseCheckAndInterpretWithMemoryMetering(t, script, meter)

		_, err := inter.Invoke("main")
		require.NoError(t, err)

		// creation: 32 + 32
		// result: 32
		assert.Equal(t, uint64(96), meter.getMemory(common.MemoryKindBigInt))
	})

	t.Run("logical operations", func(t *testing.T) {

		t.Parallel()

		script := `
            pub fun main() {
                let x: UInt256 = 1
                x == 1
                x != 1
                x > 1
                x >= 1
                x < 1
                x <= 1
            }
        `

		meter := newTestMemoryGauge()
		inter := parseCheckAndInterpretWithMemoryMetering(t, script, meter)

		_, err := inter.Invoke("main")
		require.NoError(t, err)

		assert.Equal(t, uint64(6), meter.getMemory(common.MemoryKindBoolValue))
	})
}

func TestInterpretInt8Metering(t *testing.T) {

	t.Parallel()

	t.Run("creation", func(t *testing.T) {

		t.Parallel()

		script := `
            pub fun main() {
                let x: Int8 = 1
            }
        `

		meter := newTestMemoryGauge()
		inter := parseCheckAndInterpretWithMemoryMetering(t, script, meter)

		_, err := inter.Invoke("main")
		require.NoError(t, err)

		assert.Equal(t, uint64(1), meter.getMemory(common.MemoryKindNumberValue))
	})

	t.Run("addition", func(t *testing.T) {

		t.Parallel()

		script := `
            pub fun main() {
                let x: Int8 = 1 + 2
            }
        `

		meter := newTestMemoryGauge()
		inter := parseCheckAndInterpretWithMemoryMetering(t, script, meter)

		_, err := inter.Invoke("main")
		require.NoError(t, err)

		// two operands (literals): 1 + 1
		// result: 1
		assert.Equal(t, uint64(3), meter.getMemory(common.MemoryKindNumberValue))
	})

	t.Run("saturating addition", func(t *testing.T) {

		t.Parallel()

		script := `
            pub fun main() {
                let x: Int8 = 1
                let y: Int8 = x.saturatingAdd(2)
            }
        `

		meter := newTestMemoryGauge()
		inter := parseCheckAndInterpretWithMemoryMetering(t, script, meter)

		_, err := inter.Invoke("main")
		require.NoError(t, err)

		// two literals: 1 + 1
		// result: 1
		assert.Equal(t, uint64(3), meter.getMemory(common.MemoryKindNumberValue))
	})

	t.Run("subtraction", func(t *testing.T) {

		t.Parallel()

		script := `
            pub fun main() {
                let x: Int8 = 1 - 2
            }
        `

		meter := newTestMemoryGauge()
		inter := parseCheckAndInterpretWithMemoryMetering(t, script, meter)

		_, err := inter.Invoke("main")
		require.NoError(t, err)

		// two operands (literals): 1 + 1
		// result: 1
		assert.Equal(t, uint64(3), meter.getMemory(common.MemoryKindNumberValue))
	})

	t.Run("saturating subtraction", func(t *testing.T) {

		t.Parallel()

		script := `
            pub fun main() {
                let x: Int8 = 1
                let y: Int8 = x.saturatingSubtract(2)
            }
        `

		meter := newTestMemoryGauge()
		inter := parseCheckAndInterpretWithMemoryMetering(t, script, meter)

		_, err := inter.Invoke("main")
		require.NoError(t, err)

		// two literals: 1 + 1
		// result: 1
		assert.Equal(t, uint64(3), meter.getMemory(common.MemoryKindNumberValue))
	})

	t.Run("multiplication", func(t *testing.T) {

		t.Parallel()

		script := `
            pub fun main() {
                let x: Int8 = 1 * 2
            }
        `

		meter := newTestMemoryGauge()
		inter := parseCheckAndInterpretWithMemoryMetering(t, script, meter)

		_, err := inter.Invoke("main")
		require.NoError(t, err)

		// two operands (literals): 1 + 1
		// result: 1
		assert.Equal(t, uint64(3), meter.getMemory(common.MemoryKindNumberValue))
	})

	t.Run("saturating multiplication", func(t *testing.T) {

		t.Parallel()

		script := `
            pub fun main() {
                let x: Int8 = 1
                let y: Int8 = x.saturatingMultiply(2)
            }
        `

		meter := newTestMemoryGauge()
		inter := parseCheckAndInterpretWithMemoryMetering(t, script, meter)

		_, err := inter.Invoke("main")
		require.NoError(t, err)

		// two literals: 1 + 1
		// result: 1
		assert.Equal(t, uint64(3), meter.getMemory(common.MemoryKindNumberValue))
	})

	t.Run("division", func(t *testing.T) {

		t.Parallel()

		script := `
            pub fun main() {
                let x: Int8 = 3 / 2
            }
        `

		meter := newTestMemoryGauge()
		inter := parseCheckAndInterpretWithMemoryMetering(t, script, meter)

		_, err := inter.Invoke("main")
		require.NoError(t, err)

		// two operands (literals): 1 + 1
		// result: 1
		assert.Equal(t, uint64(3), meter.getMemory(common.MemoryKindNumberValue))
	})

	t.Run("saturating division", func(t *testing.T) {

		t.Parallel()

		script := `
            pub fun main() {
                let x: Int8 = 3
                let y: Int8 = x.saturatingMultiply(2)
            }
        `

		meter := newTestMemoryGauge()
		inter := parseCheckAndInterpretWithMemoryMetering(t, script, meter)

		_, err := inter.Invoke("main")
		require.NoError(t, err)

		// two literals: 1 + 1
		// result: 1
		assert.Equal(t, uint64(3), meter.getMemory(common.MemoryKindNumberValue))
	})

	t.Run("modulo", func(t *testing.T) {

		t.Parallel()

		script := `
            pub fun main() {
                let x: Int8 = 3 % 2
            }
        `

		meter := newTestMemoryGauge()
		inter := parseCheckAndInterpretWithMemoryMetering(t, script, meter)

		_, err := inter.Invoke("main")
		require.NoError(t, err)

		// two literals: 1 + 1
		// result: 1
		assert.Equal(t, uint64(3), meter.getMemory(common.MemoryKindNumberValue))
	})

	t.Run("negation", func(t *testing.T) {

		t.Parallel()

		script := `
            pub fun main() {
                let x: Int8 = 1
                let y: Int8 = -x
            }
        `

		meter := newTestMemoryGauge()
		inter := parseCheckAndInterpretWithMemoryMetering(t, script, meter)

		_, err := inter.Invoke("main")
		require.NoError(t, err)

		// x: 1
		// y: 1
		assert.Equal(t, uint64(2), meter.getMemory(common.MemoryKindNumberValue))
	})

	t.Run("bitwise or", func(t *testing.T) {

		t.Parallel()

		script := `
            pub fun main() {
                let x: Int8 = 3 | 2
            }
        `

		meter := newTestMemoryGauge()
		inter := parseCheckAndInterpretWithMemoryMetering(t, script, meter)

		_, err := inter.Invoke("main")
		require.NoError(t, err)

		// two literals: 1 + 1
		// result: 1
		assert.Equal(t, uint64(3), meter.getMemory(common.MemoryKindNumberValue))
	})

	t.Run("bitwise xor", func(t *testing.T) {

		t.Parallel()

		script := `
            pub fun main() {
                let x: Int8 = 3 ^ 2
            }
        `

		meter := newTestMemoryGauge()
		inter := parseCheckAndInterpretWithMemoryMetering(t, script, meter)

		_, err := inter.Invoke("main")
		require.NoError(t, err)

		// two literals: 1 + 1
		// result: 1
		assert.Equal(t, uint64(3), meter.getMemory(common.MemoryKindNumberValue))
	})

	t.Run("bitwise and", func(t *testing.T) {

		t.Parallel()

		script := `
            pub fun main() {
                let x: Int8 = 3 & 2
            }
        `

		meter := newTestMemoryGauge()
		inter := parseCheckAndInterpretWithMemoryMetering(t, script, meter)

		_, err := inter.Invoke("main")
		require.NoError(t, err)

		// two literals: 1 + 1
		// result: 1
		assert.Equal(t, uint64(3), meter.getMemory(common.MemoryKindNumberValue))
	})

	t.Run("bitwise left shift", func(t *testing.T) {

		t.Parallel()

		script := `
            pub fun main() {
                let x: Int8 = 3 << 2
            }
        `

		meter := newTestMemoryGauge()
		inter := parseCheckAndInterpretWithMemoryMetering(t, script, meter)

		_, err := inter.Invoke("main")
		require.NoError(t, err)

		// two literals: 1 + 1
		// result: 1
		assert.Equal(t, uint64(3), meter.getMemory(common.MemoryKindNumberValue))
	})

	t.Run("bitwise right shift", func(t *testing.T) {

		t.Parallel()

		script := `
            pub fun main() {
                let x: Int8 = 3 >> 2
            }
        `

		meter := newTestMemoryGauge()
		inter := parseCheckAndInterpretWithMemoryMetering(t, script, meter)

		_, err := inter.Invoke("main")
		require.NoError(t, err)

		// two literals: 1 + 1
		// result: 1
		assert.Equal(t, uint64(3), meter.getMemory(common.MemoryKindNumberValue))
	})

	t.Run("logical operations", func(t *testing.T) {

		t.Parallel()

		script := `
            pub fun main() {
                let x: Int8 = 1
                x == 1
                x != 1
                x > 1
                x >= 1
                x < 1
                x <= 1
            }
        `

		meter := newTestMemoryGauge()
		inter := parseCheckAndInterpretWithMemoryMetering(t, script, meter)

		_, err := inter.Invoke("main")
		require.NoError(t, err)

		assert.Equal(t, uint64(6), meter.getMemory(common.MemoryKindBoolValue))
	})
}

func TestInterpretInt16Metering(t *testing.T) {

	t.Parallel()

	t.Run("creation", func(t *testing.T) {

		t.Parallel()

		script := `
            pub fun main() {
                let x: Int16 = 1
            }
        `

		meter := newTestMemoryGauge()
		inter := parseCheckAndInterpretWithMemoryMetering(t, script, meter)

		_, err := inter.Invoke("main")
		require.NoError(t, err)

		assert.Equal(t, uint64(2), meter.getMemory(common.MemoryKindNumberValue))
	})

	t.Run("addition", func(t *testing.T) {

		t.Parallel()

		script := `
            pub fun main() {
                let x: Int16 = 1 + 2
            }
        `

		meter := newTestMemoryGauge()
		inter := parseCheckAndInterpretWithMemoryMetering(t, script, meter)

		_, err := inter.Invoke("main")
		require.NoError(t, err)

		// two literals: 2 + 2
		// result: 2
		assert.Equal(t, uint64(6), meter.getMemory(common.MemoryKindNumberValue))
	})

	t.Run("saturating addition", func(t *testing.T) {

		t.Parallel()

		script := `
            pub fun main() {
                let x: Int16 = 1
                let y: Int16 = x.saturatingAdd(2)
            }
        `

		meter := newTestMemoryGauge()
		inter := parseCheckAndInterpretWithMemoryMetering(t, script, meter)

		_, err := inter.Invoke("main")
		require.NoError(t, err)

		// two literals: 2 + 2
		// result: 2
		assert.Equal(t, uint64(6), meter.getMemory(common.MemoryKindNumberValue))
	})

	t.Run("subtraction", func(t *testing.T) {

		t.Parallel()

		script := `
            pub fun main() {
                let x: Int16 = 1 - 2
            }
        `

		meter := newTestMemoryGauge()
		inter := parseCheckAndInterpretWithMemoryMetering(t, script, meter)

		_, err := inter.Invoke("main")
		require.NoError(t, err)

		// two literals: 2 + 2
		// result: 2
		assert.Equal(t, uint64(6), meter.getMemory(common.MemoryKindNumberValue))
	})

	t.Run("saturating subtraction", func(t *testing.T) {

		t.Parallel()

		script := `
            pub fun main() {
                let x: Int16 = 1
                let y: Int16 = x.saturatingSubtract(2)
            }
        `

		meter := newTestMemoryGauge()
		inter := parseCheckAndInterpretWithMemoryMetering(t, script, meter)

		_, err := inter.Invoke("main")
		require.NoError(t, err)

		// two literals: 2 + 2
		// result: 2
		assert.Equal(t, uint64(6), meter.getMemory(common.MemoryKindNumberValue))
	})

	t.Run("multiplication", func(t *testing.T) {

		t.Parallel()

		script := `
            pub fun main() {
                let x: Int16 = 1 * 2
            }
        `

		meter := newTestMemoryGauge()
		inter := parseCheckAndInterpretWithMemoryMetering(t, script, meter)

		_, err := inter.Invoke("main")
		require.NoError(t, err)

		// two literals: 2 + 2
		// result: 2
		assert.Equal(t, uint64(6), meter.getMemory(common.MemoryKindNumberValue))
	})

	t.Run("saturating multiplication", func(t *testing.T) {

		t.Parallel()

		script := `
            pub fun main() {
                let x: Int16 = 1
                let y: Int16 = x.saturatingMultiply(2)
            }
        `

		meter := newTestMemoryGauge()
		inter := parseCheckAndInterpretWithMemoryMetering(t, script, meter)

		_, err := inter.Invoke("main")
		require.NoError(t, err)

		// two literals: 2 + 2
		// result: 2
		assert.Equal(t, uint64(6), meter.getMemory(common.MemoryKindNumberValue))
	})

	t.Run("division", func(t *testing.T) {

		t.Parallel()

		script := `
            pub fun main() {
                let x: Int16 = 3 / 2
            }
        `

		meter := newTestMemoryGauge()
		inter := parseCheckAndInterpretWithMemoryMetering(t, script, meter)

		_, err := inter.Invoke("main")
		require.NoError(t, err)

		// two literals: 2 + 2
		// result: 2
		assert.Equal(t, uint64(6), meter.getMemory(common.MemoryKindNumberValue))
	})

	t.Run("saturating division", func(t *testing.T) {

		t.Parallel()

		script := `
            pub fun main() {
                let x: Int16 = 3
                let y: Int16 = x.saturatingMultiply(2)
            }
        `

		meter := newTestMemoryGauge()
		inter := parseCheckAndInterpretWithMemoryMetering(t, script, meter)

		_, err := inter.Invoke("main")
		require.NoError(t, err)

		// two literals: 2 + 2
		// result: 2
		assert.Equal(t, uint64(6), meter.getMemory(common.MemoryKindNumberValue))
	})

	t.Run("modulo", func(t *testing.T) {

		t.Parallel()

		script := `
            pub fun main() {
                let x: Int16 = 3 % 2
            }
        `

		meter := newTestMemoryGauge()
		inter := parseCheckAndInterpretWithMemoryMetering(t, script, meter)

		_, err := inter.Invoke("main")
		require.NoError(t, err)

		// two literals: 2 + 2
		// result: 2
		assert.Equal(t, uint64(6), meter.getMemory(common.MemoryKindNumberValue))
	})

	t.Run("negation", func(t *testing.T) {

		t.Parallel()

		script := `
            pub fun main() {
                let x: Int16 = 1
                let y: Int16 = -x
            }
        `

		meter := newTestMemoryGauge()
		inter := parseCheckAndInterpretWithMemoryMetering(t, script, meter)

		_, err := inter.Invoke("main")
		require.NoError(t, err)

		// x: 2
		// y: 2
		assert.Equal(t, uint64(4), meter.getMemory(common.MemoryKindNumberValue))
	})

	t.Run("bitwise or", func(t *testing.T) {

		t.Parallel()

		script := `
            pub fun main() {
                let x: Int16 = 3 | 2
            }
        `

		meter := newTestMemoryGauge()
		inter := parseCheckAndInterpretWithMemoryMetering(t, script, meter)

		_, err := inter.Invoke("main")
		require.NoError(t, err)

		// two literals: 2 + 2
		// result: 2
		assert.Equal(t, uint64(6), meter.getMemory(common.MemoryKindNumberValue))
	})

	t.Run("bitwise xor", func(t *testing.T) {

		t.Parallel()

		script := `
            pub fun main() {
                let x: Int16 = 3 ^ 2
            }
        `

		meter := newTestMemoryGauge()
		inter := parseCheckAndInterpretWithMemoryMetering(t, script, meter)

		_, err := inter.Invoke("main")
		require.NoError(t, err)

		// two literals: 2 + 2
		// result: 2
		assert.Equal(t, uint64(6), meter.getMemory(common.MemoryKindNumberValue))
	})

	t.Run("bitwise and", func(t *testing.T) {

		t.Parallel()

		script := `
            pub fun main() {
                let x: Int16 = 3 & 2
            }
        `

		meter := newTestMemoryGauge()
		inter := parseCheckAndInterpretWithMemoryMetering(t, script, meter)

		_, err := inter.Invoke("main")
		require.NoError(t, err)

		// two literals: 2 + 2
		// result: 2
		assert.Equal(t, uint64(6), meter.getMemory(common.MemoryKindNumberValue))
	})

	t.Run("bitwise left shift", func(t *testing.T) {

		t.Parallel()

		script := `
            pub fun main() {
                let x: Int16 = 3 << 2
            }
        `

		meter := newTestMemoryGauge()
		inter := parseCheckAndInterpretWithMemoryMetering(t, script, meter)

		_, err := inter.Invoke("main")
		require.NoError(t, err)

		// two literals: 2 + 2
		// result: 2
		assert.Equal(t, uint64(6), meter.getMemory(common.MemoryKindNumberValue))
	})

	t.Run("bitwise right shift", func(t *testing.T) {

		t.Parallel()

		script := `
            pub fun main() {
                let x: Int16 = 3 >> 2
            }
        `

		meter := newTestMemoryGauge()
		inter := parseCheckAndInterpretWithMemoryMetering(t, script, meter)

		_, err := inter.Invoke("main")
		require.NoError(t, err)

		// two literals: 2 + 2
		// result: 2
		assert.Equal(t, uint64(6), meter.getMemory(common.MemoryKindNumberValue))
	})

	t.Run("logical operations", func(t *testing.T) {

		t.Parallel()

		script := `
            pub fun main() {
                let x: Int16 = 1
                x == 1
                x != 1
                x > 1
                x >= 1
                x < 1
                x <= 1
            }
        `

		meter := newTestMemoryGauge()
		inter := parseCheckAndInterpretWithMemoryMetering(t, script, meter)

		_, err := inter.Invoke("main")
		require.NoError(t, err)

		assert.Equal(t, uint64(6), meter.getMemory(common.MemoryKindBoolValue))
	})
}

func TestInterpretInt32Metering(t *testing.T) {

	t.Parallel()

	t.Run("creation", func(t *testing.T) {

		t.Parallel()

		script := `
            pub fun main() {
                let x: Int32 = 1
            }
        `

		meter := newTestMemoryGauge()
		inter := parseCheckAndInterpretWithMemoryMetering(t, script, meter)

		_, err := inter.Invoke("main")
		require.NoError(t, err)

		assert.Equal(t, uint64(4), meter.getMemory(common.MemoryKindNumberValue))
	})

	t.Run("addition", func(t *testing.T) {

		t.Parallel()

		script := `
            pub fun main() {
                let x: Int32 = 1 + 2
            }
        `

		meter := newTestMemoryGauge()
		inter := parseCheckAndInterpretWithMemoryMetering(t, script, meter)

		_, err := inter.Invoke("main")
		require.NoError(t, err)

		// two literals: 4 + 4
		// result: 4
		assert.Equal(t, uint64(12), meter.getMemory(common.MemoryKindNumberValue))
	})

	t.Run("saturating addition", func(t *testing.T) {

		t.Parallel()

		script := `
            pub fun main() {
                let x: Int32 = 1
                let y: Int32 = x.saturatingAdd(2)
            }
        `

		meter := newTestMemoryGauge()
		inter := parseCheckAndInterpretWithMemoryMetering(t, script, meter)

		_, err := inter.Invoke("main")
		require.NoError(t, err)

		// two literals: 4 + 4
		// result: 4
		assert.Equal(t, uint64(12), meter.getMemory(common.MemoryKindNumberValue))
	})

	t.Run("subtraction", func(t *testing.T) {

		t.Parallel()

		script := `
            pub fun main() {
                let x: Int32 = 1 - 2
            }
        `

		meter := newTestMemoryGauge()
		inter := parseCheckAndInterpretWithMemoryMetering(t, script, meter)

		_, err := inter.Invoke("main")
		require.NoError(t, err)

		// two literals: 4 + 4
		// result: 4
		assert.Equal(t, uint64(12), meter.getMemory(common.MemoryKindNumberValue))
	})

	t.Run("saturating subtraction", func(t *testing.T) {

		t.Parallel()

		script := `
            pub fun main() {
                let x: Int32 = 1
                let y: Int32 = x.saturatingSubtract(2)
            }
        `

		meter := newTestMemoryGauge()
		inter := parseCheckAndInterpretWithMemoryMetering(t, script, meter)

		_, err := inter.Invoke("main")
		require.NoError(t, err)

		// two literals: 4 + 4
		// result: 4
		assert.Equal(t, uint64(12), meter.getMemory(common.MemoryKindNumberValue))
	})

	t.Run("multiplication", func(t *testing.T) {

		t.Parallel()

		script := `
            pub fun main() {
                let x: Int32 = 1 * 2
            }
        `

		meter := newTestMemoryGauge()
		inter := parseCheckAndInterpretWithMemoryMetering(t, script, meter)

		_, err := inter.Invoke("main")
		require.NoError(t, err)

		// two literals: 4 + 4
		// result: 4
		assert.Equal(t, uint64(12), meter.getMemory(common.MemoryKindNumberValue))
	})

	t.Run("saturating multiplication", func(t *testing.T) {

		t.Parallel()

		script := `
            pub fun main() {
                let x: Int32 = 1
                let y: Int32 = x.saturatingMultiply(2)
            }
        `

		meter := newTestMemoryGauge()
		inter := parseCheckAndInterpretWithMemoryMetering(t, script, meter)

		_, err := inter.Invoke("main")
		require.NoError(t, err)

		// two literals: 4 + 4
		// result: 4
		assert.Equal(t, uint64(12), meter.getMemory(common.MemoryKindNumberValue))
	})

	t.Run("division", func(t *testing.T) {

		t.Parallel()

		script := `
            pub fun main() {
                let x: Int32 = 3 / 2
            }
        `

		meter := newTestMemoryGauge()
		inter := parseCheckAndInterpretWithMemoryMetering(t, script, meter)

		_, err := inter.Invoke("main")
		require.NoError(t, err)

		// two literals: 4 + 4
		// result: 4
		assert.Equal(t, uint64(12), meter.getMemory(common.MemoryKindNumberValue))
	})

	t.Run("saturating division", func(t *testing.T) {

		t.Parallel()

		script := `
            pub fun main() {
                let x: Int32 = 3
                let y: Int32 = x.saturatingMultiply(2)
            }
        `

		meter := newTestMemoryGauge()
		inter := parseCheckAndInterpretWithMemoryMetering(t, script, meter)

		_, err := inter.Invoke("main")
		require.NoError(t, err)

		// two literals: 4 + 4
		// result: 4
		assert.Equal(t, uint64(12), meter.getMemory(common.MemoryKindNumberValue))
	})

	t.Run("modulo", func(t *testing.T) {

		t.Parallel()

		script := `
            pub fun main() {
                let x: Int32 = 3 % 2
            }
        `

		meter := newTestMemoryGauge()
		inter := parseCheckAndInterpretWithMemoryMetering(t, script, meter)

		_, err := inter.Invoke("main")
		require.NoError(t, err)

		// two literals: 4 + 4
		// result: 4
		assert.Equal(t, uint64(12), meter.getMemory(common.MemoryKindNumberValue))
	})

	t.Run("negation", func(t *testing.T) {

		t.Parallel()

		script := `
            pub fun main() {
                let x: Int32 = 1
                let y: Int32 = -x
            }
        `

		meter := newTestMemoryGauge()
		inter := parseCheckAndInterpretWithMemoryMetering(t, script, meter)

		_, err := inter.Invoke("main")
		require.NoError(t, err)

		// x: 4
		// y: 4
		assert.Equal(t, uint64(8), meter.getMemory(common.MemoryKindNumberValue))
	})

	t.Run("bitwise or", func(t *testing.T) {

		t.Parallel()

		script := `
            pub fun main() {
                let x: Int32 = 3 | 2
            }
        `

		meter := newTestMemoryGauge()
		inter := parseCheckAndInterpretWithMemoryMetering(t, script, meter)

		_, err := inter.Invoke("main")
		require.NoError(t, err)

		// two literals: 4 + 4
		// result: 4
		assert.Equal(t, uint64(12), meter.getMemory(common.MemoryKindNumberValue))
	})

	t.Run("bitwise xor", func(t *testing.T) {

		t.Parallel()

		script := `
            pub fun main() {
                let x: Int32 = 3 ^ 2
            }
        `

		meter := newTestMemoryGauge()
		inter := parseCheckAndInterpretWithMemoryMetering(t, script, meter)

		_, err := inter.Invoke("main")
		require.NoError(t, err)

		// two literals: 4 + 4
		// result: 4
		assert.Equal(t, uint64(12), meter.getMemory(common.MemoryKindNumberValue))
	})

	t.Run("bitwise and", func(t *testing.T) {

		t.Parallel()

		script := `
            pub fun main() {
                let x: Int32 = 3 & 2
            }
        `

		meter := newTestMemoryGauge()
		inter := parseCheckAndInterpretWithMemoryMetering(t, script, meter)

		_, err := inter.Invoke("main")
		require.NoError(t, err)

		// two literals: 4 + 4
		// result: 4
		assert.Equal(t, uint64(12), meter.getMemory(common.MemoryKindNumberValue))
	})

	t.Run("bitwise left shift", func(t *testing.T) {

		t.Parallel()

		script := `
            pub fun main() {
                let x: Int32 = 3 << 2
            }
        `

		meter := newTestMemoryGauge()
		inter := parseCheckAndInterpretWithMemoryMetering(t, script, meter)

		_, err := inter.Invoke("main")
		require.NoError(t, err)

		// two literals: 4 + 4
		// result: 4
		assert.Equal(t, uint64(12), meter.getMemory(common.MemoryKindNumberValue))
	})

	t.Run("bitwise right shift", func(t *testing.T) {

		t.Parallel()

		script := `
            pub fun main() {
                let x: Int32 = 3 >> 2
            }
        `

		meter := newTestMemoryGauge()
		inter := parseCheckAndInterpretWithMemoryMetering(t, script, meter)

		_, err := inter.Invoke("main")
		require.NoError(t, err)

		// two literals: 4 + 4
		// result: 4
		assert.Equal(t, uint64(12), meter.getMemory(common.MemoryKindNumberValue))
	})

	t.Run("logical operations", func(t *testing.T) {

		t.Parallel()

		script := `
            pub fun main() {
                let x: Int32 = 1
                x == 1
                x != 1
                x > 1
                x >= 1
                x < 1
                x <= 1
            }
        `

		meter := newTestMemoryGauge()
		inter := parseCheckAndInterpretWithMemoryMetering(t, script, meter)

		_, err := inter.Invoke("main")
		require.NoError(t, err)

		assert.Equal(t, uint64(6), meter.getMemory(common.MemoryKindBoolValue))
	})
}

func TestInterpretInt64Metering(t *testing.T) {

	t.Parallel()

	t.Run("creation", func(t *testing.T) {

		t.Parallel()

		script := `
            pub fun main() {
                let x: Int64 = 1
            }
        `

		meter := newTestMemoryGauge()
		inter := parseCheckAndInterpretWithMemoryMetering(t, script, meter)

		_, err := inter.Invoke("main")
		require.NoError(t, err)

		assert.Equal(t, uint64(8), meter.getMemory(common.MemoryKindNumberValue))
	})

	t.Run("addition", func(t *testing.T) {

		t.Parallel()

		script := `
            pub fun main() {
                let x: Int64 = 1 + 2
            }
        `

		meter := newTestMemoryGauge()
		inter := parseCheckAndInterpretWithMemoryMetering(t, script, meter)

		_, err := inter.Invoke("main")
		require.NoError(t, err)

		// two literals: 8 + 8
		// result: 8
		assert.Equal(t, uint64(24), meter.getMemory(common.MemoryKindNumberValue))
	})

	t.Run("saturating addition", func(t *testing.T) {

		t.Parallel()

		script := `
            pub fun main() {
                let x: Int64 = 1
                let y: Int64 = x.saturatingAdd(2)
            }
        `

		meter := newTestMemoryGauge()
		inter := parseCheckAndInterpretWithMemoryMetering(t, script, meter)

		_, err := inter.Invoke("main")
		require.NoError(t, err)

		// two literals: 8 + 8
		// result: 8
		assert.Equal(t, uint64(24), meter.getMemory(common.MemoryKindNumberValue))
	})

	t.Run("subtraction", func(t *testing.T) {

		t.Parallel()

		script := `
            pub fun main() {
                let x: Int64 = 1 - 2
            }
        `

		meter := newTestMemoryGauge()
		inter := parseCheckAndInterpretWithMemoryMetering(t, script, meter)

		_, err := inter.Invoke("main")
		require.NoError(t, err)

		// two literals: 8 + 8
		// result: 8
		assert.Equal(t, uint64(24), meter.getMemory(common.MemoryKindNumberValue))
	})

	t.Run("saturating subtraction", func(t *testing.T) {

		t.Parallel()

		script := `
            pub fun main() {
                let x: Int64 = 1
                let y: Int64 = x.saturatingSubtract(2)
            }
        `

		meter := newTestMemoryGauge()
		inter := parseCheckAndInterpretWithMemoryMetering(t, script, meter)

		_, err := inter.Invoke("main")
		require.NoError(t, err)

		// two literals: 8 + 8
		// result: 8
		assert.Equal(t, uint64(24), meter.getMemory(common.MemoryKindNumberValue))
	})

	t.Run("multiplication", func(t *testing.T) {

		t.Parallel()

		script := `
            pub fun main() {
                let x: Int64 = 1 * 2
            }
        `

		meter := newTestMemoryGauge()
		inter := parseCheckAndInterpretWithMemoryMetering(t, script, meter)

		_, err := inter.Invoke("main")
		require.NoError(t, err)

		// two literals: 8 + 8
		// result: 8
		assert.Equal(t, uint64(24), meter.getMemory(common.MemoryKindNumberValue))
	})

	t.Run("saturating multiplication", func(t *testing.T) {

		t.Parallel()

		script := `
            pub fun main() {
                let x: Int64 = 1
                let y: Int64 = x.saturatingMultiply(2)
            }
        `

		meter := newTestMemoryGauge()
		inter := parseCheckAndInterpretWithMemoryMetering(t, script, meter)

		_, err := inter.Invoke("main")
		require.NoError(t, err)

		// two literals: 8 + 8
		// result: 8
		assert.Equal(t, uint64(24), meter.getMemory(common.MemoryKindNumberValue))
	})

	t.Run("division", func(t *testing.T) {

		t.Parallel()

		script := `
            pub fun main() {
                let x: Int64 = 3 / 2
            }
        `

		meter := newTestMemoryGauge()
		inter := parseCheckAndInterpretWithMemoryMetering(t, script, meter)

		_, err := inter.Invoke("main")
		require.NoError(t, err)

		// two literals: 8 + 8
		// result: 8
		assert.Equal(t, uint64(24), meter.getMemory(common.MemoryKindNumberValue))
	})

	t.Run("saturating division", func(t *testing.T) {

		t.Parallel()

		script := `
            pub fun main() {
                let x: Int64 = 3
                let y: Int64 = x.saturatingMultiply(2)
            }
        `

		meter := newTestMemoryGauge()
		inter := parseCheckAndInterpretWithMemoryMetering(t, script, meter)

		_, err := inter.Invoke("main")
		require.NoError(t, err)

		// two literals: 8 + 8
		// result: 8
		assert.Equal(t, uint64(24), meter.getMemory(common.MemoryKindNumberValue))
	})

	t.Run("modulo", func(t *testing.T) {

		t.Parallel()

		script := `
            pub fun main() {
                let x: Int64 = 3 % 2
            }
        `

		meter := newTestMemoryGauge()
		inter := parseCheckAndInterpretWithMemoryMetering(t, script, meter)

		_, err := inter.Invoke("main")
		require.NoError(t, err)

		// two literals: 8 + 8
		// result: 8
		assert.Equal(t, uint64(24), meter.getMemory(common.MemoryKindNumberValue))
	})

	t.Run("negation", func(t *testing.T) {

		t.Parallel()

		script := `
            pub fun main() {
                let x: Int64 = 1
                let y: Int64 = -x
            }
        `

		meter := newTestMemoryGauge()
		inter := parseCheckAndInterpretWithMemoryMetering(t, script, meter)

		_, err := inter.Invoke("main")
		require.NoError(t, err)

		// x: 8
		// y: 8
		assert.Equal(t, uint64(16), meter.getMemory(common.MemoryKindNumberValue))
	})

	t.Run("bitwise or", func(t *testing.T) {

		t.Parallel()

		script := `
            pub fun main() {
                let x: Int64 = 3 | 2
            }
        `

		meter := newTestMemoryGauge()
		inter := parseCheckAndInterpretWithMemoryMetering(t, script, meter)

		_, err := inter.Invoke("main")
		require.NoError(t, err)

		// two literals: 8 + 8
		// result: 8
		assert.Equal(t, uint64(24), meter.getMemory(common.MemoryKindNumberValue))
	})

	t.Run("bitwise xor", func(t *testing.T) {

		t.Parallel()

		script := `
            pub fun main() {
                let x: Int64 = 3 ^ 2
            }
        `

		meter := newTestMemoryGauge()
		inter := parseCheckAndInterpretWithMemoryMetering(t, script, meter)

		_, err := inter.Invoke("main")
		require.NoError(t, err)

		// two literals: 8 + 8
		// result: 8
		assert.Equal(t, uint64(24), meter.getMemory(common.MemoryKindNumberValue))
	})

	t.Run("bitwise and", func(t *testing.T) {

		t.Parallel()

		script := `
            pub fun main() {
                let x: Int64 = 3 & 2
            }
        `

		meter := newTestMemoryGauge()
		inter := parseCheckAndInterpretWithMemoryMetering(t, script, meter)

		_, err := inter.Invoke("main")
		require.NoError(t, err)

		// two literals: 8 + 8
		// result: 8
		assert.Equal(t, uint64(24), meter.getMemory(common.MemoryKindNumberValue))
	})

	t.Run("bitwise left shift", func(t *testing.T) {

		t.Parallel()

		script := `
            pub fun main() {
                let x: Int64 = 3 << 2
            }
        `

		meter := newTestMemoryGauge()
		inter := parseCheckAndInterpretWithMemoryMetering(t, script, meter)

		_, err := inter.Invoke("main")
		require.NoError(t, err)

		// two literals: 8 + 8
		// result: 8
		assert.Equal(t, uint64(24), meter.getMemory(common.MemoryKindNumberValue))
	})

	t.Run("bitwise right shift", func(t *testing.T) {

		t.Parallel()

		script := `
            pub fun main() {
                let x: Int64 = 3 >> 2
            }
        `

		meter := newTestMemoryGauge()
		inter := parseCheckAndInterpretWithMemoryMetering(t, script, meter)

		_, err := inter.Invoke("main")
		require.NoError(t, err)

		// two literals: 8 + 8
		// result: 8
		assert.Equal(t, uint64(24), meter.getMemory(common.MemoryKindNumberValue))
	})

	t.Run("logical operations", func(t *testing.T) {

		t.Parallel()

		script := `
            pub fun main() {
                let x: Int64 = 1
                x == 1
                x != 1
                x > 1
                x >= 1
                x < 1
                x <= 1
            }
        `

		meter := newTestMemoryGauge()
		inter := parseCheckAndInterpretWithMemoryMetering(t, script, meter)

		_, err := inter.Invoke("main")
		require.NoError(t, err)

		assert.Equal(t, uint64(6), meter.getMemory(common.MemoryKindBoolValue))
	})
}

func TestInterpretInt128Metering(t *testing.T) {

	t.Parallel()

	t.Run("creation", func(t *testing.T) {

		t.Parallel()

		script := `
            pub fun main() {
                let x: Int128 = 1
            }
        `

		meter := newTestMemoryGauge()
		inter := parseCheckAndInterpretWithMemoryMetering(t, script, meter)

		_, err := inter.Invoke("main")
		require.NoError(t, err)

		assert.Equal(t, uint64(16), meter.getMemory(common.MemoryKindBigInt))
	})

	t.Run("addition", func(t *testing.T) {

		t.Parallel()

		script := `
            pub fun main() {
                let x: Int128 = 1 + 2
            }
        `

		meter := newTestMemoryGauge()
		inter := parseCheckAndInterpretWithMemoryMetering(t, script, meter)

		_, err := inter.Invoke("main")
		require.NoError(t, err)

		// two literals: 16 + 16
		// result: 16
		assert.Equal(t, uint64(48), meter.getMemory(common.MemoryKindBigInt))
	})

	t.Run("saturating addition", func(t *testing.T) {

		t.Parallel()

		script := `
            pub fun main() {
                let x: Int128 = 1
                let y: Int128 = x.saturatingAdd(2)
            }
        `

		meter := newTestMemoryGauge()
		inter := parseCheckAndInterpretWithMemoryMetering(t, script, meter)

		_, err := inter.Invoke("main")
		require.NoError(t, err)

		// two literals: 16 + 16
		// result: 16
		assert.Equal(t, uint64(48), meter.getMemory(common.MemoryKindBigInt))
	})

	t.Run("subtraction", func(t *testing.T) {

		t.Parallel()

		script := `
            pub fun main() {
                let x: Int128 = 1 - 2
            }
        `

		meter := newTestMemoryGauge()
		inter := parseCheckAndInterpretWithMemoryMetering(t, script, meter)

		_, err := inter.Invoke("main")
		require.NoError(t, err)

		// two literals: 16 + 16
		// result: 16
		assert.Equal(t, uint64(48), meter.getMemory(common.MemoryKindBigInt))
	})

	t.Run("saturating subtraction", func(t *testing.T) {

		t.Parallel()

		script := `
            pub fun main() {
                let x: Int128 = 1
                let y: Int128 = x.saturatingSubtract(2)
            }
        `

		meter := newTestMemoryGauge()
		inter := parseCheckAndInterpretWithMemoryMetering(t, script, meter)

		_, err := inter.Invoke("main")
		require.NoError(t, err)

		// two literals: 16 + 16
		// result: 16
		assert.Equal(t, uint64(48), meter.getMemory(common.MemoryKindBigInt))
	})

	t.Run("multiplication", func(t *testing.T) {

		t.Parallel()

		script := `
            pub fun main() {
                let x: Int128 = 1 * 2
            }
        `

		meter := newTestMemoryGauge()
		inter := parseCheckAndInterpretWithMemoryMetering(t, script, meter)

		_, err := inter.Invoke("main")
		require.NoError(t, err)

		// two literals: 16 + 16
		// result: 16
		assert.Equal(t, uint64(48), meter.getMemory(common.MemoryKindBigInt))
	})

	t.Run("saturating multiplication", func(t *testing.T) {

		t.Parallel()

		script := `
            pub fun main() {
                let x: Int128 = 1
                let y: Int128 = x.saturatingMultiply(2)
            }
        `

		meter := newTestMemoryGauge()
		inter := parseCheckAndInterpretWithMemoryMetering(t, script, meter)

		_, err := inter.Invoke("main")
		require.NoError(t, err)

		// two literals: 16 + 16
		// result: 16
		assert.Equal(t, uint64(48), meter.getMemory(common.MemoryKindBigInt))
	})

	t.Run("division", func(t *testing.T) {

		t.Parallel()

		script := `
            pub fun main() {
                let x: Int128 = 3 / 2
            }
        `

		meter := newTestMemoryGauge()
		inter := parseCheckAndInterpretWithMemoryMetering(t, script, meter)

		_, err := inter.Invoke("main")
		require.NoError(t, err)

		// two literals: 16 + 16
		// result: 16
		assert.Equal(t, uint64(48), meter.getMemory(common.MemoryKindBigInt))
	})

	t.Run("saturating division", func(t *testing.T) {

		t.Parallel()

		script := `
            pub fun main() {
                let x: Int128 = 3
                let y: Int128 = x.saturatingMultiply(2)
            }
        `

		meter := newTestMemoryGauge()
		inter := parseCheckAndInterpretWithMemoryMetering(t, script, meter)

		_, err := inter.Invoke("main")
		require.NoError(t, err)

		// two literals: 16 + 16
		// result: 16
		assert.Equal(t, uint64(48), meter.getMemory(common.MemoryKindBigInt))
	})

	t.Run("modulo", func(t *testing.T) {

		t.Parallel()

		script := `
            pub fun main() {
                let x: Int128 = 3 % 2
            }
        `

		meter := newTestMemoryGauge()
		inter := parseCheckAndInterpretWithMemoryMetering(t, script, meter)

		_, err := inter.Invoke("main")
		require.NoError(t, err)

		// two literals: 16 + 16
		// result: 16
		assert.Equal(t, uint64(48), meter.getMemory(common.MemoryKindBigInt))
	})

	t.Run("negation", func(t *testing.T) {

		t.Parallel()

		script := `
            pub fun main() {
                let x: Int128 = 1
                let y: Int128 = -x
            }
        `

		meter := newTestMemoryGauge()
		inter := parseCheckAndInterpretWithMemoryMetering(t, script, meter)

		_, err := inter.Invoke("main")
		require.NoError(t, err)

		// x: 16
		// y: 16
		assert.Equal(t, uint64(32), meter.getMemory(common.MemoryKindBigInt))
	})

	t.Run("bitwise or", func(t *testing.T) {

		t.Parallel()

		script := `
            pub fun main() {
                let x: Int128 = 3 | 2
            }
        `

		meter := newTestMemoryGauge()
		inter := parseCheckAndInterpretWithMemoryMetering(t, script, meter)

		_, err := inter.Invoke("main")
		require.NoError(t, err)

		// two literals: 16 + 16
		// result: 16
		assert.Equal(t, uint64(48), meter.getMemory(common.MemoryKindBigInt))
	})

	t.Run("bitwise xor", func(t *testing.T) {

		t.Parallel()

		script := `
            pub fun main() {
                let x: Int128 = 3 ^ 2
            }
        `

		meter := newTestMemoryGauge()
		inter := parseCheckAndInterpretWithMemoryMetering(t, script, meter)

		_, err := inter.Invoke("main")
		require.NoError(t, err)

		// two literals: 16 + 16
		// result: 16
		assert.Equal(t, uint64(48), meter.getMemory(common.MemoryKindBigInt))
	})

	t.Run("bitwise and", func(t *testing.T) {

		t.Parallel()

		script := `
            pub fun main() {
                let x: Int128 = 3 & 2
            }
        `

		meter := newTestMemoryGauge()
		inter := parseCheckAndInterpretWithMemoryMetering(t, script, meter)

		_, err := inter.Invoke("main")
		require.NoError(t, err)

		// two literals: 16 + 16
		// result: 16
		assert.Equal(t, uint64(48), meter.getMemory(common.MemoryKindBigInt))
	})

	t.Run("bitwise left shift", func(t *testing.T) {

		t.Parallel()

		script := `
            pub fun main() {
                let x: Int128 = 3 << 2
            }
        `

		meter := newTestMemoryGauge()
		inter := parseCheckAndInterpretWithMemoryMetering(t, script, meter)

		_, err := inter.Invoke("main")
		require.NoError(t, err)

		// two literals: 16 + 16
		// result: 16
		assert.Equal(t, uint64(48), meter.getMemory(common.MemoryKindBigInt))
	})

	t.Run("bitwise right shift", func(t *testing.T) {

		t.Parallel()

		script := `
            pub fun main() {
                let x: Int128 = 3 >> 2
            }
        `

		meter := newTestMemoryGauge()
		inter := parseCheckAndInterpretWithMemoryMetering(t, script, meter)

		_, err := inter.Invoke("main")
		require.NoError(t, err)

		// two literals: 16 + 16
		// result: 16
		assert.Equal(t, uint64(48), meter.getMemory(common.MemoryKindBigInt))
	})

	t.Run("logical operations", func(t *testing.T) {

		t.Parallel()

		script := `
            pub fun main() {
                let x: Int128 = 1
                x == 1
                x != 1
                x > 1
                x >= 1
                x < 1
                x <= 1
            }
        `

		meter := newTestMemoryGauge()
		inter := parseCheckAndInterpretWithMemoryMetering(t, script, meter)

		_, err := inter.Invoke("main")
		require.NoError(t, err)

		assert.Equal(t, uint64(6), meter.getMemory(common.MemoryKindBoolValue))
		assert.Equal(t, uint64(1), meter.getMemory(common.MemoryKindElaboration))
	})
}

func TestInterpretInt256Metering(t *testing.T) {

	t.Parallel()

	t.Run("creation", func(t *testing.T) {

		t.Parallel()

		script := `
            pub fun main() {
                let x: Int256 = 1
            }
        `

		meter := newTestMemoryGauge()
		inter := parseCheckAndInterpretWithMemoryMetering(t, script, meter)

		_, err := inter.Invoke("main")
		require.NoError(t, err)

		assert.Equal(t, uint64(32), meter.getMemory(common.MemoryKindBigInt))
	})

	t.Run("addition", func(t *testing.T) {

		t.Parallel()

		script := `
            pub fun main() {
                let x: Int256 = 1 + 2
            }
        `

		meter := newTestMemoryGauge()
		inter := parseCheckAndInterpretWithMemoryMetering(t, script, meter)

		_, err := inter.Invoke("main")
		require.NoError(t, err)

		// two literals: 32 + 32
		// result: 32
		assert.Equal(t, uint64(96), meter.getMemory(common.MemoryKindBigInt))
	})

	t.Run("saturating addition", func(t *testing.T) {

		t.Parallel()

		script := `
            pub fun main() {
                let x: Int256 = 1
                let y: Int256 = x.saturatingAdd(2)
            }
        `

		meter := newTestMemoryGauge()
		inter := parseCheckAndInterpretWithMemoryMetering(t, script, meter)

		_, err := inter.Invoke("main")
		require.NoError(t, err)

		// two literals: 32 + 32
		// result: 32
		assert.Equal(t, uint64(96), meter.getMemory(common.MemoryKindBigInt))
	})

	t.Run("subtraction", func(t *testing.T) {

		t.Parallel()

		script := `
            pub fun main() {
                let x: Int256 = 1 - 2
            }
        `

		meter := newTestMemoryGauge()
		inter := parseCheckAndInterpretWithMemoryMetering(t, script, meter)

		_, err := inter.Invoke("main")
		require.NoError(t, err)

		// two literals: 32 + 32
		// result: 32
		assert.Equal(t, uint64(96), meter.getMemory(common.MemoryKindBigInt))
	})

	t.Run("saturating subtraction", func(t *testing.T) {

		t.Parallel()

		script := `
            pub fun main() {
                let x: Int256 = 1
                let y: Int256 = x.saturatingSubtract(2)
            }
        `

		meter := newTestMemoryGauge()
		inter := parseCheckAndInterpretWithMemoryMetering(t, script, meter)

		_, err := inter.Invoke("main")
		require.NoError(t, err)

		// two literals: 32 + 32
		// result: 32
		assert.Equal(t, uint64(96), meter.getMemory(common.MemoryKindBigInt))
	})

	t.Run("multiplication", func(t *testing.T) {

		t.Parallel()

		script := `
            pub fun main() {
                let x: Int256 = 1 * 2
            }
        `

		meter := newTestMemoryGauge()
		inter := parseCheckAndInterpretWithMemoryMetering(t, script, meter)

		_, err := inter.Invoke("main")
		require.NoError(t, err)

		// two literals: 32 + 32
		// result: 32
		assert.Equal(t, uint64(96), meter.getMemory(common.MemoryKindBigInt))
	})

	t.Run("saturating multiplication", func(t *testing.T) {

		t.Parallel()

		script := `
            pub fun main() {
                let x: Int256 = 1
                let y: Int256 = x.saturatingMultiply(2)
            }
        `

		meter := newTestMemoryGauge()
		inter := parseCheckAndInterpretWithMemoryMetering(t, script, meter)

		_, err := inter.Invoke("main")
		require.NoError(t, err)

		// two literals: 32 + 32
		// result: 32
		assert.Equal(t, uint64(96), meter.getMemory(common.MemoryKindBigInt))
	})

	t.Run("division", func(t *testing.T) {

		t.Parallel()

		script := `
            pub fun main() {
                let x: Int256 = 3 / 2
            }
        `

		meter := newTestMemoryGauge()
		inter := parseCheckAndInterpretWithMemoryMetering(t, script, meter)

		_, err := inter.Invoke("main")
		require.NoError(t, err)

		// two literals: 32 + 32
		// result: 32
		assert.Equal(t, uint64(96), meter.getMemory(common.MemoryKindBigInt))
	})

	t.Run("saturating division", func(t *testing.T) {

		t.Parallel()

		script := `
            pub fun main() {
                let x: Int256 = 3
                let y: Int256 = x.saturatingMultiply(2)
            }
        `

		meter := newTestMemoryGauge()
		inter := parseCheckAndInterpretWithMemoryMetering(t, script, meter)

		_, err := inter.Invoke("main")
		require.NoError(t, err)

		// two literals: 32 + 32
		// result: 32
		assert.Equal(t, uint64(96), meter.getMemory(common.MemoryKindBigInt))
	})

	t.Run("modulo", func(t *testing.T) {

		t.Parallel()

		script := `
            pub fun main() {
                let x: Int256 = 3 % 2
            }
        `

		meter := newTestMemoryGauge()
		inter := parseCheckAndInterpretWithMemoryMetering(t, script, meter)

		_, err := inter.Invoke("main")
		require.NoError(t, err)

		// two literals: 32 + 32
		// result: 32
		assert.Equal(t, uint64(96), meter.getMemory(common.MemoryKindBigInt))
	})

	t.Run("negation", func(t *testing.T) {

		t.Parallel()

		script := `
            pub fun main() {
                let x: Int256 = 1
                let y: Int256 = -x
            }
        `

		meter := newTestMemoryGauge()
		inter := parseCheckAndInterpretWithMemoryMetering(t, script, meter)

		_, err := inter.Invoke("main")
		require.NoError(t, err)

		// x: 32
		// y: 32
		assert.Equal(t, uint64(64), meter.getMemory(common.MemoryKindBigInt))
	})

	t.Run("bitwise or", func(t *testing.T) {

		t.Parallel()

		script := `
            pub fun main() {
                let x: Int256 = 3 | 2
            }
        `

		meter := newTestMemoryGauge()
		inter := parseCheckAndInterpretWithMemoryMetering(t, script, meter)

		_, err := inter.Invoke("main")
		require.NoError(t, err)

		// two literals: 32 + 32
		// result: 32
		assert.Equal(t, uint64(96), meter.getMemory(common.MemoryKindBigInt))
	})

	t.Run("bitwise xor", func(t *testing.T) {

		t.Parallel()

		script := `
            pub fun main() {
                let x: Int256 = 3 ^ 2
            }
        `

		meter := newTestMemoryGauge()
		inter := parseCheckAndInterpretWithMemoryMetering(t, script, meter)

		_, err := inter.Invoke("main")
		require.NoError(t, err)

		// two literals: 32 + 32
		// result: 32
		assert.Equal(t, uint64(96), meter.getMemory(common.MemoryKindBigInt))
	})

	t.Run("bitwise and", func(t *testing.T) {

		t.Parallel()

		script := `
            pub fun main() {
                let x: Int256 = 3 & 2
            }
        `

		meter := newTestMemoryGauge()
		inter := parseCheckAndInterpretWithMemoryMetering(t, script, meter)

		_, err := inter.Invoke("main")
		require.NoError(t, err)

		// two literals: 32 + 32
		// result: 32
		assert.Equal(t, uint64(96), meter.getMemory(common.MemoryKindBigInt))
	})

	t.Run("bitwise left shift", func(t *testing.T) {

		t.Parallel()

		script := `
            pub fun main() {
                let x: Int256 = 3 << 2
            }
        `

		meter := newTestMemoryGauge()
		inter := parseCheckAndInterpretWithMemoryMetering(t, script, meter)

		_, err := inter.Invoke("main")
		require.NoError(t, err)

		// two literals: 32 + 32
		// result: 32
		assert.Equal(t, uint64(96), meter.getMemory(common.MemoryKindBigInt))
	})

	t.Run("bitwise right shift", func(t *testing.T) {

		t.Parallel()

		script := `
            pub fun main() {
                let x: Int256 = 3 >> 2
            }
        `

		meter := newTestMemoryGauge()
		inter := parseCheckAndInterpretWithMemoryMetering(t, script, meter)

		_, err := inter.Invoke("main")
		require.NoError(t, err)

		// two literals: 32 + 32
		// result: 32
		assert.Equal(t, uint64(96), meter.getMemory(common.MemoryKindBigInt))
	})

	t.Run("logical operations", func(t *testing.T) {

		t.Parallel()

		script := `
            pub fun main() {
                let x: Int256 = 1
                x == 1
                x != 1
                x > 1
                x >= 1
                x < 1
                x <= 1
            }
        `

		meter := newTestMemoryGauge()
		inter := parseCheckAndInterpretWithMemoryMetering(t, script, meter)

		_, err := inter.Invoke("main")
		require.NoError(t, err)

		assert.Equal(t, uint64(6), meter.getMemory(common.MemoryKindBoolValue))
	})
}

func TestInterpretWord8Metering(t *testing.T) {

	t.Parallel()

	t.Run("creation", func(t *testing.T) {

		t.Parallel()

		script := `
            pub fun main() {
                let x = 1 as Word8
            }
        `

		meter := newTestMemoryGauge()
		inter := parseCheckAndInterpretWithMemoryMetering(t, script, meter)

		_, err := inter.Invoke("main")
		require.NoError(t, err)

		// creation: 1
		assert.Equal(t, uint64(1), meter.getMemory(common.MemoryKindNumberValue))
		assert.Equal(t, uint64(1), meter.getMemory(common.MemoryKindElaboration))
	})

	t.Run("addition", func(t *testing.T) {

		t.Parallel()

		script := `
            pub fun main() {
                let x = 1 as Word8 + 2 as Word8
            }
        `

		meter := newTestMemoryGauge()
		inter := parseCheckAndInterpretWithMemoryMetering(t, script, meter)

		_, err := inter.Invoke("main")
		require.NoError(t, err)

		// creation: 1 + 1
		// result: 1
		assert.Equal(t, uint64(3), meter.getMemory(common.MemoryKindNumberValue))
	})

	t.Run("subtraction", func(t *testing.T) {

		t.Parallel()

		script := `
            pub fun main() {
                let x = 3 as Word8 - 2 as Word8
            }
        `

		meter := newTestMemoryGauge()
		inter := parseCheckAndInterpretWithMemoryMetering(t, script, meter)

		_, err := inter.Invoke("main")
		require.NoError(t, err)

		// creation: 1 + 1
		// result: 1
		assert.Equal(t, uint64(3), meter.getMemory(common.MemoryKindNumberValue))
	})

	t.Run("multiplication", func(t *testing.T) {

		t.Parallel()

		script := `
            pub fun main() {
                let x = 1 as Word8 * 2 as Word8
            }
        `

		meter := newTestMemoryGauge()
		inter := parseCheckAndInterpretWithMemoryMetering(t, script, meter)

		_, err := inter.Invoke("main")
		require.NoError(t, err)

		// creation: 1 + 1
		// result: 1
		assert.Equal(t, uint64(3), meter.getMemory(common.MemoryKindNumberValue))
	})

	t.Run("division", func(t *testing.T) {

		t.Parallel()

		script := `
            pub fun main() {
                let x = 10 as Word8 / 2 as Word8
            }
        `

		meter := newTestMemoryGauge()
		inter := parseCheckAndInterpretWithMemoryMetering(t, script, meter)

		_, err := inter.Invoke("main")
		require.NoError(t, err)

		// creation: 1 + 1
		// result: 1
		assert.Equal(t, uint64(3), meter.getMemory(common.MemoryKindNumberValue))
	})

	t.Run("modulo", func(t *testing.T) {

		t.Parallel()

		script := `
            pub fun main() {
                let x = 10 as Word8 % 2 as Word8
            }
        `

		meter := newTestMemoryGauge()
		inter := parseCheckAndInterpretWithMemoryMetering(t, script, meter)

		_, err := inter.Invoke("main")
		require.NoError(t, err)

		// creation: 1 + 1
		// result: 1
		assert.Equal(t, uint64(3), meter.getMemory(common.MemoryKindNumberValue))
	})

	t.Run("bitwise or", func(t *testing.T) {

		t.Parallel()

		script := `
            pub fun main() {
                let x = 10 as Word8 | 2 as Word8
            }
        `

		meter := newTestMemoryGauge()
		inter := parseCheckAndInterpretWithMemoryMetering(t, script, meter)

		_, err := inter.Invoke("main")
		require.NoError(t, err)

		// creation: 1 + 1
		// result: 1
		assert.Equal(t, uint64(3), meter.getMemory(common.MemoryKindNumberValue))
	})

	t.Run("bitwise xor", func(t *testing.T) {

		t.Parallel()

		script := `
            pub fun main() {
                let x = 10 as Word8 ^ 2 as Word8
            }
        `

		meter := newTestMemoryGauge()
		inter := parseCheckAndInterpretWithMemoryMetering(t, script, meter)

		_, err := inter.Invoke("main")
		require.NoError(t, err)

		// creation: 1 + 1
		// result: 1
		assert.Equal(t, uint64(3), meter.getMemory(common.MemoryKindNumberValue))
	})

	t.Run("bitwise and", func(t *testing.T) {

		t.Parallel()

		script := `
            pub fun main() {
                let x = 10 as Word8 & 2 as Word8
            }
        `

		meter := newTestMemoryGauge()
		inter := parseCheckAndInterpretWithMemoryMetering(t, script, meter)

		_, err := inter.Invoke("main")
		require.NoError(t, err)

		// creation: 1 + 1
		// result: 1
		assert.Equal(t, uint64(3), meter.getMemory(common.MemoryKindNumberValue))
	})

	t.Run("bitwise left-shift", func(t *testing.T) {

		t.Parallel()

		script := `
            pub fun main() {
                let x = 10 as Word8 << 2 as Word8
            }
        `

		meter := newTestMemoryGauge()
		inter := parseCheckAndInterpretWithMemoryMetering(t, script, meter)

		_, err := inter.Invoke("main")
		require.NoError(t, err)

		// creation: 1 + 1
		// result: 1
		assert.Equal(t, uint64(3), meter.getMemory(common.MemoryKindNumberValue))
	})

	t.Run("bitwise right-shift", func(t *testing.T) {

		t.Parallel()

		script := `
            pub fun main() {
                let x = 10 as Word8 >> 2 as Word8
            }
        `

		meter := newTestMemoryGauge()
		inter := parseCheckAndInterpretWithMemoryMetering(t, script, meter)

		_, err := inter.Invoke("main")
		require.NoError(t, err)

		// creation: 1 + 1
		// result: 1
		assert.Equal(t, uint64(3), meter.getMemory(common.MemoryKindNumberValue))
	})

	t.Run("logical operations", func(t *testing.T) {

		t.Parallel()

		script := `
            pub fun main() {
                let x: Word8 = 1
                x == 1
                x != 1
                x > 1
                x >= 1
                x < 1
                x <= 1
            }
        `

		meter := newTestMemoryGauge()
		inter := parseCheckAndInterpretWithMemoryMetering(t, script, meter)

		_, err := inter.Invoke("main")
		require.NoError(t, err)

		assert.Equal(t, uint64(6), meter.getMemory(common.MemoryKindBoolValue))
	})
}

func TestInterpretWord16Metering(t *testing.T) {

	t.Parallel()

	t.Run("creation", func(t *testing.T) {

		t.Parallel()

		script := `
            pub fun main() {
                let x = 1 as Word16
            }
        `

		meter := newTestMemoryGauge()
		inter := parseCheckAndInterpretWithMemoryMetering(t, script, meter)

		_, err := inter.Invoke("main")
		require.NoError(t, err)

		// creation: 2
		assert.Equal(t, uint64(2), meter.getMemory(common.MemoryKindNumberValue))
	})

	t.Run("addition", func(t *testing.T) {

		t.Parallel()

		script := `
            pub fun main() {
                let x = 1 as Word16 + 2 as Word16
            }
        `

		meter := newTestMemoryGauge()
		inter := parseCheckAndInterpretWithMemoryMetering(t, script, meter)

		_, err := inter.Invoke("main")
		require.NoError(t, err)

		// creation: 2 + 2
		// result: 2
		assert.Equal(t, uint64(6), meter.getMemory(common.MemoryKindNumberValue))
	})

	t.Run("subtraction", func(t *testing.T) {

		t.Parallel()

		script := `
            pub fun main() {
                let x = 3 as Word16 - 2 as Word16
            }
        `

		meter := newTestMemoryGauge()
		inter := parseCheckAndInterpretWithMemoryMetering(t, script, meter)

		_, err := inter.Invoke("main")
		require.NoError(t, err)

		// creation: 2 + 2
		// result: 2
		assert.Equal(t, uint64(6), meter.getMemory(common.MemoryKindNumberValue))
	})

	t.Run("multiplication", func(t *testing.T) {

		t.Parallel()

		script := `
            pub fun main() {
                let x = 1 as Word16 * 2 as Word16
            }
        `

		meter := newTestMemoryGauge()
		inter := parseCheckAndInterpretWithMemoryMetering(t, script, meter)

		_, err := inter.Invoke("main")
		require.NoError(t, err)

		// creation: 2 + 2
		// result: 2
		assert.Equal(t, uint64(6), meter.getMemory(common.MemoryKindNumberValue))
	})

	t.Run("division", func(t *testing.T) {

		t.Parallel()

		script := `
            pub fun main() {
                let x = 10 as Word16 / 2 as Word16
            }
        `

		meter := newTestMemoryGauge()
		inter := parseCheckAndInterpretWithMemoryMetering(t, script, meter)

		_, err := inter.Invoke("main")
		require.NoError(t, err)

		// creation: 2 + 2
		// result: 2
		assert.Equal(t, uint64(6), meter.getMemory(common.MemoryKindNumberValue))
	})

	t.Run("modulo", func(t *testing.T) {

		t.Parallel()

		script := `
            pub fun main() {
                let x = 10 as Word16 % 2 as Word16
            }
        `

		meter := newTestMemoryGauge()
		inter := parseCheckAndInterpretWithMemoryMetering(t, script, meter)

		_, err := inter.Invoke("main")
		require.NoError(t, err)

		// creation: 2 + 2
		// result: 2
		assert.Equal(t, uint64(6), meter.getMemory(common.MemoryKindNumberValue))
	})

	t.Run("bitwise or", func(t *testing.T) {

		t.Parallel()

		script := `
            pub fun main() {
                let x = 10 as Word16 | 2 as Word16
            }
        `

		meter := newTestMemoryGauge()
		inter := parseCheckAndInterpretWithMemoryMetering(t, script, meter)

		_, err := inter.Invoke("main")
		require.NoError(t, err)

		// creation: 2 + 2
		// result: 2
		assert.Equal(t, uint64(6), meter.getMemory(common.MemoryKindNumberValue))
	})

	t.Run("bitwise xor", func(t *testing.T) {

		t.Parallel()

		script := `
            pub fun main() {
                let x = 10 as Word16 ^ 2 as Word16
            }
        `

		meter := newTestMemoryGauge()
		inter := parseCheckAndInterpretWithMemoryMetering(t, script, meter)

		_, err := inter.Invoke("main")
		require.NoError(t, err)

		// creation: 2 + 2
		// result: 2
		assert.Equal(t, uint64(6), meter.getMemory(common.MemoryKindNumberValue))
	})

	t.Run("bitwise and", func(t *testing.T) {

		t.Parallel()

		script := `
            pub fun main() {
                let x = 10 as Word16 & 2 as Word16
            }
        `

		meter := newTestMemoryGauge()
		inter := parseCheckAndInterpretWithMemoryMetering(t, script, meter)

		_, err := inter.Invoke("main")
		require.NoError(t, err)

		// creation: 2 + 2
		// result: 2
		assert.Equal(t, uint64(6), meter.getMemory(common.MemoryKindNumberValue))
	})

	t.Run("bitwise left-shift", func(t *testing.T) {

		t.Parallel()

		script := `
            pub fun main() {
                let x = 10 as Word16 << 2 as Word16
            }
        `

		meter := newTestMemoryGauge()
		inter := parseCheckAndInterpretWithMemoryMetering(t, script, meter)

		_, err := inter.Invoke("main")
		require.NoError(t, err)

		// creation: 2 + 2
		// result: 2
		assert.Equal(t, uint64(6), meter.getMemory(common.MemoryKindNumberValue))
	})

	t.Run("bitwise right-shift", func(t *testing.T) {

		t.Parallel()

		script := `
            pub fun main() {
                let x = 10 as Word16 >> 2 as Word16
            }
        `

		meter := newTestMemoryGauge()
		inter := parseCheckAndInterpretWithMemoryMetering(t, script, meter)

		_, err := inter.Invoke("main")
		require.NoError(t, err)

		// creation: 2 + 2
		// result: 2
		assert.Equal(t, uint64(6), meter.getMemory(common.MemoryKindNumberValue))
	})

	t.Run("logical operations", func(t *testing.T) {

		t.Parallel()

		script := `
            pub fun main() {
                let x: Word16 = 1
                x == 1
                x != 1
                x > 1
                x >= 1
                x < 1
                x <= 1
            }
        `

		meter := newTestMemoryGauge()
		inter := parseCheckAndInterpretWithMemoryMetering(t, script, meter)

		_, err := inter.Invoke("main")
		require.NoError(t, err)

		assert.Equal(t, uint64(6), meter.getMemory(common.MemoryKindBoolValue))
	})
}

func TestInterpretWord32Metering(t *testing.T) {

	t.Parallel()

	t.Run("creation", func(t *testing.T) {

		t.Parallel()

		script := `
            pub fun main() {
                let x = 1 as Word32
            }
        `

		meter := newTestMemoryGauge()
		inter := parseCheckAndInterpretWithMemoryMetering(t, script, meter)

		_, err := inter.Invoke("main")
		require.NoError(t, err)

		// creation: 4
		assert.Equal(t, uint64(4), meter.getMemory(common.MemoryKindNumberValue))
	})

	t.Run("addition", func(t *testing.T) {

		t.Parallel()

		script := `
            pub fun main() {
                let x = 1 as Word32 + 2 as Word32
            }
        `

		meter := newTestMemoryGauge()
		inter := parseCheckAndInterpretWithMemoryMetering(t, script, meter)

		_, err := inter.Invoke("main")
		require.NoError(t, err)

		// creation: 4 + 4
		// result: 4
		assert.Equal(t, uint64(12), meter.getMemory(common.MemoryKindNumberValue))
	})

	t.Run("subtraction", func(t *testing.T) {

		t.Parallel()

		script := `
            pub fun main() {
                let x = 3 as Word32 - 2 as Word32
            }
        `

		meter := newTestMemoryGauge()
		inter := parseCheckAndInterpretWithMemoryMetering(t, script, meter)

		_, err := inter.Invoke("main")
		require.NoError(t, err)

		// creation: 4 + 4
		// result: 4
		assert.Equal(t, uint64(12), meter.getMemory(common.MemoryKindNumberValue))
	})

	t.Run("multiplication", func(t *testing.T) {

		t.Parallel()

		script := `
            pub fun main() {
                let x = 1 as Word32 * 2 as Word32
            }
        `

		meter := newTestMemoryGauge()
		inter := parseCheckAndInterpretWithMemoryMetering(t, script, meter)

		_, err := inter.Invoke("main")
		require.NoError(t, err)

		// creation: 4 + 4
		// result: 4
		assert.Equal(t, uint64(12), meter.getMemory(common.MemoryKindNumberValue))
	})

	t.Run("division", func(t *testing.T) {

		t.Parallel()

		script := `
            pub fun main() {
                let x = 10 as Word32 / 2 as Word32
            }
        `

		meter := newTestMemoryGauge()
		inter := parseCheckAndInterpretWithMemoryMetering(t, script, meter)

		_, err := inter.Invoke("main")
		require.NoError(t, err)

		// creation: 4 + 4
		// result: 4
		assert.Equal(t, uint64(12), meter.getMemory(common.MemoryKindNumberValue))
	})

	t.Run("modulo", func(t *testing.T) {

		t.Parallel()

		script := `
            pub fun main() {
                let x = 10 as Word32 % 2 as Word32
            }
        `

		meter := newTestMemoryGauge()
		inter := parseCheckAndInterpretWithMemoryMetering(t, script, meter)

		_, err := inter.Invoke("main")
		require.NoError(t, err)

		// creation: 4 + 4
		// result: 4
		assert.Equal(t, uint64(12), meter.getMemory(common.MemoryKindNumberValue))
	})

	t.Run("bitwise or", func(t *testing.T) {

		t.Parallel()

		script := `
            pub fun main() {
                let x = 10 as Word32 | 2 as Word32
            }
        `

		meter := newTestMemoryGauge()
		inter := parseCheckAndInterpretWithMemoryMetering(t, script, meter)

		_, err := inter.Invoke("main")
		require.NoError(t, err)

		// creation: 4 + 4
		// result: 4
		assert.Equal(t, uint64(12), meter.getMemory(common.MemoryKindNumberValue))
	})

	t.Run("bitwise xor", func(t *testing.T) {

		t.Parallel()

		script := `
            pub fun main() {
                let x = 10 as Word32 ^ 2 as Word32
            }
        `

		meter := newTestMemoryGauge()
		inter := parseCheckAndInterpretWithMemoryMetering(t, script, meter)

		_, err := inter.Invoke("main")
		require.NoError(t, err)

		// creation: 4 + 4
		// result: 4
		assert.Equal(t, uint64(12), meter.getMemory(common.MemoryKindNumberValue))
	})

	t.Run("bitwise and", func(t *testing.T) {

		t.Parallel()

		script := `
            pub fun main() {
                let x = 10 as Word32 & 2 as Word32
            }
        `

		meter := newTestMemoryGauge()
		inter := parseCheckAndInterpretWithMemoryMetering(t, script, meter)

		_, err := inter.Invoke("main")
		require.NoError(t, err)

		// creation: 4 + 4
		// result: 4
		assert.Equal(t, uint64(12), meter.getMemory(common.MemoryKindNumberValue))
	})

	t.Run("bitwise left-shift", func(t *testing.T) {

		t.Parallel()

		script := `
            pub fun main() {
                let x = 10 as Word32 << 2 as Word32
            }
        `

		meter := newTestMemoryGauge()
		inter := parseCheckAndInterpretWithMemoryMetering(t, script, meter)

		_, err := inter.Invoke("main")
		require.NoError(t, err)

		// creation: 4 + 4
		// result: 4
		assert.Equal(t, uint64(12), meter.getMemory(common.MemoryKindNumberValue))
	})

	t.Run("bitwise right-shift", func(t *testing.T) {

		t.Parallel()

		script := `
            pub fun main() {
                let x = 10 as Word32 >> 2 as Word32
            }
        `

		meter := newTestMemoryGauge()
		inter := parseCheckAndInterpretWithMemoryMetering(t, script, meter)

		_, err := inter.Invoke("main")
		require.NoError(t, err)

		// creation: 4 + 4
		// result: 4
		assert.Equal(t, uint64(12), meter.getMemory(common.MemoryKindNumberValue))
	})

	t.Run("logical operations", func(t *testing.T) {

		t.Parallel()

		script := `
            pub fun main() {
                let x: Word32 = 1
                x == 1
                x != 1
                x > 1
                x >= 1
                x < 1
                x <= 1
            }
        `

		meter := newTestMemoryGauge()
		inter := parseCheckAndInterpretWithMemoryMetering(t, script, meter)

		_, err := inter.Invoke("main")
		require.NoError(t, err)

		assert.Equal(t, uint64(6), meter.getMemory(common.MemoryKindBoolValue))
	})
}

func TestInterpretWord64Metering(t *testing.T) {

	t.Parallel()

	t.Run("creation", func(t *testing.T) {

		t.Parallel()

		script := `
            pub fun main() {
                let x = 1 as Word64
            }
        `

		meter := newTestMemoryGauge()
		inter := parseCheckAndInterpretWithMemoryMetering(t, script, meter)

		_, err := inter.Invoke("main")
		require.NoError(t, err)

		// creation: 8
		assert.Equal(t, uint64(8), meter.getMemory(common.MemoryKindNumberValue))
	})

	t.Run("addition", func(t *testing.T) {

		t.Parallel()

		script := `
            pub fun main() {
                let x = 1 as Word64 + 2 as Word64
            }
        `

		meter := newTestMemoryGauge()
		inter := parseCheckAndInterpretWithMemoryMetering(t, script, meter)

		_, err := inter.Invoke("main")
		require.NoError(t, err)

		// creation: 8 + 8
		// result: 8
		assert.Equal(t, uint64(24), meter.getMemory(common.MemoryKindNumberValue))
	})

	t.Run("subtraction", func(t *testing.T) {

		t.Parallel()

		script := `
            pub fun main() {
                let x = 3 as Word64 - 2 as Word64
            }
        `

		meter := newTestMemoryGauge()
		inter := parseCheckAndInterpretWithMemoryMetering(t, script, meter)

		_, err := inter.Invoke("main")
		require.NoError(t, err)

		// creation: 8 + 8
		// result: 8
		assert.Equal(t, uint64(24), meter.getMemory(common.MemoryKindNumberValue))
	})

	t.Run("multiplication", func(t *testing.T) {

		t.Parallel()

		script := `
            pub fun main() {
                let x = 1 as Word64 * 2 as Word64
            }
        `

		meter := newTestMemoryGauge()
		inter := parseCheckAndInterpretWithMemoryMetering(t, script, meter)

		_, err := inter.Invoke("main")
		require.NoError(t, err)

		// creation: 8 + 8
		// result: 8
		assert.Equal(t, uint64(24), meter.getMemory(common.MemoryKindNumberValue))
	})

	t.Run("division", func(t *testing.T) {

		t.Parallel()

		script := `
            pub fun main() {
                let x = 10 as Word64 / 2 as Word64
            }
        `

		meter := newTestMemoryGauge()
		inter := parseCheckAndInterpretWithMemoryMetering(t, script, meter)

		_, err := inter.Invoke("main")
		require.NoError(t, err)

		// creation: 8 + 8
		// result: 8
		assert.Equal(t, uint64(24), meter.getMemory(common.MemoryKindNumberValue))
	})

	t.Run("modulo", func(t *testing.T) {

		t.Parallel()

		script := `
            pub fun main() {
                let x = 10 as Word64 % 2 as Word64
            }
        `

		meter := newTestMemoryGauge()
		inter := parseCheckAndInterpretWithMemoryMetering(t, script, meter)

		_, err := inter.Invoke("main")
		require.NoError(t, err)

		// creation: 8 + 8
		// result: 8
		assert.Equal(t, uint64(24), meter.getMemory(common.MemoryKindNumberValue))
	})

	t.Run("bitwise or", func(t *testing.T) {

		t.Parallel()

		script := `
            pub fun main() {
                let x = 10 as Word64 | 2 as Word64
            }
        `

		meter := newTestMemoryGauge()
		inter := parseCheckAndInterpretWithMemoryMetering(t, script, meter)

		_, err := inter.Invoke("main")
		require.NoError(t, err)

		// creation: 8 + 8
		// result: 8
		assert.Equal(t, uint64(24), meter.getMemory(common.MemoryKindNumberValue))
	})

	t.Run("bitwise xor", func(t *testing.T) {

		t.Parallel()

		script := `
            pub fun main() {
                let x = 10 as Word64 ^ 2 as Word64
            }
        `

		meter := newTestMemoryGauge()
		inter := parseCheckAndInterpretWithMemoryMetering(t, script, meter)

		_, err := inter.Invoke("main")
		require.NoError(t, err)

		// creation: 8 + 8
		// result: 8
		assert.Equal(t, uint64(24), meter.getMemory(common.MemoryKindNumberValue))
	})

	t.Run("bitwise and", func(t *testing.T) {

		t.Parallel()

		script := `
            pub fun main() {
                let x = 10 as Word64 & 2 as Word64
            }
        `

		meter := newTestMemoryGauge()
		inter := parseCheckAndInterpretWithMemoryMetering(t, script, meter)

		_, err := inter.Invoke("main")
		require.NoError(t, err)

		// creation: 8 + 8
		// result: 8
		assert.Equal(t, uint64(24), meter.getMemory(common.MemoryKindNumberValue))
	})

	t.Run("bitwise left-shift", func(t *testing.T) {

		t.Parallel()

		script := `
            pub fun main() {
                let x = 10 as Word64 << 2 as Word64
            }
        `

		meter := newTestMemoryGauge()
		inter := parseCheckAndInterpretWithMemoryMetering(t, script, meter)

		_, err := inter.Invoke("main")
		require.NoError(t, err)

		// creation: 8 + 8
		// result: 8
		assert.Equal(t, uint64(24), meter.getMemory(common.MemoryKindNumberValue))
	})

	t.Run("bitwise right-shift", func(t *testing.T) {

		t.Parallel()

		script := `
            pub fun main() {
                let x = 10 as Word64 >> 2 as Word64
            }
        `

		meter := newTestMemoryGauge()
		inter := parseCheckAndInterpretWithMemoryMetering(t, script, meter)

		_, err := inter.Invoke("main")
		require.NoError(t, err)

		// creation: 8 + 8
		// result: 8
		assert.Equal(t, uint64(24), meter.getMemory(common.MemoryKindNumberValue))
	})

	t.Run("logical operations", func(t *testing.T) {

		t.Parallel()

		script := `
            pub fun main() {
                let x: Word64 = 1
                x == 1
                x != 1
                x > 1
                x >= 1
                x < 1
                x <= 1
            }
        `

		meter := newTestMemoryGauge()
		inter := parseCheckAndInterpretWithMemoryMetering(t, script, meter)

		_, err := inter.Invoke("main")
		require.NoError(t, err)

		assert.Equal(t, uint64(6), meter.getMemory(common.MemoryKindBoolValue))
	})
}

func TestInterpretBoolMetering(t *testing.T) {
	t.Parallel()

	t.Run("creation", func(t *testing.T) {
		t.Parallel()

		script := `
            pub fun main() {
                let x: Bool = true
            }
        `
		meter := newTestMemoryGauge()
		inter := parseCheckAndInterpretWithMemoryMetering(t, script, meter)

		_, err := inter.Invoke("main")
		require.NoError(t, err)

		assert.Equal(t, uint64(1), meter.getMemory(common.MemoryKindBoolValue))
	})

	t.Run("negation", func(t *testing.T) {
		t.Parallel()

		script := `
            pub fun main() {
                !true
            }
        `
		meter := newTestMemoryGauge()
		inter := parseCheckAndInterpretWithMemoryMetering(t, script, meter)

		_, err := inter.Invoke("main")
		require.NoError(t, err)

		assert.Equal(t, uint64(2), meter.getMemory(common.MemoryKindBoolValue))
	})

	t.Run("equality, true", func(t *testing.T) {
		t.Parallel()

		script := `
            pub fun main() {
                true == true
            }
        `
		meter := newTestMemoryGauge()
		inter := parseCheckAndInterpretWithMemoryMetering(t, script, meter)

		_, err := inter.Invoke("main")
		require.NoError(t, err)

		assert.Equal(t, uint64(3), meter.getMemory(common.MemoryKindBoolValue))
	})

	t.Run("equality, false", func(t *testing.T) {
		t.Parallel()

		script := `
            pub fun main() {
                true == false
            }
        `
		meter := newTestMemoryGauge()
		inter := parseCheckAndInterpretWithMemoryMetering(t, script, meter)

		_, err := inter.Invoke("main")
		require.NoError(t, err)

		assert.Equal(t, uint64(3), meter.getMemory(common.MemoryKindBoolValue))
	})

	t.Run("inequality", func(t *testing.T) {
		t.Parallel()

		script := `
            pub fun main() {
                true != false
            }
        `
		meter := newTestMemoryGauge()
		inter := parseCheckAndInterpretWithMemoryMetering(t, script, meter)

		_, err := inter.Invoke("main")
		require.NoError(t, err)

		assert.Equal(t, uint64(3), meter.getMemory(common.MemoryKindBoolValue))
	})
}

func TestInterpretNilMetering(t *testing.T) {
	t.Parallel()

	t.Run("creation", func(t *testing.T) {
		t.Parallel()

		script := `
            pub fun main() {
                let x: Bool? = nil
            }
        `
		meter := newTestMemoryGauge()
		inter := parseCheckAndInterpretWithMemoryMetering(t, script, meter)

		_, err := inter.Invoke("main")
		require.NoError(t, err)

		assert.Equal(t, uint64(1), meter.getMemory(common.MemoryKindNilValue))
		assert.Equal(t, uint64(0), meter.getMemory(common.MemoryKindBoolValue))
	})
}

func TestInterpretVoidMetering(t *testing.T) {
	t.Parallel()

	t.Run("returnless function", func(t *testing.T) {
		t.Parallel()

		script := `
            pub fun main() {
            }
        `
		meter := newTestMemoryGauge()
		inter := parseCheckAndInterpretWithMemoryMetering(t, script, meter)

		_, err := inter.Invoke("main")
		require.NoError(t, err)

		assert.Equal(t, uint64(1), meter.getMemory(common.MemoryKindVoidValue))
	})

	t.Run("returning function", func(t *testing.T) {
		t.Parallel()

		script := `
            pub fun main(): Bool {
                return true
            }
        `
		meter := newTestMemoryGauge()
		inter := parseCheckAndInterpretWithMemoryMetering(t, script, meter)

		_, err := inter.Invoke("main")
		require.NoError(t, err)

		assert.Equal(t, uint64(0), meter.getMemory(common.MemoryKindVoidValue))
	})
}

func TestInterpretStorageReferenceValueMetering(t *testing.T) {
	t.Parallel()

	t.Run("creation", func(t *testing.T) {
		t.Parallel()

		script := `
              resource R {}

              pub fun main(account: AuthAccount) {
                  account.borrow<&R>(from: /storage/r)
              }
            `

		meter := newTestMemoryGauge()
		inter := parseCheckAndInterpretWithMemoryMetering(t, script, meter)

		account := newTestAuthAccountValue(inter, interpreter.AddressValue{})
		_, err := inter.Invoke("main", account)
		require.NoError(t, err)

		assert.Equal(t, uint64(1), meter.getMemory(common.MemoryKindStorageReferenceValue))
	})
}

func TestInterpretEphemeralReferenceValueMetering(t *testing.T) {
	t.Parallel()

	t.Run("creation", func(t *testing.T) {
		t.Parallel()

		script := `
          resource R {}

          pub fun main(): &Int {
              let x: Int = 1
              let y = &x as &Int
              return y
          }
        `

		meter := newTestMemoryGauge()
		inter := parseCheckAndInterpretWithMemoryMetering(t, script, meter)

		_, err := inter.Invoke("main")
		require.NoError(t, err)

		assert.Equal(t, uint64(1), meter.getMemory(common.MemoryKindEphemeralReferenceValue))
	})

	t.Run("creation, optional", func(t *testing.T) {
		t.Parallel()

		script := `
          resource R {}

          pub fun main(): &Int {
              let x: Int? = 1
              let y = &x as &Int?
              return y!
          }
        `

		meter := newTestMemoryGauge()
		inter := parseCheckAndInterpretWithMemoryMetering(t, script, meter)

		_, err := inter.Invoke("main")
		require.NoError(t, err)

		assert.Equal(t, uint64(1), meter.getMemory(common.MemoryKindEphemeralReferenceValue))
	})
}

func TestInterpretStringMetering(t *testing.T) {

	t.Parallel()

	t.Run("creation", func(t *testing.T) {

		t.Parallel()

		script := `
            pub fun main() {
                let x = "a"
            }
        `
		meter := newTestMemoryGauge()
		inter := parseCheckAndInterpretWithMemoryMetering(t, script, meter)

		_, err := inter.Invoke("main")
		require.NoError(t, err)

		assert.Equal(t, uint64(4), meter.getMemory(common.MemoryKindStringValue))
	})

	t.Run("assignment", func(t *testing.T) {

		t.Parallel()

		script := `
            pub fun main() {
                let x = "a"
                let y = x
            }
        `
		meter := newTestMemoryGauge()
		inter := parseCheckAndInterpretWithMemoryMetering(t, script, meter)

		_, err := inter.Invoke("main")
		require.NoError(t, err)

		// 1 + 2 * " + 1 (a)
		assert.Equal(t, uint64(4), meter.getMemory(common.MemoryKindStringValue))
	})

	t.Run("Unicode", func(t *testing.T) {

		t.Parallel()

		script := `
            pub fun main() {
                let x = "İ"
            }
        `
		meter := newTestMemoryGauge()
		inter := parseCheckAndInterpretWithMemoryMetering(t, script, meter)

		_, err := inter.Invoke("main")
		require.NoError(t, err)

		// 1 + 2 * " + 2 (0xC4, 0xB1)
		assert.Equal(t, uint64(5), meter.getMemory(common.MemoryKindStringValue))
	})

	t.Run("toLower, ASCII", func(t *testing.T) {

		t.Parallel()

		script := `
            pub fun main() {
                let x = "ABC".toLower()
            }
        `
		meter := newTestMemoryGauge()
		inter := parseCheckAndInterpretWithMemoryMetering(t, script, meter)

		_, err := inter.Invoke("main")
		require.NoError(t, err)

		// creation: 1 + 2 * " + 3 (ABC)
		// + result: 1 + 3 (abc)
		assert.Equal(t, uint64(10), meter.getMemory(common.MemoryKindStringValue))
	})

	t.Run("toLower, Unicode", func(t *testing.T) {

		t.Parallel()

		script := `
            pub fun main() {
                let x = "İ".toLower()
            }
        `
		meter := newTestMemoryGauge()
		inter := parseCheckAndInterpretWithMemoryMetering(t, script, meter)

		_, err := inter.Invoke("main")
		require.NoError(t, err)

		// creation: 1 + 2 * " + 2 (0xC4, 0xB1)
		// + result: 1 + 4 (max UTF8 encoding)
		assert.Equal(t, uint64(10), meter.getMemory(common.MemoryKindStringValue))
	})
}

func TestInterpretCharacterMetering(t *testing.T) {
	t.Parallel()

	t.Run("creation", func(t *testing.T) {
		t.Parallel()

		script := `
            pub fun main() {
                let x: Character = "a"
            }
        `
		meter := newTestMemoryGauge()
		inter := parseCheckAndInterpretWithMemoryMetering(t, script, meter)

		_, err := inter.Invoke("main")
		require.NoError(t, err)

		// The lexer meters the literal "a" as a string.
		// To avoid double-counting, it is NOT metered as a Character as well.
		assert.Equal(t, uint64(0), meter.getMemory(common.MemoryKindCharacterValue))
		assert.Equal(t, uint64(4), meter.getMemory(common.MemoryKindStringValue))
	})

	t.Run("assignment", func(t *testing.T) {
		t.Parallel()

		script := `
            pub fun main() {
                let x: Character = "a"
                let y = x
            }
        `
		meter := newTestMemoryGauge()
		inter := parseCheckAndInterpretWithMemoryMetering(t, script, meter)

		_, err := inter.Invoke("main")
		require.NoError(t, err)

		// The lexer meters the literal "a" as a string.
		// To avoid double-counting, it is NOT metered as a Character as well.
		// Since characters are immutable, assigning them also does not allocate memory for them.
		assert.Equal(t, uint64(0), meter.getMemory(common.MemoryKindCharacterValue))
		assert.Equal(t, uint64(4), meter.getMemory(common.MemoryKindStringValue))
	})

	t.Run("from string GetKey", func(t *testing.T) {
		t.Parallel()

		script := `
            pub fun main() {
                let x: String = "a"
                let y: Character = x[0]
            }
        `
		meter := newTestMemoryGauge()
		inter := parseCheckAndInterpretWithMemoryMetering(t, script, meter)

		_, err := inter.Invoke("main")
		require.NoError(t, err)

		assert.Equal(t, uint64(1), meter.getMemory(common.MemoryKindCharacterValue))
	})
}

func TestInterpretAddressValueMetering(t *testing.T) {
	t.Parallel()

	t.Run("creation", func(t *testing.T) {
		t.Parallel()

		script := `
            pub fun main() {
                let x: Address = 0x0
            }
        `
		meter := newTestMemoryGauge()
		inter := parseCheckAndInterpretWithMemoryMetering(t, script, meter)

		_, err := inter.Invoke("main")
		require.NoError(t, err)

		assert.Equal(t, uint64(1), meter.getMemory(common.MemoryKindAddressValue))
	})

	t.Run("convert", func(t *testing.T) {
		t.Parallel()

		script := `
            pub fun main() {
                let x = Address(0x0)
            }
        `
		meter := newTestMemoryGauge()
		inter := parseCheckAndInterpretWithMemoryMetering(t, script, meter)

		_, err := inter.Invoke("main")
		require.NoError(t, err)

		assert.Equal(t, uint64(1), meter.getMemory(common.MemoryKindAddressValue))
	})
}

func TestInterpretPathValueMetering(t *testing.T) {
	t.Parallel()

	t.Run("creation", func(t *testing.T) {
		t.Parallel()

		script := `
            pub fun main() {
                let x = /public/bar
            }
        `
		meter := newTestMemoryGauge()
		inter := parseCheckAndInterpretWithMemoryMetering(t, script, meter)

		_, err := inter.Invoke("main")
		require.NoError(t, err)

		assert.Equal(t, uint64(1), meter.getMemory(common.MemoryKindPathValue))
	})

	t.Run("convert", func(t *testing.T) {
		t.Parallel()

		script := `
            pub fun main() {
                let x = PublicPath(identifier: "bar")
            }
        `
		meter := newTestMemoryGauge()
		inter := parseCheckAndInterpretWithMemoryMetering(t, script, meter)

		_, err := inter.Invoke("main")
		require.NoError(t, err)

		assert.Equal(t, uint64(1), meter.getMemory(common.MemoryKindPathValue))
	})
}

func TestInterpretCapabilityValueMetering(t *testing.T) {
	t.Parallel()

	t.Run("creation", func(t *testing.T) {
		t.Parallel()

		script := `
            resource R {}

            pub fun main(account: AuthAccount) {
                let r <- create R()
                account.save(<-r, to: /storage/r)
                let x = account.link<&R>(/public/capo, target: /storage/r)
            }
        `
		meter := newTestMemoryGauge()
		inter := parseCheckAndInterpretWithMemoryMetering(t, script, meter)

		account := newTestAuthAccountValue(inter, interpreter.AddressValue{})
		_, err := inter.Invoke("main", account)
		require.NoError(t, err)

		assert.Equal(t, uint64(1), meter.getMemory(common.MemoryKindCapabilityValue))
		assert.Equal(t, uint64(4), meter.getMemory(common.MemoryKindPathValue))
		assert.Equal(t, uint64(2), meter.getMemory(common.MemoryKindReferenceStaticType))
	})

	t.Run("array element", func(t *testing.T) {
		t.Parallel()

		script := `
            resource R {}

            pub fun main(account: AuthAccount) {
                let r <- create R()
                account.save(<-r, to: /storage/r)
                let x = account.link<&R>(/public/capo, target: /storage/r)

                let y = [x]
            }
        `
		meter := newTestMemoryGauge()
		inter := parseCheckAndInterpretWithMemoryMetering(t, script, meter)

		account := newTestAuthAccountValue(inter, interpreter.AddressValue{})
		_, err := inter.Invoke("main", account)
		require.NoError(t, err)

		assert.Equal(t, uint64(3), meter.getMemory(common.MemoryKindCapabilityStaticType))
	})
}

func TestInterpretLinkValueMetering(t *testing.T) {
	t.Parallel()

	t.Run("creation", func(t *testing.T) {
		t.Parallel()

		script := `
            resource R {}

            pub fun main(account: AuthAccount) {
                account.link<&R>(/public/capo, target: /private/p)
            }
        `
		meter := newTestMemoryGauge()
		inter := parseCheckAndInterpretWithMemoryMetering(t, script, meter)

		account := newTestAuthAccountValue(inter, interpreter.AddressValue{})
		_, err := inter.Invoke("main", account)
		require.NoError(t, err)

		// Metered twice only when Atree validation is enabled.
		assert.Equal(t, uint64(2), meter.getMemory(common.MemoryKindLinkValue))
		assert.Equal(t, uint64(2), meter.getMemory(common.MemoryKindReferenceStaticType))
	})
}

func TestInterpretTypeValueMetering(t *testing.T) {
	t.Parallel()

	t.Run("static constructor", func(t *testing.T) {
		t.Parallel()

		script := `
            pub fun main() {
                let t: Type = Type<Int>()
            }
        `
		meter := newTestMemoryGauge()
		inter := parseCheckAndInterpretWithMemoryMetering(t, script, meter)

		_, err := inter.Invoke("main")
		require.NoError(t, err)

		assert.Equal(t, uint64(1), meter.getMemory(common.MemoryKindTypeValue))
	})

	t.Run("dynamic constructor", func(t *testing.T) {
		t.Parallel()

		script := `
            pub fun main() {
                let t: Type = ConstantSizedArrayType(type: Type<Int>(), size: 2)
            }
        `

		meter := newTestMemoryGauge()
		inter := parseCheckAndInterpretWithMemoryMetering(t, script, meter)

		_, err := inter.Invoke("main")
		require.NoError(t, err)

		assert.Equal(t, uint64(2), meter.getMemory(common.MemoryKindTypeValue))
	})

	t.Run("getType", func(t *testing.T) {
		t.Parallel()

		script := `
            pub fun main() {
                let v = 5
                let t: Type = v.getType()
            }
        `
		meter := newTestMemoryGauge()
		inter := parseCheckAndInterpretWithMemoryMetering(t, script, meter)

		_, err := inter.Invoke("main")
		require.NoError(t, err)

		assert.Equal(t, uint64(1), meter.getMemory(common.MemoryKindTypeValue))
	})
}

func TestInterpretVariableMetering(t *testing.T) {
	t.Parallel()

	t.Run("globals", func(t *testing.T) {
		t.Parallel()

		script := `
            var a = 3
            let b = false

            pub fun main() {
                
            }
        `
		meter := newTestMemoryGauge()
		inter := parseCheckAndInterpretWithMemoryMetering(t, script, meter)

		_, err := inter.Invoke("main")
		require.NoError(t, err)

		assert.Equal(t, uint64(3), meter.getMemory(common.MemoryKindVariable))
	})

	t.Run("params", func(t *testing.T) {
		t.Parallel()

		script := `
            pub fun main(a: String, b: Bool) {
                
            }
        `
		meter := newTestMemoryGauge()
		inter := parseCheckAndInterpretWithMemoryMetering(t, script, meter)

		_, err := inter.Invoke("main", interpreter.NewUnmeteredStringValue(""), interpreter.NewUnmeteredBoolValue(false))
		require.NoError(t, err)

		assert.Equal(t, uint64(3), meter.getMemory(common.MemoryKindVariable))
	})

	t.Run("nested params", func(t *testing.T) {
		t.Parallel()

		script := `
            pub fun main() {
                var x = fun (x: String, y: Bool) {}
            }
        `
		meter := newTestMemoryGauge()
		inter := parseCheckAndInterpretWithMemoryMetering(t, script, meter)

		_, err := inter.Invoke("main")
		require.NoError(t, err)

		assert.Equal(t, uint64(2), meter.getMemory(common.MemoryKindVariable))
	})

	t.Run("applied nested params", func(t *testing.T) {
		t.Parallel()

		script := `
            pub fun main() {
                var x = fun (x: String, y: Bool) {}
                x("", false)
            }
        `
		meter := newTestMemoryGauge()
		inter := parseCheckAndInterpretWithMemoryMetering(t, script, meter)

		_, err := inter.Invoke("main")
		require.NoError(t, err)

		assert.Equal(t, uint64(4), meter.getMemory(common.MemoryKindVariable))
	})
}

func TestInterpretFix64Metering(t *testing.T) {

	t.Parallel()

	t.Run("creation", func(t *testing.T) {

		t.Parallel()

		script := `
            pub fun main() {
                let x: Fix64 = 1.4
            }
        `

		meter := newTestMemoryGauge()
		inter := parseCheckAndInterpretWithMemoryMetering(t, script, meter)

		_, err := inter.Invoke("main")
		require.NoError(t, err)

		assert.Equal(t, uint64(8), meter.getMemory(common.MemoryKindNumberValue))
		assert.Equal(t, uint64(80), meter.getMemory(common.MemoryKindBigInt))
	})

	t.Run("addition", func(t *testing.T) {

		t.Parallel()

		script := `
            pub fun main() {
                let x: Fix64 = 1.4 + 2.5
            }
        `

		meter := newTestMemoryGauge()
		inter := parseCheckAndInterpretWithMemoryMetering(t, script, meter)

		_, err := inter.Invoke("main")
		require.NoError(t, err)

		// two literals: 8 + 8
		// result: 8
		assert.Equal(t, uint64(24), meter.getMemory(common.MemoryKindNumberValue))

		assert.Equal(t, uint64(160), meter.getMemory(common.MemoryKindBigInt))
	})

	t.Run("saturating addition", func(t *testing.T) {

		t.Parallel()

		script := `
            pub fun main() {
                let x: Fix64 = 1.4
                let y: Fix64 = x.saturatingAdd(2.5)
            }
        `

		meter := newTestMemoryGauge()
		inter := parseCheckAndInterpretWithMemoryMetering(t, script, meter)

		_, err := inter.Invoke("main")
		require.NoError(t, err)

		// two literals: 8 + 8
		// result: 8
		assert.Equal(t, uint64(24), meter.getMemory(common.MemoryKindNumberValue))

		assert.Equal(t, uint64(160), meter.getMemory(common.MemoryKindBigInt))
	})

	t.Run("subtraction", func(t *testing.T) {

		t.Parallel()

		script := `
            pub fun main() {
                let x: Fix64 = 1.4 - 2.5
            }
        `

		meter := newTestMemoryGauge()
		inter := parseCheckAndInterpretWithMemoryMetering(t, script, meter)

		_, err := inter.Invoke("main")
		require.NoError(t, err)

		// two literals: 8 + 8
		// result: 8
		assert.Equal(t, uint64(24), meter.getMemory(common.MemoryKindNumberValue))

		assert.Equal(t, uint64(160), meter.getMemory(common.MemoryKindBigInt))
	})

	t.Run("saturating subtraction", func(t *testing.T) {

		t.Parallel()

		script := `
            pub fun main() {
                let x: Fix64 = 1.4
                let y: Fix64 = x.saturatingSubtract(2.5)
            }
        `

		meter := newTestMemoryGauge()
		inter := parseCheckAndInterpretWithMemoryMetering(t, script, meter)

		_, err := inter.Invoke("main")
		require.NoError(t, err)

		// two literals: 8 + 8
		// result: 8
		assert.Equal(t, uint64(24), meter.getMemory(common.MemoryKindNumberValue))

		assert.Equal(t, uint64(160), meter.getMemory(common.MemoryKindBigInt))
	})

	t.Run("multiplication", func(t *testing.T) {

		t.Parallel()

		script := `
            pub fun main() {
                let x: Fix64 = 1.4 * 2.5
            }
        `

		meter := newTestMemoryGauge()
		inter := parseCheckAndInterpretWithMemoryMetering(t, script, meter)

		_, err := inter.Invoke("main")
		require.NoError(t, err)

		// two literals: 8 + 8
		// result: 8
		assert.Equal(t, uint64(24), meter.getMemory(common.MemoryKindNumberValue))

		assert.Equal(t, uint64(160), meter.getMemory(common.MemoryKindBigInt))
	})

	t.Run("saturating multiplication", func(t *testing.T) {

		t.Parallel()

		script := `
            pub fun main() {
                let x: Fix64 = 1.4
                let y: Fix64 = x.saturatingMultiply(2.5)
            }
        `

		meter := newTestMemoryGauge()
		inter := parseCheckAndInterpretWithMemoryMetering(t, script, meter)

		_, err := inter.Invoke("main")
		require.NoError(t, err)

		// two literals: 8 + 8
		// result: 8
		assert.Equal(t, uint64(24), meter.getMemory(common.MemoryKindNumberValue))

		assert.Equal(t, uint64(160), meter.getMemory(common.MemoryKindBigInt))
	})

	t.Run("division", func(t *testing.T) {

		t.Parallel()

		script := `
            pub fun main() {
                let x: Fix64 = 3.4 / 2.5
            }
        `

		meter := newTestMemoryGauge()
		inter := parseCheckAndInterpretWithMemoryMetering(t, script, meter)

		_, err := inter.Invoke("main")
		require.NoError(t, err)

		// two literals: 8 + 8
		// result: 8
		assert.Equal(t, uint64(24), meter.getMemory(common.MemoryKindNumberValue))

		assert.Equal(t, uint64(160), meter.getMemory(common.MemoryKindBigInt))
	})

	t.Run("saturating division", func(t *testing.T) {

		t.Parallel()

		script := `
            pub fun main() {
                let x: Fix64 = 3.4
                let y: Fix64 = x.saturatingMultiply(2.5)
            }
        `

		meter := newTestMemoryGauge()
		inter := parseCheckAndInterpretWithMemoryMetering(t, script, meter)

		_, err := inter.Invoke("main")
		require.NoError(t, err)

		// two literals: 8 + 8
		// result: 8
		assert.Equal(t, uint64(24), meter.getMemory(common.MemoryKindNumberValue))

		assert.Equal(t, uint64(160), meter.getMemory(common.MemoryKindBigInt))
	})

	t.Run("modulo", func(t *testing.T) {

		t.Parallel()

		script := `
            pub fun main() {
                let x: Fix64 = 3.4 % 2.5
            }
        `

		meter := newTestMemoryGauge()
		inter := parseCheckAndInterpretWithMemoryMetering(t, script, meter)

		_, err := inter.Invoke("main")
		require.NoError(t, err)

		// two literals: 8 + 8
		// quotient (div) : 8
		// truncatedQuotient: 8
		// truncatedQuotient.Mul(o): 8
		// result: 8
		assert.Equal(t, uint64(48), meter.getMemory(common.MemoryKindNumberValue))

		assert.Equal(t, uint64(160), meter.getMemory(common.MemoryKindBigInt))
	})

	t.Run("negation", func(t *testing.T) {

		t.Parallel()

		script := `
            pub fun main() {
                let x: Fix64 = 1.4
                let y: Fix64 = -x
            }
        `

		meter := newTestMemoryGauge()
		inter := parseCheckAndInterpretWithMemoryMetering(t, script, meter)

		_, err := inter.Invoke("main")
		require.NoError(t, err)

		// x: 8
		// y: 8
		assert.Equal(t, uint64(16), meter.getMemory(common.MemoryKindNumberValue))

		assert.Equal(t, uint64(80), meter.getMemory(common.MemoryKindBigInt))
	})

	t.Run("creation as supertype", func(t *testing.T) {

		t.Parallel()

		script := `
            pub fun main() {
                let x: FixedPoint = -1.4
            }
        `

		meter := newTestMemoryGauge()
		inter := parseCheckAndInterpretWithMemoryMetering(t, script, meter)

		_, err := inter.Invoke("main")
		require.NoError(t, err)

		assert.Equal(t, uint64(8), meter.getMemory(common.MemoryKindNumberValue))
		assert.Equal(t, uint64(80), meter.getMemory(common.MemoryKindBigInt))
	})

	t.Run("logical operations", func(t *testing.T) {

		t.Parallel()

		script := `
            pub fun main() {
                let x: Fix64 = 1.0
                x == 1.0
                x != 1.0
                x > 1.0
                x >= 1.0
                x < 1.0
                x <= 1.0
            }
        `

		meter := newTestMemoryGauge()
		inter := parseCheckAndInterpretWithMemoryMetering(t, script, meter)

		_, err := inter.Invoke("main")
		require.NoError(t, err)

		assert.Equal(t, uint64(6), meter.getMemory(common.MemoryKindBoolValue))
		assert.Equal(t, uint64(560), meter.getMemory(common.MemoryKindBigInt))
	})
}

func TestInterpretUFix64Metering(t *testing.T) {

	t.Parallel()

	t.Run("creation", func(t *testing.T) {

		t.Parallel()

		script := `
            pub fun main() {
                let x: UFix64 = 1.4
            }
        `

		meter := newTestMemoryGauge()
		inter := parseCheckAndInterpretWithMemoryMetering(t, script, meter)

		_, err := inter.Invoke("main")
		require.NoError(t, err)

		assert.Equal(t, uint64(8), meter.getMemory(common.MemoryKindNumberValue))
		assert.Equal(t, uint64(80), meter.getMemory(common.MemoryKindBigInt))
	})

	t.Run("addition", func(t *testing.T) {

		t.Parallel()

		script := `
            pub fun main() {
                let x: UFix64 = 1.4 + 2.5
            }
        `

		meter := newTestMemoryGauge()
		inter := parseCheckAndInterpretWithMemoryMetering(t, script, meter)

		_, err := inter.Invoke("main")
		require.NoError(t, err)

		// two literals: 8 + 8
		// result: 8
		assert.Equal(t, uint64(24), meter.getMemory(common.MemoryKindNumberValue))

		assert.Equal(t, uint64(160), meter.getMemory(common.MemoryKindBigInt))
	})

	t.Run("saturating addition", func(t *testing.T) {

		t.Parallel()

		script := `
            pub fun main() {
                let x: UFix64 = 1.4
                let y: UFix64 = x.saturatingAdd(2.5)
            }
        `

		meter := newTestMemoryGauge()
		inter := parseCheckAndInterpretWithMemoryMetering(t, script, meter)

		_, err := inter.Invoke("main")
		require.NoError(t, err)

		// two literals: 8 + 8
		// result: 8
		assert.Equal(t, uint64(24), meter.getMemory(common.MemoryKindNumberValue))

		assert.Equal(t, uint64(160), meter.getMemory(common.MemoryKindBigInt))
	})

	t.Run("subtraction", func(t *testing.T) {

		t.Parallel()

		script := `
            pub fun main() {
                let x: UFix64 = 2.5 - 1.4 
            }
        `

		meter := newTestMemoryGauge()
		inter := parseCheckAndInterpretWithMemoryMetering(t, script, meter)

		_, err := inter.Invoke("main")
		require.NoError(t, err)

		// two literals: 8 + 8
		// result: 8
		assert.Equal(t, uint64(24), meter.getMemory(common.MemoryKindNumberValue))

		assert.Equal(t, uint64(160), meter.getMemory(common.MemoryKindBigInt))
	})

	t.Run("saturating subtraction", func(t *testing.T) {

		t.Parallel()

		script := `
            pub fun main() {
                let x: UFix64 = 1.4
                let y: UFix64 = x.saturatingSubtract(2.5)
            }
        `

		meter := newTestMemoryGauge()
		inter := parseCheckAndInterpretWithMemoryMetering(t, script, meter)

		_, err := inter.Invoke("main")
		require.NoError(t, err)

		// two literals: 8 + 8
		// result: 8
		assert.Equal(t, uint64(24), meter.getMemory(common.MemoryKindNumberValue))

		assert.Equal(t, uint64(160), meter.getMemory(common.MemoryKindBigInt))
	})

	t.Run("multiplication", func(t *testing.T) {

		t.Parallel()

		script := `
            pub fun main() {
                let x: UFix64 = 1.4 * 2.5
            }
        `

		meter := newTestMemoryGauge()
		inter := parseCheckAndInterpretWithMemoryMetering(t, script, meter)

		_, err := inter.Invoke("main")
		require.NoError(t, err)

		// two literals: 8 + 8
		// result: 8
		assert.Equal(t, uint64(24), meter.getMemory(common.MemoryKindNumberValue))

		assert.Equal(t, uint64(160), meter.getMemory(common.MemoryKindBigInt))
	})

	t.Run("saturating multiplication", func(t *testing.T) {

		t.Parallel()

		script := `
            pub fun main() {
                let x: UFix64 = 1.4
                let y: UFix64 = x.saturatingMultiply(2.5)
            }
        `

		meter := newTestMemoryGauge()
		inter := parseCheckAndInterpretWithMemoryMetering(t, script, meter)

		_, err := inter.Invoke("main")
		require.NoError(t, err)

		// two literals: 8 + 8
		// result: 8
		assert.Equal(t, uint64(24), meter.getMemory(common.MemoryKindNumberValue))

		assert.Equal(t, uint64(160), meter.getMemory(common.MemoryKindBigInt))
	})

	t.Run("division", func(t *testing.T) {

		t.Parallel()

		script := `
            pub fun main() {
                let x: UFix64 = 3.4 / 2.5
            }
        `

		meter := newTestMemoryGauge()
		inter := parseCheckAndInterpretWithMemoryMetering(t, script, meter)

		_, err := inter.Invoke("main")
		require.NoError(t, err)

		// two literals: 8 + 8
		// result: 8
		assert.Equal(t, uint64(24), meter.getMemory(common.MemoryKindNumberValue))

		assert.Equal(t, uint64(160), meter.getMemory(common.MemoryKindBigInt))
	})

	t.Run("saturating division", func(t *testing.T) {

		t.Parallel()

		script := `
            pub fun main() {
                let x: UFix64 = 3.4
                let y: UFix64 = x.saturatingMultiply(2.5)
            }
        `

		meter := newTestMemoryGauge()
		inter := parseCheckAndInterpretWithMemoryMetering(t, script, meter)

		_, err := inter.Invoke("main")
		require.NoError(t, err)

		// two literals: 8 + 8
		// result: 8
		assert.Equal(t, uint64(24), meter.getMemory(common.MemoryKindNumberValue))

		assert.Equal(t, uint64(160), meter.getMemory(common.MemoryKindBigInt))
	})

	t.Run("modulo", func(t *testing.T) {

		t.Parallel()

		script := `
            pub fun main() {
                let x: UFix64 = 3.4 % 2.5
            }
        `

		meter := newTestMemoryGauge()
		inter := parseCheckAndInterpretWithMemoryMetering(t, script, meter)

		_, err := inter.Invoke("main")
		require.NoError(t, err)

		// two literals: 8 + 8
		// quotient (div) : 8
		// truncatedQuotient: 8
		// truncatedQuotient.Mul(o): 8
		// result: 8
		assert.Equal(t, uint64(48), meter.getMemory(common.MemoryKindNumberValue))

		assert.Equal(t, uint64(160), meter.getMemory(common.MemoryKindBigInt))
	})

	t.Run("creation as supertype", func(t *testing.T) {

		t.Parallel()

		script := `
            pub fun main() {
                let x: FixedPoint = 1.4
            }
        `

		meter := newTestMemoryGauge()
		inter := parseCheckAndInterpretWithMemoryMetering(t, script, meter)

		_, err := inter.Invoke("main")
		require.NoError(t, err)

		assert.Equal(t, uint64(8), meter.getMemory(common.MemoryKindNumberValue))

		assert.Equal(t, uint64(80), meter.getMemory(common.MemoryKindBigInt))
	})

	t.Run("logical operations", func(t *testing.T) {

		t.Parallel()

		script := `
            pub fun main() {
                let x: UFix64 = 1.0
                x == 1.0
                x != 1.0
                x > 1.0
                x >= 1.0
                x < 1.0
                x <= 1.0
            }
        `

		meter := newTestMemoryGauge()
		inter := parseCheckAndInterpretWithMemoryMetering(t, script, meter)

		_, err := inter.Invoke("main")
		require.NoError(t, err)

		assert.Equal(t, uint64(6), meter.getMemory(common.MemoryKindBoolValue))

		assert.Equal(t, uint64(560), meter.getMemory(common.MemoryKindBigInt))
	})
}

func TestInterpretTokenMetering(t *testing.T) {
	t.Parallel()

	t.Run("identifier tokens", func(t *testing.T) {
		t.Parallel()

		script := `
            pub fun main() {
                var x: String = "hello"
            }

            pub struct foo {
                var x: Int

                init() {
                    self.x = 4
                }
            }
        `
		meter := newTestMemoryGauge()
		inter := parseCheckAndInterpretWithMemoryMetering(t, script, meter)

		_, err := inter.Invoke("main")
		require.NoError(t, err)

		assert.Equal(t, uint64(15), meter.getMemory(common.MemoryKindSyntaxToken))
		assert.Equal(t, uint64(17), meter.getMemory(common.MemoryKindValueToken))
		assert.Equal(t, uint64(25), meter.getMemory(common.MemoryKindSpaceToken))
		assert.Equal(t, uint64(257), meter.getMemory(common.MemoryKindRawString))
	})

	t.Run("syntax tokens", func(t *testing.T) {
		t.Parallel()

		script := `
            pub fun main() {
                var a: [String] = []
                var b = 4 + 6
                var c = true && false != false
                var d = 4 as! AnyStruct
            }
        `
		meter := newTestMemoryGauge()
		inter := parseCheckAndInterpretWithMemoryMetering(t, script, meter)

		_, err := inter.Invoke("main")
		require.NoError(t, err)
		assert.Equal(t, uint64(17), meter.getMemory(common.MemoryKindSyntaxToken))
		assert.Equal(t, uint64(19), meter.getMemory(common.MemoryKindValueToken))
		assert.Equal(t, uint64(31), meter.getMemory(common.MemoryKindSpaceToken))
		assert.Equal(t, uint64(235), meter.getMemory(common.MemoryKindRawString))
	})

	t.Run("comments", func(t *testing.T) {
		t.Parallel()

		script := `
            /*  first line
                second line
            */

            // single line comment
            pub fun main() {}
        `
		meter := newTestMemoryGauge()
		inter := parseCheckAndInterpretWithMemoryMetering(t, script, meter)

		_, err := inter.Invoke("main")
		require.NoError(t, err)

		// block comment start, end, (, ), {, }
		// Line comment start is not emitted
		assert.Equal(t, uint64(6), meter.getMemory(common.MemoryKindSyntaxToken))

		assert.Equal(t, uint64(5), meter.getMemory(common.MemoryKindValueToken))
		assert.Equal(t, uint64(7), meter.getMemory(common.MemoryKindSpaceToken))
		assert.Equal(t, uint64(149), meter.getMemory(common.MemoryKindRawString))
	})

	t.Run("numeric literals", func(t *testing.T) {
		t.Parallel()

		script := `
            pub fun main() {
                var a = 1
                var b = 0b1
                var c = 0o1
                var d = 0x1
                var e = 1.4
            }
        `
		meter := newTestMemoryGauge()
		inter := parseCheckAndInterpretWithMemoryMetering(t, script, meter)

		_, err := inter.Invoke("main")
		require.NoError(t, err)
		assert.Equal(t, uint64(9), meter.getMemory(common.MemoryKindSyntaxToken))
		assert.Equal(t, uint64(18), meter.getMemory(common.MemoryKindValueToken))
		assert.Equal(t, uint64(26), meter.getMemory(common.MemoryKindSpaceToken))
		assert.Equal(t, uint64(225), meter.getMemory(common.MemoryKindRawString))
	})
}

func TestInterpreterStringLocationMetering(t *testing.T) {
	t.Parallel()

	t.Run("creation", func(t *testing.T) {
		t.Parallel()

		// Raw string count with empty location

		script := `
            struct S {}

            pub fun main(account: AuthAccount) {
                let s = CompositeType("")
            }
        `
		meter := newTestMemoryGauge()
		inter := parseCheckAndInterpretWithMemoryMetering(t, script, meter)
		account := newTestAuthAccountValue(inter, interpreter.AddressValue{})
		_, err := inter.Invoke("main", account)
		require.NoError(t, err)

		emptyLocationStringCount := meter.getMemory(common.MemoryKindRawString)

		// Raw string count with non-empty location

		script = `
            struct S {}

            pub fun main(account: AuthAccount) {
                let s = CompositeType("S.test.S")
            }
        `

		meter = newTestMemoryGauge()
		inter = parseCheckAndInterpretWithMemoryMetering(t, script, meter)
		account = newTestAuthAccountValue(inter, interpreter.AddressValue{})
		_, err = inter.Invoke("main", account)
		require.NoError(t, err)

		testLocationStringCount := meter.getMemory(common.MemoryKindRawString)

		// raw string location is "test" + locationIDs
		assert.Equal(t, uint64(21), testLocationStringCount-emptyLocationStringCount)

		assert.Equal(t, uint64(1), meter.getMemory(common.MemoryKindCompositeStaticType))

		assert.Equal(t, uint64(1), meter.getMemory(common.MemoryKindCompositeStaticType))
	})
}

func TestInterpretIdentifierMetering(t *testing.T) {
	t.Parallel()

	t.Run("variable", func(t *testing.T) {
		t.Parallel()

		script := `
            pub fun main() {
                let foo = 4
                let bar = 5
            }
        `
		meter := newTestMemoryGauge()
		inter := parseCheckAndInterpretWithMemoryMetering(t, script, meter)

		_, err := inter.Invoke("main")
		require.NoError(t, err)

		// 'main', 'foo', 'bar', empty-return-type
		assert.Equal(t, uint64(4), meter.getMemory(common.MemoryKindIdentifier))
	})

	t.Run("parameters", func(t *testing.T) {
		t.Parallel()

		script := `
            pub fun main(foo: String, bar: String) {
            }
        `
		meter := newTestMemoryGauge()
		inter := parseCheckAndInterpretWithMemoryMetering(t, script, meter)

		_, err := inter.Invoke(
			"main",
			interpreter.NewUnmeteredStringValue("x"),
			interpreter.NewUnmeteredStringValue("y"),
		)
		require.NoError(t, err)

		// 'main', 'foo', 'String', 'bar', 'String', empty-return-type
		assert.Equal(t, uint64(6), meter.getMemory(common.MemoryKindIdentifier))
	})

	t.Run("composite declaration", func(t *testing.T) {
		t.Parallel()

		script := `
            pub fun main() {}

            pub struct foo {
                var x: String
                var y: String

                init() {
                    self.x = "a"
                    self.y = "b"
                }

                pub fun bar() {}
            }
        `

		meter := newTestMemoryGauge()
		inter := parseCheckAndInterpretWithMemoryMetering(t, script, meter)

		_, err := inter.Invoke("main")
		require.NoError(t, err)
		assert.Equal(t, uint64(16), meter.getMemory(common.MemoryKindIdentifier))
	})

	t.Run("member resolvers", func(t *testing.T) {
		t.Parallel()

		script := `
            pub fun main() {            // 2 - 'main', empty-return-type
                let foo = ["a", "b"]    // 1
                foo.length              // 3 - 'foo', 'length', constant field resolver
                foo.length              // 3 - 'foo', 'length', constant field resolver (not re-used)
                foo.removeFirst()       // 3 - 'foo', 'removeFirst', function resolver
                foo.removeFirst()       // 3 - 'foo', 'removeFirst', function resolver (not re-used)
            }
        `

		meter := newTestMemoryGauge()
		inter := parseCheckAndInterpretWithMemoryMetering(t, script, meter)

		_, err := inter.Invoke("main")
		require.NoError(t, err)
		assert.Equal(t, uint64(15), meter.getMemory(common.MemoryKindIdentifier))
		assert.Equal(t, uint64(3), meter.getMemory(common.MemoryKindPrimitiveStaticType))
	})
}

func TestInterpretInterfaceStaticType(t *testing.T) {
	t.Parallel()

	t.Run("RestrictedType", func(t *testing.T) {
		t.Parallel()

		script := `
            struct interface I {}

            pub fun main() {
                let type = Type<AnyStruct{I}>()

                RestrictedType(
                    identifier: type.identifier,
                    restrictions: [type.identifier]
                )
            }
        `

		meter := newTestMemoryGauge()
		inter := parseCheckAndInterpretWithMemoryMetering(t, script, meter)

		_, err := inter.Invoke("main")
		require.NoError(t, err)

		assert.Equal(t, uint64(1), meter.getMemory(common.MemoryKindInterfaceStaticType))
		assert.Equal(t, uint64(1), meter.getMemory(common.MemoryKindRestrictedStaticType))
	})
}

func TestInterpretFunctionStaticType(t *testing.T) {
	t.Parallel()

	t.Run("FunctionType", func(t *testing.T) {
		t.Parallel()

		script := `
            pub fun main() {
                FunctionType(parameters: [], return: Type<Never>())
            }
        `

		meter := newTestMemoryGauge()
		inter := parseCheckAndInterpretWithMemoryMetering(t, script, meter)

		_, err := inter.Invoke("main")
		require.NoError(t, err)

		assert.Equal(t, uint64(1), meter.getMemory(common.MemoryKindFunctionStaticType))
	})

	t.Run("array element", func(t *testing.T) {
		t.Parallel()

		script := `
            pub fun hello() {}

            pub fun main() {
                let a = [hello]
            }
        `

		meter := newTestMemoryGauge()
		inter := parseCheckAndInterpretWithMemoryMetering(t, script, meter)

		_, err := inter.Invoke("main")
		require.NoError(t, err)

		assert.Equal(t, uint64(2), meter.getMemory(common.MemoryKindFunctionStaticType))
	})

	t.Run("set bound function to variable", func(t *testing.T) {
		t.Parallel()

		script := `
            pub struct S {
                fun naught() {}
            }

            pub fun main() {
                let x = S()
                let y = x.naught
            }
        `

		meter := newTestMemoryGauge()
		inter := parseCheckAndInterpretWithMemoryMetering(t, script, meter)

		_, err := inter.Invoke("main")
		require.NoError(t, err)

		assert.Equal(t, uint64(1), meter.getMemory(common.MemoryKindFunctionStaticType))
	})

	t.Run("isInstance", func(t *testing.T) {
		t.Parallel()

		script := `
            pub struct S {
                fun naught() {}
            }

            pub fun main() {
                let x = S()
                x.naught.isInstance(Type<Int>())
            }
        `

		meter := newTestMemoryGauge()
		inter := parseCheckAndInterpretWithMemoryMetering(t, script, meter)

		_, err := inter.Invoke("main")
		require.NoError(t, err)

		assert.Equal(t, uint64(1), meter.getMemory(common.MemoryKindFunctionStaticType))
	})
}

func TestInterpretASTMetering(t *testing.T) {
	t.Parallel()

	t.Run("arguments", func(t *testing.T) {
		t.Parallel()

		script := `
            pub fun main() {
                foo(a: "hello", b: 23)
                bar("hello", 23)
            }

            pub fun foo(a: String, b: Int) {
            }

            pub fun bar(_ a: String, _ b: Int) {
            }
        `
		meter := newTestMemoryGauge()
		inter := parseCheckAndInterpretWithMemoryMetering(t, script, meter)

		_, err := inter.Invoke("main")
		require.NoError(t, err)

		assert.Equal(t, uint64(4), meter.getMemory(common.MemoryKindArgument))
	})

	t.Run("blocks", func(t *testing.T) {
		script := `
            pub fun main() {
                var i = 0
                if i != 0 {
                    i = 0
                }

                while i < 2 {
                    i = i + 1
                }

                var a = "foo"
                switch i {
                    case 1:
                        a = "foo_1"
                    case 2:
                        a = "foo_2"
                    case 3:
                        a = "foo_3"
                }
            }
        `

		meter := newTestMemoryGauge()
		inter := parseCheckAndInterpretWithMemoryMetering(t, script, meter)

		_, err := inter.Invoke("main")
		require.NoError(t, err)
		assert.Equal(t, uint64(7), meter.getMemory(common.MemoryKindBlock))
		assert.Equal(t, uint64(1), meter.getMemory(common.MemoryKindFunctionBlock))
	})

	t.Run("declarations", func(t *testing.T) {
		script := `
            import Foo from 0x42

            pub let x = 1
            pub var y = 2

            pub fun main() {
                var z = 3
            }

            pub fun foo(_ x: String, _ y: Int) {}

            pub struct A {
                pub var a: String

                init() {
                    self.a = "hello"
                }
            }

            pub struct interface B {}

            pub resource C {
                let a: Int

                init() {
                    self.a = 6
                }
            }

            pub resource interface D {}

            pub enum E: Int8 {
                pub case a
                pub case b
                pub case c
            }

            transaction {}

            #pragma
        `

		importedChecker, err := checker.ParseAndCheckWithOptions(t,
			`
                pub let Foo = 1
            `,
			checker.ParseAndCheckOptions{
				Location: utils.ImportedLocation,
			},
		)
		require.NoError(t, err)

		meter := newTestMemoryGauge()
		inter, err := parseCheckAndInterpretWithOptionsAndMemoryMetering(
			t,
			script,
			ParseCheckAndInterpretOptions{
				CheckerOptions: []sema.Option{
					sema.WithImportHandler(
						func(_ *sema.Checker, _ common.Location, _ ast.Range) (sema.Import, error) {
							return sema.ElaborationImport{
								Elaboration: importedChecker.Elaboration,
							}, nil
						},
					),
				},
				Options: []interpreter.Option{
					interpreter.WithImportLocationHandler(
						func(inter *interpreter.Interpreter, location common.Location) interpreter.Import {
							require.IsType(t, common.AddressLocation{}, location)
							program := interpreter.ProgramFromChecker(importedChecker)
							subInterpreter, err := inter.NewSubInterpreter(program, location)
							if err != nil {
								panic(err)
							}

							return interpreter.InterpreterImport{
								Interpreter: subInterpreter,
							}
						},
					),
				},
			},
			meter,
		)
		require.NoError(t, err)

		_, err = inter.Invoke("main")
		require.NoError(t, err)

		assert.Equal(t, uint64(4), meter.getMemory(common.MemoryKindFunctionDeclaration))
		assert.Equal(t, uint64(3), meter.getMemory(common.MemoryKindCompositeDeclaration))
		assert.Equal(t, uint64(2), meter.getMemory(common.MemoryKindInterfaceDeclaration))
		assert.Equal(t, uint64(3), meter.getMemory(common.MemoryKindEnumCaseDeclaration))
		assert.Equal(t, uint64(2), meter.getMemory(common.MemoryKindFieldDeclaration))
		assert.Equal(t, uint64(1), meter.getMemory(common.MemoryKindTransactionDeclaration))
		assert.Equal(t, uint64(1), meter.getMemory(common.MemoryKindImportDeclaration))
		assert.Equal(t, uint64(3), meter.getMemory(common.MemoryKindVariableDeclaration))
		assert.Equal(t, uint64(2), meter.getMemory(common.MemoryKindSpecialFunctionDeclaration))
		assert.Equal(t, uint64(1), meter.getMemory(common.MemoryKindPragmaDeclaration))

		assert.Equal(t, uint64(4), meter.getMemory(common.MemoryKindFunctionBlock))
		assert.Equal(t, uint64(2), meter.getMemory(common.MemoryKindParameter))
		assert.Equal(t, uint64(4), meter.getMemory(common.MemoryKindParameterList))
		assert.Equal(t, uint64(1), meter.getMemory(common.MemoryKindProgram))
		assert.Equal(t, uint64(13), meter.getMemory(common.MemoryKindMembers))
	})

	t.Run("statements", func(t *testing.T) {
		t.Parallel()

		script := `
            pub fun main() {
                var a = 5

                while a < 10 {               // while
                    if a == 5 {              // if
                        a = a + 1            // assignment
                        continue             // continue
                    }
                    break                    // break
                }

                foo()                        // expression statement

                for value in [1, 2, 3] {}    // for

                var r1 <- create bar()
                var r2 <- create bar()
                r1 <-> r2                    // swap

                destroy r1                   // expression statement
                destroy r2                   // expression statement

                switch a {                   // switch
                    case 1:
                        a = 2                // assignment
                }
            }

            pub fun foo(): Int {
                 return 5                    // return
            }

            resource bar {}

            pub contract Events {
                event FooEvent(x: Int, y: Int)

                fun events() {
                    emit FooEvent(x: 1, y: 2)    // emit
                }
            }
        `
		meter := newTestMemoryGauge()

		inter, err := parseCheckAndInterpretWithOptionsAndMemoryMetering(
			t,
			script,
			ParseCheckAndInterpretOptions{
				Options: []interpreter.Option{
					interpreter.WithContractValueHandler(func(
						inter *interpreter.Interpreter,
						compositeType *sema.CompositeType,
						constructorGenerator func(common.Address) *interpreter.HostFunctionValue,
						invocationRange ast.Range,
					) *interpreter.CompositeValue {
						// Just return a dummy value
						return &interpreter.CompositeValue{}
					}),
				},
			},
			meter,
		)
		require.NoError(t, err)

		_, err = inter.Invoke("main")
		require.NoError(t, err)

		assert.Equal(t, uint64(2), meter.getMemory(common.MemoryKindAssignmentStatement))
		assert.Equal(t, uint64(1), meter.getMemory(common.MemoryKindBreakStatement))
		assert.Equal(t, uint64(1), meter.getMemory(common.MemoryKindContinueStatement))
		assert.Equal(t, uint64(1), meter.getMemory(common.MemoryKindIfStatement))
		assert.Equal(t, uint64(1), meter.getMemory(common.MemoryKindForStatement))
		assert.Equal(t, uint64(1), meter.getMemory(common.MemoryKindWhileStatement))
		assert.Equal(t, uint64(1), meter.getMemory(common.MemoryKindReturnStatement))
		assert.Equal(t, uint64(1), meter.getMemory(common.MemoryKindSwapStatement))
		assert.Equal(t, uint64(3), meter.getMemory(common.MemoryKindExpressionStatement))
		assert.Equal(t, uint64(1), meter.getMemory(common.MemoryKindSwitchStatement))
		assert.Equal(t, uint64(1), meter.getMemory(common.MemoryKindEmitStatement))

		assert.Equal(t, uint64(5), meter.getMemory(common.MemoryKindTransfer))
		assert.Equal(t, uint64(6), meter.getMemory(common.MemoryKindMembers))
		assert.Equal(t, uint64(7), meter.getMemory(common.MemoryKindPrimitiveStaticType))
	})

	t.Run("expressions", func(t *testing.T) {
		t.Parallel()

		script := `
            pub fun main() {
                var a = 5                                // integer expr
                var b = 1.2 + 2.3                        // binary, fixed-point expr
                var c = !true                            // unary, boolean expr
                var d: String? = "hello"                 // string expr
                var e = nil                              // nil expr
                var f: [AnyStruct] = [[], [], []]        // array expr
                var g: {Int: {Int: AnyStruct}} = {1:{}}  // nil expr
                var h <- create bar()                    // create, identifier, invocation
                var i = h.baz                            // member access, identifier x2
                destroy h                                // destroy
                var j = f[0]                             // index access, identifier, integer
                var k = fun() {}                         // function expr
                k()                                      // identifier, invocation
                var l = c ? 1 : 2                        // conditional, identifier, integer x2
                var m = d as AnyStruct                   // casting, identifier
                var n = &d as &AnyStruct                 // reference, casting, identifier
                var o = d!                               // force, identifier
                var p = /public/somepath                 // path
            }

            resource bar {
                let baz: Int
                init() {
                    self.baz = 0x4
                }
            }
        `
		meter := newTestMemoryGauge()

		inter := parseCheckAndInterpretWithMemoryMetering(t, script, meter)

		_, err := inter.Invoke("main")
		require.NoError(t, err)

		assert.Equal(t, uint64(1), meter.getMemory(common.MemoryKindBooleanExpression))
		assert.Equal(t, uint64(1), meter.getMemory(common.MemoryKindNilExpression))
		assert.Equal(t, uint64(1), meter.getMemory(common.MemoryKindStringExpression))
		assert.Equal(t, uint64(6), meter.getMemory(common.MemoryKindIntegerExpression))
		assert.Equal(t, uint64(2), meter.getMemory(common.MemoryKindFixedPointExpression))
		assert.Equal(t, uint64(7), meter.getMemory(common.MemoryKindArrayExpression))
		assert.Equal(t, uint64(3), meter.getMemory(common.MemoryKindDictionaryExpression))
		assert.Equal(t, uint64(10), meter.getMemory(common.MemoryKindIdentifierExpression))
		assert.Equal(t, uint64(2), meter.getMemory(common.MemoryKindInvocationExpression))
		assert.Equal(t, uint64(2), meter.getMemory(common.MemoryKindMemberExpression))
		assert.Equal(t, uint64(1), meter.getMemory(common.MemoryKindIndexExpression))
		assert.Equal(t, uint64(1), meter.getMemory(common.MemoryKindConditionalExpression))
		assert.Equal(t, uint64(1), meter.getMemory(common.MemoryKindUnaryExpression))
		assert.Equal(t, uint64(1), meter.getMemory(common.MemoryKindBinaryExpression))
		assert.Equal(t, uint64(1), meter.getMemory(common.MemoryKindFunctionExpression))
		assert.Equal(t, uint64(2), meter.getMemory(common.MemoryKindCastingExpression))
		assert.Equal(t, uint64(1), meter.getMemory(common.MemoryKindCreateExpression))
		assert.Equal(t, uint64(1), meter.getMemory(common.MemoryKindDestroyExpression))
		assert.Equal(t, uint64(1), meter.getMemory(common.MemoryKindReferenceExpression))
		assert.Equal(t, uint64(1), meter.getMemory(common.MemoryKindForceExpression))
		assert.Equal(t, uint64(1), meter.getMemory(common.MemoryKindPathExpression))
		assert.Equal(t, uint64(1), meter.getMemory(common.MemoryKindDictionaryEntry))
		assert.Equal(t, uint64(25), meter.getMemory(common.MemoryKindPrimitiveStaticType))
	})

	t.Run("types", func(t *testing.T) {
		t.Parallel()

		script := `
            pub fun main() {
                var a: Int = 5                                     // nominal type
                var b: String? = "hello"                           // optional type
                var c: [Int; 2] = [1, 2]                           // constant sized type
                var d: [String] = []                               // variable sized type
                var e: {Int: String} = {}                          // dictionary type

                var f: ((String):Int) = fun(_a: String): Int {     // function type
                    return 1
                }

                var g = &a as &Int                                 // reference type
                var h: AnyStruct{foo} = bar()                      // restricted type
                var i: Capability<&bar>? = nil                     // instantiation type
            }

            struct interface foo {}

            struct bar: foo {}
        `
		meter := newTestMemoryGauge()

		inter := parseCheckAndInterpretWithMemoryMetering(t, script, meter)

		_, err := inter.Invoke("main")
		require.NoError(t, err)

		assert.Equal(t, uint64(1), meter.getMemory(common.MemoryKindConstantSizedType))
		assert.Equal(t, uint64(1), meter.getMemory(common.MemoryKindDictionaryType))
		assert.Equal(t, uint64(1), meter.getMemory(common.MemoryKindFunctionType))
		assert.Equal(t, uint64(1), meter.getMemory(common.MemoryKindInstantiationType))
		assert.Equal(t, uint64(17), meter.getMemory(common.MemoryKindNominalType))
		assert.Equal(t, uint64(2), meter.getMemory(common.MemoryKindOptionalType))
		assert.Equal(t, uint64(2), meter.getMemory(common.MemoryKindReferenceType))
		assert.Equal(t, uint64(1), meter.getMemory(common.MemoryKindRestrictedType))
		assert.Equal(t, uint64(1), meter.getMemory(common.MemoryKindVariableSizedType))

		assert.Equal(t, uint64(15), meter.getMemory(common.MemoryKindTypeAnnotation))
	})

	t.Run("position info", func(t *testing.T) {
		script := `
            pub let x = 1
            pub var y = 2

            pub fun main() {
                var z = 3
            }

            pub fun foo(_ x: String, _ y: Int) {}

            pub struct A {
                pub var a: String

                init() {
                    self.a = "hello"
                }
            }

            pub struct interface B {}
        `

		meter := newTestMemoryGauge()

		inter := parseCheckAndInterpretWithMemoryMetering(t, script, meter)

		_, err := inter.Invoke("main")
		require.NoError(t, err)

		assert.Equal(t, uint64(232), meter.getMemory(common.MemoryKindPosition))
		assert.Equal(t, uint64(126), meter.getMemory(common.MemoryKindRange))
	})

	t.Run("locations", func(t *testing.T) {
		script := `
            import A from 0x42
            import B from "string-location"
        `

		importedChecker, err := checker.ParseAndCheckWithOptions(t,
			`
                pub let A = 1
                pub let B = 1
            `,
			checker.ParseAndCheckOptions{
				Location: utils.ImportedLocation,
			},
		)
		require.NoError(t, err)

		meter := newTestMemoryGauge()
		_, err = parseCheckAndInterpretWithOptionsAndMemoryMetering(
			t,
			script,
			ParseCheckAndInterpretOptions{
				CheckerOptions: []sema.Option{
					sema.WithImportHandler(
						func(_ *sema.Checker, _ common.Location, _ ast.Range) (sema.Import, error) {
							return sema.ElaborationImport{
								Elaboration: importedChecker.Elaboration,
							}, nil
						},
					),
				},
				Options: []interpreter.Option{
					interpreter.WithImportLocationHandler(
						func(inter *interpreter.Interpreter, location common.Location) interpreter.Import {
							program := interpreter.ProgramFromChecker(importedChecker)
							subInterpreter, err := inter.NewSubInterpreter(program, location)
							if err != nil {
								panic(err)
							}

							return interpreter.InterpreterImport{
								Interpreter: subInterpreter,
							}
						},
					),
				},
			},
			meter,
		)
		require.NoError(t, err)

		assert.Equal(t, uint64(138), meter.getMemory(common.MemoryKindRawString))
		assert.Equal(t, uint64(1), meter.getMemory(common.MemoryKindAddressLocation))
	})

}

func TestInterpretVariableActivationMetering(t *testing.T) {
	t.Parallel()

	t.Run("single function", func(t *testing.T) {
		t.Parallel()

		script := `
            pub fun main() {}
        `

		meter := newTestMemoryGauge()
		inter := parseCheckAndInterpretWithMemoryMetering(t, script, meter)

		_, err := inter.Invoke("main")
		require.NoError(t, err)

		assert.Equal(t, uint64(2), meter.getMemory(common.MemoryKindActivation))
		assert.Equal(t, uint64(1), meter.getMemory(common.MemoryKindActivationEntries))
		assert.Equal(t, uint64(1), meter.getMemory(common.MemoryKindInvocation))
	})

	t.Run("nested function call", func(t *testing.T) {
		t.Parallel()

		script := `
            pub fun main() {
                foo(a: "hello", b: 23)
            }

            pub fun foo(a: String, b: Int) {
            }
        `

		meter := newTestMemoryGauge()
		inter := parseCheckAndInterpretWithMemoryMetering(t, script, meter)

		_, err := inter.Invoke("main")
		require.NoError(t, err)

		assert.Equal(t, uint64(4), meter.getMemory(common.MemoryKindActivation))
		assert.Equal(t, uint64(2), meter.getMemory(common.MemoryKindActivationEntries))
		assert.Equal(t, uint64(2), meter.getMemory(common.MemoryKindInvocation))
	})

	t.Run("local scope", func(t *testing.T) {
		t.Parallel()

		script := `
            pub fun main() {
                if true {
                    let a = 1
                }
            }
        `

		meter := newTestMemoryGauge()
		inter := parseCheckAndInterpretWithMemoryMetering(t, script, meter)

		_, err := inter.Invoke("main")
		require.NoError(t, err)

		assert.Equal(t, uint64(3), meter.getMemory(common.MemoryKindActivation))
		assert.Equal(t, uint64(2), meter.getMemory(common.MemoryKindActivationEntries))
	})
}

func TestInterpretStaticTypeConversionMetering(t *testing.T) {
	t.Parallel()

	t.Run("primitive static types", func(t *testing.T) {
		t.Parallel()

		script := `
            pub fun main() {
                let a: {Int: AnyStruct{Foo}} = {}           // dictionary + restricted
                let b: [&Int] = []                          // variable-sized + reference
                let c: [Int?; 2] = [1, 2]                   // constant-sized + optional
                let d: [Capability<&Bar>] = []             //  capability + variable-sized + reference
            }

            pub struct interface Foo {}

            pub struct Bar: Foo {}
        `

		meter := newTestMemoryGauge()
		inter := parseCheckAndInterpretWithMemoryMetering(t, script, meter)

		_, err := inter.Invoke("main")
		require.NoError(t, err)

		assert.Equal(t, uint64(2), meter.getMemory(common.MemoryKindDictionarySemaType))
		assert.Equal(t, uint64(4), meter.getMemory(common.MemoryKindVariableSizedSemaType))
		assert.Equal(t, uint64(2), meter.getMemory(common.MemoryKindConstantSizedSemaType))
		assert.Equal(t, uint64(2), meter.getMemory(common.MemoryKindOptionalSemaType))
		assert.Equal(t, uint64(2), meter.getMemory(common.MemoryKindRestrictedSemaType))
		assert.Equal(t, uint64(4), meter.getMemory(common.MemoryKindReferenceSemaType))
		assert.Equal(t, uint64(2), meter.getMemory(common.MemoryKindCapabilitySemaType))
	})
}

func TestInterpretStorageMapMetering(t *testing.T) {
	t.Parallel()

	script := `
        resource R {}

        pub fun main(account: AuthAccount) {
            let r <- create R()
            account.save(<-r, to: /storage/r)
            account.link<&R>(/public/capo, target: /storage/r)
            account.borrow<&R>(from: /storage/r)
        }
    `

	meter := newTestMemoryGauge()
	inter := parseCheckAndInterpretWithMemoryMetering(t, script, meter)

	account := newTestAuthAccountValue(inter, interpreter.AddressValue{})
	_, err := inter.Invoke("main", account)
	require.NoError(t, err)

	assert.Equal(t, uint64(2), meter.getMemory(common.MemoryKindStorageMap))
	assert.Equal(t, uint64(5), meter.getMemory(common.MemoryKindStorageKey))
}

func TestInterpretValueStringConversion(t *testing.T) {
	t.Parallel()

	testValueStringConversion := func(t *testing.T, script string, args ...interpreter.Value) {
		meter := newTestMemoryGauge()

		var loggedString string

		logFunction := stdlib.NewStandardLibraryFunction(
			"log",
			&sema.FunctionType{
				Parameters: []*sema.Parameter{
					{
						Label:          sema.ArgumentLabelNotRequired,
						Identifier:     "value",
						TypeAnnotation: sema.NewTypeAnnotation(sema.AnyStructType),
					},
				},
				ReturnTypeAnnotation: sema.NewTypeAnnotation(
					sema.VoidType,
				),
			},
			``,
			func(invocation interpreter.Invocation) interpreter.Value {
				// Reset gauge, to only capture the values metered during string conversion
				meter.meter = make(map[common.MemoryKind]uint64)

				loggedString = invocation.Arguments[0].MeteredString(invocation.Interpreter, interpreter.SeenReferences{})
				return interpreter.VoidValue{}
			},
		)

		valueDeclarations :=
			stdlib.StandardLibraryFunctions{
				logFunction,
			}.ToSemaValueDeclarations()

		values := stdlib.StandardLibraryFunctions{
			logFunction,
		}.ToInterpreterValueDeclarations()

		inter, err := parseCheckAndInterpretWithOptionsAndMemoryMetering(t, script,
			ParseCheckAndInterpretOptions{
				Options: []interpreter.Option{
					interpreter.WithPredeclaredValues(values),
				},
				CheckerOptions: []sema.Option{
					sema.WithPredeclaredValues(valueDeclarations),
				},
			},
			meter,
		)
		require.NoError(t, err)

		_, err = inter.Invoke("main", args...)
		require.NoError(t, err)

		meteredAmount := meter.getMemory(common.MemoryKindRawString)

		// Metered amount must be an overestimation compared to the actual logged string.
		assert.GreaterOrEqual(t, int(meteredAmount), len(loggedString))
	}

	t.Run("Simple values", func(t *testing.T) {
		t.Parallel()

		type testCase struct {
			name        string
			constructor string
		}

		testCases := []testCase{
			{
				name:        "Int",
				constructor: "3",
			},
			{
				name:        "Int8",
				constructor: "Int8(3)",
			},
			{
				name:        "Int16",
				constructor: "Int16(3)",
			},
			{
				name:        "Int32",
				constructor: "Int32(3)",
			},
			{
				name:        "Int64",
				constructor: "Int64(3)",
			},
			{
				name:        "Int128",
				constructor: "Int128(3)",
			},
			{
				name:        "Int256",
				constructor: "Int256(3)",
			},
			{
				name:        "UInt",
				constructor: "3",
			},
			{
				name:        "UInt8",
				constructor: "UInt8(3)",
			},
			{
				name:        "UInt16",
				constructor: "UInt16(3)",
			},
			{
				name:        "UInt32",
				constructor: "UInt32(3)",
			},
			{
				name:        "UInt64",
				constructor: "UInt64(3)",
			},
			{
				name:        "UInt128",
				constructor: "UInt128(3)",
			},
			{
				name:        "UInt256",
				constructor: "UInt256(3)",
			},
			{
				name:        "Word8",
				constructor: "Word8(3)",
			},
			{
				name:        "Word16",
				constructor: "Word16(3)",
			},
			{
				name:        "Word32",
				constructor: "Word32(3)",
			},
			{
				name:        "Word64",
				constructor: "Word64(3)",
			},
			{
				name:        "Fix64",
				constructor: "Fix64(3.45)",
			},
			{
				name:        "UFix64",
				constructor: "UFix64(3.45)",
			},
			{
				name:        "String",
				constructor: "\"hello\"",
			},
			{
				name:        "Escaped String",
				constructor: "\"hello\tworld!\t\"",
			},
			{
				name:        "Unicode String",
				constructor: "\"\\u{75}\\u{308}\" as String",
			},
			{
				name:        "Bool",
				constructor: "false",
			},
			{
				name:        "Nil",
				constructor: "nil",
			},
			{
				name:        "Address",
				constructor: "Address(0x1234)",
			},
			{
				name:        "Character",
				constructor: "\"c\" as Character",
			},
			{
				name:        "Escaped Character",
				constructor: "\"\t\" as Character",
			},
			{
				name:        "Unicode Character",
				constructor: "\"\\u{75}\\u{308}\" as Character",
			},
			{
				name:        "Array",
				constructor: "[1, 2, 3]",
			},
			{
				name:        "Dictionary",
				constructor: "{\"John\": \"Doe\", \"Country\": \"CA\"}",
			},
			{
				name:        "Path",
				constructor: "/public/somepath",
			},
			{
				name:        "Some",
				constructor: "true as Bool?",
			},
		}

		testSimpleValueStringConversion := func(test testCase) {

			t.Run(test.name, func(t *testing.T) {
				t.Parallel()

				script := fmt.Sprintf(`
                    pub fun main() {
                        let x = %s
                        log(x)
                    }
                `,
					test.constructor,
				)

				testValueStringConversion(t, script)
			})
		}

		for _, test := range testCases {
			testSimpleValueStringConversion(test)
		}
	})

	t.Run("Composite", func(t *testing.T) {
		t.Parallel()

		script := `
            pub fun main() {
                let x = Foo()
                log(x)
            }

            struct Foo {
                var a: Word8
                init() {
                    self.a = 4
                }
            }
        `

		testValueStringConversion(t, script)
	})

	t.Run("Ephemeral Reference", func(t *testing.T) {
		t.Parallel()

		script := `
            pub fun main() {
                let x = 4
                log(&x as &AnyStruct)
            }
        `

		testValueStringConversion(t, script)
	})

	t.Run("Interpreted Function", func(t *testing.T) {
		t.Parallel()

		script := `
            pub fun main() {
                let x = fun(a: String, b: Bool) {}
                log(&x as &AnyStruct)
            }
        `

		testValueStringConversion(t, script)
	})

	t.Run("Bound Function", func(t *testing.T) {
		t.Parallel()

		script := `
            pub fun main() {
                let x = Foo()
                log(x.bar)
            }

            struct Foo {
                pub fun bar(a: String, b: Bool) {}
            }
        `

		testValueStringConversion(t, script)
	})

	t.Run("Void", func(t *testing.T) {
		t.Parallel()

		script := `
            pub fun main() {
                let x: Void = foo()
                log(x)
            }

            fun foo() {}
        `

		testValueStringConversion(t, script)
	})

	t.Run("Capability", func(t *testing.T) {
		t.Parallel()

		script := `
            pub fun main(a: Capability<&{Foo}>) {
                log(a)
            }

            struct interface Foo {}
            struct Bar: Foo {}
        `

		testValueStringConversion(t, script,
			interpreter.NewUnmeteredCapabilityValue(
				interpreter.AddressValue{1},
				interpreter.PathValue{
					Domain:     common.PathDomainPublic,
					Identifier: "somepath",
				},
				interpreter.CompositeStaticType{
					Location:            utils.TestLocation,
					QualifiedIdentifier: "Bar",
					TypeID:              "S.test.Bar",
				},
			))
	})
<<<<<<< HEAD

	t.Run("Type", func(t *testing.T) {
		t.Parallel()

		script := `
            pub fun main() {
                log(Type<Int>())
            }
        `

		testValueStringConversion(t, script)
	})
}

func TestInterpretStaticTypeStringConversion(t *testing.T) {
	t.Parallel()

	testStaticTypeStringConversion := func(t *testing.T, script string) {
		meter := newTestMemoryGauge()

		var loggedString string

		logFunction := stdlib.NewStandardLibraryFunction(
			"log",
			&sema.FunctionType{
				Parameters: []*sema.Parameter{
					{
						Label:          sema.ArgumentLabelNotRequired,
						Identifier:     "value",
						TypeAnnotation: sema.NewTypeAnnotation(sema.AnyStructType),
					},
				},
				ReturnTypeAnnotation: sema.NewTypeAnnotation(
					sema.VoidType,
				),
			},
			``,
			func(invocation interpreter.Invocation) interpreter.Value {
				// Reset gauge, to only capture the values metered during string conversion
				meter.meter = make(map[common.MemoryKind]uint64)

				loggedString = invocation.Arguments[0].MeteredString(invocation.Interpreter, interpreter.SeenReferences{})
				return interpreter.VoidValue{}
			},
		)

		valueDeclarations :=
			stdlib.StandardLibraryFunctions{
				logFunction,
			}.ToSemaValueDeclarations()

		values := stdlib.StandardLibraryFunctions{
			logFunction,
		}.ToInterpreterValueDeclarations()

		inter, err := parseCheckAndInterpretWithOptionsAndMemoryMetering(t, script,
			ParseCheckAndInterpretOptions{
				Options: []interpreter.Option{
					interpreter.WithPredeclaredValues(values),
				},
				CheckerOptions: []sema.Option{
					sema.WithPredeclaredValues(valueDeclarations),
				},
			},
			meter,
		)
		require.NoError(t, err)

		_, err = inter.Invoke("main")
		require.NoError(t, err)

		meteredAmount := meter.getMemory(common.MemoryKindRawString)

		// Metered amount must be an overestimation compared to the actual logged string.
		assert.GreaterOrEqual(t, int(meteredAmount), len(loggedString))
	}

	t.Run("Primitive static types", func(t *testing.T) {
		t.Parallel()

		for staticType, typeName := range interpreter.PrimitiveStaticTypes {
			switch staticType {
			case interpreter.PrimitiveStaticTypeUnknown,
				interpreter.PrimitiveStaticTypeAny,
				interpreter.PrimitiveStaticTypeAuthAccountContracts,
				interpreter.PrimitiveStaticTypePublicAccountContracts,
				interpreter.PrimitiveStaticTypeAuthAccountKeys,
				interpreter.PrimitiveStaticTypePublicAccountKeys,
				interpreter.PrimitiveStaticTypeAccountKey,
				interpreter.PrimitiveStaticType_Count:
				continue
			case interpreter.PrimitiveStaticTypeAnyResource:
				typeName = "@" + typeName
			case interpreter.PrimitiveStaticTypeMetaType:
				typeName = "Type"
			}

			script := fmt.Sprintf(`
                pub fun main() {
                    log(Type<%s>())
                }`,
				typeName,
			)

			testStaticTypeStringConversion(t, script)
		}
	})

	t.Run("Derived types", func(t *testing.T) {
		t.Parallel()

		type testCase struct {
			name        string
			constructor string
		}

		testCases := []testCase{
			{
				name:        "Variable-Sized",
				constructor: "[Int]",
			},
			{
				name:        "Fixed-Sized",
				constructor: "[Int;3]",
			},
			{
				name:        "Dictionary",
				constructor: "{String: Int}",
			},
			{
				name:        "Optional",
				constructor: "Bool?",
			},
			{
				name:        "Function",
				constructor: "((String): AnyStruct)",
			},
			{
				name:        "Reference",
				constructor: "&Int",
			},
			{
				name:        "Auth Reference",
				constructor: "auth &AnyStruct",
			},
			{
				name:        "Capability",
				constructor: "Capability<&AnyStruct>",
			},
		}

		testSimpleValueStringConversion := func(test testCase) {

			t.Run(test.name, func(t *testing.T) {
				t.Parallel()

				script := fmt.Sprintf(`
                    pub fun main() {
                        log(Type<%s>())
                    }
                `,
					test.constructor,
				)

				testStaticTypeStringConversion(t, script)
			})
		}

		for _, test := range testCases {
			testSimpleValueStringConversion(test)
		}
	})

	t.Run("Composite type", func(t *testing.T) {
		t.Parallel()

		script := `
            pub fun main() {
                log(Type<Foo>())
            }

            struct Foo {
                var a: Word8
                init() {
                    self.a = 4
                }
            }
        `

		testStaticTypeStringConversion(t, script)
	})

	t.Run("Restricted type", func(t *testing.T) {
		t.Parallel()

		script := `
            pub fun main() {
                log(Type<AnyStruct{Foo}>())
            }

            struct interface Foo {}
        `

		testStaticTypeStringConversion(t, script)
	})
=======
}

func TestInterpretBytesMetering(t *testing.T) {

	t.Parallel()

	const code = `
        fun test(string: String) {
	        let utf8 = string.utf8
	    }
    `

	meter := newTestMemoryGauge()
	inter := parseCheckAndInterpretWithMemoryMetering(t, code, meter)

	stringValue := interpreter.NewUnmeteredStringValue("abc")

	_, err := inter.Invoke("test", stringValue)
	require.NoError(t, err)

	// 1 + 3
	assert.Equal(t, uint64(4), meter.getMemory(common.MemoryKindBytes))
}

func TestOverEstimateBigIntFromString(t *testing.T) {

	for _, v := range []*big.Int{
		big.NewInt(0),
		big.NewInt(1),
		big.NewInt(9),
		big.NewInt(10),
		big.NewInt(99),
		big.NewInt(100),
		big.NewInt(999),
		big.NewInt(1000),
		big.NewInt(math.MaxUint16),
		big.NewInt(math.MaxUint32),
		new(big.Int).SetUint64(math.MaxUint64),
		func() *big.Int {
			v := new(big.Int).SetUint64(math.MaxUint64)
			return v.Mul(v, big.NewInt(2))
		}(),
		func() *big.Int {
			v := new(big.Int).SetUint64(math.MaxUint64)
			return v.Mul(v, new(big.Int).SetUint64(math.MaxUint64))
		}(),
	} {

		// Always should be equal or overestimate
		assert.LessOrEqual(t,
			common.BigIntByteLength(v),
			common.OverEstimateBigIntFromString(v.String()),
		)

		neg := new(big.Int).Neg(v)
		assert.LessOrEqual(t,
			common.BigIntByteLength(neg),
			common.OverEstimateBigIntFromString(neg.String()),
		)
	}
>>>>>>> e002d924
}<|MERGE_RESOLUTION|>--- conflicted
+++ resolved
@@ -9632,7 +9632,6 @@
 				},
 			))
 	})
-<<<<<<< HEAD
 
 	t.Run("Type", func(t *testing.T) {
 		t.Parallel()
@@ -9838,7 +9837,6 @@
 
 		testStaticTypeStringConversion(t, script)
 	})
-=======
 }
 
 func TestInterpretBytesMetering(t *testing.T) {
@@ -9899,5 +9897,4 @@
 			common.OverEstimateBigIntFromString(neg.String()),
 		)
 	}
->>>>>>> e002d924
 }