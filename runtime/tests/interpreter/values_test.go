--- conflicted
+++ resolved
@@ -1142,23 +1142,13 @@
 		return randomArrayValue(inter, currentDepth)
 	case Composite:
 		return randomCompositeValue(inter, common.CompositeKindStructure, currentDepth)
-<<<<<<< HEAD
-	case Capability:
-		return &interpreter.StorageCapabilityValue{
-			Address: randomAddressValue(),
-			Path:    randomPathValue(),
-			BorrowType: interpreter.ReferenceStaticType{
-				Authorization:  interpreter.UnauthorizedAccess,
-				ReferencedType: interpreter.PrimitiveStaticTypeAnyStruct,
-=======
 	case PathCapability:
 		return interpreter.NewUnmeteredPathCapabilityValue(
 			randomAddressValue(),
 			randomPathValue(),
 			interpreter.ReferenceStaticType{
-				Authorized:   false,
-				BorrowedType: interpreter.PrimitiveStaticTypeAnyStruct,
->>>>>>> a0862a6b
+				Authorization:  interpreter.UnauthorizedAccess,
+				ReferencedType: interpreter.PrimitiveStaticTypeAnyStruct,
 			},
 		)
 	case IDCapability:
@@ -1166,8 +1156,8 @@
 			interpreter.UInt64Value(randomInt(math.MaxInt-1)),
 			randomAddressValue(),
 			interpreter.ReferenceStaticType{
-				Authorized:   false,
-				BorrowedType: interpreter.PrimitiveStaticTypeAnyStruct,
+				Authorization:  interpreter.UnauthorizedAccess,
+				ReferencedType: interpreter.PrimitiveStaticTypeAnyStruct,
 			},
 		)
 	case Some:
