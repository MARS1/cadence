--- conflicted
+++ resolved
@@ -9403,24 +9403,12 @@
 
 	t.Parallel()
 
-	inter, getLogs, err := parseCheckAndInterpretWithLogs(t, `
+	inter, _, err := parseCheckAndInterpretWithLogs(t, `
       resource B {
-          let id: Int
-
-<<<<<<< HEAD
-              init(_ id: Int){
-                  self.id = id
-              }
-=======
-          init(_ id: Int){
-              self.id = id
-          }
-
-          destroy(){
-              log("destroying B with id:")
-              log(self.id)
->>>>>>> 0bfd2c02
-          }
+            let id: Int
+			init(_ id: Int){
+				self.id = id
+			}
       }
 
       resource A {
@@ -9432,21 +9420,9 @@
               self.bs <- []
           }
 
-<<<<<<< HEAD
-              fun add(_ b: @B){
-                  self.bs.append(<-b)
-              }
-=======
-          fun add(_ b: @B){
-              self.bs.append(<-b)
-          }
-
-          destroy() {
-              log("destroying A with id:")
-              log(self.id)
-              destroy self.bs
->>>>>>> 0bfd2c02
-          }
+			fun add(_ b: @B){
+				self.bs.append(<-b)
+			}
       }
 
       fun test() {
@@ -9470,23 +9446,7 @@
 		value,
 	)
 
-<<<<<<< HEAD
 	// DestructorTODO: replace with test for destruction event for A and B
-=======
-	assert.Equal(t,
-		[]string{
-			`"destroying A with id:"`,
-			"1",
-			`"destroying B with id:"`,
-			"2",
-			`"destroying B with id:"`,
-			"3",
-			`"destroying B with id:"`,
-			"4",
-		},
-		getLogs(),
-	)
->>>>>>> 0bfd2c02
 }
 
 // TestInterpretInternalAssignment ensures that a modification of an "internal" value
@@ -11608,7 +11568,7 @@
 	t.Run("resources", func(t *testing.T) {
 		t.Parallel()
 
-		inter, getLogs, err := parseCheckAndInterpretWithLogs(t, `
+		inter, _, err := parseCheckAndInterpretWithLogs(t, `
           resource Resource {
               var value: Int
 
@@ -11621,15 +11581,6 @@
                   )
                   self.value = value
               }
-
-              destroy() {
-                  log(
-                      "Destroying resource with UUID "
-                          .concat(self.uuid.toString())
-                          .concat(" and value ")
-                          .concat(self.value.toString())
-                  )
-              }
           }
 
           resource ResourceLoser {
@@ -11663,11 +11614,6 @@
 
                   return 1
               }
-
-              destroy() {
-                  destroy self.dict
-                  destroy self.toBeLost
-              }
           }
 
           fun test() {
@@ -11679,16 +11625,6 @@
 		_, err = inter.Invoke("test")
 		require.NoError(t, err)
 
-		assert.Equal(t,
-			[]string{
-				`"Creating resource with UUID 1 and value 1"`,
-				`"Creating resource with UUID 3 and value 2"`,
-				`"Creating resource with UUID 4 and value 3"`,
-				`"Destroying resource with UUID 3 and value 2"`,
-				`"Destroying resource with UUID 1 and value 1"`,
-				`"Destroying resource with UUID 4 and value 3"`,
-			},
-			getLogs(),
-		)
+		// DestructorTODO: replace with test for destruction event
 	})
 }