/*
 * Cadence - The resource-oriented smart contract programming language
 *
 * Copyright Dapper Labs, Inc.
 *
 * Licensed under the Apache License, Version 2.0 (the "License");
 * you may not use this file except in compliance with the License.
 * You may obtain a copy of the License at
 *
 *   http://www.apache.org/licenses/LICENSE-2.0
 *
 * Unless required by applicable law or agreed to in writing, software
 * distributed under the License is distributed on an "AS IS" BASIS,
 * WITHOUT WARRANTIES OR CONDITIONS OF ANY KIND, either express or implied.
 * See the License for the specific language governing permissions and
 * limitations under the License.
 */

package interpreter_test

import (
	"fmt"
	"math/big"
	"strings"
	"testing"

	"github.com/onflow/atree"

	"github.com/onflow/cadence/runtime"
	"github.com/onflow/cadence/runtime/activations"

	"github.com/stretchr/testify/assert"
	"github.com/stretchr/testify/require"

	"github.com/onflow/cadence/runtime/ast"
	"github.com/onflow/cadence/runtime/common"
	"github.com/onflow/cadence/runtime/interpreter"
	"github.com/onflow/cadence/runtime/parser"
	"github.com/onflow/cadence/runtime/pretty"
	"github.com/onflow/cadence/runtime/sema"
	"github.com/onflow/cadence/runtime/stdlib"
	"github.com/onflow/cadence/runtime/tests/checker"
	. "github.com/onflow/cadence/runtime/tests/utils"
)

type ParseCheckAndInterpretOptions struct {
	Config             *interpreter.Config
	CheckerConfig      *sema.Config
	HandleCheckerError func(error)
}

func parseCheckAndInterpret(t testing.TB, code string) *interpreter.Interpreter {
	inter, err := parseCheckAndInterpretWithOptions(t, code, ParseCheckAndInterpretOptions{
		// attachments should be on by default in tests
		CheckerConfig: &sema.Config{
			AttachmentsEnabled: true,
		},
	})
	require.NoError(t, err)
	return inter
}

func parseCheckAndInterpretWithOptions(
	t testing.TB,
	code string,
	options ParseCheckAndInterpretOptions,
) (
	inter *interpreter.Interpreter,
	err error,
) {
	return parseCheckAndInterpretWithOptionsAndMemoryMetering(t, code, options, nil)
}

func parseCheckAndInterpretWithLogs(
	tb testing.TB,
	code string,
) (
	inter *interpreter.Interpreter,
	getLogs func() []string,
	err error,
) {
	var logs []string

	logFunction := stdlib.NewStandardLibraryFunction(
		"log",
		&sema.FunctionType{
			Parameters: []sema.Parameter{
				{
					Label:          sema.ArgumentLabelNotRequired,
					Identifier:     "value",
					TypeAnnotation: sema.NewTypeAnnotation(sema.AnyStructType),
				},
			},
			ReturnTypeAnnotation: sema.NewTypeAnnotation(
				sema.VoidType,
			),
		},
		``,
		func(invocation interpreter.Invocation) interpreter.Value {
			message := invocation.Arguments[0].String()
			logs = append(logs, message)
			return interpreter.Void
		},
	)

	baseValueActivation := sema.NewVariableActivation(sema.BaseValueActivation)
	baseValueActivation.DeclareValue(logFunction)

	baseActivation := activations.NewActivation(nil, interpreter.BaseActivation)
	interpreter.Declare(baseActivation, logFunction)

	result, err := parseCheckAndInterpretWithOptions(
		tb,
		code,
		ParseCheckAndInterpretOptions{
			Config: &interpreter.Config{
				BaseActivationHandler: func(_ common.Location) *interpreter.VariableActivation {
					return baseActivation
				},
			},
			CheckerConfig: &sema.Config{
				BaseValueActivationHandler: func(_ common.Location) *sema.VariableActivation {
					return baseValueActivation
				},
			},
			HandleCheckerError: nil,
		},
	)

	getLogs = func() []string {
		return logs
	}

	return result, getLogs, err
}

func parseCheckAndInterpretWithMemoryMetering(
	t testing.TB,
	code string,
	memoryGauge common.MemoryGauge,
) *interpreter.Interpreter {

	baseValueActivation := sema.NewVariableActivation(sema.BaseValueActivation)
	baseValueActivation.DeclareValue(stdlib.PanicFunction)

	inter, err := parseCheckAndInterpretWithOptionsAndMemoryMetering(
		t,
		code,
		ParseCheckAndInterpretOptions{
			CheckerConfig: &sema.Config{
				BaseValueActivationHandler: func(_ common.Location) *sema.VariableActivation {
					return baseValueActivation
				},
			},
		},
		memoryGauge,
	)
	require.NoError(t, err)
	return inter
}

func parseCheckAndInterpretWithOptionsAndMemoryMetering(
	t testing.TB,
	code string,
	options ParseCheckAndInterpretOptions,
	memoryGauge common.MemoryGauge,
) (
	inter *interpreter.Interpreter,
	err error,
) {

	checker, err := checker.ParseAndCheckWithOptionsAndMemoryMetering(t,
		code,
		checker.ParseAndCheckOptions{
			Config: options.CheckerConfig,
		},
		memoryGauge,
	)

	if options.HandleCheckerError != nil {
		options.HandleCheckerError(err)
	} else if !assert.NoError(t, err) {
		var sb strings.Builder
		location := checker.Location
		printErr := pretty.NewErrorPrettyPrinter(&sb, true).
			PrettyPrintError(err, location, map[common.Location][]byte{location: []byte(code)})
		if printErr != nil {
			panic(printErr)
		}
		assert.Fail(t, sb.String())
		return nil, err
	}

	var uuid uint64 = 0

	var config interpreter.Config
	if options.Config != nil {
		config = *options.Config
	}
	config.AtreeValueValidationEnabled = true
	config.AtreeStorageValidationEnabled = true
	if config.UUIDHandler == nil {
		config.UUIDHandler = func() (uint64, error) {
			uuid++
			return uuid, nil
		}
	}
	if config.Storage == nil {
		config.Storage = interpreter.NewInMemoryStorage(memoryGauge)
	}

	if memoryGauge != nil && config.MemoryGauge == nil {
		config.MemoryGauge = memoryGauge
	}

	inter, err = interpreter.NewInterpreter(
		interpreter.ProgramFromChecker(checker),
		checker.Location,
		&config,
	)

	require.NoError(t, err)

	err = inter.Interpret()

	if err == nil {

		// recover internal panics and return them as an error
		defer inter.RecoverErrors(func(internalErr error) {
			err = internalErr
		})

		// Contract declarations are evaluated lazily,
		// so force the contract value handler to be called

		for _, compositeDeclaration := range checker.Program.CompositeDeclarations() {
			if compositeDeclaration.CompositeKind != common.CompositeKindContract {
				continue
			}

			contractVariable := inter.Globals.Get(compositeDeclaration.Identifier.Identifier)

			_ = contractVariable.GetValue()
		}
	}

	return inter, err
}

type testEvent struct {
	event     *interpreter.CompositeValue
	eventType *sema.CompositeType
}

func parseCheckAndInterpretWithEvents(t *testing.T, code string) (
	inter *interpreter.Interpreter,
	getEvents func() []testEvent,
	err error,
) {
	var events []testEvent

	inter, err = parseCheckAndInterpretWithOptions(t,
		code,
		ParseCheckAndInterpretOptions{
			Config: &interpreter.Config{
				OnEventEmitted: func(
					_ *interpreter.Interpreter,
					_ interpreter.LocationRange,
					event *interpreter.CompositeValue,
					eventType *sema.CompositeType,
				) error {
					events = append(events, testEvent{
						event:     event,
						eventType: eventType,
					})
					return nil
				},
			},
		},
	)
	if err != nil {
		return nil, nil, err
	}

	getEvents = func() []testEvent {
		return events
	}
	return inter, getEvents, nil
}

func newUnmeteredInMemoryStorage() interpreter.InMemoryStorage {
	return interpreter.NewInMemoryStorage(nil)
}

func constructorArguments(compositeKind common.CompositeKind, arguments string) string {
	switch compositeKind {
	case common.CompositeKindContract:
		return ""
	case common.CompositeKindEnum:
		return ".a"
	default:
		return fmt.Sprintf("(%s)", arguments)
	}
}

// makeContractValueHandler creates an interpreter option which
// sets the ContractValueHandler.
// The handler immediately invokes the constructor with the given arguments.
func makeContractValueHandler(
	arguments []interpreter.Value,
	argumentTypes []sema.Type,
	parameterTypes []sema.Type,
) interpreter.ContractValueHandlerFunc {
	return func(
		inter *interpreter.Interpreter,
		compositeType *sema.CompositeType,
		constructorGenerator func(common.Address) *interpreter.HostFunctionValue,
		invocationRange ast.Range,
	) interpreter.ContractValue {

		constructor := constructorGenerator(common.ZeroAddress)

		value, err := inter.InvokeFunctionValue(
			constructor,
			arguments,
			argumentTypes,
			parameterTypes,
			ast.Range{},
		)
		if err != nil {
			panic(err)
		}

		return value.(*interpreter.CompositeValue)
	}
}

func TestInterpretConstantAndVariableDeclarations(t *testing.T) {

	t.Parallel()

	inter := parseCheckAndInterpret(t, `
        let x = 1
        let y = true
        let z = 1 + 2
        var a = 3 == 3
        var b = [1, 2]
        let s = "123"
    `)

	AssertValuesEqual(
		t,
		inter,
		interpreter.NewUnmeteredIntValueFromInt64(1),
		inter.Globals.Get("x").GetValue(),
	)

	AssertValuesEqual(
		t,
		inter,
		interpreter.TrueValue,
		inter.Globals.Get("y").GetValue(),
	)

	AssertValuesEqual(
		t,
		inter,
		interpreter.NewUnmeteredIntValueFromInt64(3),
		inter.Globals.Get("z").GetValue(),
	)

	AssertValuesEqual(
		t,
		inter,
		interpreter.TrueValue,
		inter.Globals.Get("a").GetValue(),
	)

	AssertValuesEqual(
		t,
		inter,
		interpreter.NewArrayValue(
			inter,
			interpreter.EmptyLocationRange,
			&interpreter.VariableSizedStaticType{
				Type: interpreter.PrimitiveStaticTypeInt,
			},
			common.ZeroAddress,
			interpreter.NewUnmeteredIntValueFromInt64(1),
			interpreter.NewUnmeteredIntValueFromInt64(2),
		),
		inter.Globals.Get("b").GetValue(),
	)

	AssertValuesEqual(
		t,
		inter,
		interpreter.NewUnmeteredStringValue("123"),
		inter.Globals.Get("s").GetValue(),
	)
}

func TestInterpretDeclarations(t *testing.T) {

	t.Parallel()

	inter := parseCheckAndInterpret(t, `
        fun test(): Int {
            return 42
        }
    `)

	value, err := inter.Invoke("test")
	require.NoError(t, err)

	AssertValuesEqual(
		t,
		inter,
		interpreter.NewUnmeteredIntValueFromInt64(42),
		value,
	)
}

func TestInterpretInvalidUnknownDeclarationInvocation(t *testing.T) {

	t.Parallel()

	inter := parseCheckAndInterpret(t, ``)

	_, err := inter.Invoke("test")
	assert.IsType(t, interpreter.NotDeclaredError{}, err)
}

func TestInterpretInvalidNonFunctionDeclarationInvocation(t *testing.T) {

	t.Parallel()

	inter := parseCheckAndInterpret(t, `
       let test = 1
   `)

	_, err := inter.Invoke("test")
	assert.IsType(t, interpreter.NotInvokableError{}, err)
}

func TestInterpretLexicalScope(t *testing.T) {

	t.Parallel()

	inter := parseCheckAndInterpret(t, `
       let x = 10

       fun f(): Int {
          // check resolution
          return x
       }

       fun g(): Int {
          // check scope is lexical, not dynamic
          let x = 20
          return f()
       }
    `)

	AssertValuesEqual(
		t,
		inter,
		interpreter.NewUnmeteredIntValueFromInt64(10),
		inter.Globals.Get("x").GetValue(),
	)

	value, err := inter.Invoke("f")
	require.NoError(t, err)

	AssertValuesEqual(
		t,
		inter,
		interpreter.NewUnmeteredIntValueFromInt64(10),
		value,
	)

	value, err = inter.Invoke("g")
	require.NoError(t, err)

	AssertValuesEqual(
		t,
		inter,
		interpreter.NewUnmeteredIntValueFromInt64(10),
		value,
	)
}

func TestInterpretFunctionSideEffects(t *testing.T) {

	t.Parallel()

	inter := parseCheckAndInterpret(t, `
       var value = 0

       fun test(_ newValue: Int) {
           value = newValue
       }
    `)

	newValue := interpreter.NewUnmeteredIntValueFromInt64(42)

	value, err := inter.Invoke("test", newValue)
	require.NoError(t, err)

	AssertValuesEqual(
		t,
		inter,
		interpreter.Void,
		value,
	)

	AssertValuesEqual(
		t,
		inter,
		newValue,
		inter.Globals.Get("value").GetValue(),
	)
}

func TestInterpretNoHoisting(t *testing.T) {

	t.Parallel()

	inter := parseCheckAndInterpret(t, `
       let x = 2

       fun test(): Int {
          if x == 0 {
              let x = 3
              return x
          }
          return x
       }
    `)

	value, err := inter.Invoke("test")
	require.NoError(t, err)

	AssertValuesEqual(
		t,
		inter,
		interpreter.NewUnmeteredIntValueFromInt64(2),
		value,
	)

	AssertValuesEqual(
		t,
		inter,
		interpreter.NewUnmeteredIntValueFromInt64(2),
		inter.Globals.Get("x").GetValue(),
	)
}

func TestInterpretFunctionExpressionsAndScope(t *testing.T) {

	t.Parallel()

	inter := parseCheckAndInterpret(t, `
       let x = 10

       // check first-class functions and scope inside them
       let y = (fun (x: Int): Int { return x })(42)
    `)

	AssertValuesEqual(
		t,
		inter,
		interpreter.NewUnmeteredIntValueFromInt64(10),
		inter.Globals.Get("x").GetValue(),
	)

	AssertValuesEqual(
		t,
		inter,
		interpreter.NewUnmeteredIntValueFromInt64(42),
		inter.Globals.Get("y").GetValue(),
	)
}

func TestInterpretVariableAssignment(t *testing.T) {

	t.Parallel()

	inter := parseCheckAndInterpret(t, `
       fun test(): Int {
           var x = 2
           x = 3
           return x
       }
    `)

	value, err := inter.Invoke("test")
	require.NoError(t, err)

	AssertValuesEqual(
		t,
		inter,
		interpreter.NewUnmeteredIntValueFromInt64(3),
		value,
	)
}

func TestInterpretGlobalVariableAssignment(t *testing.T) {

	t.Parallel()

	inter := parseCheckAndInterpret(t, `
       var x = 2

       fun test(): Int {
           x = 3
           return x
       }
    `)

	AssertValuesEqual(
		t,
		inter,
		interpreter.NewUnmeteredIntValueFromInt64(2),
		inter.Globals.Get("x").GetValue(),
	)

	value, err := inter.Invoke("test")
	require.NoError(t, err)

	AssertValuesEqual(
		t,
		inter,
		interpreter.NewUnmeteredIntValueFromInt64(3),
		value,
	)

	AssertValuesEqual(
		t,
		inter,
		interpreter.NewUnmeteredIntValueFromInt64(3),
		inter.Globals.Get("x").GetValue(),
	)
}

func TestInterpretConstantRedeclaration(t *testing.T) {

	t.Parallel()

	inter := parseCheckAndInterpret(t, `
       let x = 2

       fun test(): Int {
           let x = 3
           return x
       }
    `)

	AssertValuesEqual(
		t,
		inter,
		interpreter.NewUnmeteredIntValueFromInt64(2),
		inter.Globals.Get("x").GetValue(),
	)

	value, err := inter.Invoke("test")
	require.NoError(t, err)

	AssertValuesEqual(
		t,
		inter,
		interpreter.NewUnmeteredIntValueFromInt64(3),
		value,
	)
}

func TestInterpretParameters(t *testing.T) {

	t.Parallel()

	inter := parseCheckAndInterpret(t, `
       fun returnA(a: Int, b: Int): Int {
           return a
       }

       fun returnB(a: Int, b: Int): Int {
           return b
       }
    `)

	a := interpreter.NewUnmeteredIntValueFromInt64(24)
	b := interpreter.NewUnmeteredIntValueFromInt64(42)

	value, err := inter.Invoke("returnA", a, b)
	require.NoError(t, err)

	AssertValuesEqual(
		t,
		inter, a, value)

	value, err = inter.Invoke("returnB", a, b)
	require.NoError(t, err)

	AssertValuesEqual(
		t,
		inter, b, value)
}

func TestInterpretArrayEquality(t *testing.T) {
	t.Parallel()

	testBooleanFunction := func(t *testing.T, name string, expected bool, innerCode string) {
		t.Run(name, func(t *testing.T) {
			t.Parallel()

			code := fmt.Sprintf("fun test(): Bool { \n %s \n }", innerCode)

			inter := parseCheckAndInterpret(t, code)
			res, err := inter.Invoke("test")

			require.NoError(t, err)

			boolVal, ok := res.(interpreter.BoolValue)
			require.True(t, ok)

			require.Equal(t, bool(boolVal), expected)
		})

	}

	// variable sized arrays
	nestingLimit := 4

	for i := 0; i < nestingLimit; i++ {
		nestingLevel := i
		array := fmt.Sprintf("%s 42 %s", strings.Repeat("[", nestingLevel), strings.Repeat("]", nestingLevel))

		for _, opStr := range []string{"==", "!="} {
			op := opStr
			testname := fmt.Sprintf("test variable size array %s at nesting level %d", op, nestingLevel)
			code := fmt.Sprintf(`
					let xs = %s
					return xs %s xs
				`,
				array,
				op,
			)

			testBooleanFunction(t, testname, op == "==", code)
		}
	}

	// fixed size arrays

	testBooleanFunction(t, "fixed array [Int; 3] should not equal a different array", false, `
		let xs: [Int; 3] = [1, 2, 3]
		let ys: [Int; 3] = [4, 5, 6]
		return xs == ys
	`)

	testBooleanFunction(t, "fixed array [Int; 3] should be unequal to a different array", true, `
		let xs: [Int; 3] = [1, 2, 3]
		let ys: [Int; 3] = [4, 5, 6]
		return xs != ys
	`)

	testBooleanFunction(t, "fixed array [[Int; 2]; 1] should equal itself", true, `
		let xs: [[Int; 2]; 1] = [[42, 1337]]
		return xs == xs
	`)
}

func TestInterpretArrayIndexing(t *testing.T) {

	t.Parallel()

	inter := parseCheckAndInterpret(t, `
       fun test(): Int {
           let z = [0, 3]
           return z[1]
       }
    `)

	value, err := inter.Invoke("test")
	require.NoError(t, err)

	AssertValuesEqual(
		t,
		inter,
		interpreter.NewUnmeteredIntValueFromInt64(3),
		value,
	)
}

func TestInterpretInvalidArrayIndexing(t *testing.T) {

	t.Parallel()

	for name, index := range map[string]int{
		"negative":          -1,
		"larger than count": 2,
	} {

		t.Run(name, func(t *testing.T) {

			inter := parseCheckAndInterpret(t, `
               fun test(_ index: Int): Int {
                   let z = [0, 3]
                   return z[index]
               }
            `)

			indexValue := interpreter.NewUnmeteredIntValueFromInt64(int64(index))
			_, err := inter.Invoke("test", indexValue)
			RequireError(t, err)

			var indexErr interpreter.ArrayIndexOutOfBoundsError
			require.ErrorAs(t, err, &indexErr)

			assert.Equal(t, index, indexErr.Index)
			assert.Equal(t, 2, indexErr.Size)
			assert.Equal(t,
				ast.Position{Offset: 107, Line: 4, Column: 27},
				indexErr.HasPosition.StartPosition(),
			)
			assert.Equal(t,
				ast.Position{Offset: 113, Line: 4, Column: 33},
				indexErr.HasPosition.EndPosition(nil),
			)
		})
	}
}

func TestInterpretArrayIndexingAssignment(t *testing.T) {

	t.Parallel()

	inter := parseCheckAndInterpret(t, `
       let z = [0, 3]

       fun test() {
           z[1] = 2
       }
    `)

	_, err := inter.Invoke("test")
	require.NoError(t, err)

	actualArray := inter.Globals.Get("z").GetValue()

	expectedArray := interpreter.NewArrayValue(
		inter,
		interpreter.EmptyLocationRange,
		&interpreter.VariableSizedStaticType{
			Type: interpreter.PrimitiveStaticTypeInt,
		},
		common.ZeroAddress,
		interpreter.NewUnmeteredIntValueFromInt64(0),
		interpreter.NewUnmeteredIntValueFromInt64(2),
	)

	RequireValuesEqual(
		t,
		inter,
		expectedArray,
		actualArray,
	)
}

func TestInterpretInvalidArrayIndexingAssignment(t *testing.T) {

	t.Parallel()

	for name, index := range map[string]int{
		"negative":          -1,
		"larger than count": 2,
	} {

		t.Run(name, func(t *testing.T) {

			inter := parseCheckAndInterpret(t, `
               fun test(_ index: Int) {
                   let z = [0, 3]
                   z[index] = 1
               }
            `)

			indexValue := interpreter.NewUnmeteredIntValueFromInt64(int64(index))
			_, err := inter.Invoke("test", indexValue)
			RequireError(t, err)

			var indexErr interpreter.ArrayIndexOutOfBoundsError
			require.ErrorAs(t, err, &indexErr)

			assert.Equal(t, index, indexErr.Index)
			assert.Equal(t, 2, indexErr.Size)
			assert.Equal(t,
				ast.Position{Offset: 95, Line: 4, Column: 20},
				indexErr.HasPosition.StartPosition(),
			)
			assert.Equal(t,
				ast.Position{Offset: 101, Line: 4, Column: 26},
				indexErr.HasPosition.EndPosition(nil),
			)
		})
	}
}

func TestInterpretStringIndexing(t *testing.T) {

	t.Parallel()

	inter := parseCheckAndInterpret(t, `
      let a = "abc"
      let x = a[0]
      let y = a[1]
      let z = a[2]
    `)

	AssertValuesEqual(
		t,
		inter,
		interpreter.NewUnmeteredCharacterValue("a"),
		inter.Globals.Get("x").GetValue(),
	)
	AssertValuesEqual(
		t,
		inter,
		interpreter.NewUnmeteredCharacterValue("b"),
		inter.Globals.Get("y").GetValue(),
	)
	AssertValuesEqual(
		t,
		inter,
		interpreter.NewUnmeteredCharacterValue("c"),
		inter.Globals.Get("z").GetValue(),
	)
}

func TestInterpretInvalidStringIndexing(t *testing.T) {

	t.Parallel()

	for name, index := range map[string]int{
		"negative":          -1,
		"larger than count": 2,
	} {

		t.Run(name, func(t *testing.T) {

			inter := parseCheckAndInterpret(t, `
               fun test(_ index: Int) {
                   let x = "ab"
                   x[index]
               }
            `)

			indexValue := interpreter.NewUnmeteredIntValueFromInt64(int64(index))
			_, err := inter.Invoke("test", indexValue)
			RequireError(t, err)

			var indexErr interpreter.StringIndexOutOfBoundsError
			require.ErrorAs(t, err, &indexErr)

			assert.Equal(t, index, indexErr.Index)
			assert.Equal(t, 2, indexErr.Length)
			assert.Equal(t,
				ast.Position{Offset: 93, Line: 4, Column: 20},
				indexErr.HasPosition.StartPosition(),
			)
			assert.Equal(t,
				ast.Position{Offset: 99, Line: 4, Column: 26},
				indexErr.HasPosition.EndPosition(nil),
			)
		})
	}
}

func TestInterpretStringIndexingUnicode(t *testing.T) {

	t.Parallel()

	inter := parseCheckAndInterpret(t, `
      fun testUnicodeA(): Character {
          let a = "caf\u{E9}"
          return a[3]
      }

      fun testUnicodeB(): Character {
        let b = "cafe\u{301}"
        return b[3]
      }
    `)

	value, err := inter.Invoke("testUnicodeA")
	require.NoError(t, err)

	AssertValuesEqual(
		t,
		inter,
		interpreter.NewUnmeteredCharacterValue("\u00e9"),
		value,
	)

	value, err = inter.Invoke("testUnicodeB")
	require.NoError(t, err)

	AssertValuesEqual(
		t,
		inter,
		interpreter.NewUnmeteredCharacterValue("e\u0301"),
		value,
	)
}

func TestInterpretStringSlicing(t *testing.T) {

	t.Parallel()

	range1 := ast.Range{
		StartPos: ast.Position{Offset: 116, Line: 4, Column: 31},
		EndPos:   ast.Position{Offset: 140, Line: 4, Column: 55},
	}

	range2 := ast.Range{
		StartPos: ast.Position{Offset: 116, Line: 4, Column: 31},
		EndPos:   ast.Position{Offset: 141, Line: 4, Column: 56},
	}

	type test struct {
		str        string
		from       int
		to         int
		result     string
		checkError func(t *testing.T, err error)
	}

	tests := []test{
		{"abcdef", 0, 6, "abcdef", nil},
		{"abcdef", 0, 0, "", nil},
		{"abcdef", 0, 1, "a", nil},
		{"abcdef", 0, 2, "ab", nil},
		{"abcdef", 1, 2, "b", nil},
		{"abcdef", 2, 3, "c", nil},
		{"abcdef", 5, 6, "f", nil},
		{"abcdef", 1, 6, "bcdef", nil},
		// Invalid indices
		{"abcdef", -1, 0, "", func(t *testing.T, err error) {
			var sliceErr interpreter.StringSliceIndicesError
			require.ErrorAs(t, err, &sliceErr)

			assert.Equal(t, -1, sliceErr.FromIndex)
			assert.Equal(t, 0, sliceErr.UpToIndex)
			assert.Equal(t, 6, sliceErr.Length)
			assert.Equal(t,
				range2.StartPos,
				sliceErr.LocationRange.StartPosition(),
			)
			assert.Equal(t,
				range2.EndPos,
				sliceErr.LocationRange.EndPosition(nil),
			)
		}},
		{"abcdef", 0, -1, "", func(t *testing.T, err error) {
			var sliceErr interpreter.StringSliceIndicesError
			require.ErrorAs(t, err, &sliceErr)

			assert.Equal(t, 0, sliceErr.FromIndex)
			assert.Equal(t, -1, sliceErr.UpToIndex)
			assert.Equal(t, 6, sliceErr.Length)
			assert.Equal(t,
				range2.StartPos,
				sliceErr.LocationRange.StartPosition(),
			)
			assert.Equal(t,
				range2.EndPos,
				sliceErr.LocationRange.EndPosition(nil),
			)
		}},
		{"abcdef", 0, 10, "", func(t *testing.T, err error) {
			var sliceErr interpreter.StringSliceIndicesError
			require.ErrorAs(t, err, &sliceErr)

			assert.Equal(t, 0, sliceErr.FromIndex)
			assert.Equal(t, 10, sliceErr.UpToIndex)
			assert.Equal(t, 6, sliceErr.Length)
			assert.Equal(t,
				range2.StartPos,
				sliceErr.LocationRange.StartPosition(),
			)
			assert.Equal(t,
				range2.EndPos,
				sliceErr.LocationRange.EndPosition(nil),
			)
		}},
		{"abcdef", 2, 1, "", func(t *testing.T, err error) {
			var indexErr interpreter.InvalidSliceIndexError
			require.ErrorAs(t, err, &indexErr)

			assert.Equal(t, 2, indexErr.FromIndex)
			assert.Equal(t, 1, indexErr.UpToIndex)
			assert.Equal(t,
				range1.StartPos,
				indexErr.LocationRange.StartPosition(),
			)
			assert.Equal(t,
				range1.EndPos,
				indexErr.LocationRange.EndPosition(nil),
			)
		}},
		// Unicode: indices are based on characters = grapheme clusters
		{"cafe\\u{301}b", 0, 5, "cafe\u0301b", nil},
		{"cafe\\u{301}ba\\u{308}", 0, 6, "cafe\u0301ba\u0308", nil},
		{"cafe\\u{301}ba\\u{308}be", 0, 8, "cafe\u0301ba\u0308be", nil},
		{"cafe\\u{301}b", 3, 5, "e\u0301b", nil},
		{"cafe\\u{301}ba\\u{308}", 3, 6, "e\u0301ba\u0308", nil},
		{"cafe\\u{301}ba\\u{308}be", 3, 8, "e\u0301ba\u0308be", nil},
		{"cafe\\u{301}b", 4, 5, "b", nil},
		{"cafe\\u{301}ba\\u{308}", 4, 6, "ba\u0308", nil},
		{"cafe\\u{301}ba\\u{308}be", 4, 8, "ba\u0308be", nil},
		{"cafe\\u{301}ba\\u{308}be", 3, 4, "e\u0301", nil},
		{"cafe\\u{301}ba\\u{308}be", 5, 6, "a\u0308", nil},
	}

	runTest := func(test test) {
		t.Run("", func(t *testing.T) {

			t.Parallel()

			inter := parseCheckAndInterpret(t,
				fmt.Sprintf(
					`
                      fun test(): String {
                        let s = "%s"
                        return s.slice(from: %d, upTo: %d)
                      }
                    `,
					test.str,
					test.from,
					test.to,
				),
			)

			value, err := inter.Invoke("test")
			if test.checkError == nil {
				require.NoError(t, err)

				AssertValuesEqual(
					t,
					inter,
					interpreter.NewUnmeteredStringValue(test.result),
					value,
				)
			} else {
				require.IsType(t,
					interpreter.Error{},
					err,
				)

				test.checkError(t, err)
			}
		})
	}

	for _, test := range tests {
		runTest(test)
	}
}

func TestInterpretReturnWithoutExpression(t *testing.T) {

	t.Parallel()

	inter := parseCheckAndInterpret(t, `
       fun returnNothing() {
           return
       }
    `)

	value, err := inter.Invoke("returnNothing")
	require.NoError(t, err)

	AssertValuesEqual(
		t,
		inter,
		interpreter.Void,
		value,
	)
}

func TestInterpretReturns(t *testing.T) {

	t.Parallel()

	inter, err := parseCheckAndInterpretWithOptions(t,
		`
           access(all) fun returnEarly(): Int {
               return 2
               return 1
           }
        `,
		ParseCheckAndInterpretOptions{
			HandleCheckerError: func(err error) {
				errs := checker.RequireCheckerErrors(t, err, 1)

				assert.IsType(t, &sema.UnreachableStatementError{}, errs[0])
			},
		},
	)
	require.NoError(t, err)

	value, err := inter.Invoke("returnEarly")
	require.NoError(t, err)

	AssertValuesEqual(
		t,
		inter,
		interpreter.NewUnmeteredIntValueFromInt64(2),
		value,
	)
}

func TestInterpretEqualOperator(t *testing.T) {

	t.Parallel()

	inter := parseCheckAndInterpret(t, `
      fun testIntegersUnequal(): Bool {
          return 5 == 3
      }

      fun testIntegersEqual(): Bool {
          return 3 == 3
      }

      fun testTrueAndTrue(): Bool {
          return true == true
      }

      fun testTrueAndFalse(): Bool {
          return true == false
      }

      fun testFalseAndTrue(): Bool {
          return false == true
      }

      fun testFalseAndFalse(): Bool {
          return false == false
      }

      fun testEqualStrings(): Bool {
          return "123" == "123"
      }

      fun testUnequalStrings(): Bool {
          return "123" == "abc"
      }

      fun testUnicodeStrings(): Bool {
          return "caf\u{E9}" == "cafe\u{301}"
      }

      fun testEqualPaths(): Bool {
          // different domains
          return /public/foo == /public/foo &&
                 /private/bar == /private/bar &&
                 /storage/baz == /storage/baz
       }

       fun testUnequalPaths(): Bool {
          return /public/foo == /public/foofoo ||
                 /private/bar == /private/barbar ||
                 /storage/baz == /storage/bazbaz
       }

       fun testCastedPaths(): Bool {
          let foo: StoragePath = /storage/foo
          let bar: PublicPath = /public/foo
          return (foo as Path) == (bar as Path)
       }
    `)

	for name, expected := range map[string]bool{
		"testIntegersUnequal": false,
		"testIntegersEqual":   true,
		"testTrueAndTrue":     true,
		"testTrueAndFalse":    false,
		"testFalseAndTrue":    false,
		"testFalseAndFalse":   true,
		"testEqualStrings":    true,
		"testUnequalStrings":  false,
		"testUnicodeStrings":  true,
		"testEqualPaths":      true,
		"testUnequalPaths":    false,
		"testCastedPaths":     false,
	} {
		t.Run(name, func(t *testing.T) {
			value, err := inter.Invoke(name)
			require.NoError(t, err)

			AssertValuesEqual(
				t,
				inter,
				interpreter.BoolValue(expected),
				value,
			)
		})
	}
}

func TestInterpretUnequalOperator(t *testing.T) {

	t.Parallel()

	inter := parseCheckAndInterpret(t, `
      fun testIntegersUnequal(): Bool {
          return 5 != 3
      }

      fun testIntegersEqual(): Bool {
          return 3 != 3
      }

      fun testTrueAndTrue(): Bool {
          return true != true
      }

      fun testTrueAndFalse(): Bool {
          return true != false
      }

      fun testFalseAndTrue(): Bool {
          return false != true
      }

      fun testFalseAndFalse(): Bool {
          return false != false
      }
    `)

	for name, expected := range map[string]bool{
		"testIntegersUnequal": true,
		"testIntegersEqual":   false,
		"testTrueAndTrue":     false,
		"testTrueAndFalse":    true,
		"testFalseAndTrue":    true,
		"testFalseAndFalse":   false,
	} {
		t.Run(name, func(t *testing.T) {
			value, err := inter.Invoke(name)
			require.NoError(t, err)

			AssertValuesEqual(
				t,
				inter,
				interpreter.BoolValue(expected),
				value,
			)
		})
	}
}

func TestInterpretLessOperator(t *testing.T) {

	t.Parallel()

	inter := parseCheckAndInterpret(t, `
      fun testIntegersGreater(): Bool {
          return 5 < 3
      }

      fun testIntegersEqual(): Bool {
          return 3 < 3
      }

      fun testIntegersLess(): Bool {
          return 3 < 5
      }
    `)

	for name, expected := range map[string]bool{
		"testIntegersGreater": false,
		"testIntegersEqual":   false,
		"testIntegersLess":    true,
	} {
		t.Run(name, func(t *testing.T) {
			value, err := inter.Invoke(name)
			require.NoError(t, err)

			AssertValuesEqual(
				t,
				inter,
				interpreter.BoolValue(expected),
				value,
			)
		})
	}
}

func TestInterpretLessEqualOperator(t *testing.T) {

	t.Parallel()

	inter := parseCheckAndInterpret(t, `
      fun testIntegersGreater(): Bool {
          return 5 <= 3
      }

      fun testIntegersEqual(): Bool {
          return 3 <= 3
      }

      fun testIntegersLess(): Bool {
          return 3 <= 5
      }
    `)

	for name, expected := range map[string]bool{
		"testIntegersGreater": false,
		"testIntegersEqual":   true,
		"testIntegersLess":    true,
	} {
		t.Run(name, func(t *testing.T) {
			value, err := inter.Invoke(name)
			require.NoError(t, err)

			AssertValuesEqual(
				t,
				inter,
				interpreter.BoolValue(expected),
				value,
			)
		})
	}
}

func TestInterpretGreaterOperator(t *testing.T) {

	t.Parallel()

	inter := parseCheckAndInterpret(t, `
      fun testIntegersGreater(): Bool {
          return 5 > 3
      }

      fun testIntegersEqual(): Bool {
          return 3 > 3
      }

      fun testIntegersLess(): Bool {
          return 3 > 5
      }
    `)

	for name, expected := range map[string]bool{
		"testIntegersGreater": true,
		"testIntegersEqual":   false,
		"testIntegersLess":    false,
	} {
		t.Run(name, func(t *testing.T) {
			value, err := inter.Invoke(name)
			require.NoError(t, err)

			AssertValuesEqual(
				t,
				inter,
				interpreter.BoolValue(expected),
				value,
			)
		})
	}
}

func TestInterpretGreaterEqualOperator(t *testing.T) {

	t.Parallel()

	inter := parseCheckAndInterpret(t, `
      fun testIntegersGreater(): Bool {
          return 5 >= 3
      }

      fun testIntegersEqual(): Bool {
          return 3 >= 3
      }

      fun testIntegersLess(): Bool {
          return 3 >= 5
      }
    `)

	for name, expected := range map[string]bool{
		"testIntegersGreater": true,
		"testIntegersEqual":   true,
		"testIntegersLess":    false,
	} {
		t.Run(name, func(t *testing.T) {
			value, err := inter.Invoke(name)
			require.NoError(t, err)

			AssertValuesEqual(
				t,
				inter,
				interpreter.BoolValue(expected),
				value,
			)
		})
	}
}

func TestInterpretOrOperator(t *testing.T) {

	t.Parallel()

	inter := parseCheckAndInterpret(t, `
      fun testTrueTrue(): Bool {
          return true || true
      }

      fun testTrueFalse(): Bool {
          return true || false
      }

      fun testFalseTrue(): Bool {
          return false || true
      }

      fun testFalseFalse(): Bool {
          return false || false
      }
    `)

	for name, expected := range map[string]bool{
		"testTrueTrue":   true,
		"testTrueFalse":  true,
		"testFalseTrue":  true,
		"testFalseFalse": false,
	} {
		t.Run(name, func(t *testing.T) {
			value, err := inter.Invoke(name)
			require.NoError(t, err)

			AssertValuesEqual(
				t,
				inter,
				interpreter.BoolValue(expected),
				value,
			)
		})
	}
}

func TestInterpretOrOperatorShortCircuitLeftSuccess(t *testing.T) {

	t.Parallel()

	inter := parseCheckAndInterpret(t, `
      var x = false
      var y = false

      fun changeX(): Bool {
          x = true
          return true
      }

      fun changeY(): Bool {
          y = true
          return true
      }

      let test = changeX() || changeY()
    `)

	AssertValuesEqual(
		t,
		inter,
		interpreter.TrueValue,
		inter.Globals.Get("test").GetValue(),
	)

	AssertValuesEqual(
		t,
		inter,
		interpreter.TrueValue,
		inter.Globals.Get("x").GetValue(),
	)

	AssertValuesEqual(
		t,
		inter,
		interpreter.FalseValue,
		inter.Globals.Get("y").GetValue(),
	)
}

func TestInterpretOrOperatorShortCircuitLeftFailure(t *testing.T) {

	t.Parallel()

	inter := parseCheckAndInterpret(t, `
      var x = false
      var y = false

      fun changeX(): Bool {
          x = true
          return false
      }

      fun changeY(): Bool {
          y = true
          return true
      }

      let test = changeX() || changeY()
    `)

	AssertValuesEqual(
		t,
		inter,
		interpreter.TrueValue,
		inter.Globals.Get("test").GetValue(),
	)

	AssertValuesEqual(
		t,
		inter,
		interpreter.TrueValue,
		inter.Globals.Get("x").GetValue(),
	)

	AssertValuesEqual(
		t,
		inter,
		interpreter.TrueValue,
		inter.Globals.Get("y").GetValue(),
	)
}

func TestInterpretAndOperator(t *testing.T) {

	t.Parallel()

	inter := parseCheckAndInterpret(t, `
      fun testTrueTrue(): Bool {
          return true && true
      }

      fun testTrueFalse(): Bool {
          return true && false
      }

      fun testFalseTrue(): Bool {
          return false && true
      }

      fun testFalseFalse(): Bool {
          return false && false
      }
    `)

	for name, expected := range map[string]bool{
		"testTrueTrue":   true,
		"testTrueFalse":  false,
		"testFalseTrue":  false,
		"testFalseFalse": false,
	} {
		t.Run(name, func(t *testing.T) {
			value, err := inter.Invoke(name)
			require.NoError(t, err)

			AssertValuesEqual(
				t,
				inter,
				interpreter.BoolValue(expected),
				value,
			)
		})
	}
}

func TestInterpretAndOperatorShortCircuitLeftSuccess(t *testing.T) {

	t.Parallel()

	inter := parseCheckAndInterpret(t, `
      var x = false
      var y = false

      fun changeX(): Bool {
          x = true
          return true
      }

      fun changeY(): Bool {
          y = true
          return true
      }

      let test = changeX() && changeY()
    `)

	AssertValuesEqual(
		t,
		inter,
		interpreter.TrueValue,
		inter.Globals.Get("test").GetValue(),
	)

	AssertValuesEqual(
		t,
		inter,
		interpreter.TrueValue,
		inter.Globals.Get("x").GetValue(),
	)

	AssertValuesEqual(
		t,
		inter,
		interpreter.TrueValue,
		inter.Globals.Get("y").GetValue(),
	)
}

func TestInterpretAndOperatorShortCircuitLeftFailure(t *testing.T) {

	t.Parallel()

	inter := parseCheckAndInterpret(t, `
      var x = false
      var y = false

      fun changeX(): Bool {
          x = true
          return false
      }

      fun changeY(): Bool {
          y = true
          return true
      }

      let test = changeX() && changeY()
    `)

	AssertValuesEqual(
		t,
		inter,
		interpreter.FalseValue,
		inter.Globals.Get("test").GetValue(),
	)

	AssertValuesEqual(
		t,
		inter,
		interpreter.TrueValue,
		inter.Globals.Get("x").GetValue(),
	)

	AssertValuesEqual(
		t,
		inter,
		interpreter.FalseValue,
		inter.Globals.Get("y").GetValue(),
	)
}

func TestInterpretExpressionStatement(t *testing.T) {

	t.Parallel()

	inter := parseCheckAndInterpret(t, `
       var x = 0

       fun incX() {
           x = x + 2
       }

       fun test(): Int {
           incX()
           return x
       }
    `)

	AssertValuesEqual(
		t,
		inter,
		interpreter.NewUnmeteredIntValueFromInt64(0),
		inter.Globals.Get("x").GetValue(),
	)

	value, err := inter.Invoke("test")
	require.NoError(t, err)

	AssertValuesEqual(
		t,
		inter,
		interpreter.NewUnmeteredIntValueFromInt64(2),
		value,
	)

	AssertValuesEqual(
		t,
		inter,
		interpreter.NewUnmeteredIntValueFromInt64(2),
		inter.Globals.Get("x").GetValue(),
	)
}

func TestInterpretConditionalOperator(t *testing.T) {

	t.Parallel()

	inter := parseCheckAndInterpret(t, `
       fun testTrue(): Int {
           return true ? 2 : 3
       }

       fun testFalse(): Int {
            return false ? 2 : 3
       }
    `)

	value, err := inter.Invoke("testTrue")
	require.NoError(t, err)

	AssertValuesEqual(
		t,
		inter,
		interpreter.NewUnmeteredIntValueFromInt64(2),
		value,
	)

	value, err = inter.Invoke("testFalse")
	require.NoError(t, err)

	AssertValuesEqual(
		t,
		inter,
		interpreter.NewUnmeteredIntValueFromInt64(3),
		value,
	)
}

func TestInterpretFunctionBindingInFunction(t *testing.T) {

	t.Parallel()

	inter := parseCheckAndInterpret(t, `
      fun foo(): AnyStruct {
          return foo
      }
  `)

	_, err := inter.Invoke("foo")
	require.NoError(t, err)
}

func TestInterpretRecursionFib(t *testing.T) {

	t.Parallel()

	// mainly tests that the function declaration identifier is bound
	// to the function inside the function and that the arguments
	// of the function calls are evaluated in the call-site scope

	inter := parseCheckAndInterpret(t, `
       fun fib(_ n: Int): Int {
           if n < 2 {
              return n
           }
           return fib(n - 1) + fib(n - 2)
       }
   `)

	value, err := inter.Invoke(
		"fib",
		interpreter.NewUnmeteredIntValueFromInt64(14),
	)
	require.NoError(t, err)

	AssertValuesEqual(
		t,
		inter,
		interpreter.NewUnmeteredIntValueFromInt64(377),
		value,
	)
}

func TestInterpretRecursionFactorial(t *testing.T) {

	t.Parallel()

	inter := parseCheckAndInterpret(t, `
        fun factorial(_ n: Int): Int {
            if n < 1 {
               return 1
            }

            return n * factorial(n - 1)
        }
   `)

	value, err := inter.Invoke(
		"factorial",
		interpreter.NewUnmeteredIntValueFromInt64(5),
	)
	require.NoError(t, err)

	AssertValuesEqual(
		t,
		inter,
		interpreter.NewUnmeteredIntValueFromInt64(120),
		value,
	)
}

func TestInterpretUnaryIntegerNegation(t *testing.T) {

	t.Parallel()

	inter := parseCheckAndInterpret(t, `
      let x = -2
      let y = -(-2)
    `)

	AssertValuesEqual(
		t,
		inter,
		interpreter.NewUnmeteredIntValueFromInt64(-2),
		inter.Globals.Get("x").GetValue(),
	)

	AssertValuesEqual(
		t,
		inter,
		interpreter.NewUnmeteredIntValueFromInt64(2),
		inter.Globals.Get("y").GetValue(),
	)
}

func TestInterpretUnaryBooleanNegation(t *testing.T) {

	t.Parallel()

	inter := parseCheckAndInterpret(t, `
      let a = !true
      let b = !(!true)
      let c = !false
      let d = !(!false)
    `)

	AssertValuesEqual(
		t,
		inter,
		interpreter.FalseValue,
		inter.Globals.Get("a").GetValue(),
	)

	AssertValuesEqual(
		t,
		inter,
		interpreter.TrueValue,
		inter.Globals.Get("b").GetValue(),
	)

	AssertValuesEqual(
		t,
		inter,
		interpreter.TrueValue,
		inter.Globals.Get("c").GetValue(),
	)

	AssertValuesEqual(
		t,
		inter,
		interpreter.FalseValue,
		inter.Globals.Get("d").GetValue(),
	)
}

func TestInterpretHostFunction(t *testing.T) {

	t.Parallel()

	const code = `
      access(all) let a = test(1, 2)
    `
	program, err := parser.ParseProgram(nil, []byte(code), parser.Config{})

	require.NoError(t, err)

	testFunction := stdlib.NewStandardLibraryFunction(
		"test",
		&sema.FunctionType{
			Parameters: []sema.Parameter{
				{
					Label:          sema.ArgumentLabelNotRequired,
					Identifier:     "a",
					TypeAnnotation: sema.IntTypeAnnotation,
				},
				{
					Label:          sema.ArgumentLabelNotRequired,
					Identifier:     "b",
					TypeAnnotation: sema.IntTypeAnnotation,
				},
			},
			ReturnTypeAnnotation: sema.IntTypeAnnotation,
		},
		``,
		func(invocation interpreter.Invocation) interpreter.Value {
			a := invocation.Arguments[0].(interpreter.IntValue).ToBigInt(nil)
			b := invocation.Arguments[1].(interpreter.IntValue).ToBigInt(nil)
			value := new(big.Int).Add(a, b)
			return interpreter.NewUnmeteredIntValueFromBigInt(value)
		},
	)

	baseValueActivation := sema.NewVariableActivation(sema.BaseValueActivation)
	baseValueActivation.DeclareValue(testFunction)

	checker, err := sema.NewChecker(
		program,
		TestLocation,
		nil,
		&sema.Config{
			BaseValueActivationHandler: func(_ common.Location) *sema.VariableActivation {
				return baseValueActivation
			},
			AccessCheckMode: sema.AccessCheckModeStrict,
		},
	)
	require.NoError(t, err)

	err = checker.Check()
	require.NoError(t, err)

	storage := newUnmeteredInMemoryStorage()

	baseActivation := activations.NewActivation(nil, interpreter.BaseActivation)
	interpreter.Declare(baseActivation, testFunction)

	inter, err := interpreter.NewInterpreter(
		interpreter.ProgramFromChecker(checker),
		checker.Location,
		&interpreter.Config{
			Storage: storage,
			BaseActivationHandler: func(_ common.Location) *interpreter.VariableActivation {
				return baseActivation
			},
		},
	)
	require.NoError(t, err)

	err = inter.Interpret()
	require.NoError(t, err)

	AssertValuesEqual(
		t,
		inter,
		interpreter.NewUnmeteredIntValueFromInt64(3),
		inter.Globals.Get("a").GetValue(),
	)
}

func TestInterpretHostFunctionWithVariableArguments(t *testing.T) {

	t.Parallel()

	const code = `
      access(all) let nothing = test(1, true, "test")
    `
	program, err := parser.ParseProgram(nil, []byte(code), parser.Config{})

	require.NoError(t, err)

	called := false

	testFunction := stdlib.NewStandardLibraryFunction(
		"test",
		&sema.FunctionType{
			Parameters: []sema.Parameter{
				{
					Label:          sema.ArgumentLabelNotRequired,
					Identifier:     "value",
					TypeAnnotation: sema.IntTypeAnnotation,
				},
			},
			ReturnTypeAnnotation: sema.VoidTypeAnnotation,
			Arity:                &sema.Arity{Min: 1},
		},
		``,
		func(invocation interpreter.Invocation) interpreter.Value {
			called = true

			require.Len(t, invocation.ArgumentTypes, 3)
			assert.IsType(t, sema.IntType, invocation.ArgumentTypes[0])
			assert.IsType(t, sema.BoolType, invocation.ArgumentTypes[1])
			assert.IsType(t, sema.StringType, invocation.ArgumentTypes[2])

			require.Len(t, invocation.Arguments, 3)

			inter := invocation.Interpreter

			AssertValuesEqual(
				t,
				inter,
				interpreter.NewUnmeteredIntValueFromInt64(1),
				invocation.Arguments[0],
			)

			AssertValuesEqual(
				t,
				inter,
				interpreter.TrueValue,
				invocation.Arguments[1],
			)

			AssertValuesEqual(
				t,
				inter,
				interpreter.NewUnmeteredStringValue("test"),
				invocation.Arguments[2],
			)

			return interpreter.Void
		},
	)

	baseValueActivation := sema.NewVariableActivation(sema.BaseValueActivation)
	baseValueActivation.DeclareValue(testFunction)

	checker, err := sema.NewChecker(
		program,
		TestLocation,
		nil,
		&sema.Config{
			BaseValueActivationHandler: func(_ common.Location) *sema.VariableActivation {
				return baseValueActivation
			},
			AccessCheckMode: sema.AccessCheckModeStrict,
		},
	)
	require.NoError(t, err)

	err = checker.Check()
	require.NoError(t, err)

	storage := newUnmeteredInMemoryStorage()

	baseActivation := activations.NewActivation(nil, interpreter.BaseActivation)
	interpreter.Declare(baseActivation, testFunction)

	inter, err := interpreter.NewInterpreter(
		interpreter.ProgramFromChecker(checker),
		checker.Location,
		&interpreter.Config{
			Storage: storage,
			BaseActivationHandler: func(_ common.Location) *interpreter.VariableActivation {
				return baseActivation
			},
		},
	)
	require.NoError(t, err)

	err = inter.Interpret()
	require.NoError(t, err)

	assert.True(t, called)
}

func TestInterpretHostFunctionWithOptionalArguments(t *testing.T) {

	t.Parallel()

	const code = `
      access(all) let nothing = test(1, true, "test")
    `
	program, err := parser.ParseProgram(nil, []byte(code), parser.Config{})

	require.NoError(t, err)

	called := false

	testFunction := stdlib.NewStandardLibraryFunction(
		"test",
		&sema.FunctionType{
			Parameters: []sema.Parameter{
				{
					Label:          sema.ArgumentLabelNotRequired,
					Identifier:     "value",
					TypeAnnotation: sema.NewTypeAnnotation(sema.IntType),
				},
			},
			ReturnTypeAnnotation: sema.NewTypeAnnotation(
				sema.VoidType,
			),
			Arity: &sema.Arity{Min: 1, Max: 3},
		},
		``,
		func(invocation interpreter.Invocation) interpreter.Value {
			called = true

			require.Len(t, invocation.ArgumentTypes, 3)
			assert.IsType(t, sema.IntType, invocation.ArgumentTypes[0])
			assert.IsType(t, sema.BoolType, invocation.ArgumentTypes[1])
			assert.IsType(t, sema.StringType, invocation.ArgumentTypes[2])

			require.Len(t, invocation.Arguments, 3)

			inter := invocation.Interpreter

			AssertValuesEqual(
				t,
				inter,
				interpreter.NewUnmeteredIntValueFromInt64(1),
				invocation.Arguments[0],
			)

			AssertValuesEqual(
				t,
				inter,
				interpreter.TrueValue,
				invocation.Arguments[1],
			)

			AssertValuesEqual(
				t,
				inter,
				interpreter.NewUnmeteredStringValue("test"),
				invocation.Arguments[2],
			)

			return interpreter.Void
		},
	)

	baseValueActivation := sema.NewVariableActivation(sema.BaseValueActivation)
	baseValueActivation.DeclareValue(testFunction)

	checker, err := sema.NewChecker(
		program,
		TestLocation,
		nil,
		&sema.Config{
			BaseValueActivationHandler: func(_ common.Location) *sema.VariableActivation {
				return baseValueActivation
			},
			AccessCheckMode: sema.AccessCheckModeStrict,
		},
	)
	require.NoError(t, err)

	err = checker.Check()
	require.NoError(t, err)

	storage := newUnmeteredInMemoryStorage()

	baseActivation := activations.NewActivation(nil, interpreter.BaseActivation)
	interpreter.Declare(baseActivation, testFunction)

	inter, err := interpreter.NewInterpreter(
		interpreter.ProgramFromChecker(checker),
		checker.Location,
		&interpreter.Config{
			Storage: storage,
			BaseActivationHandler: func(_ common.Location) *interpreter.VariableActivation {
				return baseActivation
			},
		},
	)
	require.NoError(t, err)

	err = inter.Interpret()
	require.NoError(t, err)

	assert.True(t, called)
}

func TestInterpretCompositeDeclaration(t *testing.T) {

	t.Parallel()

	test := func(compositeKind common.CompositeKind) {

		t.Run(compositeKind.Name(), func(t *testing.T) {

			t.Parallel()

			inter, err := parseCheckAndInterpretWithOptions(t,
				fmt.Sprintf(
					`
                       access(all) %[1]s Test {}

                       access(all) fun test(): %[2]sTest {
                           return %[3]s %[4]s Test%[5]s
                       }
                    `,
					compositeKind.Keyword(),
					compositeKind.Annotation(),
					compositeKind.MoveOperator(),
					compositeKind.ConstructionKeyword(),
					constructorArguments(compositeKind, ""),
				),
				ParseCheckAndInterpretOptions{
					Config: &interpreter.Config{
						ContractValueHandler: makeContractValueHandler(nil, nil, nil),
					},
				},
			)
			require.NoError(t, err)

			value, err := inter.Invoke("test")
			require.NoError(t, err)

			assert.IsType(t,
				&interpreter.CompositeValue{},
				value,
			)
		})
	}

	for _, compositeKind := range common.AllCompositeKinds {

		switch compositeKind {
		case common.CompositeKindContract,
			common.CompositeKindEvent,
			common.CompositeKindEnum,
			common.CompositeKindAttachment:

			continue
		}

		test(compositeKind)
	}
}

func TestInterpretStructureSelfUseInInitializer(t *testing.T) {

	t.Parallel()

	inter := parseCheckAndInterpret(t, `

      struct Test {

          init() {
              self
          }
      }

      fun test() {
          Test()
      }
    `)

	value, err := inter.Invoke("test")
	require.NoError(t, err)

	AssertValuesEqual(
		t,
		inter,
		interpreter.Void,
		value,
	)
}

func TestInterpretStructureConstructorUseInInitializerAndFunction(t *testing.T) {

	t.Parallel()

	inter := parseCheckAndInterpret(t, `

      struct Test {

          init() {
              Test
          }

          fun test(): Test {
              return Test()
          }
      }

      fun test(): Test {
          return Test()
      }

      fun test2(): Test {
          return Test().test()
      }
    `)

	value, err := inter.Invoke("test")
	require.NoError(t, err)

	assert.IsType(t,
		&interpreter.CompositeValue{},
		value,
	)

	value, err = inter.Invoke("test2")
	require.NoError(t, err)

	assert.IsType(t,
		&interpreter.CompositeValue{},
		value,
	)
}

func TestInterpretStructureSelfUseInFunction(t *testing.T) {

	t.Parallel()

	inter := parseCheckAndInterpret(t, `

      struct Test {

          fun test() {
              self
          }
      }

      fun test() {
          Test().test()
      }
    `)

	value, err := inter.Invoke("test")
	require.NoError(t, err)

	AssertValuesEqual(
		t,
		inter,
		interpreter.Void,
		value,
	)
}

func TestInterpretStructureConstructorUseInFunction(t *testing.T) {

	t.Parallel()

	inter := parseCheckAndInterpret(t, `
      struct Test {

          fun test() {
              Test
          }
      }

      fun test() {
          Test().test()
      }
    `)

	value, err := inter.Invoke("test")
	require.NoError(t, err)

	AssertValuesEqual(
		t,
		inter,
		interpreter.Void,
		value,
	)
}

func TestInterpretStructureDeclarationWithField(t *testing.T) {

	t.Parallel()

	inter := parseCheckAndInterpret(t, `

      struct Test {
          var test: Int

          init(_ test: Int) {
              self.test = test
          }
      }

      fun test(test: Int): Int {
          let test = Test(test)
          return test.test
      }
    `)

	newValue := interpreter.NewUnmeteredIntValueFromInt64(42)

	value, err := inter.Invoke("test", newValue)
	require.NoError(t, err)

	AssertValuesEqual(
		t,
		inter, newValue, value)
}

func TestInterpretStructureDeclarationWithFunction(t *testing.T) {

	t.Parallel()

	inter := parseCheckAndInterpret(t, `
      var value = 0

      struct Test {
          fun test(_ newValue: Int) {
              value = newValue
          }
      }

      fun test(newValue: Int) {
          let test = Test()
          test.test(newValue)
      }
    `)

	newValue := interpreter.NewUnmeteredIntValueFromInt64(42)

	value, err := inter.Invoke("test", newValue)
	require.NoError(t, err)

	AssertValuesEqual(
		t,
		inter,
		interpreter.Void,
		value,
	)

	AssertValuesEqual(
		t,
		inter, newValue, inter.Globals.Get("value").GetValue())
}

func TestInterpretStructureFunctionCall(t *testing.T) {

	t.Parallel()

	inter := parseCheckAndInterpret(t, `
      struct Test {
          fun foo(): Int {
              return 42
          }

          fun bar(): Int {
              return self.foo()
          }
      }

      let value = Test().bar()
    `)

	AssertValuesEqual(
		t,
		inter,
		interpreter.NewUnmeteredIntValueFromInt64(42),
		inter.Globals.Get("value").GetValue(),
	)
}

func TestInterpretStructureFieldAssignment(t *testing.T) {

	t.Parallel()

	inter := parseCheckAndInterpret(t, `
      struct Test {
          var foo: Int

          init() {
              self.foo = 1
              let alsoSelf = self
              alsoSelf.foo = 2
          }

          fun test() {
              self.foo = 3
              let alsoSelf = self
              alsoSelf.foo = 4
          }
      }

      let test = Test()

      fun callTest() {
          test.test()
      }
    `)

	test := inter.Globals.Get("test").GetValue().(*interpreter.CompositeValue)

	AssertValuesEqual(
		t,
		inter,
		interpreter.NewUnmeteredIntValueFromInt64(1),
		test.GetField(inter, interpreter.EmptyLocationRange, "foo"),
	)

	value, err := inter.Invoke("callTest")
	require.NoError(t, err)

	AssertValuesEqual(
		t,
		inter,
		interpreter.Void,
		value,
	)

	AssertValuesEqual(
		t,
		inter,
		interpreter.NewUnmeteredIntValueFromInt64(3),
		test.GetField(inter, interpreter.EmptyLocationRange, "foo"),
	)
}

func TestInterpretStructureInitializesConstant(t *testing.T) {

	t.Parallel()

	inter := parseCheckAndInterpret(t, `
      struct Test {
          let foo: Int

          init() {
              self.foo = 42
          }
      }

      let test = Test()
    `)

	actual := inter.Globals.Get("test").GetValue().(*interpreter.CompositeValue).
		GetMember(inter, interpreter.EmptyLocationRange, "foo")
	AssertValuesEqual(
		t,
		inter,
		interpreter.NewUnmeteredIntValueFromInt64(42),
		actual,
	)
}

func TestInterpretStructureFunctionMutatesSelf(t *testing.T) {

	t.Parallel()

	inter := parseCheckAndInterpret(t, `
      struct Test {
          var foo: Int

          init() {
              self.foo = 0
          }

          fun inc() {
              self.foo = self.foo + 1
          }
      }

      fun test(): Int {
          let test = Test()
          test.inc()
          test.inc()
          return test.foo
      }
    `)

	value, err := inter.Invoke("test")
	require.NoError(t, err)

	AssertValuesEqual(
		t,
		inter,
		interpreter.NewUnmeteredIntValueFromInt64(2),
		value,
	)
}

func TestInterpretStructCopyOnDeclaration(t *testing.T) {

	t.Parallel()

	inter := parseCheckAndInterpret(t, `
      struct Cat {
          var wasFed: Bool

          init() {
              self.wasFed = false
          }
      }

      fun test(): [Bool] {
          let cat = Cat()
          let kitty = cat
          kitty.wasFed = true
          return [cat.wasFed, kitty.wasFed]
      }
    `)

	value, err := inter.Invoke("test")
	require.NoError(t, err)

	AssertValuesEqual(
		t,
		inter,
		interpreter.NewArrayValue(
			inter,
			interpreter.EmptyLocationRange,
			&interpreter.VariableSizedStaticType{
				Type: interpreter.PrimitiveStaticTypeBool,
			},
			common.ZeroAddress,
			interpreter.FalseValue,
			interpreter.TrueValue,
		),
		value,
	)
}

func TestInterpretStructCopyOnDeclarationModifiedWithStructFunction(t *testing.T) {

	t.Parallel()

	inter := parseCheckAndInterpret(t, `
      struct Cat {
          var wasFed: Bool

          init() {
              self.wasFed = false
          }

          fun feed() {
              self.wasFed = true
          }
      }

      fun test(): [Bool] {
          let cat = Cat()
          let kitty = cat
          kitty.feed()
          return [cat.wasFed, kitty.wasFed]
      }
    `)

	value, err := inter.Invoke("test")
	require.NoError(t, err)

	AssertValuesEqual(
		t,
		inter,
		interpreter.NewArrayValue(
			inter,
			interpreter.EmptyLocationRange,
			&interpreter.VariableSizedStaticType{
				Type: interpreter.PrimitiveStaticTypeBool,
			},
			common.ZeroAddress,
			interpreter.FalseValue,
			interpreter.TrueValue,
		),
		value,
	)
}

func TestInterpretStructCopyOnIdentifierAssignment(t *testing.T) {

	t.Parallel()

	inter := parseCheckAndInterpret(t, `
      struct Cat {
          var wasFed: Bool

          init() {
              self.wasFed = false
          }
      }

      fun test(): [Bool] {
          var cat = Cat()
          let kitty = Cat()
          cat = kitty
          kitty.wasFed = true
          return [cat.wasFed, kitty.wasFed]
      }
    `)

	value, err := inter.Invoke("test")
	require.NoError(t, err)

	AssertValuesEqual(
		t,
		inter,
		interpreter.NewArrayValue(
			inter,
			interpreter.EmptyLocationRange,
			&interpreter.VariableSizedStaticType{
				Type: interpreter.PrimitiveStaticTypeBool,
			},
			common.ZeroAddress,
			interpreter.FalseValue,
			interpreter.TrueValue,
		),
		value,
	)
}

func TestInterpretStructCopyOnIndexingAssignment(t *testing.T) {

	t.Parallel()

	inter := parseCheckAndInterpret(t, `
      struct Cat {
          var wasFed: Bool

          init() {
              self.wasFed = false
          }
      }

      fun test(): [Bool] {
          let cats = [Cat()]
          let kitty = Cat()
          cats[0] = kitty
          kitty.wasFed = true
          return [cats[0].wasFed, kitty.wasFed]
      }
    `)

	value, err := inter.Invoke("test")
	require.NoError(t, err)

	AssertValuesEqual(
		t,
		inter,
		interpreter.NewArrayValue(
			inter,
			interpreter.EmptyLocationRange,
			&interpreter.VariableSizedStaticType{
				Type: interpreter.PrimitiveStaticTypeBool,
			},
			common.ZeroAddress,
			interpreter.FalseValue,
			interpreter.TrueValue,
		),
		value,
	)
}

func TestInterpretStructCopyOnMemberAssignment(t *testing.T) {

	t.Parallel()

	inter := parseCheckAndInterpret(t, `
      struct Cat {
          var wasFed: Bool

          init() {
              self.wasFed = false
          }
      }

      struct Carrier {
          var cat: Cat
          init(cat: Cat) {
              self.cat = cat
          }
      }

      fun test(): [Bool] {
          let carrier = Carrier(cat: Cat())
          let kitty = Cat()
          carrier.cat = kitty
          kitty.wasFed = true
          return [carrier.cat.wasFed, kitty.wasFed]
      }
    `)

	value, err := inter.Invoke("test")
	require.NoError(t, err)

	AssertValuesEqual(
		t,
		inter,
		interpreter.NewArrayValue(
			inter,
			interpreter.EmptyLocationRange,
			&interpreter.VariableSizedStaticType{
				Type: interpreter.PrimitiveStaticTypeBool,
			},
			common.ZeroAddress,
			interpreter.FalseValue,
			interpreter.TrueValue,
		),
		value,
	)
}

func TestInterpretStructCopyOnPassing(t *testing.T) {

	t.Parallel()

	inter := parseCheckAndInterpret(t, `
      struct Cat {
          var wasFed: Bool

          init() {
              self.wasFed = false
          }
      }

      fun feed(cat: Cat) {
          cat.wasFed = true
      }

      fun test(): Bool {
          let kitty = Cat()
          feed(cat: kitty)
          return kitty.wasFed
      }
    `)

	value, err := inter.Invoke("test")
	require.NoError(t, err)

	AssertValuesEqual(
		t,
		inter,
		interpreter.FalseValue,
		value,
	)
}

func TestInterpretArrayCopy(t *testing.T) {

	t.Parallel()

	inter := parseCheckAndInterpret(t, `

      fun change(_ numbers: [Int]): [Int] {
          numbers[0] = 1
          return numbers
      }

      fun test(): [Int] {
          let numbers = [0]
          let numbers2 = change(numbers)
          return [
              numbers[0],
              numbers2[0]
          ]
      }
    `)

	value, err := inter.Invoke("test")
	require.NoError(t, err)

	AssertValuesEqual(
		t,
		inter,
		interpreter.NewArrayValue(
			inter,
			interpreter.EmptyLocationRange,
			&interpreter.VariableSizedStaticType{
				Type: interpreter.PrimitiveStaticTypeInt,
			},
			common.ZeroAddress,
			interpreter.NewUnmeteredIntValueFromInt64(0),
			interpreter.NewUnmeteredIntValueFromInt64(1),
		),
		value,
	)
}

func TestInterpretStructCopyInArray(t *testing.T) {

	t.Parallel()

	inter := parseCheckAndInterpret(t, `
      struct Foo {
          var bar: Int
          init(bar: Int) {
              self.bar = bar
          }
      }

      fun test(): [Int] {
        let foo = Foo(bar: 1)
        let foos = [foo, foo]
        foo.bar = 2
        foos[0].bar = 3
        return [foo.bar, foos[0].bar, foos[1].bar]
      }
    `)

	value, err := inter.Invoke("test")
	require.NoError(t, err)

	AssertValuesEqual(
		t,
		inter,
		interpreter.NewArrayValue(
			inter,
			interpreter.EmptyLocationRange,
			&interpreter.VariableSizedStaticType{
				Type: interpreter.PrimitiveStaticTypeInt,
			},
			common.ZeroAddress,
			interpreter.NewUnmeteredIntValueFromInt64(2),
			interpreter.NewUnmeteredIntValueFromInt64(3),
			interpreter.NewUnmeteredIntValueFromInt64(1),
		),
		value,
	)
}

func TestInterpretMutuallyRecursiveFunctions(t *testing.T) {

	t.Parallel()

	inter := parseCheckAndInterpret(t, `
      fun isEven(_ n: Int): Bool {
          if n == 0 {
              return true
          }
          return isOdd(n - 1)
      }

      fun isOdd(_ n: Int): Bool {
          if n == 0 {
              return false
          }
          return isEven(n - 1)
      }
    `)

	four := interpreter.NewUnmeteredIntValueFromInt64(4)

	value, err := inter.Invoke("isEven", four)
	require.NoError(t, err)

	AssertValuesEqual(
		t,
		inter,
		interpreter.TrueValue,
		value,
	)

	value, err = inter.Invoke("isOdd", four)
	require.NoError(t, err)

	AssertValuesEqual(
		t,
		inter,
		interpreter.FalseValue,
		value,
	)
}

func TestInterpretUseBeforeDeclaration(t *testing.T) {

	t.Parallel()

	inter := parseCheckAndInterpret(t, `
      var tests = 0

      fun test(): Test {
          return Test()
      }

      struct Test {
         init() {
             tests = tests + 1
         }
      }
    `)

	AssertValuesEqual(
		t,
		inter,
		interpreter.NewUnmeteredIntValueFromInt64(0),
		inter.Globals.Get("tests").GetValue(),
	)

	value, err := inter.Invoke("test")
	require.NoError(t, err)

	assert.IsType(t,
		&interpreter.CompositeValue{},
		value,
	)

	AssertValuesEqual(
		t,
		inter,
		interpreter.NewUnmeteredIntValueFromInt64(1),
		inter.Globals.Get("tests").GetValue(),
	)

	value, err = inter.Invoke("test")
	require.NoError(t, err)

	assert.IsType(t,
		&interpreter.CompositeValue{},
		value,
	)

	AssertValuesEqual(
		t,
		inter,
		interpreter.NewUnmeteredIntValueFromInt64(2),
		inter.Globals.Get("tests").GetValue(),
	)
}

func TestInterpretOptionalVariableDeclaration(t *testing.T) {

	t.Parallel()

	inter := parseCheckAndInterpret(t, `
      let x: Int?? = 2
    `)

	AssertValuesEqual(
		t,
		inter,
		interpreter.NewUnmeteredSomeValueNonCopying(
			interpreter.NewUnmeteredSomeValueNonCopying(
				interpreter.NewUnmeteredIntValueFromInt64(2),
			),
		),
		inter.Globals.Get("x").GetValue(),
	)
}

func TestInterpretOptionalParameterInvokedExternal(t *testing.T) {

	t.Parallel()

	inter := parseCheckAndInterpret(t, `
      fun test(x: Int??): Int?? {
          return x
      }
    `)

	value, err := inter.Invoke(
		"test",
		interpreter.NewUnmeteredIntValueFromInt64(2),
	)
	require.NoError(t, err)

	AssertValuesEqual(
		t,
		inter,
		interpreter.NewUnmeteredSomeValueNonCopying(
			interpreter.NewUnmeteredSomeValueNonCopying(
				interpreter.NewUnmeteredIntValueFromInt64(2),
			),
		),
		value,
	)
}

func TestInterpretOptionalParameterInvokedInternal(t *testing.T) {

	t.Parallel()

	inter := parseCheckAndInterpret(t, `
      fun testActual(x: Int??): Int?? {
          return x
      }

      fun test(): Int?? {
          return testActual(x: 2)
      }
    `)

	value, err := inter.Invoke("test")
	require.NoError(t, err)

	AssertValuesEqual(
		t,
		inter,
		interpreter.NewUnmeteredSomeValueNonCopying(
			interpreter.NewUnmeteredSomeValueNonCopying(
				interpreter.NewUnmeteredIntValueFromInt64(2),
			),
		),
		value,
	)
}

func TestInterpretOptionalReturn(t *testing.T) {

	t.Parallel()

	inter := parseCheckAndInterpret(t, `
      fun test(x: Int): Int?? {
          return x
      }
    `)

	value, err := inter.Invoke("test", interpreter.NewUnmeteredIntValueFromInt64(2))
	require.NoError(t, err)

	AssertValuesEqual(
		t,
		inter,
		interpreter.NewUnmeteredSomeValueNonCopying(
			interpreter.NewUnmeteredSomeValueNonCopying(
				interpreter.NewUnmeteredIntValueFromInt64(2),
			),
		),
		value,
	)
}

func TestInterpretOptionalAssignment(t *testing.T) {

	t.Parallel()

	inter := parseCheckAndInterpret(t, `
      var x: Int?? = 1

      fun test() {
          x = 2
      }
    `)

	value, err := inter.Invoke("test")
	require.NoError(t, err)

	AssertValuesEqual(
		t,
		inter,
		interpreter.Void,
		value,
	)

	AssertValuesEqual(
		t,
		inter,
		interpreter.NewUnmeteredSomeValueNonCopying(
			interpreter.NewUnmeteredSomeValueNonCopying(
				interpreter.NewUnmeteredIntValueFromInt64(2),
			),
		),
		inter.Globals.Get("x").GetValue(),
	)
}

func TestInterpretNil(t *testing.T) {

	t.Parallel()

	inter := parseCheckAndInterpret(t, `
     let x: Int? = nil
   `)

	AssertValuesEqual(
		t,
		inter,
		interpreter.Nil,
		inter.Globals.Get("x").GetValue(),
	)
}

func TestInterpretOptionalNestingNil(t *testing.T) {

	t.Parallel()

	inter := parseCheckAndInterpret(t, `
     let x: Int?? = nil
   `)

	AssertValuesEqual(
		t,
		inter,
		interpreter.Nil,
		inter.Globals.Get("x").GetValue(),
	)
}

func TestInterpretNilReturnValue(t *testing.T) {

	t.Parallel()

	inter := parseCheckAndInterpret(t, `
     fun test(): Int?? {
         return nil
     }
   `)

	value, err := inter.Invoke("test")
	require.NoError(t, err)

	AssertValuesEqual(
		t,
		inter,
		interpreter.Nil,
		value,
	)
}

func TestInterpretSomeReturnValue(t *testing.T) {

	t.Parallel()

	inter := parseCheckAndInterpret(t, `
     fun test(): Int? {
         let x: Int? = 1
         return x
     }
   `)

	value, err := inter.Invoke("test")
	require.NoError(t, err)

	AssertValuesEqual(
		t,
		inter,
		interpreter.NewUnmeteredSomeValueNonCopying(
			interpreter.NewUnmeteredIntValueFromInt64(1),
		),
		value,
	)
}

func TestInterpretSomeReturnValueFromDictionary(t *testing.T) {

	t.Parallel()

	inter := parseCheckAndInterpret(t, `
     fun test(): Int? {
         let foo: {String: Int} = {"a": 1}
         return foo["a"]
     }
   `)

	value, err := inter.Invoke("test")
	require.NoError(t, err)

	AssertValuesEqual(
		t,
		inter,
		interpreter.NewUnmeteredSomeValueNonCopying(
			interpreter.NewUnmeteredIntValueFromInt64(1),
		),
		value,
	)
}

func TestInterpretNilCoalescingNilIntToOptional(t *testing.T) {

	t.Parallel()

	inter := parseCheckAndInterpret(t, `
      let one = 1
      let none: Int? = nil
      let x: Int? = none ?? one
    `)

	AssertValuesEqual(
		t,
		inter,
		interpreter.NewUnmeteredSomeValueNonCopying(
			interpreter.NewUnmeteredIntValueFromInt64(1),
		),
		inter.Globals.Get("x").GetValue(),
	)
}

func TestInterpretNilCoalescingNilIntToOptionals(t *testing.T) {

	t.Parallel()

	inter := parseCheckAndInterpret(t, `
      let one = 1
      let none: Int?? = nil
      let x: Int? = none ?? one
    `)

	AssertValuesEqual(
		t,
		inter,
		interpreter.NewUnmeteredSomeValueNonCopying(
			interpreter.NewUnmeteredIntValueFromInt64(1),
		),
		inter.Globals.Get("x").GetValue(),
	)
}

func TestInterpretNilCoalescingNilIntToOptionalNilLiteral(t *testing.T) {

	t.Parallel()

	inter := parseCheckAndInterpret(t, `
      let one = 1
      let x: Int? = nil ?? one
    `)

	AssertValuesEqual(
		t,
		inter,
		interpreter.NewUnmeteredSomeValueNonCopying(
			interpreter.NewUnmeteredIntValueFromInt64(1),
		),
		inter.Globals.Get("x").GetValue(),
	)
}

func TestInterpretNilCoalescingRightSubtype(t *testing.T) {

	t.Parallel()

	inter := parseCheckAndInterpret(t, `
      let x: Int? = nil ?? nil
    `)

	AssertValuesEqual(
		t,
		inter,
		interpreter.Nil,
		inter.Globals.Get("x").GetValue(),
	)
}

func TestInterpretNilCoalescingNilInt(t *testing.T) {

	t.Parallel()

	inter := parseCheckAndInterpret(t, `
      let one = 1
      let none: Int? = nil
      let x: Int = none ?? one
    `)

	AssertValuesEqual(
		t,
		inter,
		interpreter.NewUnmeteredIntValueFromInt64(1),
		inter.Globals.Get("x").GetValue(),
	)
}

func TestInterpretNilCoalescingNilLiteralInt(t *testing.T) {

	t.Parallel()

	inter := parseCheckAndInterpret(t, `
      let one = 1
      let x: Int = nil ?? one
    `)

	AssertValuesEqual(
		t,
		inter,
		interpreter.NewUnmeteredIntValueFromInt64(1),
		inter.Globals.Get("x").GetValue(),
	)
}

func TestInterpretNilCoalescingShortCircuitLeftSuccess(t *testing.T) {

	t.Parallel()

	inter := parseCheckAndInterpret(t, `
      var x = false
      var y = false

      fun changeX(): Int? {
          x = true
          return 1
      }

      fun changeY(): Int {
          y = true
          return 2
      }

      let test = changeX() ?? changeY()
    `)

	AssertValuesEqual(
		t,
		inter,
		interpreter.NewUnmeteredIntValueFromInt64(1),
		inter.Globals.Get("test").GetValue(),
	)

	AssertValuesEqual(
		t,
		inter,
		interpreter.TrueValue,
		inter.Globals.Get("x").GetValue(),
	)

	AssertValuesEqual(
		t,
		inter,
		interpreter.FalseValue,
		inter.Globals.Get("y").GetValue(),
	)
}

func TestInterpretNilCoalescingShortCircuitLeftFailure(t *testing.T) {

	t.Parallel()

	inter := parseCheckAndInterpret(t, `
      var x = false
      var y = false

      fun changeX(): Int? {
          x = true
          return nil
      }

      fun changeY(): Int {
          y = true
          return 2
      }

      let test = changeX() ?? changeY()
    `)

	AssertValuesEqual(
		t,
		inter,
		interpreter.NewUnmeteredIntValueFromInt64(2),
		inter.Globals.Get("test").GetValue(),
	)

	AssertValuesEqual(
		t,
		inter,
		interpreter.TrueValue,
		inter.Globals.Get("x").GetValue(),
	)

	AssertValuesEqual(
		t,
		inter,
		interpreter.TrueValue,
		inter.Globals.Get("y").GetValue(),
	)
}

func TestInterpretNilCoalescingOptionalAnyStructNil(t *testing.T) {

	t.Parallel()

	inter := parseCheckAndInterpret(t, `
      let x: AnyStruct? = nil
      let y = x ?? true
    `)

	AssertValuesEqual(
		t,
		inter,
		interpreter.TrueValue,
		inter.Globals.Get("y").GetValue(),
	)
}

func TestInterpretNilCoalescingOptionalAnyStructSome(t *testing.T) {

	t.Parallel()

	inter := parseCheckAndInterpret(t, `
      let x: AnyStruct? = 2
      let y = x ?? true
    `)

	AssertValuesEqual(
		t,
		inter,
		interpreter.NewUnmeteredIntValueFromInt64(2),
		inter.Globals.Get("y").GetValue(),
	)
}

func TestInterpretNilCoalescingOptionalRightHandSide(t *testing.T) {

	t.Parallel()

	inter := parseCheckAndInterpret(t, `
      let x: Int? = 1
      let y: Int? = 2
      let z = x ?? y
    `)

	AssertValuesEqual(
		t,
		inter,
		interpreter.NewUnmeteredSomeValueNonCopying(
			interpreter.NewUnmeteredIntValueFromInt64(1),
		),
		inter.Globals.Get("z").GetValue(),
	)
}

func TestInterpretNilCoalescingBothOptional(t *testing.T) {

	t.Parallel()

	inter := parseCheckAndInterpret(t, `
     let x: Int?? = 1
     let y: Int? = 2
     let z = x ?? y
   `)

	AssertValuesEqual(
		t,
		inter,
		interpreter.NewUnmeteredSomeValueNonCopying(
			interpreter.NewUnmeteredIntValueFromInt64(1),
		),
		inter.Globals.Get("z").GetValue(),
	)
}

func TestInterpretNilCoalescingBothOptionalLeftNil(t *testing.T) {

	t.Parallel()

	inter := parseCheckAndInterpret(t, `
     let x: Int?? = nil
     let y: Int? = 2
     let z = x ?? y
   `)

	AssertValuesEqual(
		t,
		inter,
		interpreter.NewUnmeteredSomeValueNonCopying(
			interpreter.NewUnmeteredIntValueFromInt64(2),
		),
		inter.Globals.Get("z").GetValue(),
	)
}

func TestInterpretNilsComparison(t *testing.T) {

	t.Parallel()

	inter := parseCheckAndInterpret(t, `
      let x = nil == nil
   `)

	AssertValuesEqual(
		t,
		inter,
		interpreter.TrueValue,
		inter.Globals.Get("x").GetValue(),
	)
}

func TestInterpretNonOptionalNilComparison(t *testing.T) {

	t.Parallel()

	inter := parseCheckAndInterpret(t, `
      let x: Int = 1
      let y = x == nil
      let z = nil == x
   `)

	AssertValuesEqual(
		t,
		inter,
		interpreter.FalseValue,
		inter.Globals.Get("y").GetValue(),
	)

	AssertValuesEqual(
		t,
		inter,
		interpreter.FalseValue,
		inter.Globals.Get("z").GetValue(),
	)
}

func TestInterpretOptionalNilComparison(t *testing.T) {

	t.Parallel()

	inter := parseCheckAndInterpret(t, `
     let x: Int? = 1
     let y = x == nil
   `)

	AssertValuesEqual(
		t,
		inter,
		interpreter.FalseValue,
		inter.Globals.Get("y").GetValue(),
	)
}

func TestInterpretNestedOptionalNilComparison(t *testing.T) {

	t.Parallel()

	inter := parseCheckAndInterpret(t, `
      let x: Int?? = 1
      let y = x == nil
    `)

	AssertValuesEqual(
		t,
		inter,
		interpreter.FalseValue,
		inter.Globals.Get("y").GetValue(),
	)
}

func TestInterpretOptionalNilComparisonSwapped(t *testing.T) {

	t.Parallel()

	inter := parseCheckAndInterpret(t, `
      let x: Int? = 1
      let y = nil == x
    `)

	AssertValuesEqual(
		t,
		inter,
		interpreter.FalseValue,
		inter.Globals.Get("y").GetValue(),
	)
}

func TestInterpretNestedOptionalNilComparisonSwapped(t *testing.T) {

	t.Parallel()

	inter := parseCheckAndInterpret(t, `
      let x: Int?? = 1
      let y = nil == x
    `)

	AssertValuesEqual(
		t,
		inter,
		interpreter.FalseValue,
		inter.Globals.Get("y").GetValue(),
	)
}

func TestInterpretNestedOptionalComparisonNils(t *testing.T) {

	t.Parallel()

	inter := parseCheckAndInterpret(t, `
      let x: Int? = nil
      let y: Int?? = nil
      let z = x == y
    `)

	AssertValuesEqual(
		t,
		inter,
		interpreter.TrueValue,
		inter.Globals.Get("z").GetValue(),
	)
}

func TestInterpretNestedOptionalComparisonValues(t *testing.T) {

	t.Parallel()

	inter := parseCheckAndInterpret(t, `
      let x: Int? = 2
      let y: Int?? = 2
      let z = x == y
    `)

	AssertValuesEqual(
		t,
		inter,
		interpreter.TrueValue,
		inter.Globals.Get("z").GetValue(),
	)
}

func TestInterpretNestedOptionalComparisonMixed(t *testing.T) {

	t.Parallel()

	inter := parseCheckAndInterpret(t, `
      let x: Int? = 2
      let y: Int?? = nil
      let z = x == y
    `)

	AssertValuesEqual(
		t,
		inter,
		interpreter.FalseValue,
		inter.Globals.Get("z").GetValue(),
	)
}

func TestInterpretOptionalSomeValueComparison(t *testing.T) {

	t.Parallel()

	inter := parseCheckAndInterpret(t, `
     let x: Int? = 1
     let y = x == 1
   `)

	AssertValuesEqual(
		t,
		inter,
		interpreter.TrueValue,
		inter.Globals.Get("y").GetValue(),
	)
}

func TestInterpretOptionalNilValueComparison(t *testing.T) {

	t.Parallel()

	inter := parseCheckAndInterpret(t, `
     let x: Int? = nil
     let y = x == 1
   `)

	AssertValuesEqual(
		t,
		inter,
		interpreter.FalseValue,
		inter.Globals.Get("y").GetValue(),
	)
}

func TestInterpretOptionalMap(t *testing.T) {

	t.Parallel()

	t.Run("some", func(t *testing.T) {

		inter := parseCheckAndInterpret(t, `
          let one: Int? = 42
          let result = one.map(fun (v: Int): String {
              return v.toString()
          })
        `)

		AssertValuesEqual(
			t,
			inter,
			interpreter.NewUnmeteredSomeValueNonCopying(
				interpreter.NewUnmeteredStringValue("42"),
			),
			inter.Globals.Get("result").GetValue(),
		)
	})

	t.Run("nil", func(t *testing.T) {

		inter := parseCheckAndInterpret(t, `
          let none: Int? = nil
          let result = none.map(fun (v: Int): String {
              return v.toString()
          })
        `)

		AssertValuesEqual(
			t,
			inter,
			interpreter.Nil,
			inter.Globals.Get("result").GetValue(),
		)
	})
}

func TestInterpretCompositeNilEquality(t *testing.T) {

	t.Parallel()

	test := func(compositeKind common.CompositeKind) {

		t.Run(compositeKind.Name(), func(t *testing.T) {

			t.Parallel()

			var setupCode, identifier string
			if compositeKind == common.CompositeKindContract {
				identifier = "X"
			} else {
				setupCode = fmt.Sprintf(
					`access(all) let x: %[1]sX? %[2]s %[3]s X%[4]s`,
					compositeKind.Annotation(),
					compositeKind.TransferOperator(),
					compositeKind.ConstructionKeyword(),
					constructorArguments(compositeKind, ""),
				)
				identifier = "x"
			}

			body := "{}"
			if compositeKind == common.CompositeKindEnum {
				body = "{ case a }"
			}

			conformances := ""
			if compositeKind == common.CompositeKindEnum {
				conformances = ": Int"
			}

			inter, err := parseCheckAndInterpretWithOptions(t,
				fmt.Sprintf(
					`
                      access(all) %[1]s X%[2]s %[3]s

                      %[4]s

                      access(all) let y = %[5]s == nil
                      access(all) let z = nil == %[5]s
                    `,
					compositeKind.Keyword(),
					conformances,
					body,
					setupCode,
					identifier,
				),
				ParseCheckAndInterpretOptions{
					Config: &interpreter.Config{
						ContractValueHandler: makeContractValueHandler(nil, nil, nil),
					},
				},
			)
			require.NoError(t, err)

			AssertValuesEqual(
				t,
				inter,
				interpreter.FalseValue,
				inter.Globals.Get("y").GetValue(),
			)

			AssertValuesEqual(
				t,
				inter,
				interpreter.FalseValue,
				inter.Globals.Get("z").GetValue(),
			)
		})
	}

	for _, compositeKind := range common.AllCompositeKinds {

		if compositeKind == common.CompositeKindEvent || compositeKind == common.CompositeKindAttachment {
			continue
		}

		test(compositeKind)
	}
}

func TestInterpretInterfaceConformanceNoRequirements(t *testing.T) {

	t.Parallel()

	for _, compositeKind := range common.AllCompositeKinds {

		if compositeKind == common.CompositeKindContract {
			continue
		}

		if !compositeKind.SupportsInterfaces() {
			continue
		}

		interfaceType := AsInterfaceType("Test", compositeKind)

		t.Run(compositeKind.Keyword(), func(t *testing.T) {

			inter := parseCheckAndInterpret(t,
				fmt.Sprintf(
					`
                      access(all) %[1]s interface Test {}

                      access(all) %[1]s TestImpl: Test {}

                      access(all) let test: %[2]s%[3]s %[4]s %[5]s TestImpl%[6]s
                    `,
					compositeKind.Keyword(),
					compositeKind.Annotation(),
					interfaceType,
					compositeKind.TransferOperator(),
					compositeKind.ConstructionKeyword(),
					constructorArguments(compositeKind, ""),
				),
			)

			assert.IsType(t,
				&interpreter.CompositeValue{},
				inter.Globals.Get("test").GetValue(),
			)
		})
	}
}

func TestInterpretInterfaceFieldUse(t *testing.T) {

	t.Parallel()

	for _, compositeKind := range common.CompositeKindsWithFieldsAndFunctions {

		if !compositeKind.SupportsInterfaces() {
			continue
		}

		var setupCode, identifier string
		if compositeKind == common.CompositeKindContract {
			identifier = "TestImpl"
		} else {
			interfaceType := AsInterfaceType("Test", compositeKind)

			setupCode = fmt.Sprintf(
				`access(all) let test: %[1]s%[2]s %[3]s %[4]s TestImpl%[5]s`,
				compositeKind.Annotation(),
				interfaceType,
				compositeKind.TransferOperator(),
				compositeKind.ConstructionKeyword(),
				constructorArguments(compositeKind, "x: 1"),
			)
			identifier = "test"
		}

		t.Run(compositeKind.Keyword(), func(t *testing.T) {

			inter, err := parseCheckAndInterpretWithOptions(t,
				fmt.Sprintf(
					`
                      access(all) %[1]s interface Test {
                          access(all) x: Int
                      }

                      access(all) %[1]s TestImpl: Test {
                          access(all) var x: Int

                          init(x: Int) {
                              self.x = x
                          }
                      }

                      %[2]s

                      access(all) let x = %[3]s.x
                    `,
					compositeKind.Keyword(),
					setupCode,
					identifier,
				),
				ParseCheckAndInterpretOptions{
					Config: &interpreter.Config{
						ContractValueHandler: makeContractValueHandler(
							[]interpreter.Value{
								interpreter.NewUnmeteredIntValueFromInt64(1),
							},
							[]sema.Type{
								sema.IntType,
							},
							[]sema.Type{
								sema.IntType,
							},
						),
					},
				},
			)
			require.NoError(t, err)

			AssertValuesEqual(
				t,
				inter,
				interpreter.NewUnmeteredIntValueFromInt64(1),
				inter.Globals.Get("x").GetValue(),
			)
		})
	}
}

func TestInterpretInterfaceFunctionUse(t *testing.T) {

	t.Parallel()

	for _, compositeKind := range common.CompositeKindsWithFieldsAndFunctions {

		if !compositeKind.SupportsInterfaces() {
			continue
		}

		var setupCode, identifier string
		if compositeKind == common.CompositeKindContract {
			identifier = "TestImpl"
		} else {
			interfaceType := AsInterfaceType("Test", compositeKind)

			setupCode = fmt.Sprintf(
				`access(all) let test: %[1]s %[2]s %[3]s %[4]s TestImpl%[5]s`,
				compositeKind.Annotation(),
				interfaceType,
				compositeKind.TransferOperator(),
				compositeKind.ConstructionKeyword(),
				constructorArguments(compositeKind, ""),
			)
			identifier = "test"
		}

		t.Run(compositeKind.Keyword(), func(t *testing.T) {

			inter, err := parseCheckAndInterpretWithOptions(t,
				fmt.Sprintf(
					`
                      access(all) %[1]s interface Test {
                          access(all) fun test(): Int
                      }

                      access(all) %[1]s TestImpl: Test {
                          access(all) fun test(): Int {
                              return 2
                          }
                      }

                      %[2]s

                      access(all) let val = %[3]s.test()
                    `,
					compositeKind.Keyword(),
					setupCode,
					identifier,
				),
				ParseCheckAndInterpretOptions{
					Config: &interpreter.Config{
						ContractValueHandler: makeContractValueHandler(nil, nil, nil),
					},
				},
			)
			require.NoError(t, err)

			AssertValuesEqual(
				t,
				inter,
				interpreter.NewUnmeteredIntValueFromInt64(2),
				inter.Globals.Get("val").GetValue(),
			)
		})
	}
}

func TestInterpretImport(t *testing.T) {

	t.Parallel()

	importedChecker, err := checker.ParseAndCheckWithOptions(t,
		`
          access(all) fun answer(): Int {
              return 42
          }
        `,
		checker.ParseAndCheckOptions{
			Location: ImportedLocation,
		},
	)
	require.NoError(t, err)

	importingChecker, err := checker.ParseAndCheckWithOptions(t,
		`
          import answer from "imported"

          access(all) fun test(): Int {
              return answer()
          }
        `,
		checker.ParseAndCheckOptions{
			Config: &sema.Config{
				ImportHandler: func(_ *sema.Checker, importedLocation common.Location, _ ast.Range) (sema.Import, error) {
					assert.Equal(t,
						ImportedLocation,
						importedLocation,
					)

					return sema.ElaborationImport{
						Elaboration: importedChecker.Elaboration,
					}, nil
				},
			},
		},
	)
	require.NoError(t, err)

	storage := newUnmeteredInMemoryStorage()

	inter, err := interpreter.NewInterpreter(
		interpreter.ProgramFromChecker(importingChecker),
		importingChecker.Location,
		&interpreter.Config{
			Storage: storage,
			ImportLocationHandler: func(inter *interpreter.Interpreter, location common.Location) interpreter.Import {
				assert.Equal(t,
					ImportedLocation,
					location,
				)

				program := interpreter.ProgramFromChecker(importedChecker)
				subInterpreter, err := inter.NewSubInterpreter(program, location)
				if err != nil {
					panic(err)
				}

				return interpreter.InterpreterImport{
					Interpreter: subInterpreter,
				}
			},
		},
	)
	require.NoError(t, err)

	err = inter.Interpret()
	require.NoError(t, err)

	value, err := inter.Invoke("test")
	require.NoError(t, err)

	AssertValuesEqual(
		t,
		inter,
		interpreter.NewUnmeteredIntValueFromInt64(42),
		value,
	)
}

func TestInterpretImportError(t *testing.T) {

	t.Parallel()

	const importedLocation1 = common.StringLocation("imported1")
	const importedLocation2 = common.StringLocation("imported2")

	var importedChecker1, importedChecker2 *sema.Checker

	baseValueActivation := sema.NewVariableActivation(sema.BaseValueActivation)
	baseValueActivation.DeclareValue(stdlib.PanicFunction)

	parseAndCheck := func(code string, location common.Location) *sema.Checker {
		checker, err := checker.ParseAndCheckWithOptions(t,
			code,
			checker.ParseAndCheckOptions{
				Location: location,
				Config: &sema.Config{
					BaseValueActivationHandler: func(_ common.Location) *sema.VariableActivation {
						return baseValueActivation
					},
					ImportHandler: func(_ *sema.Checker, importedLocation common.Location, _ ast.Range) (sema.Import, error) {
						switch importedLocation {
						case importedLocation1:
							return sema.ElaborationImport{
								Elaboration: importedChecker1.Elaboration,
							}, nil
						case importedLocation2:
							return sema.ElaborationImport{
								Elaboration: importedChecker2.Elaboration,
							}, nil
						default:
							assert.FailNow(t, "invalid location")
							return nil, nil
						}
					},
				},
			},
		)
		require.NoError(t, err)
		return checker
	}

	const importedCode1 = `
      access(all) fun realAnswer(): Int {
          return panic("?!")
      }
    `

	importedChecker1 = parseAndCheck(importedCode1, importedLocation1)

	const importedCode2 = `
       import realAnswer from "imported1"

      access(all) fun answer(): Int {
          return realAnswer()
      }
    `

	importedChecker2 = parseAndCheck(importedCode2, importedLocation2)

	const code = `
      import answer from "imported2"

      access(all) fun test(): Int {
          return answer()
      }
    `

	mainChecker := parseAndCheck(code, TestLocation)

	baseActivation := activations.NewActivation(nil, interpreter.BaseActivation)
	interpreter.Declare(baseActivation, stdlib.PanicFunction)

	storage := newUnmeteredInMemoryStorage()

	inter, err := interpreter.NewInterpreter(
		interpreter.ProgramFromChecker(mainChecker),
		mainChecker.Location,
		&interpreter.Config{
			Storage: storage,
			BaseActivationHandler: func(_ common.Location) *interpreter.VariableActivation {
				return baseActivation
			},
			ImportLocationHandler: func(inter *interpreter.Interpreter, location common.Location) interpreter.Import {
				var importedChecker *sema.Checker
				switch location {
				case importedLocation1:
					importedChecker = importedChecker1
				case importedLocation2:
					importedChecker = importedChecker2
				default:
					assert.FailNow(t, "invalid location")
				}

				program := interpreter.ProgramFromChecker(importedChecker)
				subInterpreter, err := inter.NewSubInterpreter(program, location)
				if err != nil {
					panic(err)
				}

				return interpreter.InterpreterImport{
					Interpreter: subInterpreter,
				}
			},
		},
	)
	require.NoError(t, err)

	err = inter.Interpret()
	require.NoError(t, err)

	_, err = inter.Invoke("test")

	var sb strings.Builder
	printErr := pretty.NewErrorPrettyPrinter(&sb, false).
		PrettyPrintError(
			err,
			mainChecker.Location,
			map[common.Location][]byte{
				TestLocation:      []byte(code),
				importedLocation1: []byte(importedCode1),
				importedLocation2: []byte(importedCode2),
			},
		)
	require.NoError(t, printErr)
	assert.Equal(t,
		" --> test:5:17\n"+
			"  |\n"+
			"5 |           return answer()\n"+
			"  |                  ^^^^^^^^\n"+
			"\n"+
			" --> imported2:5:17\n"+
			"  |\n"+
			"5 |           return realAnswer()\n"+
			"  |                  ^^^^^^^^^^^^\n"+
			"\n"+
			"error: panic: ?!\n"+
			" --> imported1:3:17\n"+
			"  |\n"+
			"3 |           return panic(\"?!\")\n"+
			"  |                  ^^^^^^^^^^^\n",
		sb.String(),
	)
	RequireError(t, err)

	var panicErr stdlib.PanicError
	require.ErrorAs(t, err, &panicErr)

	assert.Equal(t,
		"?!",
		panicErr.Message,
	)
}

func TestInterpretDictionary(t *testing.T) {

	t.Parallel()

	inter := parseCheckAndInterpret(t, `
      let x = {"a": 1, "b": 2}
    `)

	expectedDict := interpreter.NewDictionaryValue(
		inter,
		interpreter.EmptyLocationRange,
		&interpreter.DictionaryStaticType{
			KeyType:   interpreter.PrimitiveStaticTypeString,
			ValueType: interpreter.PrimitiveStaticTypeInt,
		},
		interpreter.NewUnmeteredStringValue("a"), interpreter.NewUnmeteredIntValueFromInt64(1),
		interpreter.NewUnmeteredStringValue("b"), interpreter.NewUnmeteredIntValueFromInt64(2),
	)

	actualDict := inter.Globals.Get("x").GetValue()

	AssertValuesEqual(
		t,
		inter,
		expectedDict,
		actualDict,
	)
}

func TestInterpretDictionaryInsertionOrder(t *testing.T) {

	t.Parallel()

	inter := parseCheckAndInterpret(t, `
      let x = {"c": 3, "a": 1, "b": 2}
    `)

	expectedDict := interpreter.NewDictionaryValue(
		inter,
		interpreter.EmptyLocationRange,
		&interpreter.DictionaryStaticType{
			KeyType:   interpreter.PrimitiveStaticTypeString,
			ValueType: interpreter.PrimitiveStaticTypeInt,
		},
		interpreter.NewUnmeteredStringValue("c"), interpreter.NewUnmeteredIntValueFromInt64(3),
		interpreter.NewUnmeteredStringValue("a"), interpreter.NewUnmeteredIntValueFromInt64(1),
		interpreter.NewUnmeteredStringValue("b"), interpreter.NewUnmeteredIntValueFromInt64(2),
	)

	actualDict := inter.Globals.Get("x").GetValue()

	AssertValuesEqual(
		t,
		inter,
		expectedDict,
		actualDict,
	)
}

func TestInterpretDictionaryIndexingString(t *testing.T) {

	t.Parallel()

	inter := parseCheckAndInterpret(t, `
      let x = {"abc": 1, "def": 2}
      let a = x["abc"]
      let b = x["def"]
      let c = x["ghi"]
    `)

	AssertValuesEqual(
		t,
		inter,
		interpreter.NewUnmeteredSomeValueNonCopying(
			interpreter.NewUnmeteredIntValueFromInt64(1),
		),
		inter.Globals.Get("a").GetValue(),
	)

	AssertValuesEqual(
		t,
		inter,
		interpreter.NewUnmeteredSomeValueNonCopying(
			interpreter.NewUnmeteredIntValueFromInt64(2),
		),
		inter.Globals.Get("b").GetValue(),
	)

	AssertValuesEqual(
		t,
		inter,
		interpreter.Nil,
		inter.Globals.Get("c").GetValue(),
	)
}

func TestInterpretDictionaryIndexingBool(t *testing.T) {

	t.Parallel()

	inter := parseCheckAndInterpret(t, `
      let x = {true: 1, false: 2}
      let a = x[true]
      let b = x[false]
    `)

	AssertValuesEqual(
		t,
		inter,
		interpreter.NewUnmeteredSomeValueNonCopying(
			interpreter.NewUnmeteredIntValueFromInt64(1),
		),
		inter.Globals.Get("a").GetValue(),
	)

	AssertValuesEqual(
		t,
		inter,
		interpreter.NewUnmeteredSomeValueNonCopying(
			interpreter.NewUnmeteredIntValueFromInt64(2),
		),
		inter.Globals.Get("b").GetValue(),
	)
}

func TestInterpretDictionaryIndexingInt(t *testing.T) {

	t.Parallel()

	inter := parseCheckAndInterpret(t, `
      let x = {23: "a", 42: "b"}
      let a = x[23]
      let b = x[42]
      let c = x[100]
    `)

	AssertValuesEqual(
		t,
		inter,
		interpreter.NewUnmeteredSomeValueNonCopying(
			interpreter.NewUnmeteredStringValue("a"),
		),
		inter.Globals.Get("a").GetValue(),
	)

	AssertValuesEqual(
		t,
		inter,
		interpreter.NewUnmeteredSomeValueNonCopying(
			interpreter.NewUnmeteredStringValue("b"),
		),
		inter.Globals.Get("b").GetValue(),
	)

	AssertValuesEqual(
		t,
		inter,
		interpreter.Nil,
		inter.Globals.Get("c").GetValue(),
	)
}

func TestInterpretDictionaryIndexingType(t *testing.T) {

	t.Parallel()

	inter := parseCheckAndInterpret(t, `
      struct TestStruct {}
      resource TestResource {}

      let x: {Type: String} = {
        Type<Int16>(): "a",
        Type<String>(): "b",
        Type<AnyStruct>(): "c",
        Type<@TestResource>(): "f"
      }

      let a = x[Type<Int16>()]
      let b = x[Type<String>()]
      let c = x[Type<AnyStruct>()]
      let d = x[Type<Int>()]
      let e = x[Type<TestStruct>()]
      let f = x[Type<@TestResource>()]
    `)

	assert.Equal(t,
		interpreter.NewUnmeteredSomeValueNonCopying(
			interpreter.NewUnmeteredStringValue("a"),
		),
		inter.Globals.Get("a").GetValue(),
	)

	assert.Equal(t,
		interpreter.NewUnmeteredSomeValueNonCopying(
			interpreter.NewUnmeteredStringValue("b"),
		),
		inter.Globals.Get("b").GetValue(),
	)

	assert.Equal(t,
		interpreter.NewUnmeteredSomeValueNonCopying(
			interpreter.NewUnmeteredStringValue("c"),
		),
		inter.Globals.Get("c").GetValue(),
	)

	assert.Equal(t,
		interpreter.Nil,
		inter.Globals.Get("d").GetValue(),
	)

	// types need to match exactly, subtypes won't cut it
	assert.Equal(t,
		interpreter.Nil,
		inter.Globals.Get("e").GetValue(),
	)

	assert.Equal(t,
		interpreter.NewUnmeteredSomeValueNonCopying(
			interpreter.NewUnmeteredStringValue("f"),
		),
		inter.Globals.Get("f").GetValue(),
	)
}

func TestInterpretDictionaryIndexingAssignmentExisting(t *testing.T) {

	t.Parallel()

	inter := parseCheckAndInterpret(t, `
      let x = {"abc": 42}
      fun test() {
          x["abc"] = 23
      }
    `)

	value, err := inter.Invoke("test")
	require.NoError(t, err)

	AssertValuesEqual(
		t,
		inter,
		interpreter.Void,
		value,
	)

	actualValue := inter.Globals.Get("x").GetValue()
	actualDict := actualValue.(*interpreter.DictionaryValue)

	newValue := actualDict.GetKey(
		inter,
		interpreter.EmptyLocationRange,
		interpreter.NewUnmeteredStringValue("abc"),
	)

	AssertValuesEqual(
		t,
		inter,
		interpreter.NewUnmeteredSomeValueNonCopying(interpreter.NewUnmeteredIntValueFromInt64(23)),
		newValue,
	)

	AssertValueSlicesEqual(
		t,
		inter,
		[]interpreter.Value{
			interpreter.NewUnmeteredStringValue("abc"),
			interpreter.NewUnmeteredIntValueFromInt64(23),
		},
		DictionaryKeyValues(inter, actualDict),
	)
}

func TestInterpretDictionaryIndexingAssignmentNew(t *testing.T) {

	t.Parallel()

	inter := parseCheckAndInterpret(t, `
      let x = {"def": 42}
      fun test() {
          x["abc"] = 23
      }
    `)

	value, err := inter.Invoke("test")
	require.NoError(t, err)

	AssertValuesEqual(
		t,
		inter,
		interpreter.Void,
		value,
	)

	expectedDict := interpreter.NewDictionaryValue(
		inter,
		interpreter.EmptyLocationRange,
		&interpreter.DictionaryStaticType{
			KeyType:   interpreter.PrimitiveStaticTypeString,
			ValueType: interpreter.PrimitiveStaticTypeInt,
		},
		interpreter.NewUnmeteredStringValue("def"), interpreter.NewUnmeteredIntValueFromInt64(42),
		interpreter.NewUnmeteredStringValue("abc"), interpreter.NewUnmeteredIntValueFromInt64(23),
	)

	actualDict := inter.Globals.Get("x").GetValue().(*interpreter.DictionaryValue)

	AssertValuesEqual(
		t,
		inter,
		expectedDict,
		actualDict,
	)

	newValue := actualDict.GetKey(
		inter,
		interpreter.EmptyLocationRange,
		interpreter.NewUnmeteredStringValue("abc"),
	)

	AssertValuesEqual(
		t,
		inter,
		interpreter.NewUnmeteredSomeValueNonCopying(interpreter.NewUnmeteredIntValueFromInt64(23)),
		newValue,
	)

	AssertValueSlicesEqual(
		t,
		inter,
		[]interpreter.Value{
			interpreter.NewUnmeteredStringValue("abc"),
			interpreter.NewUnmeteredIntValueFromInt64(23),
			interpreter.NewUnmeteredStringValue("def"),
			interpreter.NewUnmeteredIntValueFromInt64(42),
		},
		DictionaryKeyValues(inter, actualDict),
	)
}

func TestInterpretDictionaryIndexingAssignmentNil(t *testing.T) {

	t.Parallel()

	inter := parseCheckAndInterpret(t, `
      let x = {"def": 42, "abc": 23}
      fun test() {
          x["def"] = nil
      }
    `)

	value, err := inter.Invoke("test")
	require.NoError(t, err)

	AssertValuesEqual(
		t,
		inter,
		interpreter.Void,
		value,
	)

	expectedDict := interpreter.NewDictionaryValue(
		inter,
		interpreter.EmptyLocationRange,
		&interpreter.DictionaryStaticType{
			KeyType:   interpreter.PrimitiveStaticTypeString,
			ValueType: interpreter.PrimitiveStaticTypeInt,
		},
		interpreter.NewUnmeteredStringValue("abc"), interpreter.NewUnmeteredIntValueFromInt64(23),
	)

	actualDict := inter.Globals.Get("x").GetValue().(*interpreter.DictionaryValue)

	RequireValuesEqual(
		t,
		inter,
		expectedDict,
		actualDict,
	)

	newValue := actualDict.GetKey(
		inter,
		interpreter.EmptyLocationRange,
		interpreter.NewUnmeteredStringValue("def"),
	)

	AssertValuesEqual(
		t,
		inter,
		interpreter.Nil,
		newValue,
	)

	AssertValueSlicesEqual(
		t,
		inter,
		[]interpreter.Value{
			interpreter.NewUnmeteredStringValue("abc"),
			interpreter.NewUnmeteredIntValueFromInt64(23),
		},
		DictionaryKeyValues(inter, actualDict),
	)
}

func TestInterpretDictionaryEquality(t *testing.T) {
	t.Parallel()

	testBooleanFunction := func(t *testing.T, name string, expected bool, innerCode string) {
		t.Run(name, func(t *testing.T) {
			t.Parallel()

			code := fmt.Sprintf("fun test(): Bool { \n %s \n }", innerCode)

			inter := parseCheckAndInterpret(t, code)
			res, err := inter.Invoke("test")

			require.NoError(t, err)

			boolVal, ok := res.(interpreter.BoolValue)
			require.True(t, ok)

			require.Equal(t, bool(boolVal), expected)
		})

	}

	for _, opStr := range []string{"==", "!="} {
		testBooleanFunction(
			t,
			"dictionary should be equal to itself",
			opStr == "==",
			fmt.Sprintf(
				`
					let d = {"abc": 1, "def": 2}
					return d %s d
				`,
				opStr,
			),
		)

		testBooleanFunction(
			t,
			"nested dictionary should be equal to itself",
			opStr == "==",
			fmt.Sprintf(
				`
					let d = {"abc": {1: {"a": 1000}, 2: {"b": 2000}}, "def": {4: {"c": 1000}, 5: {"d": 2000}}}
					return d %s d
				`,
				opStr,
			),
		)

		testBooleanFunction(
			t,
			"simple dictionary equality",
			opStr == "==",
			fmt.Sprintf(
				`
					let d = {"abc": 1, "def": 2}
					let d2 = {"abc": 1, "def": 2}
					return d %s d2
				`,
				opStr,
			),
		)

		testBooleanFunction(
			t,
			"nested dictionary equality check",
			opStr == "==",
			fmt.Sprintf(
				`
				let d = {"abc": {1: {"a": 1000}, 2: {"b": 2000}}, "def": {4: {"c": 1000}, 5: {"d": 2000}}}
				let d2 = {"abc": {1: {"a": 1000}, 2: {"b": 2000}}, "def": {4: {"c": 1000}, 5: {"d": 2000}}}
				return d %s d2
				`,
				opStr,
			),
		)

		testBooleanFunction(
			t,
			"simple dictionary unequal",
			opStr == "!=",
			fmt.Sprintf(
				`
				let d = {"abc": 1, "def": 2}
				let d2 = {"abc": 1, "def": 2, "xyz": 4}
				return d %s d2
				`,
				opStr,
			),
		)

		testBooleanFunction(
			t,
			"nested dictionary unequal",
			opStr == "!=",
			fmt.Sprintf(
				`
					let d = {"abc": {1: {"a": 1000}, 2: {"b": 2000}}, "def": {4: {"c": 1000}, 5: {"d": 2000}}}
					let d2 = {"abc": {1: {"a": 1000}, 2: {"c": 1000}}, "def": {4: {"c": 1000}, 5: {"d": 2000}}}
					return d %s d2
				`,
				opStr,
			),
		)
	}
}

func TestInterpretComparison(t *testing.T) {
	t.Parallel()

	runBooleanTest := func(t *testing.T, name string, expected bool, innerCode string) {
		t.Run(name, func(t *testing.T) {
			t.Parallel()

			code := fmt.Sprintf("fun test(): Bool { \n %s \n }", innerCode)

			inter := parseCheckAndInterpret(t, code)
			res, err := inter.Invoke("test")

			require.NoError(t, err)

			boolVal, ok := res.(interpreter.BoolValue)
			require.True(t, ok)

			require.Equal(t, expected, bool(boolVal))
		})
	}

	tests := []struct {
		name     string
		expected bool
		inner    string
	}{
		{"true < true", false, "return true < true"},
		{"true <= true", true, "return true <= true"},
		{"true > true", false, "return true > true"},
		{"true >= true", true, "return true >= true"},
		{"false < false", false, "return false < false"},
		{"false <= false", true, "return false <= false"},
		{"false > false", false, "return false > false"},
		{"false >= false", true, "return false >= false"},
		{"true < false", false, "return true < false"},
		{"true <= false", false, "return true <= false"},
		{"true > false", true, "return true > false"},
		{"true >= false", true, "return true >= false"},
		{"false < true", true, "return false < true"},
		{"false <= true", true, "return false <= true"},
		{"false > true", false, "return false > true"},
		{"false >= true", false, "return false >= true"},
		{"a < b", true, "let left: Character = \"a\";\nlet right: Character = \"b\"; return left < right"},
		{"b < a", false, "let left: Character = \"b\";\nlet right: Character = \"a\"; return left < right"},
		{"a < A", false, "let left: Character = \"a\";\nlet right: Character = \"A\"; return left < right"},
		{"A < a", true, "let left: Character = \"A\";\nlet right: Character = \"a\"; return left < right"},
		{"A < Z", true, "let left: Character = \"A\";\nlet right: Character = \"Z\"; return left < right"},
		{"a <= b", true, "let left: Character = \"a\";\nlet right: Character = \"b\"; return left <= right"},
		{"a <= a", true, "let left: Character = \"a\";\nlet right: Character = \"a\"; return left <= right"},
		{"A <= a", true, "let left: Character = \"A\";\nlet right: Character = \"a\"; return left <= right"},
		{"a > b", false, "let left: Character = \"a\";\nlet right: Character = \"b\"; return left > right"},
		{"b > a", true, "let left: Character = \"b\";\nlet right: Character = \"a\"; return left > right"},
		{"A > a", false, "let left: Character = \"A\";\nlet right: Character = \"a\"; return left > right"},
		{"a >= b", false, "let left: Character = \"a\";\nlet right: Character = \"b\"; return left >= right"},
		{"a >= a", true, "let left: Character = \"a\";\nlet right: Character = \"a\"; return left >= right"},
		{"A >= a", false, "let left: Character = \"A\";\nlet right: Character = \"a\"; return left >= right"},
		{"\"\" < \"\"", false, "let left: String = \"\";\nlet right: String = \"\"; return left < right"},
		{"\"\" <= \"\"", true, "let left: String = \"\";\nlet right: String = \"\"; return left <= right"},
		{"\"\" > \"\"", false, "let left: String = \"\";\nlet right: String = \"\"; return left > right"},
		{"\"\" >= \"\"", true, "let left: String = \"\";\nlet right: String = \"\"; return left >= right"},
		{"\"\" < \"a\"", true, "let left: String = \"\";\nlet right: String = \"a\"; return left < right"},
		{"\"\" <= \"a\"", true, "let left: String = \"\";\nlet right: String = \"a\"; return left <= right"},
		{"\"\" > \"a\"", false, "let left: String = \"\";\nlet right: String = \"a\"; return left > right"},
		{"\"\" >= \"a\"", false, "let left: String = \"\";\nlet right: String = \"a\"; return left >= right"},
		{"\"az\" < \"b\"", true, "let left: String = \"az\";\nlet right: String = \"b\"; return left < right"},
		{"\"az\" <= \"b\"", true, "let left: String = \"az\";\nlet right: String = \"b\"; return left <= right"},
		{"\"az\" > \"b\"", false, "let left: String = \"az\";\nlet right: String = \"b\"; return left > right"},
		{"\"az\" >= \"b\"", false, "let left: String = \"az\";\nlet right: String = \"b\"; return left >= right"},
		{"\"xAB\" < \"Xab\"", false, "let left: String = \"xAB\";\nlet right: String = \"Xab\"; return left < right"},
		{"\"xAB\" <= \"Xab\"", false, "let left: String = \"xAB\";\nlet right: String = \"Xab\"; return left <= right"},
		{"\"xAB\" > \"Xab\"", true, "let left: String = \"xAB\";\nlet right: String = \"Xab\"; return left > right"},
		{"\"xAB\" >= \"Xab\"", true, "let left: String = \"xAB\";\nlet right: String = \"Xab\"; return left >= right"},
	}

	for _, test := range tests {
		runBooleanTest(t, test.name, test.expected, test.inner)
	}
}

func TestInterpretOptionalAnyStruct(t *testing.T) {

	t.Parallel()

	inter := parseCheckAndInterpret(t, `
      let x: AnyStruct? = 42
    `)

	AssertValuesEqual(
		t,
		inter,
		interpreter.NewUnmeteredSomeValueNonCopying(
			interpreter.NewUnmeteredIntValueFromInt64(42),
		),
		inter.Globals.Get("x").GetValue(),
	)
}

func TestInterpretOptionalAnyStructFailableCasting(t *testing.T) {

	t.Parallel()

	inter := parseCheckAndInterpret(t, `
      let x: AnyStruct? = 42
      let y = (x ?? 23) as? Int
    `)

	AssertValuesEqual(
		t,
		inter,
		interpreter.NewUnmeteredSomeValueNonCopying(
			interpreter.NewUnmeteredIntValueFromInt64(42),
		),
		inter.Globals.Get("x").GetValue(),
	)

	AssertValuesEqual(
		t,
		inter,
		interpreter.NewUnmeteredSomeValueNonCopying(
			interpreter.NewUnmeteredIntValueFromInt64(42),
		),
		inter.Globals.Get("y").GetValue(),
	)
}

func TestInterpretOptionalAnyStructFailableCastingInt(t *testing.T) {

	t.Parallel()

	inter := parseCheckAndInterpret(t, `
      let x: AnyStruct? = 23
      let y = x ?? 42
      let z = y as? Int
    `)

	AssertValuesEqual(
		t,
		inter,
		interpreter.NewUnmeteredSomeValueNonCopying(
			interpreter.NewUnmeteredIntValueFromInt64(23),
		),
		inter.Globals.Get("x").GetValue(),
	)

	AssertValuesEqual(
		t,
		inter,
		interpreter.NewUnmeteredIntValueFromInt64(23),
		inter.Globals.Get("y").GetValue(),
	)

	AssertValuesEqual(
		t,
		inter,
		interpreter.NewUnmeteredSomeValueNonCopying(
			interpreter.NewUnmeteredIntValueFromInt64(23),
		),
		inter.Globals.Get("z").GetValue(),
	)
}

func TestInterpretOptionalAnyStructFailableCastingNil(t *testing.T) {

	t.Parallel()

	inter := parseCheckAndInterpret(t, `
      let x: AnyStruct? = nil
      let y = x ?? 42
      let z = y as? Int
    `)

	AssertValuesEqual(
		t,
		inter,
		interpreter.Nil,
		inter.Globals.Get("x").GetValue(),
	)

	AssertValuesEqual(
		t,
		inter,
		interpreter.NewUnmeteredIntValueFromInt64(42),
		inter.Globals.Get("y").GetValue(),
	)

	AssertValuesEqual(
		t,
		inter,
		interpreter.NewUnmeteredSomeValueNonCopying(
			interpreter.NewUnmeteredIntValueFromInt64(42),
		),
		inter.Globals.Get("z").GetValue(),
	)
}

func TestInterpretReferenceFailableDowncasting(t *testing.T) {

	t.Parallel()

	t.Run("ephemeral", func(t *testing.T) {

		t.Parallel()

		inter := parseCheckAndInterpret(t, `
          resource interface RI {}

          resource R: RI {}

		  entitlement E

          fun testValidUnauthorized(): Bool {
              let r  <- create R()
              let ref: AnyStruct = &r as &{RI}
              let ref2 = ref as? &R
              let isNil = ref2 == nil
              destroy r
              return isNil
          }

          fun testValidAuthorized(): Bool {
              let r  <- create R()
              let ref: AnyStruct = &r as auth(E) &{RI}
              let ref2 = ref as? &R
              let isNil = ref2 == nil
              destroy r
              return isNil
          }

          fun testValidIntersection(): Bool {
              let r  <- create R()
              let ref: AnyStruct = &r as &{RI}
              let ref2 = ref as? &{RI}
              let isNil = ref2 == nil
              destroy r
              return isNil
          }
        `)

		result, err := inter.Invoke("testValidUnauthorized")
		require.NoError(t, err)

		AssertValuesEqual(
			t,
			inter,
			interpreter.FalseValue,
			result,
		)

		result, err = inter.Invoke("testValidAuthorized")
		require.NoError(t, err)

		assert.IsType(t,
			interpreter.BoolValue(false),
			result,
		)

		result, err = inter.Invoke("testValidIntersection")
		require.NoError(t, err)

		assert.IsType(t,
			interpreter.BoolValue(false),
			result,
		)
	})

	t.Run("storage", func(t *testing.T) {

		t.Parallel()

		var inter *interpreter.Interpreter

		getType := func(name string) sema.Type {
			variable, ok := inter.Program.Elaboration.GetGlobalType(name)
			require.True(t, ok, "missing global type %s", name)
			return variable.Type
		}

		// Inject a function that returns a storage reference value,
		// which is borrowed as:
		// - `&{RI}` (unauthorized, if argument for parameter `authorized` == false)
		// - `auth(E) &{RI}` (authorized, if argument for parameter `authorized` == true)

		storageAddress := common.MustBytesToAddress([]byte{0x42})
		storagePath := interpreter.PathValue{
			Domain:     common.PathDomainStorage,
			Identifier: "test",
		}

		getStorageReferenceFunctionType := &sema.FunctionType{
			Parameters: []sema.Parameter{
				{
					Label:          "authorized",
					Identifier:     "authorized",
					TypeAnnotation: sema.BoolTypeAnnotation,
				},
			},
			ReturnTypeAnnotation: sema.AnyStructTypeAnnotation,
		}

		valueDeclaration := stdlib.NewStandardLibraryFunction(
			"getStorageReference",
			getStorageReferenceFunctionType,
			"",
			func(invocation interpreter.Invocation) interpreter.Value {
				authorized := bool(invocation.Arguments[0].(interpreter.BoolValue))

				var auth interpreter.Authorization = interpreter.UnauthorizedAccess
				if authorized {
					auth = interpreter.ConvertSemaAccessToStaticAuthorization(
						invocation.Interpreter,
						sema.NewEntitlementSetAccess(
							[]*sema.EntitlementType{getType("E").(*sema.EntitlementType)},
							sema.Conjunction,
						),
					)
				}

				riType := getType("RI").(*sema.InterfaceType)

				return &interpreter.StorageReferenceValue{
					Authorization:        auth,
					TargetStorageAddress: storageAddress,
					TargetPath:           storagePath,
					BorrowedType: &sema.IntersectionType{
						Types: []*sema.InterfaceType{
							riType,
						},
					},
				}
			},
		)

		baseValueActivation := sema.NewVariableActivation(sema.BaseValueActivation)
		baseValueActivation.DeclareValue(valueDeclaration)

		baseActivation := activations.NewActivation(nil, interpreter.BaseActivation)
		interpreter.Declare(baseActivation, valueDeclaration)

		storage := newUnmeteredInMemoryStorage()

		var err error
		inter, err = parseCheckAndInterpretWithOptions(t,
			`
	              resource interface RI {}

	              resource R: RI {}

				  entitlement E

	              fun createR(): @R {
	                  return <- create R()
	              }

	              fun testValidUnauthorized(): &R? {
	                  let ref: AnyStruct = getStorageReference(authorized: false)
	                  return ref as? &R
	              }

	              fun testValidAuthorized(): &R? {
	                  let ref: AnyStruct = getStorageReference(authorized: true)
	                  return ref as? &R
	              }

	              fun testValidIntersection(): &{RI}? {
	                  let ref: AnyStruct = getStorageReference(authorized: false)
	                  return ref as? &{RI}
	              }
	            `,
			ParseCheckAndInterpretOptions{
				CheckerConfig: &sema.Config{
					BaseValueActivationHandler: func(_ common.Location) *sema.VariableActivation {
						return baseValueActivation
					},
				},
				Config: &interpreter.Config{
					Storage: storage,
					BaseActivationHandler: func(_ common.Location) *interpreter.VariableActivation {
						return baseActivation
					},
				},
			},
		)
		require.NoError(t, err)

		r, err := inter.Invoke("createR")
		require.NoError(t, err)

		r = r.Transfer(
			inter,
			interpreter.EmptyLocationRange,
			atree.Address(storageAddress),
			true,
			nil,
			nil,
		)

		domain := storagePath.Domain.Identifier()
		storageMap := storage.GetStorageMap(storageAddress, domain, true)
		storageMapKey := interpreter.StringStorageMapKey(storagePath.Identifier)
		storageMap.WriteValue(inter, storageMapKey, r)

		result, err := inter.Invoke("testValidUnauthorized")
		require.NoError(t, err)

		assert.IsType(t,
			&interpreter.SomeValue{},
			result,
		)

		result, err = inter.Invoke("testValidAuthorized")
		require.NoError(t, err)

		assert.IsType(t,
			&interpreter.SomeValue{},
			result,
		)

		result, err = inter.Invoke("testValidIntersection")
		require.NoError(t, err)

		assert.IsType(t,
			&interpreter.SomeValue{},
			result,
		)
	})
}

func TestInterpretArrayLength(t *testing.T) {

	t.Parallel()

	inter := parseCheckAndInterpret(t, `
      let y = [1, 2, 3].length
    `)

	AssertValuesEqual(
		t,
		inter,
		interpreter.NewUnmeteredIntValueFromInt64(3),
		inter.Globals.Get("y").GetValue(),
	)
}

func TestInterpretStringLength(t *testing.T) {

	t.Parallel()

	inter := parseCheckAndInterpret(t, `
      let x = "cafe\u{301}".length
      let y = x
    `)

	AssertValuesEqual(
		t,
		inter,
		interpreter.NewUnmeteredIntValueFromInt64(4),
		inter.Globals.Get("x").GetValue(),
	)
	AssertValuesEqual(
		t,
		inter,
		interpreter.NewUnmeteredIntValueFromInt64(4),
		inter.Globals.Get("y").GetValue(),
	)
}

func TestInterpretStructureFunctionBindingInside(t *testing.T) {

	t.Parallel()

	// TODO: replace AnyStruct return types with (X#(): X),
	//   and test case once bound function types are supported:
	//
	//   fun test(): X {
	//        let x = X()
	//        let bar = x.foo()
	//        return bar()
	//   }

	inter := parseCheckAndInterpret(t, `
        struct X {
            fun foo(): AnyStruct {
                return self.bar
            }

            fun bar(): X {
                return self
            }
        }

        fun test(): AnyStruct {
            let x = X()
            return x.foo()
        }
    `)

	functionValue, err := inter.Invoke("test")
	require.NoError(t, err)

	value, err := inter.InvokeFunctionValue(
		functionValue.(interpreter.FunctionValue),
		nil,
		nil,
		nil,
		nil,
	)
	require.NoError(t, err)

	assert.IsType(t,
		&interpreter.CompositeValue{},
		value,
	)
}

func TestInterpretStructureFunctionBindingOutside(t *testing.T) {

	t.Parallel()

	inter := parseCheckAndInterpret(t, `
        struct X {
            fun foo(): X {
                return self
            }
        }

        fun test(): X {
            let x = X()
            let bar = x.foo
            return bar()
        }
    `)

	value, err := inter.Invoke("test")
	require.NoError(t, err)

	assert.IsType(t,
		&interpreter.CompositeValue{},
		value,
	)
}

func TestInterpretArrayAppend(t *testing.T) {

	t.Parallel()

	inter := parseCheckAndInterpret(t, `
      let xs = [1, 2, 3]

      fun test() {
          xs.append(4)
      }
    `)

	_, err := inter.Invoke("test")
	require.NoError(t, err)

	actualArray := inter.Globals.Get("xs").GetValue()

	arrayValue := actualArray.(*interpreter.ArrayValue)
	AssertValueSlicesEqual(
		t,
		inter,
		[]interpreter.Value{
			interpreter.NewUnmeteredIntValueFromInt64(1),
			interpreter.NewUnmeteredIntValueFromInt64(2),
			interpreter.NewUnmeteredIntValueFromInt64(3),
			interpreter.NewUnmeteredIntValueFromInt64(4),
		},
		ArrayElements(inter, arrayValue),
	)
}

func TestInterpretArrayAppendBound(t *testing.T) {

	t.Parallel()

	inter := parseCheckAndInterpret(t, `
      fun test(): [Int] {
          let x = [1, 2, 3]
          let y = x.append
          y(4)
          return x
      }
    `)

	value, err := inter.Invoke("test")
	require.NoError(t, err)

	arrayValue := value.(*interpreter.ArrayValue)
	AssertValueSlicesEqual(
		t,
		inter,
		[]interpreter.Value{
			interpreter.NewUnmeteredIntValueFromInt64(1),
			interpreter.NewUnmeteredIntValueFromInt64(2),
			interpreter.NewUnmeteredIntValueFromInt64(3),
			interpreter.NewUnmeteredIntValueFromInt64(4),
		},
		ArrayElements(inter, arrayValue),
	)
}

func TestInterpretArrayAppendAll(t *testing.T) {

	t.Parallel()

	inter := parseCheckAndInterpret(t, `
      fun test(): [Int] {
          let a = [1, 2]
          a.appendAll([3, 4])
          return a
      }
    `)

	value, err := inter.Invoke("test")
	require.NoError(t, err)

	arrayValue := value.(*interpreter.ArrayValue)
	AssertValueSlicesEqual(
		t,
		inter,
		[]interpreter.Value{
			interpreter.NewUnmeteredIntValueFromInt64(1),
			interpreter.NewUnmeteredIntValueFromInt64(2),
			interpreter.NewUnmeteredIntValueFromInt64(3),
			interpreter.NewUnmeteredIntValueFromInt64(4),
		},
		ArrayElements(inter, arrayValue),
	)
}

func TestInterpretArrayAppendAllBound(t *testing.T) {

	t.Parallel()

	inter := parseCheckAndInterpret(t, `
      fun test(): [Int] {
          let a = [1, 2]
          let b = a.appendAll
          b([3, 4])
          return a
      }
    `)

	value, err := inter.Invoke("test")
	require.NoError(t, err)

	arrayValue := value.(*interpreter.ArrayValue)
	AssertValueSlicesEqual(
		t,
		inter,
		[]interpreter.Value{
			interpreter.NewUnmeteredIntValueFromInt64(1),
			interpreter.NewUnmeteredIntValueFromInt64(2),
			interpreter.NewUnmeteredIntValueFromInt64(3),
			interpreter.NewUnmeteredIntValueFromInt64(4),
		},
		ArrayElements(inter, arrayValue),
	)
}

func TestInterpretArrayConcat(t *testing.T) {

	t.Parallel()

	inter := parseCheckAndInterpret(t, `
      fun test(): [Int] {
          let a = [1, 2]
          return a.concat([3, 4])
      }
    `)

	value, err := inter.Invoke("test")
	require.NoError(t, err)

	arrayValue := value.(*interpreter.ArrayValue)
	AssertValueSlicesEqual(
		t,
		inter,
		[]interpreter.Value{
			interpreter.NewUnmeteredIntValueFromInt64(1),
			interpreter.NewUnmeteredIntValueFromInt64(2),
			interpreter.NewUnmeteredIntValueFromInt64(3),
			interpreter.NewUnmeteredIntValueFromInt64(4),
		},
		ArrayElements(inter, arrayValue),
	)
}

func TestInterpretArrayConcatBound(t *testing.T) {

	t.Parallel()

	inter := parseCheckAndInterpret(t, `
      fun test(): [Int] {
          let a = [1, 2]
          let b = a.concat
          return b([3, 4])
      }
    `)

	value, err := inter.Invoke("test")
	require.NoError(t, err)

	arrayValue := value.(*interpreter.ArrayValue)
	AssertValueSlicesEqual(
		t,
		inter,
		[]interpreter.Value{
			interpreter.NewUnmeteredIntValueFromInt64(1),
			interpreter.NewUnmeteredIntValueFromInt64(2),
			interpreter.NewUnmeteredIntValueFromInt64(3),
			interpreter.NewUnmeteredIntValueFromInt64(4),
		},
		ArrayElements(inter, arrayValue),
	)
}

func TestInterpretArrayConcatDoesNotModifyOriginalArray(t *testing.T) {

	t.Parallel()

	inter := parseCheckAndInterpret(t, `
      fun test(): [Int] {
          let a = [1, 2]
          a.concat([3, 4])
          return a
      }
    `)

	value, err := inter.Invoke("test")
	require.NoError(t, err)

	arrayValue := value.(*interpreter.ArrayValue)
	AssertValueSlicesEqual(
		t,
		inter,
		[]interpreter.Value{
			interpreter.NewUnmeteredIntValueFromInt64(1),
			interpreter.NewUnmeteredIntValueFromInt64(2),
		},
		ArrayElements(inter, arrayValue),
	)
}

func TestInterpretArrayInsert(t *testing.T) {

	t.Parallel()

	type testCase struct {
		name           string
		index          int
		expectedValues []interpreter.Value
	}

	for _, testCase := range []testCase{
		{
			name:  "start",
			index: 0,
			expectedValues: []interpreter.Value{
				interpreter.NewUnmeteredIntValueFromInt64(100),
				interpreter.NewUnmeteredIntValueFromInt64(1),
				interpreter.NewUnmeteredIntValueFromInt64(2),
				interpreter.NewUnmeteredIntValueFromInt64(3),
			},
		},
		{
			name:  "middle",
			index: 1,
			expectedValues: []interpreter.Value{
				interpreter.NewUnmeteredIntValueFromInt64(1),
				interpreter.NewUnmeteredIntValueFromInt64(100),
				interpreter.NewUnmeteredIntValueFromInt64(2),
				interpreter.NewUnmeteredIntValueFromInt64(3),
			},
		},
		{
			name:  "end",
			index: 3,
			expectedValues: []interpreter.Value{
				interpreter.NewUnmeteredIntValueFromInt64(1),
				interpreter.NewUnmeteredIntValueFromInt64(2),
				interpreter.NewUnmeteredIntValueFromInt64(3),
				interpreter.NewUnmeteredIntValueFromInt64(100),
			},
		},
	} {

		t.Run(testCase.name, func(t *testing.T) {

			inter := parseCheckAndInterpret(t, `
              let x = [1, 2, 3]

              fun test(_ index: Int) {
                  x.insert(at: index, 100)
              }
            `)

			_, err := inter.Invoke("test", interpreter.NewUnmeteredIntValueFromInt64(int64(testCase.index)))
			require.NoError(t, err)

			actualArray := inter.Globals.Get("x").GetValue()

			require.IsType(t, &interpreter.ArrayValue{}, actualArray)

			AssertValueSlicesEqual(
				t,
				inter,
				testCase.expectedValues,
				ArrayElements(inter, actualArray.(*interpreter.ArrayValue)),
			)
		})
	}
}

func TestInterpretInvalidArrayInsert(t *testing.T) {

	t.Parallel()

	for name, index := range map[string]int{
		"negative":          -1,
		"larger than count": 4,
	} {

		t.Run(name, func(t *testing.T) {

			inter := parseCheckAndInterpret(t, `
               let x = [1, 2, 3]

               fun test(_ index: Int) {
                   x.insert(at: index, 4)
               }
            `)

			indexValue := interpreter.NewUnmeteredIntValueFromInt64(int64(index))
			_, err := inter.Invoke("test", indexValue)
			RequireError(t, err)

			var indexErr interpreter.ArrayIndexOutOfBoundsError
			require.ErrorAs(t, err, &indexErr)

			assert.Equal(t, index, indexErr.Index)
			assert.Equal(t, 3, indexErr.Size)
			assert.Equal(t,
				ast.Position{Offset: 94, Line: 5, Column: 19},
				indexErr.HasPosition.StartPosition(),
			)
			assert.Equal(t,
				ast.Position{Offset: 115, Line: 5, Column: 40},
				indexErr.HasPosition.EndPosition(nil),
			)
		})
	}
}

func TestInterpretArrayRemove(t *testing.T) {

	t.Parallel()

	inter := parseCheckAndInterpret(t, `
      let x = [1, 2, 3]
      let y = x.remove(at: 1)
    `)

	value := inter.Globals.Get("x").GetValue()

	arrayValue := value.(*interpreter.ArrayValue)
	AssertValueSlicesEqual(
		t,
		inter,
		[]interpreter.Value{
			interpreter.NewUnmeteredIntValueFromInt64(1),
			interpreter.NewUnmeteredIntValueFromInt64(3),
		},
		ArrayElements(inter, arrayValue),
	)

	AssertValuesEqual(
		t,
		inter,
		interpreter.NewUnmeteredIntValueFromInt64(2),
		inter.Globals.Get("y").GetValue(),
	)
}

func TestInterpretInvalidArrayRemove(t *testing.T) {

	t.Parallel()

	for name, index := range map[string]int{
		"negative":          -1,
		"larger than count": 3,
	} {

		t.Run(name, func(t *testing.T) {

			inter := parseCheckAndInterpret(t, `
               let x = [1, 2, 3]

               fun test(_ index: Int) {
                   x.remove(at: index)
               }
            `)

			indexValue := interpreter.NewUnmeteredIntValueFromInt64(int64(index))
			_, err := inter.Invoke("test", indexValue)
			RequireError(t, err)

			var indexErr interpreter.ArrayIndexOutOfBoundsError
			require.ErrorAs(t, err, &indexErr)

			assert.Equal(t, index, indexErr.Index)
			assert.Equal(t, 3, indexErr.Size)
			assert.Equal(t,
				ast.Position{Offset: 94, Line: 5, Column: 19},
				indexErr.HasPosition.StartPosition(),
			)
			assert.Equal(t,
				ast.Position{Offset: 112, Line: 5, Column: 37},
				indexErr.HasPosition.EndPosition(nil),
			)
		})
	}
}

func TestInterpretArrayRemoveFirst(t *testing.T) {

	t.Parallel()

	inter := parseCheckAndInterpret(t, `
      let x = [1, 2, 3]
      let y = x.removeFirst()
    `)

	value := inter.Globals.Get("x").GetValue()

	arrayValue := value.(*interpreter.ArrayValue)
	AssertValueSlicesEqual(
		t,
		inter,
		[]interpreter.Value{
			interpreter.NewUnmeteredIntValueFromInt64(2),
			interpreter.NewUnmeteredIntValueFromInt64(3),
		},
		ArrayElements(inter, arrayValue),
	)

	AssertValuesEqual(
		t,
		inter,
		interpreter.NewUnmeteredIntValueFromInt64(1),
		inter.Globals.Get("y").GetValue(),
	)
}

func TestInterpretInvalidArrayRemoveFirst(t *testing.T) {

	t.Parallel()

	inter := parseCheckAndInterpret(t, `
       let x: [Int] = []

       fun test() {
           x.removeFirst()
       }
    `)

	_, err := inter.Invoke("test")
	RequireError(t, err)

	var indexErr interpreter.ArrayIndexOutOfBoundsError
	require.ErrorAs(t, err, &indexErr)

	assert.Equal(t, 0, indexErr.Index)
	assert.Equal(t, 0, indexErr.Size)
	assert.Equal(t,
		ast.Position{Offset: 58, Line: 5, Column: 11},
		indexErr.HasPosition.StartPosition(),
	)
	assert.Equal(t,
		ast.Position{Offset: 72, Line: 5, Column: 25},
		indexErr.HasPosition.EndPosition(nil),
	)
}

func TestInterpretArrayRemoveLast(t *testing.T) {

	t.Parallel()

	inter := parseCheckAndInterpret(t, `
          let x = [1, 2, 3]
          let y = x.removeLast()
    `)

	value := inter.Globals.Get("x").GetValue()

	arrayValue := value.(*interpreter.ArrayValue)

	AssertValueSlicesEqual(
		t,
		inter,
		[]interpreter.Value{
			interpreter.NewUnmeteredIntValueFromInt64(1),
			interpreter.NewUnmeteredIntValueFromInt64(2),
		},
		ArrayElements(inter, arrayValue),
	)

	AssertValuesEqual(
		t,
		inter,
		interpreter.NewUnmeteredIntValueFromInt64(3),
		inter.Globals.Get("y").GetValue(),
	)
}

func TestInterpretInvalidArrayRemoveLast(t *testing.T) {

	t.Parallel()

	inter := parseCheckAndInterpret(t, `
       let x: [Int] = []

       fun test() {
           x.removeLast()
       }
    `)

	_, err := inter.Invoke("test")
	RequireError(t, err)

	var indexErr interpreter.ArrayIndexOutOfBoundsError
	require.ErrorAs(t, err, &indexErr)

	assert.Equal(t, -1, indexErr.Index)
	assert.Equal(t, 0, indexErr.Size)
	assert.Equal(t,
		ast.Position{Offset: 58, Line: 5, Column: 11},
		indexErr.HasPosition.StartPosition(),
	)
	assert.Equal(t,
		ast.Position{Offset: 71, Line: 5, Column: 24},
		indexErr.HasPosition.EndPosition(nil),
	)
}

func TestInterpretArraySlicing(t *testing.T) {

	t.Parallel()

	range1 := ast.Range{
		StartPos: ast.Position{Offset: 125, Line: 4, Column: 31},
		EndPos:   ast.Position{Offset: 149, Line: 4, Column: 55},
	}

	range2 := ast.Range{
		StartPos: ast.Position{Offset: 125, Line: 4, Column: 31},
		EndPos:   ast.Position{Offset: 150, Line: 4, Column: 56},
	}

	type test struct {
		literal    string
		from       int
		to         int
		result     string
		checkError func(t *testing.T, err error)
	}

	tests := []test{
		{"[1, 2, 3, 4, 5, 6]", 0, 6, "[1, 2, 3, 4, 5, 6]", nil},
		{"[1, 2, 3, 4, 5, 6]", 0, 0, "[]", nil},
		{"[1, 2, 3, 4, 5, 6]", 0, 1, "[1]", nil},
		{"[1, 2, 3, 4, 5, 6]", 0, 2, "[1, 2]", nil},
		{"[1, 2, 3, 4, 5, 6]", 1, 2, "[2]", nil},
		{"[1, 2, 3, 4, 5, 6]", 2, 3, "[3]", nil},
		{"[1, 2, 3, 4, 5, 6]", 5, 6, "[6]", nil},
		{"[1, 2, 3, 4, 5, 6]", 1, 6, "[2, 3, 4, 5, 6]", nil},
		// Invalid indices
		{"[1, 2, 3, 4, 5, 6]", -1, 0, "", func(t *testing.T, err error) {
			var sliceErr interpreter.ArraySliceIndicesError
			require.ErrorAs(t, err, &sliceErr)

			assert.Equal(t, -1, sliceErr.FromIndex)
			assert.Equal(t, 0, sliceErr.UpToIndex)
			assert.Equal(t, 6, sliceErr.Size)
			assert.Equal(t,
				range2.StartPos,
				sliceErr.LocationRange.StartPosition(),
			)
			assert.Equal(t,
				range2.EndPos,
				sliceErr.LocationRange.EndPosition(nil),
			)
		}},
		{"[1, 2, 3, 4, 5, 6]", 0, -1, "", func(t *testing.T, err error) {
			var sliceErr interpreter.ArraySliceIndicesError
			require.ErrorAs(t, err, &sliceErr)

			assert.Equal(t, 0, sliceErr.FromIndex)
			assert.Equal(t, -1, sliceErr.UpToIndex)
			assert.Equal(t, 6, sliceErr.Size)
			assert.Equal(t,
				range2.StartPos,
				sliceErr.LocationRange.StartPosition(),
			)
			assert.Equal(t,
				range2.EndPos,
				sliceErr.LocationRange.EndPosition(nil),
			)
		}},
		{"[1, 2, 3, 4, 5, 6]", 0, 10, "", func(t *testing.T, err error) {
			var sliceErr interpreter.ArraySliceIndicesError
			require.ErrorAs(t, err, &sliceErr)

			assert.Equal(t, 0, sliceErr.FromIndex)
			assert.Equal(t, 10, sliceErr.UpToIndex)
			assert.Equal(t, 6, sliceErr.Size)
			assert.Equal(t,
				range2.StartPos,
				sliceErr.LocationRange.StartPosition(),
			)
			assert.Equal(t,
				range2.EndPos,
				sliceErr.LocationRange.EndPosition(nil),
			)
		}},
		{"[1, 2, 3, 4, 5, 6]", 2, 1, "", func(t *testing.T, err error) {
			var indexErr interpreter.InvalidSliceIndexError
			require.ErrorAs(t, err, &indexErr)

			assert.Equal(t, 2, indexErr.FromIndex)
			assert.Equal(t, 1, indexErr.UpToIndex)
			assert.Equal(t,
				range1.StartPos,
				indexErr.LocationRange.StartPosition(),
			)
			assert.Equal(t,
				range1.EndPos,
				indexErr.LocationRange.EndPosition(nil),
			)
		}},
	}

	runTest := func(test test) {
		t.Run("", func(t *testing.T) {

			t.Parallel()

			inter := parseCheckAndInterpret(t,
				fmt.Sprintf(
					`
                      fun test(): [Int] {
                        let s = %s
                        return s.slice(from: %d, upTo: %d)
                      }
                    `,
					test.literal,
					test.from,
					test.to,
				),
			)

			value, err := inter.Invoke("test")
			if test.checkError == nil {
				require.NoError(t, err)

				assert.Equal(
					t,
					test.result,
					fmt.Sprint(value),
				)
			} else {
				require.IsType(t,
					interpreter.Error{},
					err,
				)

				test.checkError(t, err)
			}
		})
	}

	for _, test := range tests {
		runTest(test)
	}
}

func TestInterpretArrayContains(t *testing.T) {

	t.Parallel()

	inter := parseCheckAndInterpret(t, `
      fun doesContain(): Bool {
          let a = [1, 2]
          return a.contains(1)
      }

      fun doesNotContain(): Bool {
          let a = [1, 2]
          return a.contains(3)
      }
    `)

	value, err := inter.Invoke("doesContain")
	require.NoError(t, err)

	AssertValuesEqual(
		t,
		inter,
		interpreter.TrueValue,
		value,
	)

	value, err = inter.Invoke("doesNotContain")
	require.NoError(t, err)

	AssertValuesEqual(
		t,
		inter,
		interpreter.FalseValue,
		value,
	)
}

func TestInterpretDictionaryContainsKey(t *testing.T) {

	t.Parallel()

	inter := parseCheckAndInterpret(t, `
      fun doesContainKey(): Bool {
          let x = {
              1: "one",
              2: "two"
          }
          return x.containsKey(1)
      }

      fun doesNotContainKey(): Bool {
          let x = {
              1: "one",
              2: "two"
          }
          return x.containsKey(3)
      }
    `)

	value, err := inter.Invoke("doesContainKey")
	require.NoError(t, err)

	AssertValuesEqual(
		t,
		inter,
		interpreter.TrueValue,
		value,
	)

	value, err = inter.Invoke("doesNotContainKey")
	require.NoError(t, err)

	AssertValuesEqual(
		t,
		inter,
		interpreter.FalseValue,
		value,
	)
}

func TestInterpretStringConcat(t *testing.T) {

	t.Parallel()

	inter := parseCheckAndInterpret(t, `
      fun test(): String {
          let a = "abc"
          return a.concat("def")
      }
    `)

	value, err := inter.Invoke("test")
	require.NoError(t, err)

	AssertValuesEqual(
		t,
		inter,
		interpreter.NewUnmeteredStringValue("abcdef"),
		value,
	)
}

func TestInterpretStringConcatBound(t *testing.T) {

	t.Parallel()

	inter := parseCheckAndInterpret(t, `
      fun test(): String {
          let a = "abc"
          let b = a.concat
          return b("def")
      }
    `)

	value, err := inter.Invoke("test")
	require.NoError(t, err)

	AssertValuesEqual(
		t,
		inter,
		interpreter.NewUnmeteredStringValue("abcdef"),
		value,
	)
}

func TestInterpretDictionaryRemove(t *testing.T) {

	t.Parallel()

	inter := parseCheckAndInterpret(t, `
      let xs = {"abc": 1, "def": 2}
      let removed = xs.remove(key: "abc")
    `)

	actualValue := inter.Globals.Get("xs").GetValue()

	require.IsType(t, actualValue, &interpreter.DictionaryValue{})
	actualDict := actualValue.(*interpreter.DictionaryValue)

	AssertValueSlicesEqual(
		t,
		inter,
		[]interpreter.Value{
			interpreter.NewUnmeteredStringValue("def"),
			interpreter.NewUnmeteredIntValueFromInt64(2),
		},
		DictionaryKeyValues(inter, actualDict),
	)

	AssertValuesEqual(
		t,
		inter,
		interpreter.NewUnmeteredSomeValueNonCopying(
			interpreter.NewUnmeteredIntValueFromInt64(1),
		),
		inter.Globals.Get("removed").GetValue(),
	)
}

func TestInterpretDictionaryInsert(t *testing.T) {

	t.Parallel()

	inter := parseCheckAndInterpret(t, `
      let xs = {"abc": 1, "def": 2}
      let inserted = xs.insert(key: "abc", 3)
    `)

	actualValue := inter.Globals.Get("xs").GetValue()

	require.IsType(t, actualValue, &interpreter.DictionaryValue{})
	actualDict := actualValue.(*interpreter.DictionaryValue)

	AssertValueSlicesEqual(
		t,
		inter,
		[]interpreter.Value{
			interpreter.NewUnmeteredStringValue("abc"),
			interpreter.NewUnmeteredIntValueFromInt64(3),
			interpreter.NewUnmeteredStringValue("def"),
			interpreter.NewUnmeteredIntValueFromInt64(2),
		},
		DictionaryKeyValues(inter, actualDict),
	)

	AssertValuesEqual(
		t,
		inter,
		interpreter.NewUnmeteredSomeValueNonCopying(
			interpreter.NewUnmeteredIntValueFromInt64(1),
		),
		inter.Globals.Get("inserted").GetValue(),
	)
}

func TestInterpretDictionaryKeys(t *testing.T) {

	t.Parallel()

	inter := parseCheckAndInterpret(t, `
      fun test(): [String] {
          let dict = {"def": 2, "abc": 1}
          dict.insert(key: "a", 3)
          return dict.keys
      }
    `)

	value, err := inter.Invoke("test")
	require.NoError(t, err)

	arrayValue := value.(*interpreter.ArrayValue)

	AssertValueSlicesEqual(
		t,
		inter,
		[]interpreter.Value{
			interpreter.NewUnmeteredStringValue("abc"),
			interpreter.NewUnmeteredStringValue("def"),
			interpreter.NewUnmeteredStringValue("a"),
		},
		ArrayElements(inter, arrayValue),
	)
}

func TestInterpretDictionaryForEachKey(t *testing.T) {
	t.Parallel()

	type testcase struct {
		n        int64
		endPoint int64
	}
	testcases := []testcase{
		{10, 1},
		{20, 5},
		{100, 10},
		{100, 0},
	}
	code := `
	fun testForEachKey(n: Int, stopIter: Int): {Int: Int} {
		var dict: {Int:Int} = {}
		var counts: {Int:Int} = {}
		var i = 0
		while i < n {
			dict[i] = i
			counts[i] = 0
			i = i + 1
		}
		dict.forEachKey(fun(k: Int): Bool {
			if k == stopIter {
				return false
			}
			let curVal = counts[k]!
			counts[k] = curVal + 1
			return true
		})

		return counts
	}`
	inter := parseCheckAndInterpret(t, code)

	for _, test := range testcases {
		name := fmt.Sprintf("n = %d", test.n)
		t.Run(name, func(t *testing.T) {
			n := test.n
			endPoint := test.endPoint
			// t.Parallel()

			nVal := interpreter.NewUnmeteredIntValueFromInt64(n)
			stopIter := interpreter.NewUnmeteredIntValueFromInt64(endPoint)
			res, err := inter.Invoke("testForEachKey", nVal, stopIter)

			require.NoError(t, err)

			dict, ok := res.(*interpreter.DictionaryValue)
			assert.True(t, ok)

			toInt := func(val interpreter.Value) (int, bool) {
				intVal, ok := val.(interpreter.IntValue)
				if !ok {
					return 0, ok
				}
				return intVal.ToInt(interpreter.EmptyLocationRange), true
			}

			entries, ok := DictionaryEntries(inter, dict, toInt, toInt)

			assert.True(t, ok)

			for _, entry := range entries {
				// iteration order is undefined, so the only thing we can deterministically test is
				// whether visited keys exist in the dict
				// and whether iteration is affine

				key := int64(entry.Key)
				require.True(t, 0 <= key && key < n, "Visited key not present in the original dictionary: %d", key)
				// assert that we exited early
				if int64(entry.Key) == endPoint {
					AssertEqualWithDiff(t, 0, entry.Value)
				} else {
					// make sure no key was visited twice
					require.LessOrEqual(t, entry.Value, 1, "Dictionary entry visited twice during iteration")
				}

			}

		})
	}
}

func TestInterpretDictionaryValues(t *testing.T) {

	t.Parallel()

	inter := parseCheckAndInterpret(t, `
      fun test(): [Int] {
          let dict = {"def": 2, "abc": 1}
          dict.insert(key: "a", 3)
          return dict.values
      }
    `)

	value, err := inter.Invoke("test")
	require.NoError(t, err)

	arrayValue := value.(*interpreter.ArrayValue)

	AssertValueSlicesEqual(
		t,
		inter,
		[]interpreter.Value{
			interpreter.NewUnmeteredIntValueFromInt64(1),
			interpreter.NewUnmeteredIntValueFromInt64(2),
			interpreter.NewUnmeteredIntValueFromInt64(3),
		},
		ArrayElements(inter, arrayValue),
	)
}

func TestInterpretDictionaryKeyTypes(t *testing.T) {

	t.Parallel()

	tests := map[string]string{
		"String":         `"abc"`,
		"Character":      `"X"`,
		"Address":        `0x1`,
		"Bool":           `true`,
		"Path":           `/storage/a`,
		"StoragePath":    `/storage/a`,
		"PublicPath":     `/public/a`,
		"PrivatePath":    `/private/a`,
		"CapabilityPath": `/private/a`,
	}

	for _, integerType := range sema.AllIntegerTypes {
		tests[integerType.String()] = `42`
	}

	for _, fixedPointType := range sema.AllFixedPointTypes {

		var literal string

		if sema.IsSubType(fixedPointType, sema.SignedFixedPointType) {
			literal = "-1.23"
		} else {
			literal = "1.23"
		}

		tests[fixedPointType.String()] = literal
	}

	for ty, code := range tests {
		t.Run(ty, func(t *testing.T) {

			inter := parseCheckAndInterpret(t,
				fmt.Sprintf(
					`
                      let k: %s = %s
                      let xs = {k: "test"}
                      let v = xs[k]
                    `,
					ty,
					code,
				),
			)

			AssertValuesEqual(
				t,
				inter,
				interpreter.NewUnmeteredSomeValueNonCopying(
					interpreter.NewUnmeteredStringValue("test"),
				),
				inter.Globals.Get("v").GetValue(),
			)
		})
	}
}

func TestInterpretPathToString(t *testing.T) {

	t.Parallel()

	tests := map[string]string{
		"Path":           `/storage/a`,
		"StoragePath":    `/storage/a`,
		"PublicPath":     `/public/a`,
		"PrivatePath":    `/private/a`,
		"CapabilityPath": `/private/a`,
	}

	for ty, val := range tests {
		t.Run(ty, func(t *testing.T) {
			inter := parseCheckAndInterpret(t,
				fmt.Sprintf(
					`
                           let x: %s = %s
                           let y: String = x.toString()
                         `,
					ty,
					val,
				))

			assert.Equal(t,
				interpreter.NewUnmeteredStringValue(val),
				inter.Globals.Get("y").GetValue(),
			)
		})
	}
}

func TestInterpretIndirectDestroy(t *testing.T) {

	t.Parallel()

	inter := parseCheckAndInterpret(t, `
      resource X {}

      fun test() {
          let x <- create X()
          destroy x
      }
    `)

	value, err := inter.Invoke("test")
	require.NoError(t, err)

	AssertValuesEqual(
		t,
		inter,
		interpreter.Void,
		value,
	)
}

func TestInterpretUnaryMove(t *testing.T) {

	t.Parallel()

	inter := parseCheckAndInterpret(t, `
      resource X {}

      fun foo(x: @X): @X {
          return <-x
      }

      fun bar() {
          let x <- foo(x: <-create X())
          destroy x
      }
    `)

	value, err := inter.Invoke("bar")
	require.NoError(t, err)

	AssertValuesEqual(
		t,
		inter,
		interpreter.Void,
		value,
	)
}

func TestInterpretResourceMoveInArrayAndDestroy(t *testing.T) {

	t.Parallel()

	inter := parseCheckAndInterpret(t, `
      var destroys = 0

      resource Foo {
          var bar: Int

          init(bar: Int) {
              self.bar = bar
          }

          destroy() {
              destroys = destroys + 1
          }
      }

      fun test(): Int {
          let foo1 <- create Foo(bar: 1)
          let foo2 <- create Foo(bar: 2)
          let foos <- [<-foo1, <-foo2]
          let bar = foos[1].bar
          destroy foos
          return bar
      }
    `)

	AssertValuesEqual(
		t,
		inter,
		interpreter.NewUnmeteredIntValueFromInt64(0),
		inter.Globals.Get("destroys").GetValue(),
	)

	value, err := inter.Invoke("test")
	require.NoError(t, err)

	AssertValuesEqual(
		t,
		inter,
		interpreter.NewUnmeteredIntValueFromInt64(2),
		value,
	)

	AssertValuesEqual(
		t,
		inter,
		interpreter.NewUnmeteredIntValueFromInt64(2),
		inter.Globals.Get("destroys").GetValue(),
	)
}

func TestInterpretResourceMoveInDictionaryAndDestroy(t *testing.T) {

	t.Parallel()

	inter := parseCheckAndInterpret(t, `
      var destroys = 0

      resource Foo {
          var bar: Int

          init(bar: Int) {
              self.bar = bar
          }

          destroy() {
              destroys = destroys + 1
          }
      }

      fun test() {
          let foo1 <- create Foo(bar: 1)
          let foo2 <- create Foo(bar: 2)
          let foos <- {"foo1": <-foo1, "foo2": <-foo2}
          destroy foos
      }
    `)

	RequireValuesEqual(
		t,
		inter,
		interpreter.NewUnmeteredIntValueFromInt64(0),
		inter.Globals.Get("destroys").GetValue(),
	)

	_, err := inter.Invoke("test")
	require.NoError(t, err)

	AssertValuesEqual(
		t,
		inter,
		interpreter.NewUnmeteredIntValueFromInt64(2),
		inter.Globals.Get("destroys").GetValue(),
	)
}

func TestInterpretClosure(t *testing.T) {

	t.Parallel()

	// Create a closure that increments and returns
	// a variable each time it is invoked.

	inter := parseCheckAndInterpret(t, `
        fun makeCounter(): fun(): Int {
            var count = 0
            return fun (): Int {
                count = count + 1
                return count
            }
        }

        let test = makeCounter()
    `)

	value, err := inter.Invoke("test")
	require.NoError(t, err)

	AssertValuesEqual(
		t,
		inter,
		interpreter.NewUnmeteredIntValueFromInt64(1),
		value,
	)

	value, err = inter.Invoke("test")
	require.NoError(t, err)

	AssertValuesEqual(
		t,
		inter,
		interpreter.NewUnmeteredIntValueFromInt64(2),
		value,
	)

	value, err = inter.Invoke("test")
	require.NoError(t, err)

	AssertValuesEqual(
		t,
		inter,
		interpreter.NewUnmeteredIntValueFromInt64(3),
		value,
	)
}

// TestInterpretCompositeFunctionInvocationFromImportingProgram checks
// that member functions of imported composites can be invoked from an importing program.
// See https://github.com/dapperlabs/flow-go/issues/838
func TestInterpretCompositeFunctionInvocationFromImportingProgram(t *testing.T) {

	t.Parallel()

	importedChecker, err := checker.ParseAndCheckWithOptions(t,
		`
          // function must have arguments
          access(all) fun x(x: Int) {}

          // invocation must be in composite
          access(all) struct Y {

              access(all) fun x() {
                  x(x: 1)
              }
          }
        `,
		checker.ParseAndCheckOptions{
			Location: ImportedLocation,
		},
	)
	require.NoError(t, err)

	importingChecker, err := checker.ParseAndCheckWithOptions(t,
		`
          import Y from "imported"

          access(all) fun test() {
              // get member must bind using imported interpreter
              Y().x()
          }
        `,
		checker.ParseAndCheckOptions{
			Config: &sema.Config{
				ImportHandler: func(_ *sema.Checker, importedLocation common.Location, _ ast.Range) (sema.Import, error) {
					assert.Equal(t,
						ImportedLocation,
						importedLocation,
					)

					return sema.ElaborationImport{
						Elaboration: importedChecker.Elaboration,
					}, nil
				},
			},
		},
	)
	require.NoError(t, err)

	storage := newUnmeteredInMemoryStorage()

	inter, err := interpreter.NewInterpreter(
		interpreter.ProgramFromChecker(importingChecker),
		importingChecker.Location,
		&interpreter.Config{
			Storage: storage,
			ImportLocationHandler: func(inter *interpreter.Interpreter, location common.Location) interpreter.Import {
				assert.Equal(t,
					ImportedLocation,
					location,
				)

				program := interpreter.ProgramFromChecker(importedChecker)
				subInterpreter, err := inter.NewSubInterpreter(program, location)
				if err != nil {
					panic(err)
				}

				return interpreter.InterpreterImport{
					Interpreter: subInterpreter,
				}
			},
		},
	)
	require.NoError(t, err)

	err = inter.Interpret()
	require.NoError(t, err)

	_, err = inter.Invoke("test")
	require.NoError(t, err)
}

func TestInterpretSwapVariables(t *testing.T) {

	t.Parallel()

	inter := parseCheckAndInterpret(t, `
       fun test(): [Int] {
           var x = 2
           var y = 3
           x <-> y
           return [x, y]
       }
    `)

	value, err := inter.Invoke("test")
	require.NoError(t, err)

	AssertValuesEqual(
		t,
		inter,
		interpreter.NewArrayValue(
			inter,
			interpreter.EmptyLocationRange,
			&interpreter.VariableSizedStaticType{
				Type: interpreter.PrimitiveStaticTypeInt,
			},
			common.ZeroAddress,
			interpreter.NewUnmeteredIntValueFromInt64(3),
			interpreter.NewUnmeteredIntValueFromInt64(2),
		),
		value,
	)
}

func TestInterpretSwapArrayAndField(t *testing.T) {

	t.Parallel()

	inter := parseCheckAndInterpret(t, `
       struct Foo {
           var bar: Int

           init(bar: Int) {
               self.bar = bar
           }
       }

       fun test(): [Int] {
           let foo = Foo(bar: 1)
           let nums = [2]
           foo.bar <-> nums[0]
           return [foo.bar, nums[0]]
       }
    `)

	value, err := inter.Invoke("test")
	require.NoError(t, err)

	AssertValuesEqual(
		t,
		inter,
		interpreter.NewArrayValue(
			inter,
			interpreter.EmptyLocationRange,
			&interpreter.VariableSizedStaticType{
				Type: interpreter.PrimitiveStaticTypeInt,
			},
			common.ZeroAddress,
			interpreter.NewUnmeteredIntValueFromInt64(2),
			interpreter.NewUnmeteredIntValueFromInt64(1),
		),
		value,
	)
}

func TestInterpretResourceDestroyExpressionNoDestructor(t *testing.T) {

	t.Parallel()

	inter := parseCheckAndInterpret(t, `
       resource R {}

       fun test() {
           let r <- create R()
           destroy r
       }
    `)

	_, err := inter.Invoke("test")
	require.NoError(t, err)
}

func TestInterpretResourceDestroyExpressionDestructor(t *testing.T) {

	t.Parallel()

	inter := parseCheckAndInterpret(t, `
       var ranDestructor = false

       resource R {
           destroy() {
               ranDestructor = true
           }
       }

       fun test() {
           let r <- create R()
           destroy r
       }
    `)

	AssertValuesEqual(
		t,
		inter,
		interpreter.FalseValue,
		inter.Globals.Get("ranDestructor").GetValue(),
	)

	_, err := inter.Invoke("test")
	require.NoError(t, err)

	AssertValuesEqual(
		t,
		inter,
		interpreter.TrueValue,
		inter.Globals.Get("ranDestructor").GetValue(),
	)
}

func TestInterpretResourceDestroyExpressionNestedResources(t *testing.T) {

	t.Parallel()

	inter := parseCheckAndInterpret(t, `
      var ranDestructorA = false
      var ranDestructorB = false

      resource B {
          destroy() {
              ranDestructorB = true
          }
      }

      resource A {
          let b: @B

          init(b: @B) {
              self.b <- b
          }

          destroy() {
              ranDestructorA = true
              destroy self.b
          }
      }

      fun test() {
          let b <- create B()
          let a <- create A(b: <-b)
          destroy a
      }
    `)

	AssertValuesEqual(
		t,
		inter,
		interpreter.FalseValue,
		inter.Globals.Get("ranDestructorA").GetValue(),
	)

	AssertValuesEqual(
		t,
		inter,
		interpreter.FalseValue,
		inter.Globals.Get("ranDestructorB").GetValue(),
	)

	_, err := inter.Invoke("test")
	require.NoError(t, err)

	AssertValuesEqual(
		t,
		inter,
		interpreter.TrueValue,
		inter.Globals.Get("ranDestructorA").GetValue(),
	)

	AssertValuesEqual(
		t,
		inter,
		interpreter.TrueValue,
		inter.Globals.Get("ranDestructorB").GetValue(),
	)
}

func TestInterpretResourceDestroyArray(t *testing.T) {

	t.Parallel()

	inter := parseCheckAndInterpret(t, `
      var destructionCount = 0

      resource R {
          destroy() {
              destructionCount = destructionCount + 1
          }
      }

      fun test() {
          let rs <- [<-create R(), <-create R()]
          destroy rs
      }
    `)

	RequireValuesEqual(
		t,
		inter,
		interpreter.NewUnmeteredIntValueFromInt64(0),
		inter.Globals.Get("destructionCount").GetValue(),
	)

	_, err := inter.Invoke("test")
	require.NoError(t, err)

	AssertValuesEqual(
		t,
		inter,
		interpreter.NewUnmeteredIntValueFromInt64(2),
		inter.Globals.Get("destructionCount").GetValue(),
	)
}

func TestInterpretResourceDestroyDictionary(t *testing.T) {

	t.Parallel()

	inter := parseCheckAndInterpret(t, `
      var destructionCount = 0

      resource R {
          destroy() {
              destructionCount = destructionCount + 1
          }
      }

      fun test() {
          let rs <- {"r1": <-create R(), "r2": <-create R()}
          destroy rs
      }
    `)

	RequireValuesEqual(
		t,
		inter,
		interpreter.NewUnmeteredIntValueFromInt64(0),
		inter.Globals.Get("destructionCount").GetValue(),
	)

	_, err := inter.Invoke("test")
	require.NoError(t, err)

	AssertValuesEqual(
		t,
		inter,
		interpreter.NewUnmeteredIntValueFromInt64(2),
		inter.Globals.Get("destructionCount").GetValue(),
	)
}

func TestInterpretResourceDestroyOptionalSome(t *testing.T) {

	t.Parallel()

	inter := parseCheckAndInterpret(t, `
      var destructionCount = 0

      resource R {
          destroy() {
              destructionCount = destructionCount + 1
          }
      }

      fun test() {
          let maybeR: @R? <- create R()
          destroy maybeR
      }
    `)

	RequireValuesEqual(
		t,
		inter,
		interpreter.NewUnmeteredIntValueFromInt64(0),
		inter.Globals.Get("destructionCount").GetValue(),
	)

	_, err := inter.Invoke("test")
	require.NoError(t, err)

	AssertValuesEqual(
		t,
		inter,
		interpreter.NewUnmeteredIntValueFromInt64(1),
		inter.Globals.Get("destructionCount").GetValue(),
	)
}

func TestInterpretResourceDestroyOptionalNil(t *testing.T) {

	t.Parallel()

	inter := parseCheckAndInterpret(t, `
      var destructionCount = 0

      resource R {
          destroy() {
              destructionCount = destructionCount + 1
          }
      }

      fun test() {
          let maybeR: @R? <- nil
          destroy maybeR
      }
    `)

	RequireValuesEqual(
		t,
		inter,
		interpreter.NewUnmeteredIntValueFromInt64(0),
		inter.Globals.Get("destructionCount").GetValue(),
	)

	_, err := inter.Invoke("test")
	require.NoError(t, err)

	AssertValuesEqual(
		t,
		inter,
		interpreter.NewUnmeteredIntValueFromInt64(0),
		inter.Globals.Get("destructionCount").GetValue(),
	)
}

// TestInterpretResourceDestroyExpressionResourceInterfaceCondition tests that
// the resource interface's destructor is called, even if the conforming resource
// does not have an destructor
func TestInterpretResourceDestroyExpressionResourceInterfaceCondition(t *testing.T) {

	t.Parallel()

	inter := parseCheckAndInterpret(t, `
      resource interface I {
          destroy() {
              pre { false }
          }
      }

      resource R: I {}

      fun test() {
          let r <- create R()
          destroy r
      }
    `)

	_, err := inter.Invoke("test")
	require.IsType(t,
		interpreter.Error{},
		err,
	)
	interpreterErr := err.(interpreter.Error)

	require.IsType(t,
		interpreter.ConditionError{},
		interpreterErr.Err,
	)
}

// TestInterpretInterfaceInitializer tests that the interface's initializer
// is called, even if the conforming composite does not have an initializer
func TestInterpretInterfaceInitializer(t *testing.T) {

	t.Parallel()

	inter := parseCheckAndInterpret(t, `
      struct interface I {
          init(a a1: Bool) {
              pre { a1 }
          }
      }

      struct S: I {
          init(a a2: Bool) {}
      }

      fun test() {
          S(a: false)
      }
    `)

	_, err := inter.Invoke("test")
	require.IsType(t,
		interpreter.Error{},
		err,
	)
	interpreterErr := err.(interpreter.Error)

	require.IsType(t,
		interpreter.ConditionError{},
		interpreterErr.Err,
	)
}

func TestInterpretEmitEvent(t *testing.T) {

	t.Parallel()

	var actualEvents []interpreter.Value

	inter, err := parseCheckAndInterpretWithOptions(t,
		`
          event Transfer(to: Int, from: Int)
          event TransferAmount(to: Int, from: Int, amount: Int)

          fun test() {
              emit Transfer(to: 1, from: 2)
              emit Transfer(to: 3, from: 4)
              emit TransferAmount(to: 1, from: 2, amount: 100)
          }
        `,
		ParseCheckAndInterpretOptions{
			Config: &interpreter.Config{
				OnEventEmitted: func(
					_ *interpreter.Interpreter,
					_ interpreter.LocationRange,
					event *interpreter.CompositeValue,
					eventType *sema.CompositeType,
				) error {
					actualEvents = append(actualEvents, event)
					return nil
				},
			},
		},
	)
	require.NoError(t, err)

	_, err = inter.Invoke("test")
	require.NoError(t, err)

	transferEventType := checker.RequireGlobalType(t, inter.Program.Elaboration, "Transfer")
	transferAmountEventType := checker.RequireGlobalType(t, inter.Program.Elaboration, "TransferAmount")

	fields1 := []interpreter.CompositeField{
		{
			Name:  "to",
			Value: interpreter.NewUnmeteredIntValueFromInt64(1),
		},
		{
			Name:  "from",
			Value: interpreter.NewUnmeteredIntValueFromInt64(2),
		},
	}

	fields2 := []interpreter.CompositeField{
		{
			Name:  "to",
			Value: interpreter.NewUnmeteredIntValueFromInt64(3),
		},
		{
			Name:  "from",
			Value: interpreter.NewUnmeteredIntValueFromInt64(4),
		},
	}

	fields3 := []interpreter.CompositeField{
		{
			Name:  "to",
			Value: interpreter.NewUnmeteredIntValueFromInt64(1),
		},
		{
			Name:  "from",
			Value: interpreter.NewUnmeteredIntValueFromInt64(2),
		},
		{
			Name:  "amount",
			Value: interpreter.NewUnmeteredIntValueFromInt64(100),
		},
	}

	expectedEvents := []interpreter.Value{
		interpreter.NewCompositeValue(
			inter,
			interpreter.EmptyLocationRange,
			TestLocation,
			TestLocation.QualifiedIdentifier(transferEventType.ID()),
			common.CompositeKindEvent,
			fields1,
			common.ZeroAddress,
		),
		interpreter.NewCompositeValue(
			inter,
			interpreter.EmptyLocationRange,
			TestLocation,
			TestLocation.QualifiedIdentifier(transferEventType.ID()),
			common.CompositeKindEvent,
			fields2,
			common.ZeroAddress,
		),
		interpreter.NewCompositeValue(
			inter,
			interpreter.EmptyLocationRange,
			TestLocation,
			TestLocation.QualifiedIdentifier(transferAmountEventType.ID()),
			common.CompositeKindEvent,
			fields3,
			common.ZeroAddress,
		),
	}

	AssertValueSlicesEqual(
		t,
		inter,
		expectedEvents,
		actualEvents,
	)
}

func TestInterpretReferenceEventParameter(t *testing.T) {

	t.Parallel()

	var actualEvents []interpreter.Value

	inter, err := parseCheckAndInterpretWithOptions(t,
		`
          event TestEvent(ref: &[{Int: String}])

          fun test(ref: &[{Int: String}]) {
              emit TestEvent(ref: ref)
          }
        `,
		ParseCheckAndInterpretOptions{
			Config: &interpreter.Config{
				OnEventEmitted: func(
					_ *interpreter.Interpreter,
					_ interpreter.LocationRange,
					event *interpreter.CompositeValue,
					eventType *sema.CompositeType,
				) error {
					actualEvents = append(actualEvents, event)
					return nil
				},
			},
		},
	)
	require.NoError(t, err)

	dictionaryStaticType := interpreter.NewDictionaryStaticType(
		nil,
		interpreter.PrimitiveStaticTypeInt,
		interpreter.PrimitiveStaticTypeString,
	)

	dictionaryValue := interpreter.NewDictionaryValue(
		inter,
		interpreter.EmptyLocationRange,
		dictionaryStaticType,
		interpreter.NewUnmeteredIntValueFromInt64(42),
		interpreter.NewUnmeteredStringValue("answer"),
	)

	arrayStaticType := interpreter.NewVariableSizedStaticType(nil, dictionaryStaticType)

	arrayValue := interpreter.NewArrayValue(
		inter,
		interpreter.EmptyLocationRange,
		arrayStaticType,
		common.ZeroAddress,
		dictionaryValue,
	)

	ref := interpreter.NewUnmeteredEphemeralReferenceValue(
		interpreter.UnauthorizedAccess,
		arrayValue,
		inter.MustConvertStaticToSemaType(arrayStaticType),
	)

	_, err = inter.Invoke("test", ref)
	require.NoError(t, err)

	eventType := checker.RequireGlobalType(t, inter.Program.Elaboration, "TestEvent")

	expectedEvents := []interpreter.Value{
		interpreter.NewCompositeValue(
			inter,
			interpreter.EmptyLocationRange,
			TestLocation,
			TestLocation.QualifiedIdentifier(eventType.ID()),
			common.CompositeKindEvent,
			[]interpreter.CompositeField{
				{
					Name:  "ref",
					Value: ref,
				},
			},
			common.ZeroAddress,
		),
	}

	AssertValueSlicesEqual(
		t,
		inter,
		expectedEvents,
		actualEvents,
	)
}

type testValue struct {
	value              interpreter.Value
	ty                 sema.Type
	literal            string
	notAsDictionaryKey bool
}

func (v testValue) String() string {
	if v.literal == "" {
		return v.value.String()
	}
	return v.literal
}

func TestInterpretEmitEventParameterTypes(t *testing.T) {

	t.Parallel()

	sType := &sema.CompositeType{
		Location:   TestLocation,
		Identifier: "S",
		Kind:       common.CompositeKindStructure,
		Members:    &sema.StringMemberOrderedMap{},
	}

	storage := newUnmeteredInMemoryStorage()

	inter, err := interpreter.NewInterpreter(
		nil,
		TestLocation,
		&interpreter.Config{Storage: storage},
	)
	require.NoError(t, err)

	sValue := interpreter.NewCompositeValue(
		inter,
		interpreter.EmptyLocationRange,
		TestLocation,
		"S",
		common.CompositeKindStructure,
		nil,
		common.ZeroAddress,
	)
	sValue.Functions = map[string]interpreter.FunctionValue{}

	validTypes := map[string]testValue{
		"String": {
			value: interpreter.NewUnmeteredStringValue("test"),
			ty:    sema.StringType,
		},
		"Character": {
			value: interpreter.NewUnmeteredCharacterValue("X"),
			ty:    sema.CharacterType,
		},
		"Bool": {
			value: interpreter.TrueValue,
			ty:    sema.BoolType,
		},
		"Address": {
			literal: `0x1`,
			value:   interpreter.NewUnmeteredAddressValueFromBytes([]byte{0x1}),
			ty:      sema.TheAddressType,
		},
		// Int*
		"Int": {
			value: interpreter.NewUnmeteredIntValueFromInt64(42),
			ty:    sema.IntType,
		},
		"Int8": {
			value: interpreter.NewUnmeteredInt8Value(42),
			ty:    sema.Int8Type,
		},
		"Int16": {
			value: interpreter.NewUnmeteredInt16Value(42),
			ty:    sema.Int16Type,
		},
		"Int32": {
			value: interpreter.NewUnmeteredInt32Value(42),
			ty:    sema.Int32Type,
		},
		"Int64": {
			value: interpreter.NewUnmeteredInt64Value(42),
			ty:    sema.Int64Type,
		},
		"Int128": {
			value: interpreter.NewUnmeteredInt128ValueFromInt64(42),
			ty:    sema.Int128Type,
		},
		"Int256": {
			value: interpreter.NewUnmeteredInt256ValueFromInt64(42),
			ty:    sema.Int256Type,
		},
		// UInt*
		"UInt": {
			value: interpreter.NewUnmeteredUIntValueFromUint64(42),
			ty:    sema.UIntType,
		},
		"UInt8": {
			value: interpreter.NewUnmeteredUInt8Value(42),
			ty:    sema.UInt8Type,
		},
		"UInt16": {
			value: interpreter.NewUnmeteredUInt16Value(42),
			ty:    sema.UInt16Type,
		},
		"UInt32": {
			value: interpreter.NewUnmeteredUInt32Value(42),
			ty:    sema.UInt32Type,
		},
		"UInt64": {
			value: interpreter.NewUnmeteredUInt64Value(42),
			ty:    sema.UInt64Type,
		},
		"UInt128": {
			value: interpreter.NewUnmeteredUInt128ValueFromUint64(42),
			ty:    sema.UInt128Type,
		},
		"UInt256": {
			value: interpreter.NewUnmeteredUInt256ValueFromUint64(42),
			ty:    sema.UInt256Type,
		},
		// Word*
		"Word8": {
			value: interpreter.NewUnmeteredWord8Value(42),
			ty:    sema.Word8Type,
		},
		"Word16": {
			value: interpreter.NewUnmeteredWord16Value(42),
			ty:    sema.Word16Type,
		},
		"Word32": {
			value: interpreter.NewUnmeteredWord32Value(42),
			ty:    sema.Word32Type,
		},
		"Word64": {
			value: interpreter.NewUnmeteredWord64Value(42),
			ty:    sema.Word64Type,
		},
		"Word128": {
			value: interpreter.NewUnmeteredWord128ValueFromUint64(42),
			ty:    sema.Word128Type,
		},
		"Word256": {
			value: interpreter.NewUnmeteredWord256ValueFromUint64(42),
			ty:    sema.Word256Type,
		},
		// Fix*
		"Fix64": {
			value: interpreter.NewUnmeteredFix64Value(123000000),
			ty:    sema.Fix64Type,
		},
		// UFix*
		"UFix64": {
			value: interpreter.NewUnmeteredUFix64Value(123000000),
			ty:    sema.UFix64Type,
		},
		// TODO:
		//// Struct
		//"S": {
		//     literal:            `s`,
		//     ty:                 sType,
		//     notAsDictionaryKey: true,
		//},
	}

	for _, integerType := range sema.AllIntegerTypes {

		switch integerType {
		case sema.IntegerType, sema.SignedIntegerType:
			continue
		}

		if _, ok := validTypes[integerType.String()]; !ok {
			panic(fmt.Sprintf("broken test: missing %s", integerType))
		}
	}

	for _, fixedPointType := range sema.AllFixedPointTypes {

		switch fixedPointType {
		case sema.FixedPointType, sema.SignedFixedPointType:
			continue
		}

		if _, ok := validTypes[fixedPointType.String()]; !ok {
			panic(fmt.Sprintf("broken test: missing %s", fixedPointType))
		}
	}

	tests := map[string]testValue{}

	for validType, testCase := range validTypes {
		tests[validType] = testCase

		tests[fmt.Sprintf("%s?", validType)] =
			testValue{
				value:   interpreter.NewUnmeteredSomeValueNonCopying(testCase.value),
				literal: testCase.literal,
			}

		tests[fmt.Sprintf("[%s]", validType)] =
			testValue{
				value: interpreter.NewArrayValue(
					inter,
					interpreter.EmptyLocationRange,
					&interpreter.VariableSizedStaticType{
						Type: interpreter.ConvertSemaToStaticType(nil, testCase.ty),
					},
					common.ZeroAddress,
					testCase.value,
				),
				literal: fmt.Sprintf("[%s as %s]", testCase, validType),
			}

		tests[fmt.Sprintf("[%s; 1]", validType)] =
			testValue{
				value: interpreter.NewArrayValue(
					inter,
					interpreter.EmptyLocationRange,
					&interpreter.ConstantSizedStaticType{
						Type: interpreter.ConvertSemaToStaticType(nil, testCase.ty),
						Size: 1,
					},
					common.ZeroAddress,
					testCase.value,
				),
				literal: fmt.Sprintf("[%s as %s]", testCase, validType),
			}

		if !testCase.notAsDictionaryKey {

			value := interpreter.NewDictionaryValue(
				inter,
				interpreter.EmptyLocationRange,
				&interpreter.DictionaryStaticType{
					KeyType:   interpreter.ConvertSemaToStaticType(nil, testCase.ty),
					ValueType: interpreter.ConvertSemaToStaticType(nil, testCase.ty),
				},
				testCase.value, testCase.value,
			)

			tests[fmt.Sprintf("{%[1]s: %[1]s}", validType)] =
				testValue{
					value:   value,
					literal: fmt.Sprintf("{%[1]s as %[2]s: %[1]s as %[2]s}", testCase, validType),
				}
		}
	}

	for ty, testCase := range tests {

		t.Run(ty, func(t *testing.T) {

			code := fmt.Sprintf(
				`
                  event Test(_ value: %[1]s)

                  fun test() {
                      emit Test(%[2]s as %[1]s)
                  }
                `,
				ty,
				testCase.String(),
			)

			baseValueActivation := sema.NewVariableActivation(sema.BaseValueActivation)
			baseValueActivation.DeclareValue(stdlib.StandardLibraryValue{
				Name:  "s",
				Type:  sType,
				Value: sValue,
				Kind:  common.DeclarationKindConstant,
			})

			baseTypeActivation := sema.NewVariableActivation(sema.BaseTypeActivation)
			baseTypeActivation.DeclareType(stdlib.StandardLibraryType{
				Name: "S",
				Type: sType,
				Kind: common.DeclarationKindStructure,
			})

			var actualEvents []interpreter.Value

			inter, err := parseCheckAndInterpretWithOptions(
				t, code, ParseCheckAndInterpretOptions{
					CheckerConfig: &sema.Config{
						BaseValueActivationHandler: func(_ common.Location) *sema.VariableActivation {
							return baseValueActivation
						},
						BaseTypeActivationHandler: func(_ common.Location) *sema.VariableActivation {
							return baseTypeActivation
						},
					},
					Config: &interpreter.Config{
						Storage: storage,
						OnEventEmitted: func(
							_ *interpreter.Interpreter,
							_ interpreter.LocationRange,
							event *interpreter.CompositeValue,
							eventType *sema.CompositeType,
						) error {
							actualEvents = append(actualEvents, event)
							return nil
						},
					},
				},
			)
			require.NoError(t, err)

			_, err = inter.Invoke("test")
			require.NoError(t, err)

			testType := checker.RequireGlobalType(t, inter.Program.Elaboration, "Test")

			fields := []interpreter.CompositeField{
				{
					Name:  "value",
					Value: testCase.value,
				},
			}

			expectedEvents := []interpreter.Value{
				interpreter.NewCompositeValue(
					inter,
					interpreter.EmptyLocationRange,
					TestLocation,
					TestLocation.QualifiedIdentifier(testType.ID()),
					common.CompositeKindEvent,
					fields,
					common.ZeroAddress,
				),
			}

			AssertValueSlicesEqual(
				t,
				inter,
				expectedEvents,
				actualEvents,
			)
		})
	}
}

func TestInterpretSwapResourceDictionaryElementReturnSwapped(t *testing.T) {

	t.Parallel()

	inter := parseCheckAndInterpret(t, `
      resource X {}

      fun test(): @X? {
          let xs: @{String: X} <- {}
          var x: @X? <- create X()
          xs["foo"] <-> x
          destroy xs
          return <-x
      }
    `)

	value, err := inter.Invoke("test")
	require.NoError(t, err)

	AssertValuesEqual(
		t,
		inter,
		interpreter.Nil,
		value,
	)
}

func TestInterpretSwapResourceDictionaryElementReturnDictionary(t *testing.T) {

	t.Parallel()

	inter := parseCheckAndInterpret(t, `
      resource X {}

      fun test(): @{String: X} {
          let xs: @{String: X} <- {}
          var x: @X? <- create X()
          xs["foo"] <-> x
          destroy x
          return <-xs
      }
    `)

	value, err := inter.Invoke("test")
	require.NoError(t, err)

	require.IsType(t,
		&interpreter.DictionaryValue{},
		value,
	)

	foo := value.(*interpreter.DictionaryValue).
		GetKey(inter, interpreter.EmptyLocationRange, interpreter.NewUnmeteredStringValue("foo"))

	require.IsType(t,
		&interpreter.SomeValue{},
		foo,
	)

	assert.IsType(t,
		&interpreter.CompositeValue{},
		foo.(*interpreter.SomeValue).
			InnerValue(inter, interpreter.EmptyLocationRange),
	)
}

func TestInterpretSwapResourceDictionaryElementRemoveUsingNil(t *testing.T) {

	t.Parallel()

	inter := parseCheckAndInterpret(t, `
      resource X {}

      fun test(): @X? {
          let xs: @{String: X} <- {"foo": <-create X()}
          var x: @X? <- nil
          xs["foo"] <-> x
          destroy xs
          return <-x
      }
    `)

	value, err := inter.Invoke("test")
	require.NoError(t, err)

	require.IsType(t,
		&interpreter.SomeValue{},
		value,
	)

	assert.IsType(t,
		&interpreter.CompositeValue{},
		value.(*interpreter.SomeValue).
			InnerValue(inter, interpreter.EmptyLocationRange),
	)
}

func TestInterpretReferenceExpression(t *testing.T) {

	t.Parallel()

	inter := parseCheckAndInterpret(t, `
      resource R {
          access(all) let x: Int

          init(_ x: Int) {
              self.x = x
          }
      }

      fun test(): Int {
          let r <- create R(4)
          let ref = &r as &R
          let x = ref.x
          destroy r
          return x
      }
    `)

	value, err := inter.Invoke("test")
	require.NoError(t, err)

	AssertValuesEqual(
		t,
		inter,
		interpreter.NewUnmeteredIntValueFromInt64(4),
		value,
	)
}

func TestInterpretReferenceUse(t *testing.T) {

	t.Parallel()

	inter := parseCheckAndInterpret(t, `
      access(all) resource R {
          access(all) var x: Int

          init() {
              self.x = 0
          }

          access(all) fun setX(_ newX: Int) {
              self.x = newX
          }
      }

      access(all) fun test(): [Int] {
          let r <- create R()

          let ref1 = &r as &R
          let ref2 = &r as &R

          ref1.setX(1)
          let x1 = ref1.x
          ref1.setX(2)
          let x2 = ref1.x

          let x3 = ref2.x
          let res = [x1, x2, x3]
          destroy r
          return res
      }
    `)

	value, err := inter.Invoke("test")
	require.NoError(t, err)

	AssertValuesEqual(
		t,
		inter,
		interpreter.NewArrayValue(
			inter,
			interpreter.EmptyLocationRange,
			&interpreter.VariableSizedStaticType{
				Type: interpreter.PrimitiveStaticTypeInt,
			},
			common.ZeroAddress,
			interpreter.NewUnmeteredIntValueFromInt64(1),
			interpreter.NewUnmeteredIntValueFromInt64(2),
			interpreter.NewUnmeteredIntValueFromInt64(2),
		),
		value,
	)
}

func TestInterpretReferenceUseAccess(t *testing.T) {

	t.Parallel()

	inter := parseCheckAndInterpret(t, `
      access(all) resource R {
          access(all) var x: Int

          init() {
              self.x = 0
          }

          access(all) fun setX(_ newX: Int) {
              self.x = newX
          }
      }

      access(all) fun test(): [Int] {
          let rs <- [<-create R()]
          let ref = &rs as &[R]
          let x0 = ref[0].x
          ref[0].setX(1)
          let x1 = ref[0].x
          ref[0].setX(2)
          let x2 = ref[0].x
          let res = [x0, x1, x2]
          destroy rs
          return res
      }
    `)

	value, err := inter.Invoke("test")
	require.NoError(t, err)

	AssertValuesEqual(
		t,
		inter,
		interpreter.NewArrayValue(
			inter,
			interpreter.EmptyLocationRange,
			&interpreter.VariableSizedStaticType{
				Type: interpreter.PrimitiveStaticTypeInt,
			},
			common.ZeroAddress,
			interpreter.NewUnmeteredIntValueFromInt64(0),
			interpreter.NewUnmeteredIntValueFromInt64(1),
			interpreter.NewUnmeteredIntValueFromInt64(2),
		),
		value,
	)
}

func TestInterpretVariableDeclarationSecondValue(t *testing.T) {

	t.Parallel()

	inter := parseCheckAndInterpret(t, `
      resource R {
          let id: Int
          init(id: Int) {
              self.id = id
          }
      }

      fun test(): @[R?] {
          let x <- create R(id: 1)
          var ys <- {"r": <-create R(id: 2)}
          // NOTE: nested move is valid here
          let z <- ys["r"] <- x

          // NOTE: nested move is invalid here
          let r <- ys.remove(key: "r")

          destroy ys

          return <-[<-z, <-r]
      }
    `)

	value, err := inter.Invoke("test")
	require.NoError(t, err)

	require.IsType(t,
		&interpreter.ArrayValue{},
		value,
	)

	values := ArrayElements(inter, value.(*interpreter.ArrayValue))

	require.IsType(t,
		&interpreter.SomeValue{},
		values[0],
	)

	firstValue := values[0].(*interpreter.SomeValue).
		InnerValue(inter, interpreter.EmptyLocationRange)

	require.IsType(t,
		&interpreter.CompositeValue{},
		firstValue,
	)

	firstResource := firstValue.(*interpreter.CompositeValue)

	AssertValuesEqual(
		t,
		inter,
		interpreter.NewUnmeteredIntValueFromInt64(2),
		firstResource.GetField(inter, interpreter.EmptyLocationRange, "id"),
	)

	require.IsType(t,
		&interpreter.SomeValue{},
		values[1],
	)

	secondValue := values[1].(*interpreter.SomeValue).
		InnerValue(inter, interpreter.EmptyLocationRange)

	require.IsType(t,
		&interpreter.CompositeValue{},
		secondValue,
	)

	secondResource := secondValue.(*interpreter.CompositeValue)

	AssertValuesEqual(
		t,
		inter,
		interpreter.NewUnmeteredIntValueFromInt64(1),
		secondResource.GetField(inter, interpreter.EmptyLocationRange, "id"),
	)
}

func TestInterpretCastingIntLiteralToInt8(t *testing.T) {

	t.Parallel()

	inter := parseCheckAndInterpret(t, `
      let x = 42 as Int8
    `)

	AssertValuesEqual(
		t,
		inter,
		interpreter.NewUnmeteredInt8Value(42),
		inter.Globals.Get("x").GetValue(),
	)
}

func TestInterpretCastingIntLiteralToAnyStruct(t *testing.T) {

	t.Parallel()

	inter := parseCheckAndInterpret(t, `
      let x = 42 as AnyStruct
    `)

	AssertValuesEqual(
		t,
		inter,
		interpreter.NewUnmeteredIntValueFromInt64(42),
		inter.Globals.Get("x").GetValue(),
	)
}

func TestInterpretCastingIntLiteralToOptional(t *testing.T) {

	t.Parallel()

	inter := parseCheckAndInterpret(t, `
      let x = 42 as Int?
    `)

	AssertValuesEqual(
		t,
		inter,
		interpreter.NewUnmeteredSomeValueNonCopying(interpreter.NewUnmeteredIntValueFromInt64(42)),
		inter.Globals.Get("x").GetValue(),
	)
}

func TestInterpretCastingResourceToAnyResource(t *testing.T) {

	t.Parallel()

	inter := parseCheckAndInterpret(t, `
      resource R {}

      fun test(): @AnyResource {
          let r <- create R()
          let x <- r as @AnyResource
          return <-x
      }
    `)

	value, err := inter.Invoke("test")
	require.NoError(t, err)

	assert.IsType(t,
		&interpreter.CompositeValue{},
		value,
	)
}

func TestInterpretOptionalChainingFieldRead(t *testing.T) {

	t.Parallel()

	inter := parseCheckAndInterpret(t,
		`
          struct Test {
              let x: Int

              init(x: Int) {
                  self.x = x
              }
          }

          let test1: Test? = nil
          let x1 = test1?.x

          let test2: Test? = Test(x: 42)
          let x2 = test2?.x
        `,
	)

	AssertValuesEqual(
		t,
		inter,
		interpreter.Nil,
		inter.Globals.Get("x1").GetValue(),
	)

	AssertValuesEqual(
		t,
		inter,
		interpreter.NewUnmeteredSomeValueNonCopying(
			interpreter.NewUnmeteredIntValueFromInt64(42),
		),
		inter.Globals.Get("x2").GetValue(),
	)
}

func TestInterpretOptionalChainingFunctionRead(t *testing.T) {

	t.Parallel()

	inter := parseCheckAndInterpret(t,
		`
          struct Test {
              fun x(): Int {
                  return 42
              }
          }

          let test1: Test? = nil
          let x1 = test1?.x

          let test2: Test? = Test()
          let x2 = test2?.x
        `,
	)

	AssertValuesEqual(
		t,
		inter,
		interpreter.Nil,
		inter.Globals.Get("x1").GetValue(),
	)

	require.IsType(t,
		&interpreter.SomeValue{},
		inter.Globals.Get("x2").GetValue(),
	)

	assert.IsType(t,
		interpreter.BoundFunctionValue{},
		inter.Globals.Get("x2").GetValue().(*interpreter.SomeValue).
			InnerValue(inter, interpreter.EmptyLocationRange),
	)
}

func TestInterpretOptionalChainingFunctionCall(t *testing.T) {

	t.Parallel()

	inter := parseCheckAndInterpret(t,
		`
         struct Test {
             fun x(): Int {
                 return 42
             }
         }

         let test1: Test? = nil
         let x1 = test1?.x()

         let test2: Test? = Test()
         let x2 = test2?.x()
       `,
	)

	AssertValuesEqual(
		t,
		inter,
		interpreter.Nil,
		inter.Globals.Get("x1").GetValue(),
	)

	AssertValuesEqual(
		t,
		inter,
		interpreter.NewUnmeteredSomeValueNonCopying(
			interpreter.NewUnmeteredIntValueFromInt64(42),
		),
		inter.Globals.Get("x2").GetValue(),
	)
}

func TestInterpretOptionalChainingFieldReadAndNilCoalescing(t *testing.T) {

	t.Parallel()

	baseValueActivation := sema.NewVariableActivation(sema.BaseValueActivation)
	baseValueActivation.DeclareValue(stdlib.PanicFunction)

	baseActivation := activations.NewActivation(nil, interpreter.BaseActivation)
	interpreter.Declare(baseActivation, stdlib.PanicFunction)

	inter, err := parseCheckAndInterpretWithOptions(t,
		`
          struct Test {
              let x: Int

              init(x: Int) {
                  self.x = x
              }
          }

          let test: Test? = Test(x: 42)
          let x = test?.x ?? panic("nil")
        `,
		ParseCheckAndInterpretOptions{
			CheckerConfig: &sema.Config{
				BaseValueActivationHandler: func(_ common.Location) *sema.VariableActivation {
					return baseValueActivation
				},
			},
			Config: &interpreter.Config{
				BaseActivationHandler: func(_ common.Location) *interpreter.VariableActivation {
					return baseActivation
				},
			},
		},
	)
	require.NoError(t, err)

	AssertValuesEqual(
		t,
		inter,
		interpreter.NewUnmeteredIntValueFromInt64(42),
		inter.Globals.Get("x").GetValue(),
	)
}

func TestInterpretOptionalChainingFunctionCallAndNilCoalescing(t *testing.T) {

	t.Parallel()

	baseValueActivation := sema.NewVariableActivation(sema.BaseValueActivation)
	baseValueActivation.DeclareValue(stdlib.PanicFunction)

	baseActivation := activations.NewActivation(nil, interpreter.BaseActivation)
	interpreter.Declare(baseActivation, stdlib.PanicFunction)

	inter, err := parseCheckAndInterpretWithOptions(t,
		`
          struct Test {
              fun x(): Int {
                  return 42
              }
          }

          let test: Test? = Test()
          let x = test?.x() ?? panic("nil")
        `,
		ParseCheckAndInterpretOptions{
			CheckerConfig: &sema.Config{
				BaseValueActivationHandler: func(_ common.Location) *sema.VariableActivation {
					return baseValueActivation
				},
			},
			Config: &interpreter.Config{
				BaseActivationHandler: func(_ common.Location) *interpreter.VariableActivation {
					return baseActivation
				},
			},
		},
	)
	require.NoError(t, err)

	AssertValuesEqual(
		t,
		inter,
		interpreter.NewUnmeteredIntValueFromInt64(42),
		inter.Globals.Get("x").GetValue(),
	)
}

func TestInterpretOptionalChainingArgumentEvaluation(t *testing.T) {

	t.Parallel()

	inter := parseCheckAndInterpret(t,
		`
          var a = 1
          var b = 1

          fun incA(): Int {
              a = a + 1
              return a
          }

          fun incB(): Int {
              b = b + 1
              return b
          }

          struct Test {
              fun test(_ int: Int) {}
          }

          fun test() {
              let test1: Test? = Test()
              test1?.test(incA())

              let test2: Test? = nil
              test2?.test(incB())
          }
        `,
	)

	_, err := inter.Invoke("test")
	require.NoError(t, err)

	AssertValuesEqual(
		t,
		inter,
		interpreter.NewIntValueFromInt64(nil, 2),
		inter.Globals.Get("a").GetValue(),
	)

	AssertValuesEqual(
		t,
		inter,
		interpreter.NewIntValueFromInt64(nil, 1),
		inter.Globals.Get("b").GetValue(),
	)
}

func TestInterpretCompositeDeclarationNestedTypeScopingOuterInner(t *testing.T) {

	t.Parallel()

	inter, err := parseCheckAndInterpretWithOptions(t,
		`
          access(all) contract Test {

              access(all) struct X {

                  access(all) fun test(): X {
                     return Test.x()
                  }
              }

              access(all) fun x(): X {
                 return X()
              }
          }

          access(all) let x1 = Test.x()
          access(all) let x2 = x1.test()
        `,
		ParseCheckAndInterpretOptions{
			Config: &interpreter.Config{
				ContractValueHandler: makeContractValueHandler(nil, nil, nil),
			},
		},
	)
	require.NoError(t, err)

	x1 := inter.Globals.Get("x1").GetValue()
	x2 := inter.Globals.Get("x2").GetValue()

	require.IsType(t,
		&interpreter.CompositeValue{},
		x1,
	)

	assert.Equal(t,
		sema.TypeID("S.test.Test.X"),
		x1.(*interpreter.CompositeValue).TypeID(),
	)

	require.IsType(t,
		&interpreter.CompositeValue{},
		x2,
	)

	assert.Equal(t,
		sema.TypeID("S.test.Test.X"),
		x2.(*interpreter.CompositeValue).TypeID(),
	)
}

func TestInterpretCompositeDeclarationNestedConstructor(t *testing.T) {

	t.Parallel()

	inter, err := parseCheckAndInterpretWithOptions(t,
		`
          access(all) contract Test {

              access(all) struct X {}
          }

          access(all) let x = Test.X()
        `,
		ParseCheckAndInterpretOptions{
			Config: &interpreter.Config{
				ContractValueHandler: makeContractValueHandler(nil, nil, nil),
			},
		},
	)
	require.NoError(t, err)

	x := inter.Globals.Get("x").GetValue()

	require.IsType(t,
		&interpreter.CompositeValue{},
		x,
	)

	assert.Equal(t,
		sema.TypeID("S.test.Test.X"),
		x.(*interpreter.CompositeValue).TypeID(),
	)
}

// TODO: re-enable this test with the v2 fungible token contract
/* func TestInterpretFungibleTokenContract(t *testing.T) {

	t.Parallel()

	code := strings.Join(
		[]string{
			examples.FungibleTokenContractInterface,
			examples.ExampleFungibleTokenContract,
			`
              access(all) fun test(): [Int; 2] {

                  let publisher <- ExampleToken.sprout(balance: 100)
                  let receiver <- ExampleToken.sprout(balance: 0)

                  let withdrawn <- publisher.withdraw(amount: 60)
                  receiver.deposit(vault: <-withdrawn)

                  let publisherBalance = publisher.balance
                  let receiverBalance = receiver.balance

                  destroy publisher
                  destroy receiver

                  return [publisherBalance, receiverBalance]
              }
            `,
		},
		"\n",
	)

	baseValueActivation := sema.NewVariableActivation(sema.BaseValueActivation)
	baseValueActivation.DeclareValue(stdlib.PanicFunction)

	baseActivation := activations.NewActivation(nil, interpreter.BaseActivation)
	interpreter.Declare(baseActivation, stdlib.PanicFunction)

	inter, err := parseCheckAndInterpretWithOptions(t,
		code,
		ParseCheckAndInterpretOptions{
			Config: &interpreter.Config{
				BaseActivationHandler: func(_ common.Location) *interpreter.VariableActivation {
					return baseActivation
				},
				ContractValueHandler: makeContractValueHandler(nil, nil, nil),
			},
			CheckerConfig: &sema.Config{
				BaseValueActivationHandler: func(_ common.Location) *sema.VariableActivation {
					return baseValueActivation
				},
			},
		},
	)
	require.NoError(t, err)

	value, err := inter.Invoke("test")
	require.NoError(t, err)

	AssertValuesEqual(
		t,
		inter,
		interpreter.NewArrayValue(
			inter,
			interpreter.EmptyLocationRange,
			interpreter.ConstantSizedStaticType{
				Type: interpreter.PrimitiveStaticTypeInt,
				Size: 2,
			},
			common.ZeroAddress,
			interpreter.NewUnmeteredIntValueFromInt64(40),
			interpreter.NewUnmeteredIntValueFromInt64(60),
		),
		value,
	)
} */

func TestInterpretContractAccountFieldUse(t *testing.T) {

	t.Parallel()

	code := `
      access(all) contract Test {
          access(all) let address: Address

          init() {
              // field 'account' can be used, as it is considered initialized
              self.address = self.account.address
          }

          access(all) fun test(): Address {
              return self.account.address
          }
      }

      access(all) let address1 = Test.address
      access(all) let address2 = Test.test()
    `

	t.Run("with custom handler", func(t *testing.T) {
		addressValue := interpreter.AddressValue(common.MustBytesToAddress([]byte{0x1}))

		inter, err := parseCheckAndInterpretWithOptions(t,
			code,
			ParseCheckAndInterpretOptions{
				Config: &interpreter.Config{
					ContractValueHandler: makeContractValueHandler(nil, nil, nil),
					InjectedCompositeFieldsHandler: func(
						inter *interpreter.Interpreter,
						_ common.Location,
						_ string,
						_ common.CompositeKind,
					) map[string]interpreter.Value {

						accountRef := stdlib.NewAccountReferenceValue(
							nil,
							nil,
							addressValue,
							interpreter.FullyEntitledAccountAccess,
						)

						return map[string]interpreter.Value{
							sema.ContractAccountFieldName: accountRef,
						}
					},
				},
			},
		)
		require.NoError(t, err)

		AssertValuesEqual(
			t,
			inter,
			addressValue,
			inter.Globals.Get("address1").GetValue(),
		)

		AssertValuesEqual(
			t,
			inter,
			addressValue,
			inter.Globals.Get("address2").GetValue(),
		)
	})

	t.Run("with default handler", func(t *testing.T) {
		env := runtime.NewBaseInterpreterEnvironment(runtime.Config{})
		_, err := parseCheckAndInterpretWithOptions(t, code,
			ParseCheckAndInterpretOptions{
				Config: &interpreter.Config{
					ContractValueHandler:           makeContractValueHandler(nil, nil, nil),
					InjectedCompositeFieldsHandler: env.InterpreterConfig.InjectedCompositeFieldsHandler,
				},
			},
		)
		require.Error(t, err)
		assert.ErrorContains(t, err, "error: member `account` is used before it has been initialized")
	})
}

func TestInterpretConformToImportedInterface(t *testing.T) {

	t.Parallel()

	importedChecker, err := checker.ParseAndCheckWithOptions(t,
		`
          struct interface Foo {
              fun check(answer: Int) {
                  pre {
                      answer == 42
                  }
              }
          }
        `,
		checker.ParseAndCheckOptions{
			Location: ImportedLocation,
		},
	)
	require.NoError(t, err)

	importingChecker, err := checker.ParseAndCheckWithOptions(t,
		`
          import Foo from "imported"

          struct Bar: Foo {
              fun check(answer: Int) {}
          }

          fun test() {
              let bar = Bar()
              bar.check(answer: 1)
          }
        `,
		checker.ParseAndCheckOptions{
			Config: &sema.Config{
				ImportHandler: func(_ *sema.Checker, importedLocation common.Location, _ ast.Range) (sema.Import, error) {
					assert.Equal(t,
						ImportedLocation,
						importedLocation,
					)

					return sema.ElaborationImport{
						Elaboration: importedChecker.Elaboration,
					}, nil
				},
			},
		},
	)
	require.NoError(t, err)

	storage := newUnmeteredInMemoryStorage()

	inter, err := interpreter.NewInterpreter(
		interpreter.ProgramFromChecker(importingChecker),
		importingChecker.Location,
		&interpreter.Config{
			Storage: storage,
			ImportLocationHandler: func(inter *interpreter.Interpreter, location common.Location) interpreter.Import {
				assert.Equal(t,
					ImportedLocation,
					location,
				)

				program := interpreter.ProgramFromChecker(importedChecker)
				subInterpreter, err := inter.NewSubInterpreter(program, location)
				if err != nil {
					panic(err)
				}

				return interpreter.InterpreterImport{
					Interpreter: subInterpreter,
				}
			},
		},
	)
	require.NoError(t, err)

	err = inter.Interpret()
	require.NoError(t, err)

	_, err = inter.Invoke("test")
	require.IsType(t,
		interpreter.Error{},
		err,
	)
	interpreterErr := err.(interpreter.Error)

	require.IsType(t,
		interpreter.ConditionError{},
		interpreterErr.Err,
	)
}

func TestInterpretContractUseInNestedDeclaration(t *testing.T) {

	t.Parallel()

	inter, err := parseCheckAndInterpretWithOptions(t, `
          access(all) contract C {

              access(all) var i: Int

              access(all) struct S {

                  init() {
                      C.i = C.i + 1
                  }
              }

              init () {
                  self.i = 0
                  S()
                  S()
              }
          }
        `,
		ParseCheckAndInterpretOptions{
			Config: &interpreter.Config{
				ContractValueHandler: makeContractValueHandler(nil, nil, nil),
			},
		},
	)
	require.NoError(t, err)

	i := inter.Globals.Get("C").GetValue().(interpreter.MemberAccessibleValue).
		GetMember(inter, interpreter.EmptyLocationRange, "i")

	require.IsType(t,
		interpreter.NewUnmeteredIntValueFromInt64(2),
		i,
	)
}

func TestInterpretNonStorageReference(t *testing.T) {

	t.Parallel()

	inter := parseCheckAndInterpret(t,
		`
          resource NFT {
              var id: Int

              init(id: Int) {
                  self.id = id
              }
          }

          fun test(): Int {
              let resources <- [
                  <-create NFT(id: 1),
                  <-create NFT(id: 2)
              ]

              let nftRef = &resources[1] as &NFT
              let nftRef2 = nftRef
              nftRef2.id = 3

              let nft <- resources.remove(at: 1)
              destroy resources
              let newID = nft.id
              destroy nft

              return newID
          }
        `,
	)

	value, err := inter.Invoke("test")
	require.NoError(t, err)

	AssertValuesEqual(
		t,
		inter, interpreter.NewUnmeteredIntValueFromInt64(3), value)
}

func TestInterpretNonStorageReferenceToOptional(t *testing.T) {

	t.Parallel()

	inter := parseCheckAndInterpret(t,
		`
          resource Foo {
              let name: String

              init(name: String) {
                  self.name = name
              }
          }

          fun testSome(): String {
              let xs: @{String: Foo} <- {"yes": <-create Foo(name: "YES")}
              let ref = (&xs["yes"] as &Foo?)!
              let name = ref.name
              destroy xs
              return name
          }

          fun testNil(): String {
              let xs: @{String: Foo} <- {}
              let ref = (&xs["no"] as &Foo?)!
              let name = ref.name
              destroy xs
              return name
          }
        `,
	)
	t.Run("some", func(t *testing.T) {
		value, err := inter.Invoke("testSome")
		require.NoError(t, err)

		AssertValuesEqual(
			t,
			inter, interpreter.NewUnmeteredStringValue("YES"), value)
	})

	t.Run("nil", func(t *testing.T) {
		_, err := inter.Invoke("testNil")
		RequireError(t, err)

		require.ErrorAs(t, err, &interpreter.ForceNilError{})
	})
}

func TestInterpretFix64(t *testing.T) {

	t.Parallel()

	inter := parseCheckAndInterpret(t,
		`
          let a = 789.00123010
          let b = 1234.056
          let c = -12345.006789
        `,
	)

	AssertValuesEqual(
		t,
		inter,
		interpreter.NewUnmeteredUFix64Value(78_900_123_010),
		inter.Globals.Get("a").GetValue(),
	)

	AssertValuesEqual(
		t,
		inter,
		interpreter.NewUnmeteredUFix64Value(123_405_600_000),
		inter.Globals.Get("b").GetValue(),
	)

	AssertValuesEqual(
		t,
		inter,
		interpreter.NewUnmeteredFix64Value(-1_234_500_678_900),
		inter.Globals.Get("c").GetValue(),
	)
}

func TestInterpretFix64Mul(t *testing.T) {

	t.Parallel()

	inter := parseCheckAndInterpret(t,
		`
          let a = Fix64(1.1) * -1.1
        `,
	)

	AssertValuesEqual(
		t,
		inter,
		interpreter.NewUnmeteredFix64Value(-121000000),
		inter.Globals.Get("a").GetValue(),
	)
}

func TestInterpretHexDecode(t *testing.T) {

	t.Parallel()

	expected := []interpreter.Value{
		interpreter.NewUnmeteredUInt8Value(71),
		interpreter.NewUnmeteredUInt8Value(111),
		interpreter.NewUnmeteredUInt8Value(32),
		interpreter.NewUnmeteredUInt8Value(87),
		interpreter.NewUnmeteredUInt8Value(105),
		interpreter.NewUnmeteredUInt8Value(116),
		interpreter.NewUnmeteredUInt8Value(104),
		interpreter.NewUnmeteredUInt8Value(32),
		interpreter.NewUnmeteredUInt8Value(116),
		interpreter.NewUnmeteredUInt8Value(104),
		interpreter.NewUnmeteredUInt8Value(101),
		interpreter.NewUnmeteredUInt8Value(32),
		interpreter.NewUnmeteredUInt8Value(70),
		interpreter.NewUnmeteredUInt8Value(108),
		interpreter.NewUnmeteredUInt8Value(111),
		interpreter.NewUnmeteredUInt8Value(119),
	}

	t.Run("in Cadence", func(t *testing.T) {

		baseValueActivation := sema.NewVariableActivation(sema.BaseValueActivation)
		baseValueActivation.DeclareValue(stdlib.PanicFunction)

		baseActivation := activations.NewActivation(nil, interpreter.BaseActivation)
		interpreter.Declare(baseActivation, stdlib.PanicFunction)

		inter, err := parseCheckAndInterpretWithOptions(t,
			`
              fun hexDecode(_ s: String): [UInt8] {
                  if s.length % 2 != 0 {
                      panic("Input must have even number of characters")
                  }
                  let table: {String: UInt8} = {
                          "0" : 0,
                          "1" : 1,
                          "2" : 2,
                          "3" : 3,
                          "4" : 4,
                          "5" : 5,
                          "6" : 6,
                          "7" : 7,
                          "8" : 8,
                          "9" : 9,
                          "a" : 10,
                          "A" : 10,
                          "b" : 11,
                          "B" : 11,
                          "c" : 12,
                          "C" : 12,
                          "d" : 13,
                          "D" : 13,
                          "e" : 14,
                          "E" : 14,
                          "f" : 15,
                          "F" : 15
                      }
                  let length = s.length / 2
                  var i = 0
                  var res: [UInt8] = []
                  while i < length {
                      let c = s.slice(from: i * 2, upTo: i * 2 + 1)
                      let in1 = table[c] ?? panic("Invalid character ".concat(c))
                      let c2 = s.slice(from: i * 2 + 1, upTo: i * 2 + 2)
                      let in2 = table[c2] ?? panic("Invalid character ".concat(c2))
                      res.append((16 as UInt8) * in1 + in2)
                      i = i + 1
                  }
                  return res
              }

              fun test(): [UInt8] {
                  return hexDecode("476F20576974682074686520466C6F77")
              }
            `,
			ParseCheckAndInterpretOptions{
				CheckerConfig: &sema.Config{
					BaseValueActivationHandler: func(_ common.Location) *sema.VariableActivation {
						return baseValueActivation
					},
				},
				Config: &interpreter.Config{
					BaseActivationHandler: func(_ common.Location) *interpreter.VariableActivation {
						return baseActivation
					},
				},
			},
		)
		require.NoError(t, err)

		result, err := inter.Invoke("test")
		require.NoError(t, err)

		require.IsType(t, result, &interpreter.ArrayValue{})
		arrayValue := result.(*interpreter.ArrayValue)

		AssertValueSlicesEqual(
			t,
			inter,
			expected,
			ArrayElements(inter, arrayValue),
		)
	})

	t.Run("native", func(t *testing.T) {

		inter := parseCheckAndInterpret(t,
			`
              fun test(): [UInt8] {
                  return "476F20576974682074686520466C6F77".decodeHex()
              }
            `,
		)

		result, err := inter.Invoke("test")
		require.NoError(t, err)

		require.IsType(t, result, &interpreter.ArrayValue{})
		arrayValue := result.(*interpreter.ArrayValue)

		AssertValueSlicesEqual(
			t,
			inter,
			expected,
			ArrayElements(inter, arrayValue),
		)
	})

}

func TestInterpretOptionalChainingOptionalFieldRead(t *testing.T) {

	t.Parallel()

	inter := parseCheckAndInterpret(t, `
      struct Test {
          let x: Int?

          init(x: Int?) {
              self.x = x
          }
      }

      let test: Test? = Test(x: 1)
      let x = test?.x
    `)

	AssertValuesEqual(
		t,
		inter,
		interpreter.NewUnmeteredSomeValueNonCopying(
			interpreter.NewUnmeteredIntValueFromInt64(1),
		),
		inter.Globals.Get("x").GetValue(),
	)
}

func TestInterpretReferenceUseAfterCopy(t *testing.T) {

	t.Parallel()

	t.Run("struct, field write and read", func(t *testing.T) {

		t.Parallel()

		inter := parseCheckAndInterpret(t, `
          struct S {
              var name: String
              init(name: String) {
                  self.name = name
              }
          }

          fun test(): [String] {
              let s = S(name: "1")
              let ref = &s as &S
              let container = [s]
              ref.name = "2"
              container[0].name = "3"
              let s2 = container.remove(at: 0)
              return [s.name, s2.name]
          }
        `)

		result, err := inter.Invoke("test")
		require.NoError(t, err)

		AssertValuesEqual(
			t,
			inter,
			interpreter.NewArrayValue(
				inter,
				interpreter.EmptyLocationRange,
				&interpreter.VariableSizedStaticType{
					Type: interpreter.PrimitiveStaticTypeString,
				},
				common.ZeroAddress,
				interpreter.NewUnmeteredStringValue("2"),
				interpreter.NewUnmeteredStringValue("3"),
			),
			result,
		)
	})
}

func TestInterpretResourceOwnerFieldUse(t *testing.T) {

	t.Parallel()

	code := `
      access(all) resource R {}

      access(all) fun test(): [Address?] {
          let addresses: [Address?] = []

          let r <- create R()
          addresses.append(r.owner?.address)

          account.storage.save(<-r, to: /storage/r)

          let ref = account.storage.borrow<&R>(from: /storage/r)
          addresses.append(ref?.owner?.address)

          return addresses
      }
    `
	// `authAccount`

	address := common.MustBytesToAddress([]byte{0x1})

	valueDeclaration := stdlib.StandardLibraryValue{
		Name: "account",
		Type: sema.FullyEntitledAccountReferenceType,
		Value: stdlib.NewAccountReferenceValue(
			nil,
			nil,
			interpreter.AddressValue(address),
			interpreter.FullyEntitledAccountAccess,
		),
		Kind: common.DeclarationKindConstant,
	}

	baseValueActivation := sema.NewVariableActivation(sema.BaseValueActivation)
	baseValueActivation.DeclareValue(valueDeclaration)

	baseActivation := activations.NewActivation(nil, interpreter.BaseActivation)
	interpreter.Declare(baseActivation, valueDeclaration)

	inter, err := parseCheckAndInterpretWithOptions(t,
		code,
		ParseCheckAndInterpretOptions{
			CheckerConfig: &sema.Config{
				BaseValueActivationHandler: func(_ common.Location) *sema.VariableActivation {
					return baseValueActivation
				},
			},
			Config: &interpreter.Config{
				BaseActivationHandler: func(_ common.Location) *interpreter.VariableActivation {
					return baseActivation
				},
				AccountHandler: func(address interpreter.AddressValue) interpreter.Value {
					return stdlib.NewAccountValue(nil, nil, address)
				},
			},
		},
	)
	require.NoError(t, err)

	result, err := inter.Invoke("test")
	require.NoError(t, err)

	AssertValueSlicesEqual(
		t,
		inter,
		[]interpreter.Value{
			interpreter.Nil,
			interpreter.NewUnmeteredSomeValueNonCopying(interpreter.AddressValue(address)),
		},
		ArrayElements(inter, result.(*interpreter.ArrayValue)),
	)
}

func TestInterpretResourceAssignmentForceTransfer(t *testing.T) {

	t.Parallel()

	t.Run("new to nil", func(t *testing.T) {

		inter := parseCheckAndInterpret(t, `
          resource X {}

          fun test() {
              var x: @X? <- nil
              x <-! create X()
              destroy x
          }
        `)

		_, err := inter.Invoke("test")
		require.NoError(t, err)
	})

	t.Run("new to non-nil", func(t *testing.T) {

		inter := parseCheckAndInterpret(t, `
         resource X {}

         fun test() {
             var x: @X? <- create X()
             x <-! create X()
             destroy x
         }
       `)

		_, err := inter.Invoke("test")
		RequireError(t, err)

		require.ErrorAs(t, err, &interpreter.ForceAssignmentToNonNilResourceError{})
	})

	t.Run("existing to nil", func(t *testing.T) {

		inter := parseCheckAndInterpret(t, `
         resource X {}

         fun test() {
             let x <- create X()
             var x2: @X? <- nil
             x2 <-! x
             destroy x2
         }
       `)

		_, err := inter.Invoke("test")
		require.NoError(t, err)
	})

	t.Run("existing to non-nil", func(t *testing.T) {

		inter := parseCheckAndInterpret(t, `
         resource X {}

         fun test() {
             let x <- create X()
             var x2: @X? <- create X()
             x2 <-! x
             destroy x2
         }
       `)

		_, err := inter.Invoke("test")
		RequireError(t, err)

		require.ErrorAs(t, err, &interpreter.ForceAssignmentToNonNilResourceError{})
	})

	t.Run("force-assignment initialization", func(t *testing.T) {

		inter := parseCheckAndInterpret(t, `
         resource X {}

         resource Y {

             var x: @X?

             init() {
                 self.x <-! create X()
             }

             destroy() {
                 destroy self.x
             }
         }

         fun test() {
             let y <- create Y()
             destroy y
         }
       `)

		_, err := inter.Invoke("test")
		require.NoError(t, err)
	})

}

func TestInterpretForce(t *testing.T) {

	t.Parallel()

	t.Run("non-nil", func(t *testing.T) {

		t.Parallel()

		inter := parseCheckAndInterpret(t, `
          let x: Int? = 1
          let y = x!
        `)

		AssertValuesEqual(
			t,
			inter,
			interpreter.NewUnmeteredSomeValueNonCopying(
				interpreter.NewUnmeteredIntValueFromInt64(1),
			),
			inter.Globals.Get("x").GetValue(),
		)

		AssertValuesEqual(
			t,
			inter,
			interpreter.NewUnmeteredIntValueFromInt64(1),
			inter.Globals.Get("y").GetValue(),
		)
	})

	t.Run("nil", func(t *testing.T) {

		t.Parallel()

		inter := parseCheckAndInterpret(t, `
          let x: Int? = nil

          fun test(): Int {
              return x!
          }
        `)

		_, err := inter.Invoke("test")
		RequireError(t, err)

		require.ErrorAs(t, err, &interpreter.ForceNilError{})
	})

	t.Run("non-optional", func(t *testing.T) {

		t.Parallel()

		inter := parseCheckAndInterpret(t, `
          let x: Int = 1
          let y = x!
        `)

		AssertValuesEqual(
			t,
			inter,
			interpreter.NewUnmeteredIntValueFromInt64(1),
			inter.Globals.Get("y").GetValue(),
		)
	})
}

func TestInterpretEphemeralReferenceToOptional(t *testing.T) {

	t.Parallel()

	_, err := parseCheckAndInterpretWithOptions(t,
		`
          contract C {

              var rs: @{Int: R}

              resource R {
                  access(all) let id: Int

                  init(id: Int) {
                      self.id = id
                  }
              }

              fun borrow(id: Int): &R? {
                  return &C.rs[id] as &R?
              }

              init() {
                  self.rs <- {}
                  self.rs[1] <-! create R(id: 1)
                  let ref = self.borrow(id: 1)!
                  ref.id
              }
          }
        `,
		ParseCheckAndInterpretOptions{
			Config: &interpreter.Config{
				ContractValueHandler: makeContractValueHandler(nil, nil, nil),
			},
		},
	)
	require.NoError(t, err)
}

func TestInterpretNestedDeclarationOrder(t *testing.T) {

	t.Parallel()

	t.Run("A, B", func(t *testing.T) {

		t.Parallel()

		_, err := parseCheckAndInterpretWithOptions(t,
			`
              access(all) contract Test {

                  access(all) resource A {

                      access(all) fun b(): @B {
                          return <-create B()
                      }
                  }

                  access(all) resource B {}

                  init() {
                      let a <- create A()
                      let b <- a.b()
                      destroy a
                      destroy b
                  }
              }
            `,
			ParseCheckAndInterpretOptions{
				Config: &interpreter.Config{
					ContractValueHandler: makeContractValueHandler(nil, nil, nil),
				},
			},
		)
		require.NoError(t, err)
	})

	t.Run("B, A", func(t *testing.T) {

		t.Parallel()

		_, err := parseCheckAndInterpretWithOptions(t,
			`
              access(all) contract Test {

                  access(all) resource B {}

                  access(all) resource A {

                      access(all) fun b(): @B {
                          return <-create B()
                      }
                  }

                  init() {
                      let a <- create A()
                      let b <- a.b()
                      destroy a
                      destroy b
                  }
              }
            `,
			ParseCheckAndInterpretOptions{
				Config: &interpreter.Config{
					ContractValueHandler: makeContractValueHandler(nil, nil, nil),
				},
			},
		)
		require.NoError(t, err)
	})
}

func TestInterpretCountDigits256(t *testing.T) {

	t.Parallel()

	type test struct {
		Type    sema.Type
		Literal string
		Count   int
	}

	for _, test := range []test{
		{
			Type:    sema.Int256Type,
			Literal: "676983016644359394637212096269997871684197836659065544033845082275068334",
			Count:   72,
		},
		{
			Type:    sema.UInt256Type,
			Literal: "676983016644359394637212096269997871684197836659065544033845082275068334",
			Count:   72,
		},
		{
			Type:    sema.Int128Type,
			Literal: "676983016644359394637212096269997871",
			Count:   36,
		},
		{
			Type:    sema.UInt128Type,
			Literal: "676983016644359394637212096269997871",
			Count:   36,
		},
	} {

		t.Run(test.Type.String(), func(t *testing.T) {

			inter := parseCheckAndInterpret(t,
				fmt.Sprintf(
					`
                      fun countDigits(_ x: %[2]s): UInt8 {
                          var count: UInt8 = UInt8(0)
                          var input = x
                          while input != %[2]s(0) {
                              count = count + UInt8(1)
                              input = input / %[2]s(10)
                          }
                          return count
                      }

                      let number: %[2]s = %[1]s
                      let result1 = countDigits(%[1]s)
                      let result2 = countDigits(%[2]s(%[1]s))
                      let result3 = countDigits(number)
                    `,
					test.Literal,
					test.Type,
				),
			)

			bigInt, ok := new(big.Int).SetString(test.Literal, 10)
			require.True(t, ok)

			assert.Equal(t,
				bigInt,
				inter.Globals.Get("number").GetValue().(interpreter.BigNumberValue).ToBigInt(nil),
			)

			expected := interpreter.NewUnmeteredUInt8Value(uint8(test.Count))

			for i := 1; i <= 3; i++ {
				variableName := fmt.Sprintf("result%d", i)
				AssertValuesEqual(
					t,
					inter,
					expected,
					inter.Globals.Get(variableName).GetValue(),
				)
			}
		})
	}
}

func TestInterpretFailableCastingCompositeTypeConfusion(t *testing.T) {

	t.Parallel()

	inter, err := parseCheckAndInterpretWithOptions(t,
		`
          contract A {
              struct S {}
          }

          contract B {
              struct S {}
          }

          let s = A.S() as? B.S
        `,
		ParseCheckAndInterpretOptions{
			Config: &interpreter.Config{
				ContractValueHandler: makeContractValueHandler(nil, nil, nil),
			},
		},
	)
	require.NoError(t, err)

	AssertValuesEqual(
		t,
		inter,
		interpreter.Nil,
		inter.Globals.Get("s").GetValue(),
	)
}

func TestInterpretNestedDestroy(t *testing.T) {

	t.Parallel()

	inter, getLogs, err := parseCheckAndInterpretWithLogs(t, `
      resource B {
          let id: Int

          init(_ id: Int){
              self.id = id
          }

          destroy(){
              log("destroying B with id:")
              log(self.id)
          }
      }

      resource A {
          let id: Int
          let bs: @[B]

          init(_ id: Int){
              self.id = id
              self.bs <- []
          }

          fun add(_ b: @B){
              self.bs.append(<-b)
          }

          destroy() {
              log("destroying A with id:")
              log(self.id)
              destroy self.bs
          }
      }

      fun test() {
          let a <- create A(1)
          a.add(<- create B(2))
          a.add(<- create B(3))
          a.add(<- create B(4))

          destroy a
      }
    `)
	require.NoError(t, err)

	value, err := inter.Invoke("test")
	require.NoError(t, err)

	AssertValuesEqual(
		t,
		inter,
		interpreter.Void,
		value,
	)

	assert.Equal(t,
		[]string{
			`"destroying A with id:"`,
			"1",
			`"destroying B with id:"`,
			"2",
			`"destroying B with id:"`,
			"3",
			`"destroying B with id:"`,
			"4",
		},
		getLogs(),
	)
}

// TestInterpretInternalAssignment ensures that a modification of an "internal" value
// is not possible, because the value that is assigned into is a copy
func TestInterpretInternalAssignment(t *testing.T) {

	t.Parallel()

	inter := parseCheckAndInterpret(t, `
       struct S {
           access(self) let xs: {String: Int}

           init() {
               self.xs = {"a": 1}
           }

           fun getXS(): {String: Int} {
               return self.xs
           }
       }

       fun test(): [{String: Int}] {
           let s = S()
           let xs = s.getXS()
           xs["b"] = 2
           return [xs, s.getXS()]
       }
    `)

	value, err := inter.Invoke("test")
	require.NoError(t, err)

	stringIntDictionaryStaticType := &interpreter.DictionaryStaticType{
		KeyType:   interpreter.PrimitiveStaticTypeString,
		ValueType: interpreter.PrimitiveStaticTypeInt,
	}

	AssertValuesEqual(
		t,
		inter,
		interpreter.NewArrayValue(
			inter,
			interpreter.EmptyLocationRange,
			&interpreter.VariableSizedStaticType{
				Type: stringIntDictionaryStaticType,
			},
			common.ZeroAddress,
			interpreter.NewDictionaryValue(
				inter,
				interpreter.EmptyLocationRange,
				stringIntDictionaryStaticType,
				interpreter.NewUnmeteredStringValue("a"),
				interpreter.NewUnmeteredIntValueFromInt64(1),
				interpreter.NewUnmeteredStringValue("b"),
				interpreter.NewUnmeteredIntValueFromInt64(2),
			),
			interpreter.NewDictionaryValue(
				inter,
				interpreter.EmptyLocationRange,
				stringIntDictionaryStaticType,
				interpreter.NewUnmeteredStringValue("a"),
				interpreter.NewUnmeteredIntValueFromInt64(1),
			),
		),
		value,
	)
}

func TestInterpretVoidReturn_(t *testing.T) {
	t.Parallel()

	labelNamed := func(s string) string {
		if s == "" {
			return "unnamed"
		}
		return "named"
	}

	test := func(testName, returnType, returnValue string) {
		var returnSnippet string

		if returnType != "" {
			returnSnippet = ": " + returnType
		}

		var name string
		if testName == "" {
			name = fmt.Sprintf("%s type, %s value", labelNamed(returnType), labelNamed(returnValue))
		} else {
			name = testName
		}

		code := fmt.Sprintf(
			`fun test() %s { return %s }`,
			returnSnippet,
			returnValue,
		)

		t.Run(name, func(t *testing.T) {
			t.Parallel()
			inter := parseCheckAndInterpret(t, code)

			value, err := inter.Invoke("test")
			require.NoError(t, err)

			AssertValuesEqual(t, inter, &interpreter.VoidValue{}, value)
		})
	}

	typeNames := []string{"", "Void"}
	valueNames := []string{"", "()"}

	for _, typ := range typeNames {
		for _, val := range valueNames {
			test("", typ, val)
		}
	}

	test("inline lambda expression", "", "fun(){}()")
	test(
		"inline inline lambda expression",
		"Void",
		`(fun(v: Void): Void {
			let w = fun() { };
			let x: Void = w();
			let y: Void = ();
			let z = v;
			return z;
		 })( () )`,
	)
}

func TestInterpretCopyOnReturn(t *testing.T) {

	t.Parallel()

	inter := parseCheckAndInterpret(t,
		`
          let xs: {String: String} = {}

          fun returnXS(): {String: String} {
              return xs
          }

          fun test(): {String: String} {
              returnXS().insert(key: "foo", "bar")
              return xs
          }
        `,
	)

	value, err := inter.Invoke("test")
	require.NoError(t, err)

	AssertValuesEqual(
		t,
		inter,
		interpreter.NewDictionaryValue(
			inter,
			interpreter.EmptyLocationRange,
			&interpreter.DictionaryStaticType{
				KeyType:   interpreter.PrimitiveStaticTypeString,
				ValueType: interpreter.PrimitiveStaticTypeString,
			},
		),
		value,
	)
}

func BenchmarkInterpretRecursionFib(b *testing.B) {

	inter := parseCheckAndInterpret(b, `
       fun fib(_ n: Int): Int {
           if n < 2 {
              return n
           }
           return fib(n - 1) + fib(n - 2)
       }
   `)

	expected := interpreter.NewUnmeteredIntValueFromInt64(377)

	b.ReportAllocs()
	b.ResetTimer()

	for i := 0; i < b.N; i++ {

		result, err := inter.Invoke(
			"fib",
			interpreter.NewUnmeteredIntValueFromInt64(14),
		)
		require.NoError(b, err)
		RequireValuesEqual(b, inter, expected, result)
	}
}

func TestInterpretMissingMember(t *testing.T) {

	t.Parallel()

	inter := parseCheckAndInterpret(t,
		`
          struct X {
              let y: Int

              init() {
                  self.y = 1
              }
          }

          let x = X()

          fun test() {
              // access missing field y
              x.y
          }
        `,
	)

	// Remove field `y`
	compositeValue := inter.Globals.Get("x").GetValue().(*interpreter.CompositeValue)
	compositeValue.RemoveField(inter, interpreter.EmptyLocationRange, "y")

	_, err := inter.Invoke("test")
	RequireError(t, err)

	var missingMemberError interpreter.UseBeforeInitializationError
	require.ErrorAs(t, err, &missingMemberError)

	require.Equal(t, "y", missingMemberError.Name)
}

func BenchmarkNewInterpreter(b *testing.B) {

	b.Run("new interpreter", func(b *testing.B) {
		b.ResetTimer()
		b.ReportAllocs()

		for i := 0; i < b.N; i++ {
			_, err := interpreter.NewInterpreter(nil, nil, &interpreter.Config{})
			require.NoError(b, err)
		}
	})

	b.Run("new sub-interpreter", func(b *testing.B) {
		b.ReportAllocs()

		inter, err := interpreter.NewInterpreter(nil, nil, &interpreter.Config{})
		require.NoError(b, err)

		b.ResetTimer()

		for i := 0; i < b.N; i++ {
			_, err := inter.NewSubInterpreter(nil, nil)
			require.NoError(b, err)
		}
	})
}

func TestInterpretHostFunctionStaticType(t *testing.T) {

	t.Parallel()

	t.Run("toString function", func(t *testing.T) {
		t.Parallel()

		inter := parseCheckAndInterpret(t, `
            let x = 5
            let y = x.toString
        `)

		value := inter.Globals.Get("y").GetValue()
		assert.Equal(
			t,
			interpreter.ConvertSemaToStaticType(nil, sema.ToStringFunctionType),
			value.StaticType(inter),
		)
	})

	t.Run("Type function", func(t *testing.T) {
		t.Parallel()

		inter := parseCheckAndInterpret(t, `
            let x = Type
            let y = x<Int8>()
        `)

		value := inter.Globals.Get("x").GetValue()
		assert.Equal(
			t,
			interpreter.ConvertSemaToStaticType(
				nil,
				&sema.FunctionType{
					Purity:               sema.FunctionPurityView,
					ReturnTypeAnnotation: sema.MetaTypeAnnotation,
				},
			),
			value.StaticType(inter),
		)

		value = inter.Globals.Get("y").GetValue()
		assert.Equal(
			t,
			interpreter.PrimitiveStaticTypeMetaType,
			value.StaticType(inter),
		)

		require.IsType(t, &interpreter.TypeValue{}, value)
		typeValue := value.(*interpreter.TypeValue)
		assert.Equal(t, interpreter.PrimitiveStaticTypeInt8, typeValue.Type)
	})

	t.Run("toString function", func(t *testing.T) {
		t.Parallel()

		inter := parseCheckAndInterpret(t, `
            let a: Int8 = 5
            let b: Fix64 = 4.0

            let x = a.toString
            let y = b.toString
        `)

		// Both `x` and `y` are two functions that returns a string.
		// Hence, their types are equal. i.e: Receivers shouldn't matter.

		xValue := inter.Globals.Get("x").GetValue()
		assert.Equal(
			t,
			interpreter.ConvertSemaToStaticType(nil, sema.ToStringFunctionType),
			xValue.StaticType(inter),
		)

		yValue := inter.Globals.Get("y").GetValue()
		assert.Equal(
			t,
			interpreter.ConvertSemaToStaticType(nil, sema.ToStringFunctionType),
			yValue.StaticType(inter),
		)

		assert.Equal(t, xValue.StaticType(inter), yValue.StaticType(inter))
	})
}

func TestInterpretArrayTypeInference(t *testing.T) {

	t.Parallel()

	t.Run("anystruct with empty array", func(t *testing.T) {
		t.Parallel()

		inter := parseCheckAndInterpret(t, `
            fun test(): Type {
                let x: AnyStruct = []
                return x.getType()
            }
        `)

		value, err := inter.Invoke("test")
		require.NoError(t, err)

		AssertValuesEqual(
			t,
			inter,
<<<<<<< HEAD
			interpreter.TypeValue{
				Type: &interpreter.VariableSizedStaticType{
=======
			&interpreter.TypeValue{
				Type: interpreter.VariableSizedStaticType{
>>>>>>> fa700044
					Type: interpreter.PrimitiveStaticTypeAnyStruct,
				},
			},
			value,
		)
	})

	t.Run("anystruct with numeric array", func(t *testing.T) {
		t.Parallel()

		inter := parseCheckAndInterpret(t, `
            fun test(): Type {
                let x: AnyStruct = [1, 2, 3]
                return x.getType()
            }
        `)

		value, err := inter.Invoke("test")
		require.NoError(t, err)

		AssertValuesEqual(
			t,
			inter,
<<<<<<< HEAD
			interpreter.TypeValue{
				Type: &interpreter.VariableSizedStaticType{
=======
			&interpreter.TypeValue{
				Type: interpreter.VariableSizedStaticType{
>>>>>>> fa700044
					Type: interpreter.PrimitiveStaticTypeInt,
				},
			},
			value,
		)
	})
}

func TestInterpretArrayFirstIndex(t *testing.T) {

	t.Parallel()

	inter := parseCheckAndInterpret(t, `
      let xs = [1, 2, 3]

      fun test(): Int? {
          return xs.firstIndex(of: 2)
      }
    `)

	value, err := inter.Invoke("test")
	require.NoError(t, err)

	AssertValuesEqual(
		t,
		inter,
		interpreter.NewUnmeteredSomeValueNonCopying(
			interpreter.NewUnmeteredIntValueFromInt64(1),
		),
		value,
	)
}

func TestInterpretArrayFirstIndexDoesNotExist(t *testing.T) {

	t.Parallel()

	inter := parseCheckAndInterpret(t, `
      let xs = [1, 2, 3]

      fun test(): Int? {
      return xs.firstIndex(of: 5)
      }
    `)

	value, err := inter.Invoke("test")
	require.NoError(t, err)

	AssertValuesEqual(
		t,
		inter,
		interpreter.Nil,
		value,
	)
}

func TestInterpretArrayReverse(t *testing.T) {
	t.Parallel()

	inter := parseCheckAndInterpret(t, `
		let xs = [1, 2, 3, 100, 200]
		let ys = [100, 467, 297, 23]
		let xs_fixed: [Int; 5] = [1, 2, 3, 100, 200]
		let ys_fixed: [Int; 4] = [100, 467, 297, 23]
		let emptyVals: [Int] = []
		let emptyVals_fixed: [Int; 0] = []

		fun reversexs(): [Int] {
			return xs.reverse()
		}
		fun originalxs(): [Int] {
			return xs
		}

		fun reverseys(): [Int] {
			return ys.reverse()
		}
		fun originalys(): [Int] {
			return ys
		}

		fun reversexs_fixed(): [Int; 5] {
			return xs_fixed.reverse()
		}
		fun originalxs_fixed(): [Int; 5] {
			return xs_fixed
		}

		fun reverseys_fixed(): [Int; 4] {
			return ys_fixed.reverse()
		}
		fun originalys_fixed(): [Int; 4] {
			return ys_fixed
		}

		fun reverseempty(): [Int] {
			return emptyVals.reverse()
		}
		fun originalempty(): [Int] {
			return emptyVals
		}

		fun reverseempty_fixed(): [Int; 0] {
			return emptyVals_fixed.reverse()
		}
		fun originalempty_fixed(): [Int; 0] {
			return emptyVals_fixed
		}

		access(all)  struct TestStruct {
			access(all)  var test: Int

			init(_ t: Int) {
				self.test = t
			}
		}

		let sa = [TestStruct(1), TestStruct(2), TestStruct(3)]
		let sa_fixed: [TestStruct; 3] = [TestStruct(1), TestStruct(2), TestStruct(3)]

		fun reversesa(): [Int] {
			let sa_rev = sa.reverse()

			let res: [Int] = [];
			for s in sa_rev {
				res.append(s.test)
			}

			return res
		}

		fun originalsa(): [Int] {
			let res: [Int] = [];
			for s in sa {
				res.append(s.test)
			}

			return res
		}

		fun reversesa_fixed(): [Int] {
			let sa_rev = sa_fixed.reverse()

			let res: [Int] = [];
			for s in sa_rev {
				res.append(s.test)
			}

			return res
		}

		fun originalsa_fixed(): [Int] {
			let res: [Int] = [];
			for s in sa_fixed {
				res.append(s.test)
			}

			return res
		}
	`)

	runValidCase := func(t *testing.T, reverseFuncName, originalFuncName string, reversedArray, originalArray *interpreter.ArrayValue) {
		val, err := inter.Invoke(reverseFuncName)
		require.NoError(t, err)

		AssertValuesEqual(
			t,
			inter,
			reversedArray,
			val,
		)

		origVal, err := inter.Invoke(originalFuncName)
		require.NoError(t, err)

		// Original array remains unchanged
		AssertValuesEqual(
			t,
			inter,
			originalArray,
			origVal,
		)
	}

	for _, suffix := range []string{"_fixed", ""} {
		fixed := suffix == "_fixed"

		var arrayType interpreter.ArrayStaticType
		if fixed {
			arrayType = &interpreter.ConstantSizedStaticType{
				Type: interpreter.PrimitiveStaticTypeInt,
			}
		} else {
			arrayType = &interpreter.VariableSizedStaticType{
				Type: interpreter.PrimitiveStaticTypeInt,
			}
		}

		setFixedSize := func(size int64) {
			if fixed {
				constSized, ok := arrayType.(*interpreter.ConstantSizedStaticType)
				assert.True(t, ok)

				constSized.Size = size
			}
		}

		setFixedSize(0)
		runValidCase(t, "reverseempty"+suffix, "originalempty"+suffix,
			interpreter.NewArrayValue(
				inter,
				interpreter.EmptyLocationRange,
				arrayType,
				common.ZeroAddress,
			), interpreter.NewArrayValue(
				inter,
				interpreter.EmptyLocationRange,
				arrayType,
				common.ZeroAddress,
			))

		setFixedSize(5)
		runValidCase(t, "reversexs"+suffix, "originalxs"+suffix,
			interpreter.NewArrayValue(
				inter,
				interpreter.EmptyLocationRange,
				arrayType,
				common.ZeroAddress,
				interpreter.NewUnmeteredIntValueFromInt64(200),
				interpreter.NewUnmeteredIntValueFromInt64(100),
				interpreter.NewUnmeteredIntValueFromInt64(3),
				interpreter.NewUnmeteredIntValueFromInt64(2),
				interpreter.NewUnmeteredIntValueFromInt64(1),
			), interpreter.NewArrayValue(
				inter,
				interpreter.EmptyLocationRange,
				arrayType,
				common.ZeroAddress,
				interpreter.NewUnmeteredIntValueFromInt64(1),
				interpreter.NewUnmeteredIntValueFromInt64(2),
				interpreter.NewUnmeteredIntValueFromInt64(3),
				interpreter.NewUnmeteredIntValueFromInt64(100),
				interpreter.NewUnmeteredIntValueFromInt64(200),
			))

		setFixedSize(4)
		runValidCase(t, "reverseys"+suffix, "originalys"+suffix,
			interpreter.NewArrayValue(
				inter,
				interpreter.EmptyLocationRange,
				arrayType,
				common.ZeroAddress,
				interpreter.NewUnmeteredIntValueFromInt64(23),
				interpreter.NewUnmeteredIntValueFromInt64(297),
				interpreter.NewUnmeteredIntValueFromInt64(467),
				interpreter.NewUnmeteredIntValueFromInt64(100),
			), interpreter.NewArrayValue(
				inter,
				interpreter.EmptyLocationRange,
				arrayType,
				common.ZeroAddress,
				interpreter.NewUnmeteredIntValueFromInt64(100),
				interpreter.NewUnmeteredIntValueFromInt64(467),
				interpreter.NewUnmeteredIntValueFromInt64(297),
				interpreter.NewUnmeteredIntValueFromInt64(23),
			))

		runValidCase(t, "reversesa"+suffix, "originalsa"+suffix,
			interpreter.NewArrayValue(
				inter,
				interpreter.EmptyLocationRange,
				&interpreter.VariableSizedStaticType{
					Type: interpreter.PrimitiveStaticTypeInt,
				},
				common.ZeroAddress,
				interpreter.NewUnmeteredIntValueFromInt64(3),
				interpreter.NewUnmeteredIntValueFromInt64(2),
				interpreter.NewUnmeteredIntValueFromInt64(1),
			), interpreter.NewArrayValue(
				inter,
				interpreter.EmptyLocationRange,
				&interpreter.VariableSizedStaticType{
					Type: interpreter.PrimitiveStaticTypeInt,
				},
				common.ZeroAddress,
				interpreter.NewUnmeteredIntValueFromInt64(1),
				interpreter.NewUnmeteredIntValueFromInt64(2),
				interpreter.NewUnmeteredIntValueFromInt64(3),
			))
	}
}

func TestInterpretArrayFilter(t *testing.T) {

	runValidCase := func(
		t *testing.T,
		inter *interpreter.Interpreter,
		filterFuncName,
		originalFuncName string,
		filteredArray, originalArray *interpreter.ArrayValue,
	) {
		val, err := inter.Invoke(filterFuncName)
		require.NoError(t, err)

		AssertValuesEqual(
			t,
			inter,
			filteredArray,
			val,
		)

		origVal, err := inter.Invoke(originalFuncName)
		require.NoError(t, err)

		// Original array remains unchanged
		AssertValuesEqual(
			t,
			inter,
			originalArray,
			origVal,
		)
	}

	t.Run("with variable sized empty array", func(t *testing.T) {
		t.Parallel()

		inter := parseCheckAndInterpret(t, `
			let emptyVals: [Int] = []

			let onlyEven =
				view fun (_ x: Int): Bool {
					return x % 2 == 0
				}

			fun filterempty(): [Int] {
				return emptyVals.filter(onlyEven)
			}
			fun originalempty(): [Int] {
				return emptyVals
			}
		`)

		emptyVarSizedArray := interpreter.NewArrayValue(
			inter,
			interpreter.EmptyLocationRange,
			&interpreter.VariableSizedStaticType{
				Type: interpreter.PrimitiveStaticTypeInt,
			},
			common.ZeroAddress,
		)

		runValidCase(
			t,
			inter,
			"filterempty",
			"originalempty",
			emptyVarSizedArray,
			emptyVarSizedArray,
		)
	})

	t.Run("with variable sized array of integer", func(t *testing.T) {
		t.Parallel()

		inter := parseCheckAndInterpret(t, `
			let xs = [1, 2, 3, 100, 201]

			let onlyEven =
				view fun (_ x: Int): Bool {
					return x % 2 == 0
				}

			fun filterxs(): [Int] {
				return xs.filter(onlyEven)
			}
			fun originalxs(): [Int] {
				return xs
			}
		`)

		varSizedArrayType := &interpreter.VariableSizedStaticType{
			Type: interpreter.PrimitiveStaticTypeInt,
		}

		runValidCase(
			t,
			inter,
			"filterxs",
			"originalxs",
			interpreter.NewArrayValue(
				inter,
				interpreter.EmptyLocationRange,
				varSizedArrayType,
				common.ZeroAddress,
				interpreter.NewUnmeteredIntValueFromInt64(2),
				interpreter.NewUnmeteredIntValueFromInt64(100),
			),
			interpreter.NewArrayValue(
				inter,
				interpreter.EmptyLocationRange,
				varSizedArrayType,
				common.ZeroAddress,
				interpreter.NewUnmeteredIntValueFromInt64(1),
				interpreter.NewUnmeteredIntValueFromInt64(2),
				interpreter.NewUnmeteredIntValueFromInt64(3),
				interpreter.NewUnmeteredIntValueFromInt64(100),
				interpreter.NewUnmeteredIntValueFromInt64(201),
			),
		)
	})

	t.Run("with variable sized array of struct", func(t *testing.T) {
		t.Parallel()

		inter := parseCheckAndInterpret(t, `
            struct TestStruct {

                var test: Int

				init(_ t: Int) {
					self.test = t
				}
			}

			let onlyOddStruct =
				view fun (_ x: TestStruct): Bool {
					return x.test % 2 == 1
				}

			let sa = [TestStruct(1), TestStruct(2), TestStruct(3)]

			fun filtersa(): [Int] {
				let sa_filtered = sa.filter(onlyOddStruct)
				let res: [Int] = [];
				for s in sa_filtered {
					res.append(s.test)
				}
				return res
			}

			fun originalsa(): [Int] {
				let res: [Int] = [];
				for s in sa {
					res.append(s.test)
				}
				return res
			}
		`)

		varSizedArrayType := &interpreter.VariableSizedStaticType{
			Type: interpreter.PrimitiveStaticTypeInt,
		}

		runValidCase(
			t,
<<<<<<< HEAD
			inter,
			"filtersa",
			"originalsa",
			interpreter.NewArrayValue(
				inter,
				interpreter.EmptyLocationRange,
				varSizedArrayType,
				common.ZeroAddress,
				interpreter.NewUnmeteredIntValueFromInt64(1),
				interpreter.NewUnmeteredIntValueFromInt64(3),
			),
			interpreter.NewArrayValue(
				inter,
				interpreter.EmptyLocationRange,
				varSizedArrayType,
				common.ZeroAddress,
				interpreter.NewUnmeteredIntValueFromInt64(1),
				interpreter.NewUnmeteredIntValueFromInt64(2),
				interpreter.NewUnmeteredIntValueFromInt64(3),
=======
			interpreter.NewUnmeteredSomeValueNonCopying(
				&interpreter.TypeValue{
					Type: interpreter.PrimitiveStaticTypeInt,
				},
>>>>>>> fa700044
			),
		)
	})

	t.Run("with fixed sized empty array", func(t *testing.T) {
		t.Parallel()

		inter := parseCheckAndInterpret(t, `
			let emptyVals_fixed: [Int; 0] = []

			let onlyEven =
				view fun (_ x: Int): Bool {
					return x % 2 == 0
				}

			fun filterempty_fixed(): [Int] {
				return emptyVals_fixed.filter(onlyEven)
			}
			fun originalempty_fixed(): [Int; 0] {
				return emptyVals_fixed
			}
		`)

		runValidCase(
			t,
<<<<<<< HEAD
			inter,
			"filterempty_fixed",
			"originalempty_fixed",
			interpreter.NewArrayValue(
				inter,
				interpreter.EmptyLocationRange,
				&interpreter.VariableSizedStaticType{
=======
			interpreter.NewUnmeteredSomeValueNonCopying(
				&interpreter.TypeValue{
>>>>>>> fa700044
					Type: interpreter.PrimitiveStaticTypeInt,
				},
				common.ZeroAddress,
			),
			interpreter.NewArrayValue(
				inter,
				interpreter.EmptyLocationRange,
				&interpreter.ConstantSizedStaticType{
					Type: interpreter.PrimitiveStaticTypeInt,
					Size: 0,
				},
				common.ZeroAddress,
			),
		)
	})

	t.Run("with fixed sized array of integer", func(t *testing.T) {
		t.Parallel()

		inter := parseCheckAndInterpret(t, `
			let xs_fixed: [Int; 5] = [1, 2, 3, 100, 201]

			let onlyEven =
				view fun (_ x: Int): Bool {
					return x % 2 == 0
				}

			fun filterxs_fixed(): [Int] {
				return xs_fixed.filter(onlyEven)
			}
			fun originalxs_fixed(): [Int; 5] {
				return xs_fixed
			}
		`)

		runValidCase(
			t,
<<<<<<< HEAD
			inter,
			"filterxs_fixed",
			"originalxs_fixed",
			interpreter.NewArrayValue(
				inter,
				interpreter.EmptyLocationRange,
				&interpreter.VariableSizedStaticType{
=======
			interpreter.NewUnmeteredSomeValueNonCopying(
				&interpreter.TypeValue{
>>>>>>> fa700044
					Type: interpreter.PrimitiveStaticTypeInt,
				},
				common.ZeroAddress,
				interpreter.NewUnmeteredIntValueFromInt64(2),
				interpreter.NewUnmeteredIntValueFromInt64(100),
			),
			interpreter.NewArrayValue(
				inter,
				interpreter.EmptyLocationRange,
				&interpreter.ConstantSizedStaticType{
					Type: interpreter.PrimitiveStaticTypeInt,
					Size: 5,
				},
				common.ZeroAddress,
				interpreter.NewUnmeteredIntValueFromInt64(1),
				interpreter.NewUnmeteredIntValueFromInt64(2),
				interpreter.NewUnmeteredIntValueFromInt64(3),
				interpreter.NewUnmeteredIntValueFromInt64(100),
				interpreter.NewUnmeteredIntValueFromInt64(201),
			),
		)
	})

	t.Run("with fixed sized array of struct", func(t *testing.T) {
		t.Parallel()

		inter := parseCheckAndInterpret(t, `
			struct TestStruct {

				var test: Int

				init(_ t: Int) {
					self.test = t
				}
			}

			let onlyOddStruct =
				view fun (_ x: TestStruct): Bool {
					return x.test % 2 == 1
				}

			let sa_fixed: [TestStruct; 3] = [TestStruct(1), TestStruct(2), TestStruct(3)]

			fun filtersa_fixed(): [Int] {
				let sa_rev = sa_fixed.filter(onlyOddStruct)
				let res: [Int] = [];
				for s in sa_rev {
					res.append(s.test)
				}
				return res
			}
			fun originalsa_fixed(): [Int] {
				let res: [Int] = [];
				for s in sa_fixed {
					res.append(s.test)
				}
				return res
			}
		`)

		runValidCase(
			t,
			inter,
			"filtersa_fixed",
			"originalsa_fixed",
			interpreter.NewArrayValue(
				inter,
				interpreter.EmptyLocationRange,
				&interpreter.VariableSizedStaticType{
					Type: interpreter.PrimitiveStaticTypeInt,
				},
				common.ZeroAddress,
				interpreter.NewUnmeteredIntValueFromInt64(1),
				interpreter.NewUnmeteredIntValueFromInt64(3),
			),
			interpreter.NewArrayValue(
				inter,
				interpreter.EmptyLocationRange,
				&interpreter.VariableSizedStaticType{
					Type: interpreter.PrimitiveStaticTypeInt,
				},
				common.ZeroAddress,
				interpreter.NewUnmeteredIntValueFromInt64(1),
				interpreter.NewUnmeteredIntValueFromInt64(2),
				interpreter.NewUnmeteredIntValueFromInt64(3),
			),
		)
	})
}

func TestInterpretArrayMap(t *testing.T) {
	t.Parallel()

	runValidCase := func(
		t *testing.T,
		inter *interpreter.Interpreter,
		mapFuncName,
		originalFuncName string,
		mappedArray, originalArray *interpreter.ArrayValue,
	) {
		val, err := inter.Invoke(mapFuncName)
		require.NoError(t, err)

		AssertValuesEqual(
			t,
			inter,
			mappedArray,
			val,
		)

		origVal, err := inter.Invoke(originalFuncName)
		require.NoError(t, err)

		// Original array remains unchanged
		AssertValuesEqual(
			t,
			inter,
			originalArray,
			origVal,
		)
	}

	t.Run("with variable sized empty array", func(t *testing.T) {
		t.Parallel()

		inter := parseCheckAndInterpret(t, `
			let emptyVals: [Int] = []

			let plusTen =
				fun (_ x: Int): Int {
					return x + 10
				}

			fun mapempty(): [Int] {
				return emptyVals.map(plusTen)
			}
			fun originalempty(): [Int] {
				return emptyVals
			}
		`)

		emptyVarSizedArray := interpreter.NewArrayValue(
			inter,
			interpreter.EmptyLocationRange,
			&interpreter.VariableSizedStaticType{
				Type: interpreter.PrimitiveStaticTypeInt,
			},
			common.ZeroAddress,
		)

		runValidCase(
			t,
			inter,
			"mapempty",
			"originalempty",
			emptyVarSizedArray,
			emptyVarSizedArray,
		)
	})

	t.Run("with variable sized array of integer to Int16", func(t *testing.T) {
		t.Parallel()

		inter := parseCheckAndInterpret(t, `
			let xs = [1, 2, 3, 100, 201]

			let plusTen =
				fun (_ x: Int): Int16 {
					return Int16(x) + 10
				}

			fun mapxs(): [Int16] {
				return xs.map(plusTen)
			}
			fun originalxs(): [Int] {
				return xs
			}
		`)

		runValidCase(
			t,
			inter,
			"mapxs",
			"originalxs",
			interpreter.NewArrayValue(
				inter,
				interpreter.EmptyLocationRange,
				&interpreter.VariableSizedStaticType{
					Type: interpreter.PrimitiveStaticTypeInt16,
				},
				common.ZeroAddress,
				interpreter.NewUnmeteredInt16Value(11),
				interpreter.NewUnmeteredInt16Value(12),
				interpreter.NewUnmeteredInt16Value(13),
				interpreter.NewUnmeteredInt16Value(110),
				interpreter.NewUnmeteredInt16Value(211),
			),
			interpreter.NewArrayValue(
				inter,
				interpreter.EmptyLocationRange,
				&interpreter.VariableSizedStaticType{
					Type: interpreter.PrimitiveStaticTypeInt,
				},
				common.ZeroAddress,
				interpreter.NewUnmeteredIntValueFromInt64(1),
				interpreter.NewUnmeteredIntValueFromInt64(2),
				interpreter.NewUnmeteredIntValueFromInt64(3),
				interpreter.NewUnmeteredIntValueFromInt64(100),
				interpreter.NewUnmeteredIntValueFromInt64(201),
			),
		)
	})

	t.Run("with variable sized array of struct to Int", func(t *testing.T) {
		t.Parallel()

		inter := parseCheckAndInterpret(t, `
			struct TestStruct {
				var test: Int

				init(_ t: Int) {
					self.test = t
				}
			}

			let innerValueMinusOne =
				fun (_ x: TestStruct): Int {
					return x.test - 1
				}

			let sa = [TestStruct(1), TestStruct(2), TestStruct(3)]

			fun mapsa(): [Int] {
				return sa.map(innerValueMinusOne)
			}

			fun originalsa(): [Int] {
				let res: [Int] = [];
				for s in sa {
					res.append(s.test)
				}
				return res
			}
		`)

		varSizedArrayType := &interpreter.VariableSizedStaticType{
			Type: interpreter.PrimitiveStaticTypeInt,
		}

		runValidCase(
			t,
			inter,
			"mapsa",
			"originalsa",
			interpreter.NewArrayValue(
				inter,
				interpreter.EmptyLocationRange,
				varSizedArrayType,
				common.ZeroAddress,
				interpreter.NewUnmeteredIntValueFromInt64(0),
				interpreter.NewUnmeteredIntValueFromInt64(1),
				interpreter.NewUnmeteredIntValueFromInt64(2),
			),
			interpreter.NewArrayValue(
				inter,
				interpreter.EmptyLocationRange,
				varSizedArrayType,
				common.ZeroAddress,
				interpreter.NewUnmeteredIntValueFromInt64(1),
				interpreter.NewUnmeteredIntValueFromInt64(2),
				interpreter.NewUnmeteredIntValueFromInt64(3),
			),
		)
	})

	t.Run("with variable sized array of int to struct", func(t *testing.T) {
		t.Parallel()

		inter := parseCheckAndInterpret(t, `
			struct TestStruct {
				var test: Int

				init(_ t: Int) {
					self.test = t
				}
			}

			let intPlusTenToStruct =
				fun (_ x: Int): TestStruct {
					return TestStruct(x + 10)
				}

			let orig = [1, 2, 3]

			fun mapToStruct(): [Int] {
				let mapped = orig.map(intPlusTenToStruct)
				let res: [Int] = [];
				for s in mapped {
					res.append(s.test)
				}
				return res
			}
			fun original(): [Int] {
				return orig
			}
		`)

		varSizedArrayType := &interpreter.VariableSizedStaticType{
			Type: interpreter.PrimitiveStaticTypeInt,
		}

		runValidCase(
			t,
			inter,
			"mapToStruct",
			"original",
			interpreter.NewArrayValue(
				inter,
				interpreter.EmptyLocationRange,
				varSizedArrayType,
				common.ZeroAddress,
				interpreter.NewUnmeteredIntValueFromInt64(11),
				interpreter.NewUnmeteredIntValueFromInt64(12),
				interpreter.NewUnmeteredIntValueFromInt64(13),
			),
			interpreter.NewArrayValue(
				inter,
				interpreter.EmptyLocationRange,
				varSizedArrayType,
				common.ZeroAddress,
				interpreter.NewUnmeteredIntValueFromInt64(1),
				interpreter.NewUnmeteredIntValueFromInt64(2),
				interpreter.NewUnmeteredIntValueFromInt64(3),
			),
		)
	})

	t.Run("with fixed sized empty array", func(t *testing.T) {
		t.Parallel()

		inter := parseCheckAndInterpret(t, `
			let emptyVals_fixed: [Int; 0] = []

			let trueForEven =
				fun (_ x: Int): Bool {
					return x % 2 == 0
				}

			fun mapempty_fixed(): [Bool; 0] {
				return emptyVals_fixed.map(trueForEven)
			}
			fun originalempty_fixed(): [Int; 0] {
				return emptyVals_fixed
			}
		`)

		runValidCase(
			t,
			inter,
			"mapempty_fixed",
			"originalempty_fixed",
			interpreter.NewArrayValue(
				inter,
				interpreter.EmptyLocationRange,
				&interpreter.ConstantSizedStaticType{
					Type: interpreter.PrimitiveStaticTypeBool,
					Size: 0,
				},
				common.ZeroAddress,
			),
			interpreter.NewArrayValue(
				inter,
				interpreter.EmptyLocationRange,
				&interpreter.ConstantSizedStaticType{
					Type: interpreter.PrimitiveStaticTypeInt,
					Size: 0,
				},
				common.ZeroAddress,
			),
		)
	})

	t.Run("with fixed sized array of integer to Int16", func(t *testing.T) {
		t.Parallel()

		inter := parseCheckAndInterpret(t, `
			let xs_fixed: [Int; 5] = [1, 2, 3, 100, 201]

			let plusTen =
				fun (_ x: Int): Int16 {
					return Int16(x) + 10
				}

			fun mapxs_fixed(): [Int16; 5] {
				return xs_fixed.map(plusTen)
			}
			fun originalxs_fixed(): [Int; 5] {
				return xs_fixed
			}
		`)

		runValidCase(
			t,
			inter,
			"mapxs_fixed",
			"originalxs_fixed",
			interpreter.NewArrayValue(
				inter,
				interpreter.EmptyLocationRange,
				&interpreter.ConstantSizedStaticType{
					Type: interpreter.PrimitiveStaticTypeInt16,
					Size: 5,
				},
				common.ZeroAddress,
				interpreter.NewUnmeteredInt16Value(11),
				interpreter.NewUnmeteredInt16Value(12),
				interpreter.NewUnmeteredInt16Value(13),
				interpreter.NewUnmeteredInt16Value(110),
				interpreter.NewUnmeteredInt16Value(211),
			),
			interpreter.NewArrayValue(
				inter,
				interpreter.EmptyLocationRange,
				&interpreter.ConstantSizedStaticType{
					Type: interpreter.PrimitiveStaticTypeInt,
					Size: 5,
				},
				common.ZeroAddress,
				interpreter.NewUnmeteredIntValueFromInt64(1),
				interpreter.NewUnmeteredIntValueFromInt64(2),
				interpreter.NewUnmeteredIntValueFromInt64(3),
				interpreter.NewUnmeteredIntValueFromInt64(100),
				interpreter.NewUnmeteredIntValueFromInt64(201),
			),
		)
	})

	t.Run("with fixed sized array of struct to Int", func(t *testing.T) {
		t.Parallel()

		inter := parseCheckAndInterpret(t, `
			struct TestStruct {
				var test: Int

				init(_ t: Int) {
					self.test = t
				}
			}

			let innerValueMinusOne =
				fun (_ x: TestStruct): Int {
					return x.test - 1
				}

			let sa_fixed: [TestStruct; 3] = [TestStruct(1), TestStruct(2), TestStruct(3)]

			fun mapsa_fixed(): [Int; 3] {
				return sa_fixed.map(innerValueMinusOne)
			}

			fun originalsa_fixed(): [Int] {
				let res: [Int] = [];
				for s in sa_fixed {
					res.append(s.test)
				}
				return res
			}
		`)

		runValidCase(
			t,
			inter,
			"mapsa_fixed",
			"originalsa_fixed",
			interpreter.NewArrayValue(
				inter,
				interpreter.EmptyLocationRange,
				&interpreter.ConstantSizedStaticType{
					Type: interpreter.PrimitiveStaticTypeInt,
					Size: 3,
				},
				common.ZeroAddress,
				interpreter.NewUnmeteredIntValueFromInt64(0),
				interpreter.NewUnmeteredIntValueFromInt64(1),
				interpreter.NewUnmeteredIntValueFromInt64(2),
			),
			interpreter.NewArrayValue(
				inter,
				interpreter.EmptyLocationRange,
				&interpreter.VariableSizedStaticType{
					Type: interpreter.PrimitiveStaticTypeInt,
				},
				common.ZeroAddress,
				interpreter.NewUnmeteredIntValueFromInt64(1),
				interpreter.NewUnmeteredIntValueFromInt64(2),
				interpreter.NewUnmeteredIntValueFromInt64(3),
			),
		)
	})

	t.Run("with fixed sized array of Int to Struct", func(t *testing.T) {
		t.Parallel()

		inter := parseCheckAndInterpret(t, `
			struct TestStruct {
				var test: Int

				init(_ t: Int) {
					self.test = t
				}
			}

			let intPlusTenToStruct =
				fun (_ x: Int): TestStruct {
					return TestStruct(x + 10)
				}

			let array_fixed: [Int; 3] = [1, 2, 3]

			fun map_fixed(): [Int] {
				let sa = array_fixed.map(intPlusTenToStruct)
				let res: [Int] = [];
				for s in sa {
					res.append(s.test)
				}
				return res
			}
			fun original_fixed(): [Int; 3] {
				return array_fixed
			}
		`)

		runValidCase(
			t,
			inter,
			"map_fixed",
			"original_fixed",
			interpreter.NewArrayValue(
				inter,
				interpreter.EmptyLocationRange,
				&interpreter.VariableSizedStaticType{
					Type: interpreter.PrimitiveStaticTypeInt,
				},
				common.ZeroAddress,
				interpreter.NewUnmeteredIntValueFromInt64(11),
				interpreter.NewUnmeteredIntValueFromInt64(12),
				interpreter.NewUnmeteredIntValueFromInt64(13),
			),
			interpreter.NewArrayValue(
				inter,
				interpreter.EmptyLocationRange,
				&interpreter.ConstantSizedStaticType{
					Type: interpreter.PrimitiveStaticTypeInt,
					Size: 3,
				},
				common.ZeroAddress,
				interpreter.NewUnmeteredIntValueFromInt64(1),
				interpreter.NewUnmeteredIntValueFromInt64(2),
				interpreter.NewUnmeteredIntValueFromInt64(3),
			),
		)
	})
}

func TestInterpretOptionalReference(t *testing.T) {

	t.Parallel()

	t.Run("present", func(t *testing.T) {

		inter := parseCheckAndInterpret(t, `
          fun present(): &Int {
              let x: Int? = 1
              let y = &x as &Int?
              return y!
          }
        `)

		value, err := inter.Invoke("present")
		require.NoError(t, err)
		require.Equal(
			t,
			&interpreter.EphemeralReferenceValue{
				Value:         interpreter.NewUnmeteredIntValueFromInt64(1),
				BorrowedType:  sema.IntType,
				Authorization: interpreter.UnauthorizedAccess,
			},
			value,
		)

	})

	t.Run("absent", func(t *testing.T) {
		t.Parallel()

		inter := parseCheckAndInterpret(t, `
          fun absent(): &Int {
              let x: Int? = nil
              let y = &x as &Int?
              return y!
          }
        `)

		_, err := inter.Invoke("absent")
		RequireError(t, err)

		var forceNilError interpreter.ForceNilError
		require.ErrorAs(t, err, &forceNilError)
	})
}

func TestInterpretCastingBoxing(t *testing.T) {

	t.Parallel()

	t.Run("failable cast", func(t *testing.T) {

		t.Parallel()

		inter := parseCheckAndInterpret(t, `
          let a = (1 as? Int?!)?.getType()
        `)

		variable := inter.Globals.Get("a")
		require.NotNil(t, variable)

		require.Equal(
			t,
			interpreter.NewUnmeteredSomeValueNonCopying(
				interpreter.TypeValue{
					Type: interpreter.PrimitiveStaticTypeInt,
				},
			),
			variable.GetValue(),
		)
	})

	t.Run("force cast", func(t *testing.T) {

		t.Parallel()

		inter := parseCheckAndInterpret(t, `
          let a = (1 as! Int?)?.getType()
        `)

		variable := inter.Globals.Get("a")
		require.NotNil(t, variable)

		require.Equal(
			t,
			interpreter.NewUnmeteredSomeValueNonCopying(
				interpreter.TypeValue{
					Type: interpreter.PrimitiveStaticTypeInt,
				},
			),
			variable.GetValue(),
		)
	})

	t.Run("cast", func(t *testing.T) {

		t.Parallel()

		inter := parseCheckAndInterpret(t, `
          let a = (1 as Int?)?.getType()
        `)

		variable := inter.Globals.Get("a")
		require.NotNil(t, variable)

		require.Equal(
			t,
			interpreter.NewUnmeteredSomeValueNonCopying(
				interpreter.TypeValue{
					Type: interpreter.PrimitiveStaticTypeInt,
				},
			),
			variable.GetValue(),
		)
	})
}

func TestInterpretNilCoalesceReference(t *testing.T) {

	t.Parallel()

	baseValueActivation := sema.NewVariableActivation(sema.BaseValueActivation)
	baseValueActivation.DeclareValue(stdlib.PanicFunction)

	baseActivation := activations.NewActivation(nil, interpreter.BaseActivation)
	interpreter.Declare(baseActivation, stdlib.PanicFunction)

	inter, err := parseCheckAndInterpretWithOptions(t,
		`
          let xs = {"a": 2}
          let ref = &xs["a"] as &Int? ?? panic("no a")
        `,
		ParseCheckAndInterpretOptions{
			CheckerConfig: &sema.Config{
				BaseValueActivationHandler: func(_ common.Location) *sema.VariableActivation {
					return baseValueActivation
				},
			},
			Config: &interpreter.Config{
				BaseActivationHandler: func(_ common.Location) *interpreter.VariableActivation {
					return baseActivation
				},
			},
		},
	)
	require.NoError(t, err)

	variable := inter.Globals.Get("ref")
	require.NotNil(t, variable)

	require.Equal(
		t,
		&interpreter.EphemeralReferenceValue{
			Value:         interpreter.NewUnmeteredIntValueFromInt64(2),
			BorrowedType:  sema.IntType,
			Authorization: interpreter.UnauthorizedAccess,
		},
		variable.GetValue(),
	)
}

func TestInterpretDictionaryDuplicateKey(t *testing.T) {

	t.Parallel()

	t.Run("struct", func(t *testing.T) {

		t.Parallel()

		inter := parseCheckAndInterpret(t, `

          struct S {}

          fun test() {
              let s1 = S()
              let s2 = S()
              {"a": s1, "a": s2}
          }
        `)

		_, err := inter.Invoke("test")
		require.NoError(t, err)
	})

	t.Run("resource", func(t *testing.T) {

		t.Parallel()

		inter := parseCheckAndInterpret(t, `

          resource R {}

          fun test() {
              let r1 <- create R()
              let r2 <- create R()
              let rs <- {"a": <-r1, "a": <-r2}
              destroy rs
          }
        `)

		_, err := inter.Invoke("test")
		RequireError(t, err)

		require.ErrorAs(t, err, &interpreter.DuplicateKeyInResourceDictionaryError{})

	})
}

func TestInterpretReferenceUpAndDowncast(t *testing.T) {

	t.Parallel()

	type testCase struct {
		name     string
		typeName string
		code     string
	}

	testFunctionReturn := func(tc testCase) {

		t.Run(fmt.Sprintf("function return: %s", tc.name), func(t *testing.T) {

			t.Parallel()

			inter, _ := testAccount(t, interpreter.NewUnmeteredAddressValueFromBytes([]byte{0x1}), true, nil, fmt.Sprintf(
				`
                      #allowAccountLinking

                      struct S {}

					  entitlement E

                      fun getRef(): &AnyStruct  {
                         %[2]s
                         return ref
                      }

                      fun test(): &%[1]s {
                          let ref2 = getRef()
                          return (ref2 as AnyStruct) as! &%[1]s
                      }
                    `,
				tc.typeName,
				tc.code,
			), sema.Config{})

			_, err := inter.Invoke("test")
			require.NoError(t, err)
		})
	}

	testVariableDeclaration := func(tc testCase) {

		t.Run(fmt.Sprintf("variable declaration: %s", tc.name), func(t *testing.T) {

			t.Parallel()

			inter, _ := testAccount(t, interpreter.NewUnmeteredAddressValueFromBytes([]byte{0x1}), true, nil, fmt.Sprintf(
				`
                      #allowAccountLinking

                      struct S {}

					  entitlement E

                      fun test(): &%[1]s {
                          %[2]s
                          let ref2: &AnyStruct = ref
                          return (ref2 as AnyStruct) as! &%[1]s
                      }
                    `,
				tc.typeName,
				tc.code,
			), sema.Config{})

			_, err := inter.Invoke("test")
			require.NoError(t, err)
		})
	}

	testCases := []testCase{
		{
			name:     "account reference",
			typeName: "Account",
			code: `
		      let ref = account
		    `,
		},
	}

	for _, authorized := range []bool{true, false} {

		var authKeyword, testNameSuffix string
		if authorized {
			authKeyword = "auth(E)"
			testNameSuffix = ", auth"
		}

		testCases = append(testCases,
			testCase{
				name:     fmt.Sprintf("ephemeral reference%s", testNameSuffix),
				typeName: "S",
				code: fmt.Sprintf(`
                      var s = S()
                      let ref = &s as %s &S
                    `,
					authKeyword,
				),
			},
			testCase{
				name:     fmt.Sprintf("storage reference%s", testNameSuffix),
				typeName: "S",
				code: fmt.Sprintf(`
                      account.storage.save(S(), to: /storage/s)
                      let ref = account.storage.borrow<%s &S>(from: /storage/s)!
                    `,
					authKeyword,
				),
			},
		)
	}

	for _, tc := range testCases {
		testFunctionReturn(tc)
		testVariableDeclaration(tc)
	}
}

func TestInterpretCompositeTypeHandler(t *testing.T) {

	t.Parallel()

	testType := interpreter.NewCompositeStaticTypeComputeTypeID(nil, stdlib.FlowLocation{}, "AccountContractAdded")

	inter, err := parseCheckAndInterpretWithOptions(t,
		`
          fun test(): Type? {
              return CompositeType("flow.AccountContractAdded")
          }
        `,
		ParseCheckAndInterpretOptions{
			Config: &interpreter.Config{
				CompositeTypeHandler: func(location common.Location, typeID common.TypeID) *sema.CompositeType {
					if _, ok := location.(stdlib.FlowLocation); ok {
						return stdlib.FlowEventTypes[typeID]
					}

					return nil
				},
			},
		},
	)
	require.NoError(t, err)

	value, err := inter.Invoke("test")
	require.NoError(t, err)

	require.Equal(t,
		interpreter.NewUnmeteredSomeValueNonCopying(interpreter.NewUnmeteredTypeValue(testType)),
		value,
	)
}

func TestInterpretConditionsWrapperFunctionType(t *testing.T) {

	t.Parallel()

	t.Run("interface", func(t *testing.T) {

		t.Parallel()

		inter := parseCheckAndInterpret(t, `
          struct interface SI {
              fun test(x: Int) {
                  pre { true }
              }
          }

          struct S: SI {
              fun test(x: Int) {}
          }

          fun test(): fun (Int): Void {
              let s = S()
              return s.test
          }
        `)

		_, err := inter.Invoke("test")
		require.NoError(t, err)
	})
}

func TestInterpretSwapInSameArray(t *testing.T) {

	t.Parallel()

	t.Run("resources, different indices", func(t *testing.T) {
		t.Parallel()

		inter := parseCheckAndInterpret(t, `
          resource R {
              let value: Int

              init(value: Int) {
                  self.value = value
              }
          }

          fun test(): [Int] {
             let rs <- [
                 <- create R(value: 0),
                 <- create R(value: 1),
                 <- create R(value: 2)
             ]

             // We swap only '0' and '1'
             rs[0] <-> rs[1]

             let values = [
                 rs[0].value,
                 rs[1].value,
                 rs[2].value
             ]

             destroy rs

             return values
          }
        `)

		value, err := inter.Invoke("test")
		require.NoError(t, err)

		AssertValuesEqual(
			t,
			inter,
			interpreter.NewArrayValue(
				inter,
				interpreter.EmptyLocationRange,
				&interpreter.VariableSizedStaticType{
					Type: interpreter.PrimitiveStaticTypeInt,
				},
				common.ZeroAddress,
				interpreter.NewUnmeteredIntValueFromInt64(1),
				interpreter.NewUnmeteredIntValueFromInt64(0),
				interpreter.NewUnmeteredIntValueFromInt64(2),
			),
			value,
		)
	})

	t.Run("resources, same indices", func(t *testing.T) {

		t.Parallel()

		inter := parseCheckAndInterpret(t, `
          resource R {
              let value: Int

              init(value: Int) {
                  self.value = value
              }
          }

          fun test(): [Int] {
             let rs <- [
                 <- create R(value: 0),
                 <- create R(value: 1),
                 <- create R(value: 2)
             ]

             // We swap only '1'
             rs[1] <-> rs[1]

             let values = [
                 rs[0].value,
                 rs[1].value,
                 rs[2].value
             ]

             destroy rs

             return values
          }
        `)

		value, err := inter.Invoke("test")
		require.NoError(t, err)

		AssertValuesEqual(
			t,
			inter,
			interpreter.NewArrayValue(
				inter,
				interpreter.EmptyLocationRange,
				&interpreter.VariableSizedStaticType{
					Type: interpreter.PrimitiveStaticTypeInt,
				},
				common.ZeroAddress,
				interpreter.NewUnmeteredIntValueFromInt64(0),
				interpreter.NewUnmeteredIntValueFromInt64(1),
				interpreter.NewUnmeteredIntValueFromInt64(2),
			),
			value,
		)
	})

	t.Run("structs", func(t *testing.T) {

		t.Parallel()

		inter := parseCheckAndInterpret(t, `
          struct S {
              let value: Int

              init(value: Int) {
                  self.value = value
              }
          }

          fun test(): [Int] {
             let structs = [
                 S(value: 0),
                 S(value: 1),
                 S(value: 2)
             ]

             // We swap only '0' and '1'
             structs[0] <-> structs[1]

             return [
                 structs[0].value,
                 structs[1].value,
                 structs[2].value
             ]
          }
        `)

		value, err := inter.Invoke("test")
		require.NoError(t, err)

		AssertValuesEqual(
			t,
			inter,
			interpreter.NewArrayValue(
				inter,
				interpreter.EmptyLocationRange,
				&interpreter.VariableSizedStaticType{
					Type: interpreter.PrimitiveStaticTypeInt,
				},
				common.ZeroAddress,
				interpreter.NewUnmeteredIntValueFromInt64(1),
				interpreter.NewUnmeteredIntValueFromInt64(0),
				interpreter.NewUnmeteredIntValueFromInt64(2),
			),
			value,
		)
	})
}

func TestInterpretSwapDictionaryKeysWithSideEffects(t *testing.T) {

	t.Parallel()

	t.Run("simple", func(t *testing.T) {
		t.Parallel()

		inter, getLogs, err := parseCheckAndInterpretWithLogs(t, `
          let xs: [{Int: String}] = [{2: "x"}, {3: "y"}]

          fun a(): Int {
              log("a")
              return 0
          }

          fun b(): Int {
              log("b")
              return 2
          }

          fun c(): Int {
              log("c")
              return 1
          }

          fun d(): Int {
              log("d")
              return 3
          }

          fun test() {
              log(xs)
              xs[a()][b()] <-> xs[c()][d()]
              log(xs)
          }
        `)
		require.NoError(t, err)

		_, err = inter.Invoke("test")
		require.NoError(t, err)

		assert.Equal(t,
			[]string{
				`[{2: "x"}, {3: "y"}]`,
				`"a"`,
				`"b"`,
				`"c"`,
				`"d"`,
				`[{2: "y"}, {3: "x"}]`,
			},
			getLogs(),
		)

	})

	t.Run("resources", func(t *testing.T) {
		t.Parallel()

		inter, getLogs, err := parseCheckAndInterpretWithLogs(t, `
          resource Resource {
              var value: Int

              init(_ value: Int) {
                  log(
                      "Creating resource with UUID "
                          .concat(self.uuid.toString())
                          .concat(" and value ")
                          .concat(value.toString())
                  )
                  self.value = value
              }

              destroy() {
                  log(
                      "Destroying resource with UUID "
                          .concat(self.uuid.toString())
                          .concat(" and value ")
                          .concat(self.value.toString())
                  )
              }
          }

          resource ResourceLoser {
              var dict: @{Int: Resource}
              var toBeLost: @Resource

              init(_ victim: @Resource) {
                  self.dict <- {1: <- create Resource(2)}

                  self.toBeLost <- victim

                  // Magic happens during the swap below.
                  self.dict[1] <-> self.dict[self.shenanigans()]
              }

              fun shenanigans(): Int {
                  var d <- create Resource(3)

                  self.toBeLost <-> d

                  // This takes advantage of the fact that self.dict[1] has been
                  // temporarily removed at the point of the swap when this gets called
                  // We take advantage of this window of opportunity to
                  // insert the "to-be-lost" resource in its place. The swap implementation
                  // will blindly overwrite it.
                  var old <- self.dict.insert(key: 1, <- d)

                  // "old" will be nil here thanks to the removal done by the swap
                  // implementation. We have to destroy it to please sema checker.
                  destroy old

                  return 1
              }

              destroy() {
                  destroy self.dict
                  destroy self.toBeLost
              }
          }

          fun test() {
              destroy <- create ResourceLoser(<- create Resource(1))
          }
        `)
		require.NoError(t, err)

		_, err = inter.Invoke("test")
		require.NoError(t, err)

		assert.Equal(t,
			[]string{
				`"Creating resource with UUID 1 and value 1"`,
				`"Creating resource with UUID 3 and value 2"`,
				`"Creating resource with UUID 4 and value 3"`,
				`"Destroying resource with UUID 3 and value 2"`,
				`"Destroying resource with UUID 1 and value 1"`,
				`"Destroying resource with UUID 4 and value 3"`,
			},
			getLogs(),
		)
	})
}<|MERGE_RESOLUTION|>--- conflicted
+++ resolved
@@ -10047,13 +10047,8 @@
 		AssertValuesEqual(
 			t,
 			inter,
-<<<<<<< HEAD
-			interpreter.TypeValue{
+			&interpreter.TypeValue{
 				Type: &interpreter.VariableSizedStaticType{
-=======
-			&interpreter.TypeValue{
-				Type: interpreter.VariableSizedStaticType{
->>>>>>> fa700044
 					Type: interpreter.PrimitiveStaticTypeAnyStruct,
 				},
 			},
@@ -10077,13 +10072,8 @@
 		AssertValuesEqual(
 			t,
 			inter,
-<<<<<<< HEAD
-			interpreter.TypeValue{
+			&interpreter.TypeValue{
 				Type: &interpreter.VariableSizedStaticType{
-=======
-			&interpreter.TypeValue{
-				Type: interpreter.VariableSizedStaticType{
->>>>>>> fa700044
 					Type: interpreter.PrimitiveStaticTypeInt,
 				},
 			},
@@ -10539,7 +10529,6 @@
 
 		runValidCase(
 			t,
-<<<<<<< HEAD
 			inter,
 			"filtersa",
 			"originalsa",
@@ -10559,12 +10548,6 @@
 				interpreter.NewUnmeteredIntValueFromInt64(1),
 				interpreter.NewUnmeteredIntValueFromInt64(2),
 				interpreter.NewUnmeteredIntValueFromInt64(3),
-=======
-			interpreter.NewUnmeteredSomeValueNonCopying(
-				&interpreter.TypeValue{
-					Type: interpreter.PrimitiveStaticTypeInt,
-				},
->>>>>>> fa700044
 			),
 		)
 	})
@@ -10590,7 +10573,6 @@
 
 		runValidCase(
 			t,
-<<<<<<< HEAD
 			inter,
 			"filterempty_fixed",
 			"originalempty_fixed",
@@ -10598,10 +10580,6 @@
 				inter,
 				interpreter.EmptyLocationRange,
 				&interpreter.VariableSizedStaticType{
-=======
-			interpreter.NewUnmeteredSomeValueNonCopying(
-				&interpreter.TypeValue{
->>>>>>> fa700044
 					Type: interpreter.PrimitiveStaticTypeInt,
 				},
 				common.ZeroAddress,
@@ -10639,7 +10617,6 @@
 
 		runValidCase(
 			t,
-<<<<<<< HEAD
 			inter,
 			"filterxs_fixed",
 			"originalxs_fixed",
@@ -10647,10 +10624,6 @@
 				inter,
 				interpreter.EmptyLocationRange,
 				&interpreter.VariableSizedStaticType{
-=======
-			interpreter.NewUnmeteredSomeValueNonCopying(
-				&interpreter.TypeValue{
->>>>>>> fa700044
 					Type: interpreter.PrimitiveStaticTypeInt,
 				},
 				common.ZeroAddress,
@@ -11280,7 +11253,7 @@
 		require.Equal(
 			t,
 			interpreter.NewUnmeteredSomeValueNonCopying(
-				interpreter.TypeValue{
+				&interpreter.TypeValue{
 					Type: interpreter.PrimitiveStaticTypeInt,
 				},
 			),
@@ -11302,7 +11275,7 @@
 		require.Equal(
 			t,
 			interpreter.NewUnmeteredSomeValueNonCopying(
-				interpreter.TypeValue{
+				&interpreter.TypeValue{
 					Type: interpreter.PrimitiveStaticTypeInt,
 				},
 			),
@@ -11324,7 +11297,7 @@
 		require.Equal(
 			t,
 			interpreter.NewUnmeteredSomeValueNonCopying(
-				interpreter.TypeValue{
+				&interpreter.TypeValue{
 					Type: interpreter.PrimitiveStaticTypeInt,
 				},
 			),
