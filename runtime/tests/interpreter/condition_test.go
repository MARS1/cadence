--- conflicted
+++ resolved
@@ -1090,12 +1090,8 @@
 	// and not a resource (composite value)
 
 	checkFunctionType := &sema.FunctionType{
-<<<<<<< HEAD
 		Purity: sema.FunctionPurityView,
-		Parameters: []*sema.Parameter{
-=======
 		Parameters: []sema.Parameter{
->>>>>>> 505e9c39
 			{
 				Label:          sema.ArgumentLabelNotRequired,
 				Identifier:     "value",
