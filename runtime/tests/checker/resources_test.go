/*
 * Cadence - The resource-oriented smart contract programming language
 *
 * Copyright 2019-2022 Dapper Labs, Inc.
 *
 * Licensed under the Apache License, Version 2.0 (the "License");
 * you may not use this file except in compliance with the License.
 * You may obtain a copy of the License at
 *
 *   http://www.apache.org/licenses/LICENSE-2.0
 *
 * Unless required by applicable law or agreed to in writing, software
 * distributed under the License is distributed on an "AS IS" BASIS,
 * WITHOUT WARRANTIES OR CONDITIONS OF ANY KIND, either express or implied.
 * See the License for the specific language governing permissions and
 * limitations under the License.
 */

package checker

import (
	"fmt"
	"testing"

	"github.com/stretchr/testify/assert"
	"github.com/stretchr/testify/require"

	"github.com/onflow/cadence/runtime/ast"
	"github.com/onflow/cadence/runtime/common"
	"github.com/onflow/cadence/runtime/errors"
	"github.com/onflow/cadence/runtime/sema"
	. "github.com/onflow/cadence/runtime/tests/utils"
)

func TestCheckFailableCastingWithResourceAnnotation(t *testing.T) {

	t.Parallel()

	test := func(compositeKind common.CompositeKind) {

		body := "{}"
		switch compositeKind {
		case common.CompositeKindEvent:
			body = "()"
		case common.CompositeKindEnum:
			body = "{ case a }"
		}

		conformances := ""
		if compositeKind == common.CompositeKindEnum {
			conformances = ": Int"
		}

		t.Run(compositeKind.Keyword(), func(t *testing.T) {

			t.Parallel()

			_, err := ParseAndCheck(t,
				fmt.Sprintf(
					`
                      %[1]s T%[2]s %[3]s

                      let test %[4]s %[5]s T%[6]s as? @T
                    `,
					compositeKind.Keyword(),
					conformances,
					body,
					compositeKind.TransferOperator(),
					compositeKind.ConstructionKeyword(),
					constructorArguments(compositeKind),
				),
			)

			switch compositeKind {
			case common.CompositeKindResource:

				errs := RequireCheckerErrors(t, err, 2)

				assert.IsType(t, &sema.InvalidFailableResourceDowncastOutsideOptionalBindingError{}, errs[0])
				assert.IsType(t, &sema.InvalidNonIdentifierFailableResourceDowncast{}, errs[1])

			case common.CompositeKindStructure,
				common.CompositeKindContract,
				common.CompositeKindEnum:

				errs := RequireCheckerErrors(t, err, 1)

				assert.IsType(t, &sema.InvalidResourceAnnotationError{}, errs[0])

			case common.CompositeKindEvent:

				errs := RequireCheckerErrors(t, err, 2)

				assert.IsType(t, &sema.InvalidResourceAnnotationError{}, errs[0])
				assert.IsType(t, &sema.InvalidEventUsageError{}, errs[1])

			default:
				panic(errors.NewUnreachableError())
			}
		})
	}

	for _, compositeKind := range common.AllCompositeKinds {

		test(compositeKind)
	}
}

func TestCheckFunctionDeclarationParameterWithResourceAnnotation(t *testing.T) {

	t.Parallel()

	test := func(kind common.CompositeKind) {

		body := "{}"
		if kind == common.CompositeKindEvent {
			body = "()"
		}

		conformances := ""
		if kind == common.CompositeKindEnum {
			conformances = ": Int"
		}

		t.Run(kind.Keyword(), func(t *testing.T) {

			t.Parallel()

			_, err := ParseAndCheck(t,
				fmt.Sprintf(
					`
                      %[1]s T%[2]s %[3]s

                      fun test(r: @T) {
                          %[4]s r
                      }
                    `,
					kind.Keyword(),
					conformances,
					body,
					kind.DestructionKeyword(),
				),
			)

			switch kind {
			case common.CompositeKindResource:
				require.NoError(t, err)

			case common.CompositeKindStructure,
				common.CompositeKindContract,
				common.CompositeKindEvent,
				common.CompositeKindEnum:

				errs := RequireCheckerErrors(t, err, 1)

				assert.IsType(t, &sema.InvalidResourceAnnotationError{}, errs[0])

			default:
				panic(errors.NewUnreachableError())
			}
		})
	}

	for _, kind := range common.AllCompositeKinds {

		test(kind)
	}
}

func TestCheckFunctionDeclarationParameterWithoutResourceAnnotation(t *testing.T) {

	t.Parallel()

	test := func(kind common.CompositeKind) {

		body := "{}"
		if kind == common.CompositeKindEvent {
			body = "()"
		}

		conformances := ""
		if kind == common.CompositeKindEnum {
			conformances = ": Int"
		}

		t.Run(kind.Keyword(), func(t *testing.T) {

			t.Parallel()

			_, err := ParseAndCheck(t,
				fmt.Sprintf(
					`
                      %[1]s T%[2]s %[3]s

                      fun test(r: T) {
                          %[4]s r
                      }
                    `,
					kind.Keyword(),
					conformances,
					body,
					kind.DestructionKeyword(),
				),
			)

			switch kind {
			case common.CompositeKindResource:
				errs := RequireCheckerErrors(t, err, 1)

				assert.IsType(t, &sema.MissingResourceAnnotationError{}, errs[0])

			case common.CompositeKindStructure,
				common.CompositeKindContract,
				common.CompositeKindEvent,
				common.CompositeKindEnum:

				require.NoError(t, err)

			default:
				panic(errors.NewUnreachableError())
			}
		})
	}

	for _, kind := range common.AllCompositeKinds {

		test(kind)
	}
}

func TestCheckFunctionDeclarationReturnTypeWithResourceAnnotation(t *testing.T) {

	t.Parallel()

	test := func(compositeKind common.CompositeKind) {

		body := "{}"
		switch compositeKind {
		case common.CompositeKindEvent:
			body = "()"
		case common.CompositeKindEnum:
			body = "{ case a }"
		}
		conformances := ""
		if compositeKind == common.CompositeKindEnum {
			conformances = ": Int"
		}

		t.Run(compositeKind.Keyword(), func(t *testing.T) {

			t.Parallel()

			_, err := ParseAndCheck(t,
				fmt.Sprintf(
					`
                      %[1]s T%[2]s %[3]s

                      fun test(): @T {
                          return %[4]s %[5]s T%[6]s
                      }
                    `,
					compositeKind.Keyword(),
					conformances,
					body,
					compositeKind.MoveOperator(),
					compositeKind.ConstructionKeyword(),
					constructorArguments(compositeKind),
				),
			)

			switch compositeKind {
			case common.CompositeKindResource:

				require.NoError(t, err)

			case common.CompositeKindStructure,
				common.CompositeKindEnum:

				errs := RequireCheckerErrors(t, err, 1)

				assert.IsType(t, &sema.InvalidResourceAnnotationError{}, errs[0])

			case common.CompositeKindContract:

				errs := RequireCheckerErrors(t, err, 2)

				assert.IsType(t, &sema.InvalidResourceAnnotationError{}, errs[0])
				assert.IsType(t, &sema.InvalidMoveError{}, errs[1])

			case common.CompositeKindEvent:

				errs := RequireCheckerErrors(t, err, 2)

				assert.IsType(t, &sema.InvalidResourceAnnotationError{}, errs[0])
				assert.IsType(t, &sema.InvalidEventUsageError{}, errs[1])

			default:
				panic(errors.NewUnreachableError())
			}
		})
	}

	for _, compositeKind := range common.AllCompositeKinds {

		test(compositeKind)
	}
}

func TestCheckFunctionDeclarationReturnTypeWithoutResourceAnnotation(t *testing.T) {

	t.Parallel()

	test := func(compositeKind common.CompositeKind) {

		body := "{}"
		switch compositeKind {
		case common.CompositeKindEvent:
			body = "()"
		case common.CompositeKindEnum:
			body = "{ case a }"
		}

		conformances := ""
		if compositeKind == common.CompositeKindEnum {
			conformances = ": Int"
		}

		t.Run(compositeKind.Keyword(), func(t *testing.T) {

			t.Parallel()

			_, err := ParseAndCheck(t,
				fmt.Sprintf(
					`
                      %[1]s T%[2]s %[3]s

                      fun test(): T {
                          return %[4]s %[5]s T%[6]s
                      }
                    `,
					compositeKind.Keyword(),
					conformances,
					body,
					compositeKind.MoveOperator(),
					compositeKind.ConstructionKeyword(),
					constructorArguments(compositeKind),
				),
			)

			switch compositeKind {
			case common.CompositeKindResource:
				errs := RequireCheckerErrors(t, err, 1)

				assert.IsType(t, &sema.MissingResourceAnnotationError{}, errs[0])

			case common.CompositeKindStructure,
				common.CompositeKindContract,
				common.CompositeKindEnum:

				require.NoError(t, err)

			case common.CompositeKindEvent:
				errs := RequireCheckerErrors(t, err, 1)

				assert.IsType(t, &sema.InvalidEventUsageError{}, errs[0])

			default:
				panic(errors.NewUnreachableError())
			}
		})
	}

	for _, compositeKind := range common.AllCompositeKinds {

		if compositeKind == common.CompositeKindContract {
			continue
		}

		test(compositeKind)
	}
}

func TestCheckVariableDeclarationWithResourceAnnotation(t *testing.T) {

	t.Parallel()

	test := func(compositeKind common.CompositeKind) {

		body := "{}"
		switch compositeKind {
		case common.CompositeKindEvent:
			body = "()"
		case common.CompositeKindEnum:
			body = "{ case a }"
		}

		conformances := ""
		if compositeKind == common.CompositeKindEnum {
			conformances = ": Int"
		}

		t.Run(compositeKind.Keyword(), func(t *testing.T) {

			t.Parallel()

			_, err := ParseAndCheck(t,
				fmt.Sprintf(
					`
                      %[1]s T%[2]s %[3]s

                      let test: @T %[4]s %[5]s T%[6]s
                    `,
					compositeKind.Keyword(),
					conformances,
					body,
					compositeKind.TransferOperator(),
					compositeKind.ConstructionKeyword(),
					constructorArguments(compositeKind),
				),
			)

			switch compositeKind {
			case common.CompositeKindResource:
				require.NoError(t, err)

			case common.CompositeKindStructure,
				common.CompositeKindEnum:

				errs := RequireCheckerErrors(t, err, 1)

				assert.IsType(t, &sema.InvalidResourceAnnotationError{}, errs[0])

			case common.CompositeKindContract:
				errs := RequireCheckerErrors(t, err, 2)

				assert.IsType(t, &sema.InvalidResourceAnnotationError{}, errs[0])
				assert.IsType(t, &sema.InvalidMoveError{}, errs[1])

			case common.CompositeKindEvent:
				errs := RequireCheckerErrors(t, err, 2)

				assert.IsType(t, &sema.InvalidResourceAnnotationError{}, errs[0])
				assert.IsType(t, &sema.InvalidEventUsageError{}, errs[1])

			default:
				panic(errors.NewUnreachableError())
			}
		})
	}

	for _, compositeKind := range common.AllCompositeKinds {

		test(compositeKind)
	}
}

func TestCheckVariableDeclarationWithoutResourceAnnotation(t *testing.T) {

	t.Parallel()

	test := func(compositeKind common.CompositeKind) {

		body := "{}"
		switch compositeKind {
		case common.CompositeKindEvent:
			body = "()"
		case common.CompositeKindEnum:
			body = "{ case a }"
		}

		conformances := ""
		if compositeKind == common.CompositeKindEnum {
			conformances = ": Int"
		}

		t.Run(compositeKind.Keyword(), func(t *testing.T) {

			t.Parallel()

			_, err := ParseAndCheck(t,
				fmt.Sprintf(
					`
                      %[1]s T%[2]s %[3]s

                      let test: T %[4]s %[5]s T%[6]s
                    `,
					compositeKind.Keyword(),
					conformances,
					body,
					compositeKind.TransferOperator(),
					compositeKind.ConstructionKeyword(),
					constructorArguments(compositeKind),
				),
			)

			switch compositeKind {
			case common.CompositeKindResource:
				errs := RequireCheckerErrors(t, err, 1)

				assert.IsType(t, &sema.MissingResourceAnnotationError{}, errs[0])

			case common.CompositeKindStructure,
				common.CompositeKindContract,
				common.CompositeKindEnum:

				require.NoError(t, err)

			case common.CompositeKindEvent:
				errs := RequireCheckerErrors(t, err, 1)

				assert.IsType(t, &sema.InvalidEventUsageError{}, errs[0])

			default:
				panic(errors.NewUnreachableError())
			}
		})
	}

	for _, compositeKind := range common.AllCompositeKinds {

		if compositeKind == common.CompositeKindContract {
			continue
		}

		test(compositeKind)
	}
}

func TestCheckFieldDeclarationWithResourceAnnotation(t *testing.T) {

	t.Parallel()

	test := func(kind common.CompositeKind) {

		t.Run(kind.Keyword(), func(t *testing.T) {

			t.Parallel()

			destructor := ""
			if kind == common.CompositeKindResource {
				destructor = `
                  destroy() {
                      destroy self.t
                  }
                `
			}

			_, err := ParseAndCheck(t,
				fmt.Sprintf(
					`
                      %[1]s T {}

                      %[1]s U {
                          let t: @T
                          init(t: @T) {
                              self.t %[2]s t
                          }

                          %[3]s
                      }
                    `,
					kind.Keyword(),
					kind.TransferOperator(),
					destructor,
				),
			)

			switch kind {
			case common.CompositeKindResource:
				require.NoError(t, err)

			case common.CompositeKindStructure:
				errs := RequireCheckerErrors(t, err, 2)

				// NOTE: one invalid resource annotation error for field, one for parameter

				assert.IsType(t, &sema.InvalidResourceAnnotationError{}, errs[0])
				assert.IsType(t, &sema.InvalidResourceAnnotationError{}, errs[1])

			case common.CompositeKindContract:
				errs := RequireCheckerErrors(t, err, 4)

				// NOTE: one invalid resource annotation error for field, one for parameter

				assert.IsType(t, &sema.InvalidResourceAnnotationError{}, errs[0])
				assert.IsType(t, &sema.FieldTypeNotStorableError{}, errs[1])
				assert.IsType(t, &sema.InvalidResourceAnnotationError{}, errs[2])
				assert.IsType(t, &sema.InvalidMoveError{}, errs[3])

			default:
				panic(errors.NewUnreachableError())
			}
		})
	}

	for _, kind := range common.CompositeKindsWithFieldsAndFunctions {
		test(kind)
	}
}

func TestCheckFieldDeclarationWithoutResourceAnnotation(t *testing.T) {

	t.Parallel()

	test := func(kind common.CompositeKind) {

		t.Run(kind.Keyword(), func(t *testing.T) {

			t.Parallel()

			destructor := ""
			if kind == common.CompositeKindResource {
				destructor = `
                  destroy() {
                      destroy self.t
                  }
                `
			}

			_, err := ParseAndCheck(t,
				fmt.Sprintf(
					`
                      %[1]s T {}

                      %[1]s U {
                          let t: T
                          init(t: T) {
                              self.t %[2]s t
                          }

                          %[3]s
                      }
                    `,
					kind.Keyword(),
					kind.TransferOperator(),
					destructor,
				),
			)

			switch kind {
			case common.CompositeKindResource:
				// NOTE: one missing resource annotation error for field, one for parameter

				errs := RequireCheckerErrors(t, err, 2)

				assert.IsType(t, &sema.MissingResourceAnnotationError{}, errs[0])
				assert.IsType(t, &sema.MissingResourceAnnotationError{}, errs[1])

			case common.CompositeKindContract:
				errs := RequireCheckerErrors(t, err, 2)

				assert.IsType(t, &sema.FieldTypeNotStorableError{}, errs[0])
				assert.IsType(t, &sema.InvalidMoveError{}, errs[1])

			case common.CompositeKindStructure:
				require.NoError(t, err)

			default:
				panic(errors.NewUnreachableError())
			}
		})
	}

	for _, kind := range common.CompositeKindsWithFieldsAndFunctions {
		test(kind)
	}
}

func TestCheckFunctionExpressionParameterWithResourceAnnotation(t *testing.T) {

	t.Parallel()

	test := func(kind common.CompositeKind) {

		body := "{}"
		if kind == common.CompositeKindEvent {
			body = "()"
		}

		conformances := ""
		if kind == common.CompositeKindEnum {
			conformances = ": Int"
		}

		t.Run(kind.Keyword(), func(t *testing.T) {

			t.Parallel()

			_, err := ParseAndCheck(t,
				fmt.Sprintf(
					`
                      %[1]s T%[2]s %[3]s

                      let test = fun (r: @T) {
                          %[4]s r
                      }
                    `,
					kind.Keyword(),
					conformances,
					body,
					kind.DestructionKeyword(),
				),
			)

			switch kind {
			case common.CompositeKindResource:
				require.NoError(t, err)

			case common.CompositeKindStructure,
				common.CompositeKindContract,
				common.CompositeKindEvent,
				common.CompositeKindEnum:

				errs := RequireCheckerErrors(t, err, 1)

				assert.IsType(t, &sema.InvalidResourceAnnotationError{}, errs[0])

			default:
				panic(errors.NewUnreachableError())
			}
		})
	}

	for _, kind := range common.AllCompositeKinds {

		test(kind)
	}
}

func TestCheckFunctionExpressionParameterWithoutResourceAnnotation(t *testing.T) {

	t.Parallel()

	test := func(kind common.CompositeKind) {

		body := "{}"
		if kind == common.CompositeKindEvent {
			body = "()"
		}

		conformances := ""
		if kind == common.CompositeKindEnum {
			conformances = ": Int"
		}

		t.Run(kind.Keyword(), func(t *testing.T) {

			t.Parallel()

			_, err := ParseAndCheck(t,
				fmt.Sprintf(
					`
                      %[1]s T%[2]s %[3]s

                      let test = fun (r: T) {
                          %[4]s r
                      }
                    `,
					kind.Keyword(),
					conformances,
					body,
					kind.DestructionKeyword(),
				),
			)

			switch kind {
			case common.CompositeKindResource:

				errs := RequireCheckerErrors(t, err, 1)

				assert.IsType(t, &sema.MissingResourceAnnotationError{}, errs[0])

			case common.CompositeKindStructure,
				common.CompositeKindContract,
				common.CompositeKindEvent,
				common.CompositeKindEnum:

				require.NoError(t, err)

			default:
				panic(errors.NewUnreachableError())
			}
		})
	}

	for _, kind := range common.AllCompositeKinds {

		test(kind)
	}
}

func TestCheckFunctionExpressionReturnTypeWithResourceAnnotation(t *testing.T) {

	t.Parallel()

	test := func(compositeKind common.CompositeKind) {

		body := "{}"
		switch compositeKind {
		case common.CompositeKindEvent:
			body = "()"
		case common.CompositeKindEnum:
			body = "{ case a }"
		}

		conformances := ""
		if compositeKind == common.CompositeKindEnum {
			conformances = ": Int"
		}

		t.Run(compositeKind.Keyword(), func(t *testing.T) {

			t.Parallel()

			_, err := ParseAndCheck(t,
				fmt.Sprintf(
					`
                      %[1]s T%[2]s %[3]s

                      let test = fun (): @T {
                          return %[4]s %[5]s T%[6]s
                      }
                    `,
					compositeKind.Keyword(),
					conformances,
					body,
					compositeKind.MoveOperator(),
					compositeKind.ConstructionKeyword(),
					constructorArguments(compositeKind),
				),
			)

			switch compositeKind {
			case common.CompositeKindResource:
				require.NoError(t, err)

			case common.CompositeKindStructure,
				common.CompositeKindEnum:

				errs := RequireCheckerErrors(t, err, 1)

				assert.IsType(t, &sema.InvalidResourceAnnotationError{}, errs[0])

			case common.CompositeKindContract:
				errs := RequireCheckerErrors(t, err, 2)

				assert.IsType(t, &sema.InvalidResourceAnnotationError{}, errs[0])
				assert.IsType(t, &sema.InvalidMoveError{}, errs[1])

			case common.CompositeKindEvent:
				errs := RequireCheckerErrors(t, err, 2)

				assert.IsType(t, &sema.InvalidResourceAnnotationError{}, errs[0])
				assert.IsType(t, &sema.InvalidEventUsageError{}, errs[1])

			default:
				panic(errors.NewUnreachableError())
			}
		})
	}

	for _, compositeKind := range common.AllCompositeKinds {

		test(compositeKind)
	}
}

func TestCheckFunctionExpressionReturnTypeWithoutResourceAnnotation(t *testing.T) {

	t.Parallel()

	test := func(compositeKind common.CompositeKind) {

		body := "{}"
		switch compositeKind {
		case common.CompositeKindEvent:
			body = "()"
		case common.CompositeKindEnum:
			body = "{ case a }"
		}

		conformances := ""
		if compositeKind == common.CompositeKindEnum {
			conformances = ": Int"
		}

		t.Run(compositeKind.Keyword(), func(t *testing.T) {

			t.Parallel()

			_, err := ParseAndCheck(t,
				fmt.Sprintf(
					`
                      %[1]s T%[2]s %[3]s

                      let test = fun (): T {
                          return %[4]s %[5]s T%[6]s
                      }
                    `,
					compositeKind.Keyword(),
					conformances,
					body,
					compositeKind.MoveOperator(),
					compositeKind.ConstructionKeyword(),
					constructorArguments(compositeKind),
				),
			)

			switch compositeKind {
			case common.CompositeKindResource:
				errs := RequireCheckerErrors(t, err, 1)

				assert.IsType(t, &sema.MissingResourceAnnotationError{}, errs[0])

			case common.CompositeKindStructure,
				common.CompositeKindContract,
				common.CompositeKindEnum:

				require.NoError(t, err)

			case common.CompositeKindEvent:
				errs := RequireCheckerErrors(t, err, 1)

				assert.IsType(t, &sema.InvalidEventUsageError{}, errs[0])

			default:
				panic(errors.NewUnreachableError())
			}
		})
	}

	for _, compositeKind := range common.AllCompositeKinds {

		if compositeKind == common.CompositeKindContract {
			continue
		}

		test(compositeKind)
	}
}

func TestCheckFunctionTypeParameterWithResourceAnnotation(t *testing.T) {

	t.Parallel()

	test := func(kind common.CompositeKind) {

		body := "{}"
		if kind == common.CompositeKindEvent {
			body = "()"
		}

		conformances := ""
		if kind == common.CompositeKindEnum {
			conformances = ": Int"
		}

		t.Run(kind.Keyword(), func(t *testing.T) {

			t.Parallel()

			_, err := ParseAndCheck(t,
				fmt.Sprintf(
					`
                      %[1]s T%[2]s %[3]s

                      let test: ((@T): Void) = fun (r: @T) {
                          %[4]s r
                      }
                    `,
					kind.Keyword(),
					conformances,
					body,
					kind.DestructionKeyword(),
				),
			)

			switch kind {
			case common.CompositeKindResource:
				require.NoError(t, err)

			case common.CompositeKindStructure,
				common.CompositeKindContract,
				common.CompositeKindEvent,
				common.CompositeKindEnum:

				errs := RequireCheckerErrors(t, err, 2)

				assert.IsType(t, &sema.InvalidResourceAnnotationError{}, errs[0])
				assert.IsType(t, &sema.InvalidResourceAnnotationError{}, errs[1])

			default:
				panic(errors.NewUnreachableError())
			}
		})
	}

	for _, kind := range common.AllCompositeKinds {

		test(kind)
	}
}

// NOTE: variable type instead of function parameter
func TestCheckFunctionTypeParameterWithoutResourceAnnotation(t *testing.T) {

	t.Parallel()

	test := func(kind common.CompositeKind) {

		body := "{}"
		if kind == common.CompositeKindEvent {
			body = "()"
		}

		conformances := ""
		if kind == common.CompositeKindEnum {
			conformances = ": Int"
		}

		t.Run(kind.Keyword(), func(t *testing.T) {

			t.Parallel()

			_, err := ParseAndCheck(t,
				fmt.Sprintf(
					`
                      %[1]s T%[2]s %[3]s

                      let test: ((T): Void) = fun (r: %[4]sT) {
                          %[5]s r
                      }
                    `,
					kind.Keyword(),
					conformances,
					body,
					kind.Annotation(),
					kind.DestructionKeyword(),
				),
			)

			switch kind {
			case common.CompositeKindResource:
				errs := RequireCheckerErrors(t, err, 1)

				assert.IsType(t, &sema.MissingResourceAnnotationError{}, errs[0])

			case common.CompositeKindStructure,
				common.CompositeKindContract,
				common.CompositeKindEvent,
				common.CompositeKindEnum:

				require.NoError(t, err)

			default:
				panic(errors.NewUnreachableError())
			}
		})
	}

	for _, kind := range common.AllCompositeKinds {

		test(kind)
	}
}

func TestCheckFunctionTypeReturnTypeWithResourceAnnotation(t *testing.T) {

	t.Parallel()

	test := func(compositeKind common.CompositeKind) {

		body := "{}"
		switch compositeKind {
		case common.CompositeKindEvent:
			body = "()"
		case common.CompositeKindEnum:
			body = "{ case a }"
		}

		conformances := ""
		if compositeKind == common.CompositeKindEnum {
			conformances = ": Int"
		}

		t.Run(compositeKind.Keyword(), func(t *testing.T) {

			t.Parallel()

			_, err := ParseAndCheck(t,
				fmt.Sprintf(
					`
                      %[1]s T%[2]s %[3]s

                      let test: ((): @T) = fun (): @T {
                          return %[4]s %[5]s T%[6]s
                      }
                    `,
					compositeKind.Keyword(),
					conformances,
					body,
					compositeKind.MoveOperator(),
					compositeKind.ConstructionKeyword(),
					constructorArguments(compositeKind),
				),
			)

			switch compositeKind {
			case common.CompositeKindResource:
				require.NoError(t, err)

			case common.CompositeKindStructure,
				common.CompositeKindContract,
				common.CompositeKindEnum:

				errs := RequireCheckerErrors(t, err, 2)

				assert.IsType(t, &sema.InvalidResourceAnnotationError{}, errs[0])
				assert.IsType(t, &sema.InvalidResourceAnnotationError{}, errs[1])

			case common.CompositeKindEvent:
				errs := RequireCheckerErrors(t, err, 3)

				assert.IsType(t, &sema.InvalidResourceAnnotationError{}, errs[0])
				assert.IsType(t, &sema.InvalidResourceAnnotationError{}, errs[1])
				assert.IsType(t, &sema.InvalidEventUsageError{}, errs[2])

			default:
				panic(errors.NewUnreachableError())
			}
		})
	}

	for _, compositeKind := range common.AllCompositeKinds {

		if compositeKind == common.CompositeKindContract {
			continue
		}

		test(compositeKind)
	}
}

func TestCheckFunctionTypeReturnTypeWithoutResourceAnnotation(t *testing.T) {

	t.Parallel()

	test := func(compositeKind common.CompositeKind) {

		body := "{}"
		switch compositeKind {
		case common.CompositeKindEvent:
			body = "()"
		case common.CompositeKindEnum:
			body = "{ case a }"
		}

		conformances := ""
		if compositeKind == common.CompositeKindEnum {
			conformances = ": Int"
		}

		t.Run(compositeKind.Keyword(), func(t *testing.T) {

			t.Parallel()

			_, err := ParseAndCheck(t,
				fmt.Sprintf(
					`
                      %[1]s T%[2]s %[3]s

                      let test: ((): T) = fun (): T {
                          return %[4]s %[5]s T%[6]s
                      }
                    `,
					compositeKind.Keyword(),
					conformances,
					body,
					compositeKind.MoveOperator(),
					compositeKind.ConstructionKeyword(),
					constructorArguments(compositeKind),
				),
			)

			switch compositeKind {
			case common.CompositeKindResource:
				errs := RequireCheckerErrors(t, err, 2)

				assert.IsType(t, &sema.MissingResourceAnnotationError{}, errs[0])
				assert.IsType(t, &sema.MissingResourceAnnotationError{}, errs[1])

			case common.CompositeKindStructure,
				common.CompositeKindContract,
				common.CompositeKindEnum:

				require.NoError(t, err)

			case common.CompositeKindEvent:
				errs := RequireCheckerErrors(t, err, 1)

				assert.IsType(t, &sema.InvalidEventUsageError{}, errs[0])

			default:
				panic(errors.NewUnreachableError())
			}
		})
	}

	for _, compositeKind := range common.AllCompositeKinds {

		if compositeKind == common.CompositeKindContract {
			continue
		}

		test(compositeKind)
	}
}

func TestCheckFailableCastingWithoutResourceAnnotation(t *testing.T) {

	t.Parallel()

	test := func(compositeKind common.CompositeKind) {
		body := "{}"
		if compositeKind == common.CompositeKindEvent {
			body = "()"
		}

		t.Run(compositeKind.Keyword(), func(t *testing.T) {

			t.Parallel()

			_, err := ParseAndCheck(t,
				fmt.Sprintf(
					`
                      %[1]s T %[2]s

                      let test %[3]s %[4]s T%[5]s as? T
                    `,
					compositeKind.Keyword(),
					body,
					compositeKind.TransferOperator(),
					compositeKind.ConstructionKeyword(),
					constructorArguments(compositeKind),
				),
			)

			switch compositeKind {
			case common.CompositeKindResource:
				errs := RequireCheckerErrors(t, err, 3)

				assert.IsType(t, &sema.MissingResourceAnnotationError{}, errs[0])
				assert.IsType(t, &sema.InvalidFailableResourceDowncastOutsideOptionalBindingError{}, errs[1])
				assert.IsType(t, &sema.InvalidNonIdentifierFailableResourceDowncast{}, errs[2])

			case common.CompositeKindStructure,
				common.CompositeKindContract:

				require.NoError(t, err)

			case common.CompositeKindEvent:
				errs := RequireCheckerErrors(t, err, 1)

				assert.IsType(t, &sema.InvalidEventUsageError{}, errs[0])

			default:
				panic(errors.NewUnreachableError())
			}
		})
	}

	for _, compositeKind := range common.AllCompositeKinds {

		if compositeKind == common.CompositeKindEnum {
			continue
		}

		test(compositeKind)
	}
}

func TestCheckUnaryMove(t *testing.T) {

	t.Parallel()

	_, err := ParseAndCheck(t, `
      resource X {}

      fun foo(x: @X): @X {
          return <-x
      }

      fun bar() {
          let x <- foo(x: <-create X())
          destroy x
      }
    `)

	require.NoError(t, err)

}

func TestCheckImmediateDestroy(t *testing.T) {

	t.Parallel()

	_, err := ParseAndCheck(t, `
      resource X {}

      fun test() {
          destroy create X()
      }
    `)

	require.NoError(t, err)
}

func TestCheckIndirectDestroy(t *testing.T) {

	t.Parallel()

	_, err := ParseAndCheck(t, `
      resource X {}

      fun test() {
          let x <- create X()
          destroy x
      }
    `)

	require.NoError(t, err)
}

func TestCheckInvalidResourceCreationWithoutCreate(t *testing.T) {

	t.Parallel()

	_, err := ParseAndCheck(t, `
      resource X {}

      let x <- X()
    `)

	errs := RequireCheckerErrors(t, err, 1)

	assert.IsType(t, &sema.MissingCreateError{}, errs[0])

}

func TestCheckInvalidDestroy(t *testing.T) {

	t.Parallel()

	_, err := ParseAndCheck(t, `
      struct X {}

      fun test() {
          destroy X()
      }
    `)

	errs := RequireCheckerErrors(t, err, 1)

	assert.IsType(t, &sema.InvalidDestructionError{}, errs[0])
}

func TestCheckUnaryCreateAndDestroy(t *testing.T) {

	t.Parallel()

	_, err := ParseAndCheck(t, `
      resource X {}

      fun test() {
          var x <- create X()
          destroy x
      }
    `)

	require.NoError(t, err)
}

func TestCheckUnaryCreateAndDestroyWithInitializer(t *testing.T) {

	t.Parallel()

	_, err := ParseAndCheck(t, `
      resource X {
          let x: Int
          init(x: Int) {
              self.x = x
          }
      }

      fun test() {
          var x <- create X(x: 1)
          destroy x
      }
    `)

	require.NoError(t, err)
}

func TestCheckInvalidUnaryCreateAndDestroyWithWrongInitializerArguments(t *testing.T) {

	t.Parallel()

	_, err := ParseAndCheck(t, `
      resource X {
          let x: Int
          init(x: Int) {
              self.x = x
          }
      }

      fun test() {
          var x <- create X(y: true)
          destroy x
      }
    `)

	errs := RequireCheckerErrors(t, err, 2)

	assert.IsType(t, &sema.TypeMismatchError{}, errs[0])
	assert.IsType(t, &sema.IncorrectArgumentLabelError{}, errs[1])
}

func TestCheckInvalidUnaryCreateStruct(t *testing.T) {

	t.Parallel()

	_, err := ParseAndCheck(t, `
      struct X {}

      fun test() {
          create X()
      }
    `)

	errs := RequireCheckerErrors(t, err, 1)

	assert.IsType(t, &sema.InvalidConstructionError{}, errs[0])
}

func TestCheckInvalidCreateImportedResource(t *testing.T) {

	t.Parallel()

	importedChecker, err := ParseAndCheckWithOptions(t,
		`
          pub resource R {}
        `,
		ParseAndCheckOptions{
			Location: ImportedLocation,
		},
	)

	require.NoError(t, err)

	_, err = ParseAndCheckWithOptions(t,
		`
          import R from "imported"

          pub fun test() {
              destroy create R()
          }
        `,
		ParseAndCheckOptions{
			Config: &sema.Config{
				ImportHandler: func(_ *sema.Checker, _ common.Location, _ ast.Range) (sema.Import, error) {
					return sema.ElaborationImport{
						Elaboration: importedChecker.Elaboration,
					}, nil
				},
			},
		},
	)

	errs := RequireCheckerErrors(t, err, 1)

	assert.IsType(t, &sema.InvalidResourceCreationError{}, errs[0])
}

func TestCheckResourceCreationInContracts(t *testing.T) {

	t.Parallel()

	t.Run("in sibling contract", func(t *testing.T) {

		_, err := ParseAndCheck(t,
			`
              contract A {
                  resource R {}
              }

              contract B {

                  pub fun test() {
                      destroy create A.R()
                  }
              }
            `,
		)

		errs := RequireCheckerErrors(t, err, 1)

		assert.IsType(t, &sema.InvalidResourceCreationError{}, errs[0])
	})

	t.Run("in same contract", func(t *testing.T) {

		_, err := ParseAndCheck(t,
			`
              contract A {
                  resource R {}

                  pub fun test() {
                      destroy create R()
                  }
              }
            `,
		)

		require.NoError(t, err)
	})
}

func TestCheckInvalidResourceLoss(t *testing.T) {

	t.Parallel()

	t.Run("UnassignedResource", func(t *testing.T) {

		_, err := ParseAndCheck(t, `
            resource X {}

            fun test() {
                create X()
            }
        `)

		errs := RequireCheckerErrors(t, err, 1)

		assert.IsType(t, &sema.ResourceLossError{}, errs[0])
	})

	t.Run("ImmediateMemberAccess", func(t *testing.T) {

		_, err := ParseAndCheck(t, `
            resource Foo {
                fun bar(): Int {
                    return 42
                }
            }

            fun test() {
                let x = (create Foo()).bar()
            }
        `)

		errs := RequireCheckerErrors(t, err, 1)

		assert.IsType(t, &sema.ResourceLossError{}, errs[0])
	})

	t.Run("ImmediateMemberAccessFunctionInvocation", func(t *testing.T) {

		_, err := ParseAndCheck(t, `
            resource Foo {
                fun bar(): Int {
                    return 42
                }
            }

            fun createResource(): @Foo {
                return <-create Foo()
            }

            fun test() {
                let x = createResource().bar()
            }
        `)

		errs := RequireCheckerErrors(t, err, 1)

		assert.IsType(t, &sema.ResourceLossError{}, errs[0])
	})

	t.Run("ImmediateIndexing", func(t *testing.T) {

		_, err := ParseAndCheck(t, `
            resource Foo {}

            fun test() {
                let x <- [<-create Foo(), <-create Foo()][0]
                destroy x
            }
        `)

		errs := RequireCheckerErrors(t, err, 2)

		assert.IsType(t, &sema.ResourceLossError{}, errs[0])
		assert.IsType(t, &sema.InvalidNestedResourceMoveError{}, errs[1])
	})

	t.Run("ImmediateIndexingFunctionInvocation", func(t *testing.T) {

		_, err := ParseAndCheck(t, `
            resource Foo {}

            fun test() {
                let x <- makeFoos()[0]
                destroy x
            }

            fun makeFoos(): @[Foo] {
                return <-[
                    <-create Foo(),
                    <-create Foo()
                ]
            }
        `)

		errs := RequireCheckerErrors(t, err, 2)

		assert.IsType(t, &sema.ResourceLossError{}, errs[0])
		assert.IsType(t, &sema.InvalidNestedResourceMoveError{}, errs[1])
	})

	t.Run("ImmediateComparisonOptionalNil", func(t *testing.T) {

		_, err := ParseAndCheck(t, `
            resource Foo {}

            pub fun foo(): @Foo? {
                return <- create Foo()
            }

            pub let isNil = foo() == nil
        `)

		errs := RequireCheckerErrors(t, err, 1)

		assert.IsType(t, &sema.ResourceLossError{}, errs[0])
	})

	t.Run("ImmediateComparisonArray", func(t *testing.T) {

		_, err := ParseAndCheck(t, `
            resource Foo {}

            let empty: @[Foo] <- []
            let isEmpty = [<- create Foo()] == empty
        `)

		errs := RequireCheckerErrors(t, err, 2)

		assert.IsType(t, &sema.InvalidBinaryOperandsError{}, errs[0])
		assert.IsType(t, &sema.ResourceLossError{}, errs[1])
	})

	t.Run("Optional chaining", func(t *testing.T) {

		_, err := ParseAndCheck(t, `
            resource R {}

            struct S {
                fun use(_ r: @R) {
                    destroy r
                }
            }

            fun test() {
                let r <- create R()
                let s: S? = S()
                s?.use(<-r)
            }
        `)

		errs := RequireCheckerErrors(t, err, 1)

		assert.IsType(t, &sema.ResourceLossError{}, errs[0])
	})

}

func TestCheckResourceReturn(t *testing.T) {

	t.Parallel()

	_, err := ParseAndCheck(t, `
      resource X {}

      fun test(): @X {
          return <-create X()
      }
    `)

	require.NoError(t, err)
}

func TestCheckInvalidResourceReturnMissingMove(t *testing.T) {

	t.Parallel()

	_, err := ParseAndCheck(t, `
      resource X {}

      fun test(): @X {
          return create X()
      }
    `)

	errs := RequireCheckerErrors(t, err, 1)

	assert.IsType(t, &sema.MissingMoveOperationError{}, errs[0])
}

func TestCheckInvalidResourceReturnMissingMoveInvalidReturnType(t *testing.T) {

	t.Parallel()

	_, err := ParseAndCheck(t, `
      resource X {}

      fun test(): Y {
          return create X()
      }
    `)

	errs := RequireCheckerErrors(t, err, 2)

	assert.IsType(t, &sema.NotDeclaredError{}, errs[0])
	assert.IsType(t, &sema.MissingMoveOperationError{}, errs[1])
}

func TestCheckInvalidNonResourceReturnWithMove(t *testing.T) {

	t.Parallel()

	_, err := ParseAndCheck(t, `
      struct X {}

      fun test(): X {
          return <-X()
      }
    `)

	errs := RequireCheckerErrors(t, err, 1)

	assert.IsType(t, &sema.InvalidMoveOperationError{}, errs[0])
}

func TestCheckResourceArgument(t *testing.T) {

	t.Parallel()

	_, err := ParseAndCheck(t, `
      resource X {}

      fun foo(_ x: @X) {
          destroy x
      }

      fun bar() {
          foo(<-create X())
      }
    `)

	require.NoError(t, err)
}

func TestCheckInvalidResourceArgumentMissingMove(t *testing.T) {

	t.Parallel()

	_, err := ParseAndCheck(t, `
      resource X {}

      fun foo(_ x: @X) {
          destroy x
      }

      fun bar() {
          foo(create X())
      }
    `)

	errs := RequireCheckerErrors(t, err, 1)

	assert.IsType(t, &sema.MissingMoveOperationError{}, errs[0])
}

func TestCheckInvalidResourceArgumentMissingMoveInvalidParameterType(t *testing.T) {

	t.Parallel()

	_, err := ParseAndCheck(t, `
      resource X {}

      fun foo(_ x: Y) {}

      fun bar() {
          foo(create X())
      }
    `)

	errs := RequireCheckerErrors(t, err, 2)

	assert.IsType(t, &sema.NotDeclaredError{}, errs[0])
	assert.IsType(t, &sema.MissingMoveOperationError{}, errs[1])
}

func TestCheckInvalidNonResourceArgumentWithMove(t *testing.T) {

	t.Parallel()

	_, err := ParseAndCheck(t, `
      struct X {}

      fun foo(_ x: X) {}

      fun bar() {
          foo(<-X())
      }
    `)

	errs := RequireCheckerErrors(t, err, 1)

	assert.IsType(t, &sema.InvalidMoveOperationError{}, errs[0])
}

func TestCheckResourceVariableDeclarationTransfer(t *testing.T) {

	t.Parallel()

	_, err := ParseAndCheck(t, `
      resource X {}

      let x <- create X()
      let y <- x
    `)

	require.NoError(t, err)
}

func TestCheckInvalidResourceVariableDeclarationIncorrectTransfer(t *testing.T) {

	t.Parallel()

	_, err := ParseAndCheck(t, `
      resource X {}

      let x = create X()
      let y = x
    `)

	errs := RequireCheckerErrors(t, err, 2)

	assert.IsType(t, &sema.IncorrectTransferOperationError{}, errs[0])
	assert.IsType(t, &sema.IncorrectTransferOperationError{}, errs[1])
}

func TestCheckInvalidNonResourceVariableDeclarationMoveTransfer(t *testing.T) {

	t.Parallel()

	_, err := ParseAndCheck(t, `
      struct X {}

      let x = X()
      let y <- x
    `)

	errs := RequireCheckerErrors(t, err, 1)

	assert.IsType(t, &sema.IncorrectTransferOperationError{}, errs[0])
}

func TestCheckInvalidResourceAssignmentTransfer(t *testing.T) {

	t.Parallel()

	_, err := ParseAndCheck(t, `
      resource X {}

      fun test() {
          let x <- create X()
          var x2 <- create X()
          destroy x2
          x2 <- x
      }
    `)

	errs := RequireCheckerErrors(t, err, 1)

	assert.IsType(t, &sema.InvalidResourceAssignmentError{}, errs[0])
}

func TestCheckInvalidResourceAssignmentIncorrectTransfer(t *testing.T) {

	t.Parallel()

	_, err := ParseAndCheck(t, `
      resource X {}

      fun test() {
          let x <- create X()
          var x2 <- create X()
          destroy x2
          x2 = x
      }
    `)

	errs := RequireCheckerErrors(t, err, 2)

	assert.IsType(t, &sema.IncorrectTransferOperationError{}, errs[0])
	assert.IsType(t, &sema.InvalidResourceAssignmentError{}, errs[1])
}

func TestCheckInvalidNonResourceAssignmentMoveTransfer(t *testing.T) {

	t.Parallel()

	_, err := ParseAndCheck(t, `
      struct X {}

      let x = X()
      fun test() {
        var x2 = X()
        x2 <- x
      }
    `)

	errs := RequireCheckerErrors(t, err, 1)

	assert.IsType(t, &sema.IncorrectTransferOperationError{}, errs[0])
}

func TestCheckResourceAssignmentForceTransfer(t *testing.T) {

	t.Parallel()

	t.Run("new to nil", func(t *testing.T) {

		_, err := ParseAndCheck(t, `
          resource X {}

          fun test() {
              var x: @X? <- nil
              x <-! create X()
              destroy x
          }
        `)

		require.NoError(t, err)
	})

	t.Run("new to non-nil", func(t *testing.T) {

		_, err := ParseAndCheck(t, `
          resource X {}

          fun test() {
              var x: @X? <- create X()
              x <-! create X()
              destroy x
          }
        `)

		require.NoError(t, err)
	})

	t.Run("existing to nil", func(t *testing.T) {

		_, err := ParseAndCheck(t, `
          resource X {}

          fun test() {
              let x <- create X()
              var x2: @X? <- nil
              x2 <-! x
              destroy x2
          }
        `)

		require.NoError(t, err)
	})

	t.Run("existing to non-nil", func(t *testing.T) {

		_, err := ParseAndCheck(t, `
          resource X {}

          fun test() {
              let x <- create X()
              var x2: @X? <- create X()
              x2 <-! x
              destroy x2
          }
        `)

		require.NoError(t, err)
	})

	t.Run("to non-optional", func(t *testing.T) {

		_, err := ParseAndCheck(t, `
          resource X {}

          fun test() {
              let x <- create X()
              var x2 <- create X()
              destroy x2
              x2 <-! x
          }
        `)

		errs := RequireCheckerErrors(t, err, 1)

		assert.IsType(t, &sema.InvalidResourceAssignmentError{}, errs[0])
	})
}

func TestCheckInvalidResourceLossThroughVariableDeclaration(t *testing.T) {

	t.Parallel()

	_, err := ParseAndCheck(t, `
      resource X {}

      fun test() {
        let x <- create X()
      }
    `)

	errs := RequireCheckerErrors(t, err, 1)

	assert.IsType(t, &sema.ResourceLossError{}, errs[0])
}

func TestCheckInvalidResourceLossThroughVariableDeclarationAfterCreation(t *testing.T) {

	t.Parallel()

	_, err := ParseAndCheck(t, `
      resource X {}

      fun test() {
          let x <- create X()
          let y <- x
      }
    `)

	errs := RequireCheckerErrors(t, err, 1)

	assert.IsType(t, &sema.ResourceLossError{}, errs[0])
}

func TestCheckInvalidResourceLossThroughAssignment(t *testing.T) {

	t.Parallel()

	_, err := ParseAndCheck(t, `
      resource X {}

      fun test() {
          var x <- create X()
          let y <- create X()
          x <- y
      }
    `)

	errs := RequireCheckerErrors(t, err, 2)

	assert.IsType(t, &sema.InvalidResourceAssignmentError{}, errs[0])
	assert.IsType(t, &sema.ResourceLossError{}, errs[1])
}

func TestCheckResourceMoveThroughReturn(t *testing.T) {

	t.Parallel()

	_, err := ParseAndCheck(t, `
      resource X {}

      fun test(): @X {
          let x <- create X()
          return <-x
      }
    `)

	require.NoError(t, err)
}

func TestCheckResourceMoveThroughArgumentPassing(t *testing.T) {

	t.Parallel()

	_, err := ParseAndCheck(t, `
      resource X {}

      fun test() {
          let x <- create X()
          absorb(<-x)
      }

      fun absorb(_ x: @X) {
          destroy x
      }
    `)

	require.NoError(t, err)
}

func TestCheckInvalidResourceUseAfterMoveToFunction(t *testing.T) {

	t.Parallel()

	_, err := ParseAndCheck(t, `
      resource X {}

      fun test() {
          let x <- create X()
          absorb(<-x)
          absorb(<-x)
      }

      fun absorb(_ x: @X) {
          destroy x
      }
    `)

	errs := RequireCheckerErrors(t, err, 1)

	assert.IsType(t, &sema.ResourceUseAfterInvalidationError{}, errs[0])
}

func TestCheckInvalidResourceUseAfterMoveToVariable(t *testing.T) {

	t.Parallel()

	_, err := ParseAndCheck(t, `
      resource X {}

      fun test() {
          let x <- create X()
          let y <- x
          let z <- x
      }
    `)

	errs := RequireCheckerErrors(t, err, 3)

	assert.IsType(t, &sema.ResourceUseAfterInvalidationError{}, errs[0])

	// NOTE: still two resource losses reported for `y` and `z`

	assert.IsType(t, &sema.ResourceLossError{}, errs[1])

	assert.IsType(t, &sema.ResourceLossError{}, errs[2])
}

func TestCheckInvalidResourceFieldUseAfterMoveToVariable(t *testing.T) {

	t.Parallel()

	_, err := ParseAndCheck(t, `
      resource X {
          let id: Int
          init(id: Int) {
              self.id = id
          }
      }

      fun test(): Int {
          let x <- create X(id: 1)
          absorb(<-x)
          return x.id
      }

      fun absorb(_ x: @X) {
          destroy x
      }
    `)

	errs := RequireCheckerErrors(t, err, 1)

	assert.IsType(t, &sema.ResourceUseAfterInvalidationError{}, errs[0])
}

func TestCheckResourceUseAfterMoveInIfStatementThenBranch(t *testing.T) {

	t.Parallel()

	_, err := ParseAndCheck(t, `
      resource X {}

      fun test() {
          let x <- create X()
          if 1 > 2 {
              absorb(<-x)
          }
          absorb(<-x)
      }

      fun absorb(_ x: @X) {
          destroy x
      }
    `)

	errs := RequireCheckerErrors(t, err, 2)

	assert.IsType(t, &sema.ResourceUseAfterInvalidationError{}, errs[0])
	assert.IsType(t, &sema.ResourceLossError{}, errs[1])
}

func TestCheckResourceUseInIfStatement(t *testing.T) {

	t.Parallel()

	_, err := ParseAndCheck(t, `
      resource X {}

      fun test() {
          let x <- create X()
          if 1 > 2 {
              absorb(<-x)
          } else {
              absorb(<-x)
          }
      }

      fun absorb(_ x: @X) {
          destroy x
      }
    `)

	require.NoError(t, err)
}

func TestCheckResourceUseInNestedIfStatement(t *testing.T) {

	t.Parallel()

	t.Run("resource loss", func(t *testing.T) {
		t.Parallel()

		_, err := ParseAndCheck(t, `
          resource X {}

          fun test() {
              let x <- create X()
              if 1 > 2 {
                  if 2 > 1 {
                      absorb(<-x)
                  }
                  // NOTE: resource is not destroyed in the else path
              } else {
                  absorb(<-x)
              }
          }

          fun absorb(_ x: @X) {
              destroy x
          }
        `)

		errs := RequireCheckerErrors(t, err, 1)

		assert.IsType(t, &sema.ResourceLossError{}, errs[0])
	})

	t.Run("no resource loss", func(t *testing.T) {

		t.Parallel()

		_, err := ParseAndCheck(t, `
          resource X {}

          fun test() {
              let x <- create X()
              if 1 > 2 {
                  if 2 > 1 {
                      absorb(<-x)
                  } else {
                      absorb(<-x)
                  }
              } else {
                  absorb(<-x)
              }
          }

          fun absorb(_ x: @X) {
              destroy x
          }
        `)

		require.NoError(t, err)
	})
}

////

func TestCheckInvalidResourceUseAfterIfStatement(t *testing.T) {

	t.Parallel()

	_, err := ParseAndCheck(t, `
      resource X {}

      fun test(): @X {
          let x <- create X()
          if 1 > 2 {
              absorb(<-x)
          } else {
              absorb(<-x)
          }
          return <-x
      }

      fun absorb(_ x: @X) {
          destroy x
      }
    `)

	errs := RequireCheckerErrors(t, err, 1)

	assert.IsType(t, &sema.ResourceUseAfterInvalidationError{}, errs[0])

	assert.Equal(t,
		sema.ResourceInvalidation{
			Kind:     sema.ResourceInvalidationKindMoveDefinite,
			StartPos: ast.Position{Offset: 119, Line: 7, Column: 23},
			EndPos:   ast.Position{Offset: 119, Line: 7, Column: 23},
		},
		errs[0].(*sema.ResourceUseAfterInvalidationError).Invalidation,
	)
}

func TestCheckInvalidResourceLossAfterDestroyInIfStatementThenBranch(t *testing.T) {

	t.Parallel()

	_, err := ParseAndCheck(t, `
      resource X {}

      fun test() {
          let x <- create X()
          if 1 > 2 {
             destroy x
          }
      }
    `)

	errs := RequireCheckerErrors(t, err, 1)

	assert.IsType(t, &sema.ResourceLossError{}, errs[0])
}

func TestCheckInvalidResourceLossAndUseAfterDestroyInIfStatementThenBranch(t *testing.T) {

	t.Parallel()

	_, err := ParseAndCheck(t, `
      resource X {
          let id: Int
          init(id: Int) {
              self.id = id
          }
      }

      fun test() {
          let x <- create X(id: 1)
          if 1 > 2 {
             destroy x
          }
          x.id
      }
    `)

	errs := RequireCheckerErrors(t, err, 2)

	assert.IsType(t, &sema.ResourceUseAfterInvalidationError{}, errs[0])
	assert.IsType(t, &sema.ResourceLossError{}, errs[1])
}

func TestCheckResourceMoveIntoArray(t *testing.T) {

	t.Parallel()

	_, err := ParseAndCheck(t, `
      resource X {}

      let x <- create X()
      let xs <- [<-x]
    `)

	require.NoError(t, err)
}

func TestCheckInvalidResourceMoveIntoArrayMissingMoveOperation(t *testing.T) {

	t.Parallel()

	_, err := ParseAndCheck(t, `
      resource X {}

      let x <- create X()
      let xs <- [x]
    `)

	errs := RequireCheckerErrors(t, err, 1)

	assert.IsType(t, &sema.MissingMoveOperationError{}, errs[0])
}

func TestCheckInvalidNonResourceMoveIntoArray(t *testing.T) {

	t.Parallel()

	_, err := ParseAndCheck(t, `
      struct X {}

      let x = X()
      let xs = [<-x]
    `)

	errs := RequireCheckerErrors(t, err, 1)

	assert.IsType(t, &sema.InvalidMoveOperationError{}, errs[0])
}

func TestCheckInvalidUseAfterResourceMoveIntoArray(t *testing.T) {

	t.Parallel()

	_, err := ParseAndCheck(t, `
      resource X {}

      let x <- create X()
      let xs <- [<-x, <-x]
    `)

	errs := RequireCheckerErrors(t, err, 1)

	assert.IsType(t, &sema.ResourceUseAfterInvalidationError{}, errs[0])
}

func TestCheckResourceMoveIntoDictionary(t *testing.T) {

	t.Parallel()

	_, err := ParseAndCheck(t, `
      resource X {}

      let x <- create X()
      let xs <- {"x": <-x}
    `)

	require.NoError(t, err)
}

func TestCheckInvalidResourceMoveIntoDictionaryMissingMoveOperation(t *testing.T) {

	t.Parallel()

	_, err := ParseAndCheck(t, `
      resource X {}

      let x <- create X()
      let xs <- {"x": x}
    `)

	errs := RequireCheckerErrors(t, err, 1)

	assert.IsType(t, &sema.MissingMoveOperationError{}, errs[0])
}

func TestCheckInvalidNonResourceMoveIntoDictionary(t *testing.T) {

	t.Parallel()

	_, err := ParseAndCheck(t, `
      struct X {}

      let x = X()
      let xs = {"x": <-x}
    `)

	errs := RequireCheckerErrors(t, err, 1)

	assert.IsType(t, &sema.InvalidMoveOperationError{}, errs[0])
}

func TestCheckInvalidUseAfterResourceMoveIntoDictionary(t *testing.T) {

	t.Parallel()

	_, err := ParseAndCheck(t, `
      resource X {}

      let x <- create X()
      let xs <- {
          "x": <-x,
          "x2": <-x
      }
    `)

	errs := RequireCheckerErrors(t, err, 1)

	assert.IsType(t, &sema.ResourceUseAfterInvalidationError{}, errs[0])
}

func TestCheckInvalidUseAfterResourceMoveIntoDictionaryAsKey(t *testing.T) {

	t.Parallel()

	_, err := ParseAndCheck(t, `
      resource X {}

      let x <- create X()
      let xs <- {<-x: <-x}
    `)

	errs := RequireCheckerErrors(t, err, 2)

	assert.IsType(t, &sema.ResourceUseAfterInvalidationError{}, errs[0])
	assert.IsType(t, &sema.InvalidDictionaryKeyTypeError{}, errs[1])
}

func TestCheckInvalidResourceDestroyAfterMoveInWhileStatement(t *testing.T) {

	t.Parallel()

	_, err := ParseAndCheck(t, `
      resource X {}

      fun f(_ x: @X) {
          destroy x
      }

      fun test() {
          let x <- create X()
          while true {
              f(<-x)
          }
          destroy x
      }
    `)

	errs := RequireCheckerErrors(t, err, 2)

	assert.IsType(t, &sema.ResourceUseAfterInvalidationError{}, errs[0])
	assert.IsType(t, &sema.ResourceLossError{}, errs[1])
}

func TestCheckInvalidResourceDestroyAfterDestroyInWhileStatement(t *testing.T) {

	t.Parallel()

	_, err := ParseAndCheck(t, `
      resource X {}

      fun test() {
          let x <- create X()
          while true {
              destroy x
          }
          destroy x
      }
    `)

	errs := RequireCheckerErrors(t, err, 2)

	assert.IsType(t, &sema.ResourceUseAfterInvalidationError{}, errs[0])
	assert.IsType(t, &sema.ResourceLossError{}, errs[1])
}

func TestCheckResourceUseInWhileStatement(t *testing.T) {

	t.Parallel()

	_, err := ParseAndCheck(t, `
      resource X {
          let id: Int
          init(id: Int) {
              self.id = id
          }
      }

      fun test() {
          let x <- create X(id: 1)
          while true {
              x.id
          }
          destroy x
      }
    `)

	require.NoError(t, err)
}

func TestCheckInvalidResourceUseInWhileStatementAfterDestroy(t *testing.T) {

	t.Parallel()

	_, err := ParseAndCheck(t, `
      resource X {
          let id: Int
          init(id: Int) {
              self.id = id
          }
      }

      fun test() {
          let x <- create X(id: 1)
          while true {
              x.id
              destroy x
          }
          destroy x
      }
    `)

	errs := RequireCheckerErrors(t, err, 2)

	assert.IsType(t, &sema.ResourceUseAfterInvalidationError{}, errs[0])
	assert.IsType(t, &sema.ResourceLossError{}, errs[1])
}

func TestCheckInvalidResourceUseInWhileStatementAfterDestroyAndLoss(t *testing.T) {

	t.Parallel()

	_, err := ParseAndCheck(t, `
      resource X {}

      fun test() {
          let x <- create X()
          while true {
              destroy x
          }
      }
    `)

	errs := RequireCheckerErrors(t, err, 1)

	assert.IsType(t, &sema.ResourceLossError{}, errs[0])
}

func TestCheckInvalidResourceUseInNestedWhileStatementAfterDestroyAndLoss1(t *testing.T) {

	t.Parallel()

	_, err := ParseAndCheck(t, `
      resource X {
          let id: Int
          init(id: Int) {
              self.id = id
          }
      }

      fun test() {
          let x <- create X(id: 1)
          while true {
              while true {
                  x.id
                  destroy x
              }
          }
      }
    `)

	errs := RequireCheckerErrors(t, err, 1)

	assert.IsType(t, &sema.ResourceLossError{}, errs[0])
}

func TestCheckInvalidResourceUseInNestedWhileStatementAfterDestroyAndLoss2(t *testing.T) {

	t.Parallel()

	_, err := ParseAndCheck(t, `
      resource X {
          let id: Int
          init(id: Int) {
              self.id = id
          }
      }

      fun test() {
          let x <- create X(id: 1)
          while true {
              while true {
                  x.id
              }
              destroy x
          }
      }
    `)

	errs := RequireCheckerErrors(t, err, 1)

	assert.IsType(t, &sema.ResourceLossError{}, errs[0])
}

func TestCheckResourceUseInNestedWhileStatement(t *testing.T) {

	t.Parallel()

	_, err := ParseAndCheck(t, `
      resource X {
          let id: Int
          init(id: Int) {
              self.id = id
          }
      }

      fun test() {
          let x <- create X(id: 1)
          while true {
              while true {
                  x.id
              }
          }
          destroy x
      }
    `)

	require.NoError(t, err)
}

func TestCheckInvalidResourceLossThroughReturn(t *testing.T) {

	t.Parallel()

	_, err := ParseAndCheck(t, `
      resource X {}

      fun test() {
          let x <- create X()
          return
          destroy x
      }
    `)

	errs := RequireCheckerErrors(t, err, 2)

	assert.IsType(t, &sema.ResourceLossError{}, errs[0])
	assert.IsType(t, &sema.UnreachableStatementError{}, errs[1])
}

func TestCheckInvalidResourceLossThroughReturnInIfStatementThenBranch(t *testing.T) {

	t.Parallel()

	_, err := ParseAndCheck(t, `
      resource X {}

      fun test(y: Int) {
          let x <- create X()
          if y == 42 {
              return
          }
          destroy x
      }
    `)

	errs := RequireCheckerErrors(t, err, 1)

	assert.IsType(t, &sema.ResourceLossError{}, errs[0])
}

func TestCheckInvalidResourceLossThroughReturnInIfStatementBranches(t *testing.T) {

	t.Parallel()

	_, err := ParseAndCheck(t, `
      resource X {}

      fun test(y: Int) {
          let x <- create X()
          if y == 42 {
              absorb(<-x)
              return
          } else {
              return
          }
          destroy x
      }

      fun absorb(_ x: @X) {
          destroy x
      }
    `)

	errs := RequireCheckerErrors(t, err, 2)

	assert.IsType(t, &sema.ResourceLossError{}, errs[0])
	assert.IsType(t, &sema.UnreachableStatementError{}, errs[1])
}

func TestCheckResourceWithMoveAndReturnInIfStatementThenAndDestroyInElse(t *testing.T) {

	t.Parallel()

	_, err := ParseAndCheck(t, `
      resource X {}

      fun test(y: Int) {
          let x <- create X()
          if y == 42 {
              absorb(<-x)
              return
          } else {
              destroy x
          }
      }

      fun absorb(_ x: @X) {
          destroy x
      }
    `)

	require.NoError(t, err)
}

func TestCheckResourceWithMoveAndReturnInIfStatementThenBranch(t *testing.T) {

	t.Parallel()

	_, err := ParseAndCheck(t, `
      resource X {}

      fun test(y: Int) {
          let x <- create X()
          if y == 42 {
              absorb(<-x)
              return
          }
          destroy x
      }

      fun absorb(_ x: @X) {
          destroy x
      }
    `)

	require.NoError(t, err)
}

func TestCheckResourceWithMoveAndReturnInWhileStatement(t *testing.T) {

	t.Parallel()

	_, err := ParseAndCheck(t, `

          resource X {}

          fun test() {
              let x <- create X()
              while true {
                  absorb(<-x)
                  return
              }
              destroy x
          }

          fun absorb(_ x: @X) {
              destroy x
          }
        `)

	require.NoError(t, err)
}

func TestCheckResourceNesting(t *testing.T) {

	t.Parallel()

	interfacePossibilities := []bool{true, false}

	for _, innerCompositeKind := range common.AllCompositeKinds {

		// Don't test contract fields/parameters: contracts can't be passed by value
		if innerCompositeKind == common.CompositeKindContract {
			continue
		}

		for _, innerIsInterface := range interfacePossibilities {

			if !innerCompositeKind.SupportsInterfaces() && innerIsInterface {
				continue
			}

			for _, outerCompositeKind := range common.CompositeKindsWithFieldsAndFunctions {
				for _, outerIsInterface := range interfacePossibilities {

					if !outerCompositeKind.SupportsInterfaces() && outerIsInterface {
						continue
					}

					testResourceNesting(
						t,
						innerCompositeKind,
						innerIsInterface,
						outerCompositeKind,
						outerIsInterface,
					)
				}
			}
		}
	}
}

func testResourceNesting(
	t *testing.T,
	innerCompositeKind common.CompositeKind,
	innerIsInterface bool,
	outerCompositeKind common.CompositeKind,
	outerIsInterface bool,
) {
	innerInterfaceKeyword := ""
	if innerIsInterface {
		innerInterfaceKeyword = "interface"
	}

	outerInterfaceKeyword := ""
	if outerIsInterface {
		outerInterfaceKeyword = "interface"
	}

	testName := fmt.Sprintf(
		"%s %s in %s %s",
		innerCompositeKind.Keyword(),
		innerInterfaceKeyword,
		outerCompositeKind.Keyword(),
		outerInterfaceKeyword,
	)

	t.Run(testName, func(t *testing.T) {

		innerTypeAnnotation := "T"
		if innerIsInterface {
			innerTypeAnnotation = AsInterfaceType("T", innerCompositeKind)
		}

		// Prepare the initializer, if needed.
		// `outerCompositeKind` is the container composite kind.
		// If it is concrete, i.e. not an interface, it needs an initializer.

		initializer := ""
		if !outerIsInterface {
			initializer = fmt.Sprintf(
				`
                  init(t: %[1]s%[2]s) {
                      self.t %[3]s t
                  }
                `,
				innerCompositeKind.Annotation(),
				innerTypeAnnotation,
				innerCompositeKind.TransferOperator(),
			)
		}

		destructor := ""
		if !outerIsInterface &&
			outerCompositeKind == common.CompositeKindResource &&
			innerCompositeKind == common.CompositeKindResource {

			destructor = `
              destroy() {
                  destroy self.t
              }
            `
		}

		innerBody := "{}"
		if innerCompositeKind == common.CompositeKindEvent {
			innerBody = "()"
		}

		innerConformances := ""
		if innerCompositeKind == common.CompositeKindEnum {
			innerConformances = ": Int"
		}

		// Prepare the full program defining an empty composite,
		// and a second composite which contains the first

		program := fmt.Sprintf(
			`
              %[1]s %[2]s T%[10]s %[3]s

              %[4]s %[5]s U {
                  let t: %[6]s%[7]s
                  %[8]s
                  %[9]s
              }
            `,
			innerCompositeKind.Keyword(),
			innerInterfaceKeyword,
			innerBody,
			outerCompositeKind.Keyword(),
			outerInterfaceKeyword,
			innerCompositeKind.Annotation(),
			innerTypeAnnotation,
			initializer,
			destructor,
			innerConformances,
		)

		_, err := ParseAndCheck(t, program)

		switch outerCompositeKind {
		case common.CompositeKindStructure:

			switch innerCompositeKind {
			case common.CompositeKindStructure,
				common.CompositeKindEvent,
				common.CompositeKindEnum:

				require.NoError(t, err)

			case common.CompositeKindResource:
				errs := RequireCheckerErrors(t, err, 1)

				assert.IsType(t, &sema.InvalidResourceFieldError{}, errs[0])

			default:
				panic(errors.NewUnreachableError())
			}

		case common.CompositeKindResource,
			common.CompositeKindEnum:

			require.NoError(t, err)

		case common.CompositeKindContract:

			if innerCompositeKind == common.CompositeKindEvent {
				errs := RequireCheckerErrors(t, err, 1)

				assert.IsType(t, &sema.FieldTypeNotStorableError{}, errs[0])
			} else {
				require.NoError(t, err)
			}

		default:
			panic(errors.NewUnreachableError())
		}
	})
}

func TestCheckContractResourceField(t *testing.T) {

	t.Parallel()

	_, err := ParseAndCheck(t, `
      resource R {}

      contract C {
          let r: @R

          init(r: @R) {
              self.r <- r
          }
      }
    `)

	require.NoError(t, err)
}

func TestCheckInvalidContractResourceFieldMove(t *testing.T) {

	t.Parallel()

	_, err := ParseAndCheck(t, `
      resource R {}

      contract C {
          let r: @R

          init(r: @R) {
              self.r <- r
          }
      }

      fun test() {
          let r <- C.r
          destroy r
      }
    `)

	errs := RequireCheckerErrors(t, err, 1)

	assert.IsType(t, &sema.InvalidNestedResourceMoveError{}, errs[0])
}

func TestCheckInvalidEnumResourceField(t *testing.T) {

	t.Parallel()

	t.Run("raw type given", func(t *testing.T) {

		t.Parallel()

		_, err := ParseAndCheck(t, `
	      resource R {}

          enum E: R {}
	    `)

		errs := RequireCheckerErrors(t, err, 1)

		require.IsType(t, &sema.InvalidEnumRawTypeError{}, errs[0])
	})

	t.Run("raw type given, nested", func(t *testing.T) {

		t.Parallel()

		_, err := ParseAndCheck(t, `
	      resource R {
              enum E: R {}
          }
	    `)

		errs := RequireCheckerErrors(t, err, 2)

		require.IsType(t, &sema.InvalidNestedDeclarationError{}, errs[0])
		require.IsType(t, &sema.InvalidEnumRawTypeError{}, errs[1])
	})

	t.Run("raw type not given", func(t *testing.T) {

		t.Parallel()

		_, err := ParseAndCheck(t, `
	      enum E {}
	    `)

		errs := RequireCheckerErrors(t, err, 1)

		require.IsType(t, &sema.MissingEnumRawTypeError{}, errs[0])
	})
}

// TestCheckResourceInterfaceConformance tests the check
// of conformance of resources to resource interfaces.
func TestCheckResourceInterfaceConformance(t *testing.T) {

	t.Parallel()

	_, err := ParseAndCheck(t, `
      resource interface X {
          fun test()
      }

      resource Y: X {
          fun test() {}
      }
    `)

	require.NoError(t, err)
}

// TestCheckInvalidResourceInterfaceConformance tests the check
// of conformance of resources to resource interfaces.
func TestCheckInvalidResourceInterfaceConformance(t *testing.T) {

	t.Parallel()

	_, err := ParseAndCheck(t, `
      resource interface X {
          fun test()
      }

      resource Y: X {}
    `)

	errs := RequireCheckerErrors(t, err, 1)

	assert.IsType(t, &sema.ConformanceError{}, errs[0])
}

// TestCheckInvalidResourceInterfaceUseAsType tests that a resource interface
// can not be used as a type
func TestCheckInvalidResourceInterfaceUseAsType(t *testing.T) {

	t.Parallel()

	_, err := ParseAndCheck(t, `
      resource interface I {}

      resource R: I {}

      let r: @I <- create R()
    `)

	errs := RequireCheckerErrors(t, err, 1)

	assert.IsType(t, &sema.InvalidInterfaceTypeError{}, errs[0])
}

// TestCheckResourceInterfaceUseAsType test if a resource
// is a subtype of a restricted AnyResource type.
func TestCheckResourceInterfaceUseAsType(t *testing.T) {

	t.Parallel()

	_, err := ParseAndCheck(t, `
      resource interface I {}

      resource R: I {}

      let r: @{I} <- create R()
    `)

	require.NoError(t, err)
}

func TestCheckResourceArrayIndexing(t *testing.T) {

	t.Parallel()

	_, err := ParseAndCheck(t, `
      resource Foo {
          var bar: Int
          init(bar: Int) {
              self.bar = bar
          }
      }

      fun test(): Int {
        let foo <- create Foo(bar: 1)
        let foos <- [<-[<-foo]]
        let bar = foos[0][0].bar
        destroy foos
        return bar
      }
    `)

	require.NoError(t, err)
}

func TestCheckInvalidResourceLossReturnResourceAndMemberAccess(t *testing.T) {

	t.Parallel()

	_, err := ParseAndCheck(t, `
      resource X {
          let id: Int

          init(id: Int) {
              self.id = id
          }
      }

      fun test(): Int {
          return createX().id
      }

      fun createX(): @X {
          return <-create X(id: 1)
      }
    `)

	errs := RequireCheckerErrors(t, err, 1)

	assert.IsType(t, &sema.ResourceLossError{}, errs[0])
}

func TestCheckInvalidResourceLossAfterMoveThroughArrayIndexing(t *testing.T) {

	t.Parallel()

	_, err := ParseAndCheck(t, `
      resource X {}

      fun test() {
          let xs <- [<-create X()]
          foo(x: <-xs[0])
      }

      fun foo(x: @X) {
          destroy x
      }
    `)

	errs := RequireCheckerErrors(t, err, 2)
	assert.IsType(t, &sema.InvalidNestedResourceMoveError{}, errs[0])
	assert.IsType(t, &sema.ResourceLossError{}, errs[1])
}

func TestCheckInvalidResourceLossThroughFunctionResultAccess(t *testing.T) {

	t.Parallel()

	_, err := ParseAndCheck(t, `
      resource Foo {
          var bar: Int
          init(bar: Int) {
              self.bar = bar
          }
      }

      fun createFoo(): @Foo {
          return <- create Foo(bar: 1)
      }

      fun test(): Int {
          return createFoo().bar
      }
    `)

	errs := RequireCheckerErrors(t, err, 1)

	assert.IsType(t, &sema.ResourceLossError{}, errs[0])
}

// TestCheckAnyResourceDestruction tests if resources
// can be passed to restricted AnyResources parameters,
// and if the argument can be destroyed.
func TestCheckAnyResourceDestruction(t *testing.T) {

	t.Parallel()

	_, err := ParseAndCheck(t, `
      resource interface I {}

      resource R: I {}

      fun foo(_ i: @{I}) {
          destroy i
      }

      fun bar() {
          foo(<-create R())
      }
    `)

	require.NoError(t, err)
}

// TestCheckInvalidResourceFieldMoveThroughVariableDeclaration tests if resources nested
// as a field in another resource cannot be moved out of the containing resource through
// a variable declaration. This would partially invalidate the containing resource
func TestCheckInvalidResourceFieldMoveThroughVariableDeclaration(t *testing.T) {

	t.Parallel()

	_, err := ParseAndCheck(t, `
      resource Foo {}

      resource Bar {
          let foo: @Foo

          init(foo: @Foo) {
              self.foo <- foo
          }

          destroy() {
              destroy self.foo
          }
      }

      fun test(): @[Foo] {
          let foo <- create Foo()
          let bar <- create Bar(foo: <-foo)
          let foo2 <- bar.foo
          let foo3 <- bar.foo
          destroy bar
          return <-[<-foo2, <-foo3]
      }
    `)

	errs := RequireCheckerErrors(t, err, 2)

	assert.IsType(t, &sema.InvalidNestedResourceMoveError{}, errs[0])
	assert.IsType(t, &sema.InvalidNestedResourceMoveError{}, errs[1])
}

// TestCheckInvalidResourceFieldMoveThroughParameter tests if resources nested
// as a field in another resource cannot be moved out of the containing resource
// by passing the field as an argument to a function. This would partially invalidate
// the containing resource
func TestCheckInvalidResourceFieldMoveThroughParameter(t *testing.T) {

	t.Parallel()

	_, err := ParseAndCheck(t, `
      resource Foo {}

      resource Bar {
          let foo: @Foo

          init(foo: @Foo) {
              self.foo <- foo
          }

          destroy() {
              destroy self.foo
          }
      }

      fun identity(_ foo: @Foo): @Foo {
          return <-foo
      }

      fun test(): @[Foo] {
          let foo <- create Foo()
          let bar <- create Bar(foo: <-foo)
          let foo2 <- identity(<-bar.foo)
          let foo3 <- identity(<-bar.foo)
          destroy bar
          return <-[<-foo2, <-foo3]
      }
    `)

	errs := RequireCheckerErrors(t, err, 2)

	assert.IsType(t, &sema.InvalidNestedResourceMoveError{}, errs[0])
	assert.IsType(t, &sema.InvalidNestedResourceMoveError{}, errs[1])
}

func TestCheckInvalidResourceFieldMoveSelf(t *testing.T) {

	t.Parallel()

	_, err := ParseAndCheck(t, `
      resource Y {}

      resource X {

          var y: @Y

          init() {
              self.y <- create Y()
          }

          fun test() {
             absorb(<-self.y)
          }

          destroy() {
              destroy self.y
          }
      }

      fun absorb(_ y: @Y) {
          destroy y
      }
    `)

	errs := RequireCheckerErrors(t, err, 1)

	assert.IsType(t, &sema.InvalidNestedResourceMoveError{}, errs[0])
}

func TestCheckInvalidResourceFieldUseAfterDestroy(t *testing.T) {

	t.Parallel()

	_, err := ParseAndCheck(t, `
      resource Y {}

      resource X {

          var y: @Y

          init() {
              self.y <- create Y()
          }

          destroy() {
              destroy self.y
              destroy self.y
          }
      }
    `)

	errs := RequireCheckerErrors(t, err, 1)

	assert.IsType(t, &sema.ResourceUseAfterInvalidationError{}, errs[0])
}

func TestCheckResourceArrayAppend(t *testing.T) {

	t.Parallel()

	_, err := ParseAndCheck(t, `
      resource X {}

      fun test() {
          let xs: @[X] <- []
          xs.append(<-create X())
          destroy xs
      }
    `)

	require.NoError(t, err)
}

func TestCheckResourceArrayInsert(t *testing.T) {

	t.Parallel()

	_, err := ParseAndCheck(t, `
      resource X {}

      fun test() {
          let xs: @[X] <- []
          xs.insert(at: 0, <-create X())
          destroy xs
      }
    `)

	require.NoError(t, err)
}

func TestCheckResourceArrayRemove(t *testing.T) {

	t.Parallel()

	_, err := ParseAndCheck(t, `
      resource X {}

      fun test() {
          let xs: @[X] <- [<-create X()]
          let x <- xs.remove(at: 0)
          destroy x
          destroy xs
      }
    `)

	require.NoError(t, err)
}

func TestCheckInvalidResourceArrayRemoveResourceLoss(t *testing.T) {

	t.Parallel()

	_, err := ParseAndCheck(t, `
      resource X {}

      fun test() {
          let xs: @[X] <- [<-create X()]
          xs.remove(at: 0)
          destroy xs
      }
    `)

	errs := RequireCheckerErrors(t, err, 1)

	assert.IsType(t, &sema.ResourceLossError{}, errs[0])
}

func TestCheckResourceArrayRemoveFirst(t *testing.T) {

	t.Parallel()

	_, err := ParseAndCheck(t, `
      resource X {}

      fun test() {
          let xs: @[X] <- [<-create X()]
          let x <- xs.removeFirst()
          destroy x
          destroy xs
      }
    `)

	require.NoError(t, err)
}

func TestCheckResourceArrayRemoveLast(t *testing.T) {

	t.Parallel()

	_, err := ParseAndCheck(t, `
      resource X {}

      fun test() {
          let xs: @[X] <- [<-create X()]
          let x <- xs.removeLast()
          destroy x
          destroy xs
      }
    `)

	require.NoError(t, err)
}

func TestCheckInvalidResourceArrayContains(t *testing.T) {

	t.Parallel()

	_, err := ParseAndCheck(t, `
      resource X {}

      fun test() {
          let xs: @[X] <- [<-create X()]
          xs.contains(<-create X())
          destroy xs
      }
    `)

	errs := RequireCheckerErrors(t, err, 2)

	assert.IsType(t, &sema.InvalidResourceArrayMemberError{}, errs[0])
	assert.IsType(t, &sema.NotEquatableTypeError{}, errs[1])
}

func TestCheckResourceArrayLength(t *testing.T) {

	t.Parallel()

	_, err := ParseAndCheck(t, `
      resource X {}

      fun test(): Int {
          let xs: @[X] <- [<-create X()]
          let count = xs.length
          destroy xs
          return count
      }
    `)

	require.NoError(t, err)
}

func TestCheckInvalidResourceArrayConcat(t *testing.T) {

	t.Parallel()

	_, err := ParseAndCheck(t, `
      resource X {}

      fun test() {
          let xs: @[X] <- [<-create X()]
          let xs2 <- [<-create X()]
          let xs3 <- xs.concat(<-xs2)
          destroy xs
          destroy xs3
      }
    `)

	errs := RequireCheckerErrors(t, err, 1)

	assert.IsType(t, &sema.InvalidResourceArrayMemberError{}, errs[0])
}

func TestCheckResourceDictionaryRemove(t *testing.T) {

	t.Parallel()

	_, err := ParseAndCheck(t, `
      resource X {}

      fun test() {
          let xs: @{String: X} <- {"x1": <-create X()}
          let x <- xs.remove(key: "x1")
          destroy x
          destroy xs
      }
    `)

	require.NoError(t, err)
}

func TestCheckInvalidResourceDictionaryRemoveResourceLoss(t *testing.T) {

	t.Parallel()

	_, err := ParseAndCheck(t, `
      resource X {}

      fun test() {
          let xs: @{String: X} <- {"x1": <-create X()}
          xs.remove(key: "x1")
          destroy xs
      }
    `)

	errs := RequireCheckerErrors(t, err, 1)

	assert.IsType(t, &sema.ResourceLossError{}, errs[0])
}

func TestCheckResourceDictionaryInsert(t *testing.T) {

	t.Parallel()

	_, err := ParseAndCheck(t, `
      resource X {}

      fun test() {
          let xs: @{String: X} <- {}
          let old <- xs.insert(key: "x1", <-create X())
          destroy old
          destroy xs
      }
    `)

	require.NoError(t, err)
}

func TestCheckInvalidResourceDictionaryInsertResourceLoss(t *testing.T) {

	t.Parallel()

	_, err := ParseAndCheck(t, `
      resource X {}

      fun test() {
          let xs: @{String: X} <- {}
          xs.insert(key: "x1", <-create X())
          destroy xs
      }
    `)

	errs := RequireCheckerErrors(t, err, 1)

	assert.IsType(t, &sema.ResourceLossError{}, errs[0])
}

func TestCheckResourceDictionaryLength(t *testing.T) {

	t.Parallel()

	_, err := ParseAndCheck(t, `
      resource X {}

      fun test(): Int {
          let xs: @{String: X} <- {"x1": <-create X()}
          let count = xs.length
          destroy xs
          return count
      }
    `)

	require.NoError(t, err)
}

func TestCheckInvalidResourceDictionaryKeys(t *testing.T) {

	t.Parallel()

	_, err := ParseAndCheck(t, `
      resource X {}

      fun test() {
          let xs <- {<-create X(): "x1"}
          let keys <- xs.keys
          destroy keys
          destroy xs
      }
    `)

	errs := RequireCheckerErrors(t, err, 3)

	assert.IsType(t, &sema.InvalidDictionaryKeyTypeError{}, errs[0])
	assert.IsType(t, &sema.InvalidResourceDictionaryMemberError{}, errs[1])
	assert.IsType(t, &sema.InvalidNestedResourceMoveError{}, errs[2])
}

func TestCheckInvalidResourceDictionaryValues(t *testing.T) {

	t.Parallel()

	_, err := ParseAndCheck(t, `
      resource X {}

      fun test() {
          let xs <- {"x1": <-create X()}
          let values <- xs.values
          destroy values
          destroy xs
      }
    `)

	errs := RequireCheckerErrors(t, err, 2)

	assert.IsType(t, &sema.InvalidResourceDictionaryMemberError{}, errs[0])
	assert.IsType(t, &sema.InvalidNestedResourceMoveError{}, errs[1])
}

func TestCheckInvalidResourceDictionaryKeysForeach(t *testing.T) {
	t.Parallel()

	_, err := ParseAndCheck(t, `
        resource X {}

        fun test() {
            let xs <- {<-create X(): "x1"}

            xs.forEachKey(fun (x: @X): Bool {
                destroy x
                return true
            }) 
            destroy xs
        }
    `)

	errs := RequireCheckerErrors(t, err, 3)

	assert.IsType(t, &sema.InvalidDictionaryKeyTypeError{}, errs[0])
	assert.IsType(t, &sema.InvalidResourceDictionaryMemberError{}, errs[1])
	assert.IsType(t, &sema.ResourceLossError{}, errs[2])
}

func TestCheckInvalidResourceLossAfterMoveThroughDictionaryIndexing(t *testing.T) {

	t.Parallel()

	_, err := ParseAndCheck(t, `
      resource X {}

      fun test() {
          let xs <- {"x": <-create X()}
          foo(x: <-xs["x"])
      }

      fun foo(x: @X?) {
          destroy x
      }
    `)

	errs := RequireCheckerErrors(t, err, 2)
	assert.IsType(t, &sema.InvalidNestedResourceMoveError{}, errs[0])
	assert.IsType(t, &sema.ResourceLossError{}, errs[1])
}

func TestCheckInvalidResourceSwap(t *testing.T) {

	t.Parallel()

	_, err := ParseAndCheck(t, `
      resource X {}

      fun test() {
         var x <- create X()
         x <-> create X()
         destroy x
      }
    `)

	errs := RequireCheckerErrors(t, err, 1)

	assert.IsType(t, &sema.InvalidSwapExpressionError{}, errs[0])
}

func TestCheckInvalidResourceConstantResourceFieldSwap(t *testing.T) {

	t.Parallel()

	_, err := ParseAndCheck(t, `
      resource Foo {}

      resource Bar {
          let foo: @Foo

          init(foo: @Foo) {
              self.foo <- foo
          }

          destroy() {
              destroy self.foo
          }
      }

      fun test() {
          let foo <- create Foo()
          let bar <- create Bar(foo: <-foo)
          var foo2 <- create Foo()
          bar.foo <-> foo2
          destroy bar
          destroy foo2
      }
    `)

	errs := RequireCheckerErrors(t, err, 1)

	assert.IsType(t, &sema.AssignmentToConstantMemberError{}, errs[0])
}

func TestCheckResourceVariableResourceFieldSwap(t *testing.T) {

	t.Parallel()

	_, err := ParseAndCheck(t, `
      resource Foo {}

      resource Bar {
          var foo: @Foo

          init(foo: @Foo) {
              self.foo <- foo
          }

          destroy() {
              destroy self.foo
          }
      }

      fun test() {
          let foo <- create Foo()
          let bar <- create Bar(foo: <-foo)
          var foo2 <- create Foo()
          bar.foo <-> foo2
          destroy bar
          destroy foo2
      }
    `)

	require.NoError(t, err)
}

func TestCheckInvalidResourceFieldDestroy(t *testing.T) {

	t.Parallel()

	_, err := ParseAndCheck(t, `
     resource Foo {}

     resource Bar {
         var foo: @Foo

         init(foo: @Foo) {
             self.foo <- foo
         }

         destroy() {
             destroy self.foo
         }
     }

     fun test() {
         let foo <- create Foo()
         let bar <- create Bar(foo: <-foo)
         destroy bar.foo
     }
   `)

	errs := RequireCheckerErrors(t, err, 2)

	// TODO: maybe have dedicated error

	assert.IsType(t, &sema.InvalidNestedResourceMoveError{}, errs[0])
	assert.IsType(t, &sema.ResourceLossError{}, errs[1])
}

func TestCheckResourceParameterInInterfaceNoResourceLossError(t *testing.T) {

	t.Parallel()

	declarationKinds := []common.DeclarationKind{
		common.DeclarationKindInitializer,
		common.DeclarationKindFunction,
	}

	for _, compositeKind := range common.CompositeKindsWithFieldsAndFunctions {
		for _, declarationKind := range declarationKinds {
			for _, hasCondition := range []bool{true, false} {

				testName := fmt.Sprintf(
					"%s %s/hasCondition=%v",
					compositeKind,
					declarationKind,
					hasCondition,
				)

				innerDeclaration := ""
				switch declarationKind {
				case common.DeclarationKindInitializer:
					innerDeclaration = declarationKind.Keywords()

				case common.DeclarationKindFunction:
					innerDeclaration = fmt.Sprintf("%s test", declarationKind.Keywords())
				}

				functionBlock := ""
				if hasCondition {
					functionBlock = "{ pre { true } }"
				}

				t.Run(testName, func(t *testing.T) {

					_, err := ParseAndCheck(t, fmt.Sprintf(
						`
                          resource X {}

                          %[1]s interface Y {

                              // Should not result in a resource loss error
                              %[2]s(from: @X) %[3]s
                          }
                        `,
						compositeKind.Keyword(),
						innerDeclaration,
						functionBlock,
					))

					require.NoError(t, err)
				})
			}
		}
	}
}

func TestCheckResourceFieldUseAndDestruction(t *testing.T) {

	t.Parallel()

	_, err := ParseAndCheck(t, `
     resource interface RI {}

     resource R {
         var ris: @{String: {RI}}

         init(_ ri: @{RI}) {
             self.ris <- {"first": <-ri}
         }

         fun use() {
            let ri <- self.ris.remove(key: "first")
            absorb(<-ri)
         }

         destroy() {
             destroy self.ris
         }
     }

     fun absorb(_ ri: @{RI}?) {
         destroy ri
     }
   `)

	require.NoError(t, err)
}

func TestCheckInvalidResourceMethodBinding(t *testing.T) {

	t.Parallel()

	// TODO: replace AnyStruct return type with ([@R]#(@R): Void)
	//   once bound function types are supported

	_, err := ParseAndCheck(t, `
      resource R {}

      fun test(): AnyStruct {
          let rs <- [<-create R()]
          let append = rs.append
          destroy rs
          return append
      }
    `)

	errs := RequireCheckerErrors(t, err, 1)

	assert.IsType(t, &sema.ResourceMethodBindingError{}, errs[0])
}

func TestCheckInvalidResourceMethodCall(t *testing.T) {

	t.Parallel()

	_, err := ParseAndCheck(t, `
      resource R {}

      fun test() {
          let rs <- [<-create R()]
          rs.append(<-create R())
          destroy rs
      }
    `)

	require.NoError(t, err)
}

func TestCheckResourceOptionalBinding(t *testing.T) {

	t.Parallel()

	_, err := ParseAndCheck(t, `
      resource R {}

      fun test() {
          let maybeR: @R? <- create R()
          if let r <- maybeR {
              destroy r
          }
      }
    `)

	require.NoError(t, err)
}

func TestCheckInvalidResourceOptionalBindingResourceLossInThen(t *testing.T) {

	t.Parallel()

	_, err := ParseAndCheck(t, `
      resource R {}

      fun test() {
          let maybeR: @R? <- create R()
          if let r <- maybeR {
              // resource loss of r
          }
      }
    `)

	errs := RequireCheckerErrors(t, err, 1)

	assert.IsType(t, &sema.ResourceLossError{}, errs[0])
}

func TestCheckInvalidResourceOptionalBindingResourceUseAfterInvalidationInThen(t *testing.T) {

	t.Parallel()

	_, err := ParseAndCheck(t, `
      resource R {}

      fun test() {
          let maybeR: @R? <- create R()
          if let r <- maybeR {
              destroy r
              destroy maybeR
          }
      }
    `)

	errs := RequireCheckerErrors(t, err, 1)

	assert.IsType(t, &sema.ResourceUseAfterInvalidationError{}, errs[0])
}

func TestCheckInvalidResourceOptionalBindingResourceUseAfterInvalidationAfterBranches(t *testing.T) {

	t.Parallel()

	_, err := ParseAndCheck(t, `
      resource R {}

      fun test() {
          let maybeR: @R? <- create R()
          if let r <- maybeR {
              destroy r
          }
          f(<-maybeR)
      }

      fun f(_ r: @R?) {
          destroy r
      }
    `)

	errs := RequireCheckerErrors(t, err, 1)

	assert.IsType(t, &sema.ResourceUseAfterInvalidationError{}, errs[0])
}

func TestCheckResourceOptionalBindingWithSecondValue(t *testing.T) {

	t.Parallel()

	_, err := ParseAndCheck(t, `
      resource R {}

      fun test() {
          let r1 <- create R()
          var r2: @R? <- create R()

          if let r3 <- r2 <- r1 {
              // r1 was definitely moved
              // r2 contains r1
              destroy r2
              // only then branch defined r3
              destroy r3
          } else {
              // r1 was definitely moved
              // r2 contains r1
              destroy r2
          }
      }
    `)
	require.NoError(t, err)
}

<<<<<<< HEAD
func TestCheckResourceOptionalBindingResourceInvalidation(t *testing.T) {
=======
	errs := RequireCheckerErrors(t, err, 1)
>>>>>>> d8b62416

	t.Parallel()

	t.Run("separate, without else", func(t *testing.T) {

		t.Parallel()

		_, err := ParseAndCheck(t, `
          resource R {}

          fun asOpt(_ r: @R): @R? {
              return <-r
          }

          fun test() {
              let r <- create R()
              let optR <- asOpt(<-r)
              if let r2 <- optR {
                  destroy r2
              }
          }
        `)
		require.NoError(t, err)
	})

	t.Run("separate, with else", func(t *testing.T) {

		t.Parallel()

		_, err := ParseAndCheck(t, `
          resource R {}

          fun asOpt(_ r: @R): @R? {
              return <-r
          }

          fun consume(_ r: @R?) {
              destroy <-r
          }

          fun test() {
              let r <- create R()
              let optR <- asOpt(<-r)
              if let r2 <- optR {
                  destroy r2
              } else {
                  consume(<-optR)
              }
          }
        `)

		errs := ExpectCheckerErrors(t, err, 1)

		assert.IsType(t, &sema.ResourceUseAfterInvalidationError{}, errs[0])
	})

	t.Run("inline, without else", func(t *testing.T) {

		t.Parallel()

		_, err := ParseAndCheck(t, `
          resource R {}

          fun asOpt(_ r: @R): @R? {
              return <-r
          }

          fun test() {
              let r <- create R()
              if let r2 <- asOpt(<-r) {
                  destroy r2
              }
          }
        `)

		require.NoError(t, err)
	})

	t.Run("inline, with else, non-optional", func(t *testing.T) {

		t.Parallel()

		_, err := ParseAndCheck(t, `
          resource R {}

          fun asOpt(_ r: @R): @R? {
              return <-r
          }

          fun consume(_ r: @R?) {
              destroy <-r
          }

          fun test() {
              let r <- create R()
              if let r2 <- asOpt(<-r) {
                  destroy r2
              } else {
                  consume(<-r)
              }
          }
        `)

		errs := ExpectCheckerErrors(t, err, 1)

		assert.IsType(t, &sema.ResourceUseAfterInvalidationError{}, errs[0])
	})

	t.Run("inline, with else, optional", func(t *testing.T) {

		t.Parallel()

		_, err := ParseAndCheck(t, `
          resource R {}

          fun identity(_ r: @R?): @R? {
              return <-r
          }

          fun consume(_ r: @R?) {
              destroy <-r
          }

          fun test() {
              let r: @R? <- create R()
              if let r2 <- identity(<-r) {
                  destroy r2
              } else {
                  consume(<-r)
              }
          }
        `)

		errs := ExpectCheckerErrors(t, err, 1)

		assert.IsType(t, &sema.ResourceUseAfterInvalidationError{}, errs[0])
	})
}

func TestCheckResourceOptionalBindingFailableCast(t *testing.T) {

	t.Parallel()

	t.Run("destroy", func(t *testing.T) {

		t.Parallel()

		_, err := ParseAndCheck(t, `
          resource interface RI {}

          resource R: RI {}

          fun test() {
              let ri: @{RI} <- create R()
              if let r <- ri as? @R {
                  destroy r
              } else {
                  destroy ri
              }
          }
        `)

		require.NoError(t, err)
	})

	t.Run("return", func(t *testing.T) {

		t.Parallel()

		_, err := ParseAndCheck(t, `
          resource interface RI {}

          resource R: RI {}

          fun test(): @R? {
              let ri: @{RI} <- create R()
              if let r <- ri as? @R {
                  return <-r
              } else {
                  destroy ri
                  return nil
              }
          }
        `)

		require.NoError(t, err)
	})

}

func TestCheckInvalidResourceOptionalBindingFailableCastResourceUseAfterInvalidationInThen(t *testing.T) {

	t.Parallel()

	_, err := ParseAndCheck(t,
		`
         resource interface RI {}

         resource R: RI {}

         fun test() {
             let ri: @{RI} <- create R()
             if let r <- ri as? @R {
                 destroy r
                 destroy ri
             } else {
                 destroy ri
             }
         }
    `)

	errs := RequireCheckerErrors(t, err, 1)

	assert.IsType(t, &sema.ResourceUseAfterInvalidationError{}, errs[0])
}

func TestCheckInvalidResourceOptionalBindingFailableCastResourceUseAfterInvalidationAfterBranches(t *testing.T) {

	t.Parallel()

	_, err := ParseAndCheck(t,
		`
         resource interface RI {}

         resource R: RI {}

         fun test() {
             let ri: @{RI} <- create R()
             if let r <- ri as? @R {
                 destroy r
             }
             destroy ri
         }
    `)

	errs := RequireCheckerErrors(t, err, 2)

	assert.IsType(t, &sema.ResourceUseAfterInvalidationError{}, errs[0])
	assert.IsType(t, &sema.ResourceLossError{}, errs[1])
}

func TestCheckInvalidResourceOptionalBindingFailableCastResourceLossMissingElse(t *testing.T) {

	t.Parallel()

	_, err := ParseAndCheck(t, `
      resource interface RI {}

      resource R: RI {}

      fun test() {
          let ri: @{RI} <- create R()
          if let r <- ri as? @R {
              destroy r
          }
      }
    `)

	errs := RequireCheckerErrors(t, err, 1)

	assert.IsType(t, &sema.ResourceLossError{}, errs[0])
}

func TestCheckInvalidResourceOptionalBindingFailableCastResourceUseAfterInvalidationAfterThen(t *testing.T) {

	t.Parallel()

	_, err := ParseAndCheck(t, `
      resource interface RI {}

      resource R: RI {}

      fun test() {
          let ri: @{RI} <- create R()
          if let r <- ri as? @R {
              destroy r
          }
          destroy ri
      }
    `)

	errs := RequireCheckerErrors(t, err, 2)

	assert.IsType(t, &sema.ResourceUseAfterInvalidationError{}, errs[0])
	assert.IsType(t, &sema.ResourceLossError{}, errs[1])
}

func TestCheckInvalidResourceOptionalBindingFailableCastMissingElse(t *testing.T) {

	t.Parallel()

	t.Run("top-level resource interface to resource, missing else", func(t *testing.T) {

		_, err := ParseAndCheck(t, `
          resource interface RI {}

          resource R: RI {}

          fun test(ri: @{RI}) {
              if let r <- ri as? @R {
                  destroy r
              }
          }
        `)

		errs := RequireCheckerErrors(t, err, 1)

		assert.IsType(t, &sema.ResourceLossError{}, errs[0])
	})

	t.Run("contract interface resource to contract to resource", func(t *testing.T) {

		_, err := ParseAndCheck(t, `
          contract interface CI {
              resource R {}
          }

          contract C: CI {
              resource R {}
          }

          fun test(r: @CI.R) {
              if let r2 <- r as? @C.R {
                  destroy r2
              }
          }
        `)

		errs := RequireCheckerErrors(t, err, 1)

		assert.IsType(t, &sema.ResourceLossError{}, errs[0])
	})
}

func TestCheckInvalidResourceFailableCastOutsideOptionalBinding(t *testing.T) {

	t.Parallel()

	_, err := ParseAndCheck(t, `
      resource interface RI {}

      resource R: RI {}

      fun test() {
          let ri: @{RI} <- create R()
          let r <- ri as? @R
          destroy r
      }
    `)

<<<<<<< HEAD
	errs := ExpectCheckerErrors(t, err, 2)
=======
	errs := RequireCheckerErrors(t, err, 1)
>>>>>>> d8b62416

	assert.IsType(t, &sema.InvalidFailableResourceDowncastOutsideOptionalBindingError{}, errs[0])
	assert.IsType(t, &sema.ResourceLossError{}, errs[1])
}

func TestCheckInvalidResourceFailableCastNonIdentifier(t *testing.T) {

	t.Parallel()

	_, err := ParseAndCheck(t, `
      resource interface RI {}

      resource R: RI {}

      fun createR(): @{RI} {
          return <- create R()
      }

      fun test() {
          if let r <- createR() as? @R {
              destroy r
          }
      }
    `)

	errs := RequireCheckerErrors(t, err, 1)

	assert.IsType(t, &sema.InvalidNonIdentifierFailableResourceDowncast{}, errs[0])
}

func TestCheckInvalidUnaryMoveAndCopyTransfer(t *testing.T) {

	t.Parallel()

	_, err := ParseAndCheck(t, `
      resource R {}

      fun test() {
          let r = <- create R()
          destroy r
      }
    `)

	errs := RequireCheckerErrors(t, err, 1)

	assert.IsType(t, &sema.IncorrectTransferOperationError{}, errs[0])
}

func TestCheckInvalidResourceSelfMoveToFunction(t *testing.T) {

	t.Parallel()

	_, err := ParseAndCheck(t, `

      resource X {

          fun test() {
              absorb(<-self)
          }
      }

      fun absorb(_ x: @X) {
          destroy x
      }
    `)

	errs := RequireCheckerErrors(t, err, 1)

	assert.IsType(t, &sema.InvalidSelfInvalidationError{}, errs[0])
}

func TestCheckInvalidResourceSelfMoveInVariableDeclaration(t *testing.T) {

	t.Parallel()

	_, err := ParseAndCheck(t, `

      resource X {

          fun test() {
              let x <- self
              destroy x
          }
      }
    `)

	errs := RequireCheckerErrors(t, err, 1)

	assert.IsType(t, &sema.InvalidSelfInvalidationError{}, errs[0])
}

func TestCheckInvalidResourceSelfDestruction(t *testing.T) {

	t.Parallel()

	_, err := ParseAndCheck(t, `

      resource X {

          fun test() {
              destroy self
          }
      }
    `)

	errs := RequireCheckerErrors(t, err, 1)

	assert.IsType(t, &sema.InvalidSelfInvalidationError{}, errs[0])
}

func TestCheckInvalidResourceSelfMoveReturnFromFunction(t *testing.T) {

	t.Parallel()

	_, err := ParseAndCheck(t, `

      resource X {

          fun test(): @X {
              return <-self
          }
      }
    `)

	errs := RequireCheckerErrors(t, err, 1)

	assert.IsType(t, &sema.InvalidSelfInvalidationError{}, errs[0])
}

func TestCheckInvalidResourceSelfMoveIntoArrayLiteral(t *testing.T) {

	t.Parallel()

	_, err := ParseAndCheck(t, `

      resource X {

          fun test(): @[X] {
              return <-[<-self]
          }
      }
    `)

	errs := RequireCheckerErrors(t, err, 1)

	assert.IsType(t, &sema.InvalidSelfInvalidationError{}, errs[0])
}

func TestCheckInvalidResourceSelfMoveIntoDictionaryLiteral(t *testing.T) {

	t.Parallel()

	_, err := ParseAndCheck(t, `

      resource X {

          fun test(): @{String: X} {
              return <-{"self": <-self}
          }
      }
    `)

	errs := RequireCheckerErrors(t, err, 1)

	assert.IsType(t, &sema.InvalidSelfInvalidationError{}, errs[0])
}

func TestCheckInvalidResourceSelfMoveSwap(t *testing.T) {

	t.Parallel()

	_, err := ParseAndCheck(t, `

      resource X {

          fun test() {
              var x: @X? <- nil
              let oldX <- x <- self
              destroy x
              destroy oldX
          }
      }
    `)

	errs := RequireCheckerErrors(t, err, 1)

	assert.IsType(t, &sema.InvalidSelfInvalidationError{}, errs[0])
}

func TestCheckResourceCreationAndInvalidationInLoop(t *testing.T) {

	t.Parallel()

	_, err := ParseAndCheck(t, `

      resource X {}

      fun loop() {
          var i = 0
          while i < 10 {
              let x <- create X()
              destroy x
              i = i + 1
          }
      }
    `)

	require.NoError(t, err)
}

func TestCheckInvalidResourceCreationAndPotentialInvalidationInLoop(t *testing.T) {

	t.Parallel()

	test := func(loop string, controlFlowStatement string) {
		name := fmt.Sprintf(
			"%s, %s",
			loop,
			controlFlowStatement,
		)

		t.Run(name, func(t *testing.T) {
			t.Parallel()

			_, err := ParseAndCheck(t,
				fmt.Sprintf(
					`
                      resource X {}

                      fun loop() {
                          %s {
                              let x <- create X()
                              if false {
                                  %s
                              }
                              destroy x
                          }
                      }
                    `,
					loop,
					controlFlowStatement,
				),
			)

			errs := RequireCheckerErrors(t, err, 1)

			assert.IsType(t, &sema.ResourceLossError{}, errs[0])
		})
	}

	for _, loop := range []string{"while true", "for e in []"} {
		for _, controlFlowStatement := range []string{"continue", "break", "return"} {
			test(loop, controlFlowStatement)
		}
	}
}

func TestCheckResourceCreationAndInvalidationAfterLoopWithJump(t *testing.T) {

	t.Parallel()

	test := func(loop, controlFlowStatement string) {
		t.Run(fmt.Sprintf("%s, %s", loop, controlFlowStatement), func(t *testing.T) {
			t.Parallel()

			_, err := ParseAndCheck(t,
				fmt.Sprintf(
					`
                      resource X {}

                      fun loop() {
                          let x <- create X()
                          %s {
                              if false {
                                  %s
                              }
                          }
                          destroy x
                      }
                    `,
					loop,
					controlFlowStatement,
				),
			)

			require.NoError(t, err)
		})
	}

	for _, loop := range []string{"while true", "for e in []"} {
		for _, controlFlowStatement := range []string{"continue", "break"} {
			test(loop, controlFlowStatement)
		}
	}
}

func TestCheckInvalidResourceCreationAndPotentialInvalidationInLoopWithControlFlow(t *testing.T) {

	t.Parallel()

	test := func(loop, controlFlowStatement, firstAction, secondAction string) {
		name := fmt.Sprintf(
			"%s, %s, %s, %s",
			loop,
			firstAction,
			controlFlowStatement,
			secondAction,
		)

		t.Run(name, func(t *testing.T) {
			t.Parallel()

			_, err := ParseAndCheck(t,
				fmt.Sprintf(
					`
                      resource X {}

                      fun drop(_ r: @AnyResource) {
                          destroy r
                      }

                      fun loop() {
                          let x <- create X()
                          %s {
                              if false {
                                  %s
                                  %s
                              }
                          }
                          %s
                      }
                    `,
					loop,
					firstAction,
					controlFlowStatement,
					secondAction,
				),
			)

			errs := RequireCheckerErrors(t, err, 2)

			assert.IsType(t, &sema.ResourceUseAfterInvalidationError{}, errs[0])
			assert.IsType(t, &sema.ResourceLossError{}, errs[1])
		})
	}

	actions := []string{"destroy x", "drop(<-x)"}

	for _, loop := range []string{"while true", "for e in []"} {
		for _, controlFlowStatement := range []string{"continue", "break"} {
			for _, firstAction := range actions {
				for _, secondAction := range actions {
					test(loop, controlFlowStatement, firstAction, secondAction)
				}
			}
		}
	}
}

func TestCheckInvalidResourceOwnerField(t *testing.T) {

	t.Parallel()

	_, err := ParseAndCheck(t, `
      resource Test {
          let owner: PublicAccount

          init(owner: PublicAccount) {
              self.owner = owner
          }
      }
    `)

	errs := RequireCheckerErrors(t, err, 1)

	assert.IsType(t, &sema.InvalidDeclarationError{}, errs[0])
}

func TestCheckInvalidResourceInterfaceOwnerField(t *testing.T) {

	t.Parallel()

	_, err := ParseAndCheck(t, `
     resource interface Test {
         let owner: PublicAccount
     }
   `)

	errs := RequireCheckerErrors(t, err, 1)

	assert.IsType(t, &sema.InvalidDeclarationError{}, errs[0])
}

func TestCheckInvalidResourceOwnerFunction(t *testing.T) {

	t.Parallel()

	_, err := ParseAndCheck(t, `
     resource Test {
         fun owner() {}
     }
   `)

	errs := RequireCheckerErrors(t, err, 1)

	assert.IsType(t, &sema.InvalidDeclarationError{}, errs[0])
}

func TestCheckInvalidResourceInterfaceOwnerFunction(t *testing.T) {

	t.Parallel()

	_, err := ParseAndCheck(t, `
     resource interface Test {
         fun owner()
     }
   `)

	errs := RequireCheckerErrors(t, err, 1)

	assert.IsType(t, &sema.InvalidDeclarationError{}, errs[0])
}

func TestCheckResourceOwnerFieldUse(t *testing.T) {

	t.Parallel()

	_, err := ParseAndCheck(t, `
     resource Test {

         fun test(): PublicAccount? {
             return self.owner
         }
     }
   `)

	require.NoError(t, err)
}

func TestCheckResourceInterfaceOwnerFieldUse(t *testing.T) {

	t.Parallel()

	_, err := ParseAndCheck(t, `
     resource interface Test {

         fun test() {
             pre { self.owner != nil }
         }
     }
   `)

	require.NoError(t, err)
}

func TestCheckInvalidResourceOwnerFieldInitialization(t *testing.T) {

	t.Parallel()

	_, err := ParseAndCheck(t, `
     resource Test {

         init(owner: PublicAccount) {
             self.owner = owner
         }
     }
   `)

	errs := RequireCheckerErrors(t, err, 1)

	assert.IsType(t, &sema.AssignmentToConstantMemberError{}, errs[0])
}

func TestCheckInvalidResourceInterfaceType(t *testing.T) {

	t.Parallel()

	t.Run("direct", func(t *testing.T) {
		_, err := ParseAndCheck(t, `
          resource interface RI {}

          resource R: RI {}

          let ri: @RI <- create R()
        `)

		errs := RequireCheckerErrors(t, err, 1)

		assert.IsType(t, &sema.InvalidInterfaceTypeError{}, errs[0])
	})

	t.Run("in array", func(t *testing.T) {
		_, err := ParseAndCheck(t, `
          resource interface RI {}

          resource R: RI {}

          let ri: @[RI] <- [<-create R()]
        `)

		errs := RequireCheckerErrors(t, err, 1)

		assert.IsType(t, &sema.InvalidInterfaceTypeError{}, errs[0])
	})
}

func TestCheckRestrictedAnyResourceType(t *testing.T) {

	t.Parallel()

	t.Run("direct", func(t *testing.T) {
		_, err := ParseAndCheck(t, `
          resource interface RI {}

          resource R: RI {}

          let ri: @AnyResource{RI} <- create R()
        `)

		require.NoError(t, err)
	})

	t.Run("in array", func(t *testing.T) {
		_, err := ParseAndCheck(t, `
          resource interface RI {}

          resource R: RI {}

          let ri: @[AnyResource{RI}] <- [<-create R()]
        `)

		require.NoError(t, err)
	})
}

func TestCheckInvalidOptionalResourceNilCoalescingResourceLoss(t *testing.T) {

	t.Parallel()

	_, err := ParseAndCheckWithPanic(t, `

      resource R {}

      fun returnResourceOpt() {
          let optR: @R? <- create R()
          let r <- optR ?? panic("no R")
      }
    `)

	errs := RequireCheckerErrors(t, err, 1)

	assert.IsType(t, &sema.ResourceLossError{}, errs[0])
}

func TestCheckOptionalResourceCoalescingAndReturn(t *testing.T) {

	t.Parallel()

	_, err := ParseAndCheckWithPanic(t, `

      resource R {}

      fun returnResourceOpt(): @R {
          let optR: @R? <- create R()
          return <- (optR ?? panic("no R"))
      }
    `)

	require.NoError(t, err)
}

func TestCheckInvalidOptionalResourceCoalescingRightSide(t *testing.T) {

	t.Parallel()

	_, err := ParseAndCheck(t, `

      resource R {}

      fun returnResourceOpt(): @R {
          let r1: @R? <- create R()
          let r2: @R <- create R()
          return <- (r1 ?? r2)
      }
    `)

	errs := RequireCheckerErrors(t, err, 2)

	assert.IsType(t, &sema.InvalidNilCoalescingRightResourceOperandError{}, errs[0])
	assert.IsType(t, &sema.ResourceLossError{}, errs[1])
}

// https://github.com/dapperlabs/flow-go/issues/3407
//
// Check that an function's return information
// does not influence another function's return information.
func TestCheckInvalidResourceLossInNestedContractResource(t *testing.T) {

	t.Parallel()

	_, err := ParseAndCheck(t, `

      pub contract C {

          resource R {

              fun foo(r: @R) {
                  if let r2 <- r as? @R {
                      destroy r2
                  }
              }
          }

          pub fun bar() {
              return
          }
      }
    `)

	errs := RequireCheckerErrors(t, err, 1)

	assert.IsType(t, &sema.ResourceLossError{}, errs[0])
}

// https://github.com/onflow/cadence/issues/73
func TestCheckResourceMoveMemberInvocation(t *testing.T) {

	t.Parallel()

	t.Run("invalid use as argument", func(t *testing.T) {

		t.Parallel()

		_, err := ParseAndCheck(t, `

          resource Test {
              fun use(_ test: @Test) {
                  destroy test
              }
          }

          fun test() {
              let test <- create Test()
              test.use(<-test)
          }
        `)

		errs := RequireCheckerErrors(t, err, 1)

		assert.IsType(t, &sema.ResourceUseAfterInvalidationError{}, errs[0])
	})

	t.Run("valid use", func(t *testing.T) {

		t.Parallel()

		_, err := ParseAndCheck(t, `

          resource Test {
              fun use() {}
          }

          fun test() {
              let test <- create Test()
              test.use()
              destroy test
          }
        `)

		require.NoError(t, err)
	})

	t.Run("valid use, with argument of same type", func(t *testing.T) {

		t.Parallel()

		_, err := ParseAndCheck(t, `

          resource Test {
              fun use(_ test: @Test) {
                  destroy test
              }
          }

          fun test() {
              let test1 <- create Test()
              let test2 <- create Test()
              test1.use(<-test2)
              destroy test1
          }
        `)

		require.NoError(t, err)
	})

	t.Run("valid use, in argument", func(t *testing.T) {

		t.Parallel()

		_, err := ParseAndCheck(t, `

          resource Test {
              fun use1(_ x: Int) {}
              fun use2(): Int { return 1 }
          }

          fun test() {
              let test <- create Test()
              test.use1(test.use2())
              destroy test
          }
        `)

		require.NoError(t, err)
	})

	t.Run("invalid loss, invalidation is temporary", func(t *testing.T) {

		t.Parallel()

		_, err := ParseAndCheck(t, `

          resource Test {
              fun use() {}
          }

          fun test() {
              let test <- create Test()
              test.use()
          }
        `)

		errs := RequireCheckerErrors(t, err, 1)

		assert.IsType(t, &sema.ResourceLossError{}, errs[0])
	})

	t.Run("invocation on undeclared variable", func(t *testing.T) {

		t.Parallel()

		_, err := ParseAndCheck(t, `
          let x = y.isInstance(Type<Int>())
        `)

		errs := RequireCheckerErrors(t, err, 1)

		assert.IsType(t, &sema.NotDeclaredError{}, errs[0])
	})
}

func TestCheckInvalidationInPreCondition(t *testing.T) {

	t.Parallel()

	_, err := ParseAndCheck(t, `
      resource R {}

      fun duplicate(_ r: @R): Bool {
          destroy r
          return true
      }

      fun duplicatePre(_ r: @R): @R {
          pre {
              duplicate(<-r)
          }
          return <- r
      }
    `)

<<<<<<< HEAD
	errs := ExpectCheckerErrors(t, err, 2)
=======
	errs := RequireCheckerErrors(t, err, 1)
>>>>>>> d8b62416

	assert.IsType(t, &sema.PurityError{}, errs[0])
	assert.IsType(t, &sema.ResourceUseAfterInvalidationError{}, errs[1])
}

func TestCheckResourceRepeatedInvalidationWithBreak(t *testing.T) {

	t.Parallel()

	_, err := ParseAndCheck(t, `

          resource X {}

          fun test() {
              let x <- create X()
              while true {
                  if true {
                      destroy x
                      break
                  }
              }
              destroy x
          }
        `)

	errs := RequireCheckerErrors(t, err, 2)

	assert.IsType(t, &sema.ResourceUseAfterInvalidationError{}, errs[0])
	assert.IsType(t, &sema.ResourceLossError{}, errs[1])
}

func TestCheckResourceCreationAndInvalidationAfterControlFlow(t *testing.T) {

	t.Parallel()

	test := func(controlFlowStatement string) {
		t.Run(controlFlowStatement, func(t *testing.T) {

			t.Parallel()

			_, err := ParseAndCheckWithPanic(t,
				fmt.Sprintf(
					`
                      resource X {}

                      fun test(exitEarly: Bool) {
                          if exitEarly {
                              %s
                          }

                          let x <- create X()
                          destroy x
                      }
                    `,
					controlFlowStatement,
				),
			)

			require.NoError(t, err)
		})
	}

	for _, controlFlowStatement := range []string{"return", `panic("")`} {
		test(controlFlowStatement)
	}
}

func TestCheckResourceCreationAndInvalidationAfterControlFlowInIf(t *testing.T) {

	t.Parallel()

	test := func(controlFlowStatement string) {
		t.Run(controlFlowStatement, func(t *testing.T) {

			t.Parallel()

			_, err := ParseAndCheckWithPanic(t,
				fmt.Sprintf(
					`
                      resource X {}

                      fun test(exitEarly: Bool) {
                          if true {
                              if exitEarly {
                                  %s
                              }

                              let x <- create X()
                              destroy x
                          }
                      }
                    `,
					controlFlowStatement,
				),
			)

			require.NoError(t, err)
		})
	}

	for _, controlFlowStatement := range []string{"return", `panic("")`} {
		test(controlFlowStatement)
	}
}

func TestCheckResourceCreationAndInvalidationAfterControlFlowInLoop(t *testing.T) {

	t.Parallel()

	test := func(controlFlowStatement string) {
		t.Run(controlFlowStatement, func(t *testing.T) {

			t.Parallel()

			_, err := ParseAndCheckWithPanic(t,
				fmt.Sprintf(
					`
                      resource X {}

                      fun test(exitEarly: Bool) {
                          while true {
                              if exitEarly {
                                  %s
                              }

                              let x <- create X()
                              destroy x
                          }
                      }
                    `,
					controlFlowStatement,
				),
			)

			require.NoError(t, err)
		})
	}

	for _, controlFlowStatement := range []string{"continue", "break", "return", `panic("")`} {
		test(controlFlowStatement)
	}
}

func TestCheckInvalidationInPostConditionBefore(t *testing.T) {

	t.Parallel()

	_, err := ParseAndCheck(t, `
      resource R {}

      fun duplicate(_ r: @R): Bool {
          destroy r
          return true
      }

      fun duplicatePostBefore(_ r: @R): @R {
          post {
              before(duplicate(<-r))
          }
          return <- r
      }
    `)

	errs := RequireCheckerErrors(t, err, 1)

	assert.IsType(t, &sema.ResourceUseAfterInvalidationError{}, errs[0])
}

func TestCheckInvalidationInPostCondition(t *testing.T) {

	t.Parallel()

	_, err := ParseAndCheck(t, `
      resource R {}

      fun duplicate(_ r: @R): Bool {
          destroy r
          return true
      }

      fun duplicatePostBefore(_ r: @R): @R {
          post {
              duplicate(<-r)
          }
          return <- r
      }
    `)

<<<<<<< HEAD
	errs := ExpectCheckerErrors(t, err, 2)
=======
	errs := RequireCheckerErrors(t, err, 1)
>>>>>>> d8b62416

	assert.IsType(t, &sema.ResourceUseAfterInvalidationError{}, errs[1])
	assert.IsType(t, &sema.PurityError{}, errs[0])
}

func TestCheckFunctionDefinitelyHaltedNoResourceLoss(t *testing.T) {

	t.Parallel()

	// A function which definitely halts does not lead to a resource loss error

	t.Run("panic statement", func(t *testing.T) {

		t.Parallel()

		_, err := ParseAndCheckWithPanic(t, `
          fun duplicate(_ r: @AnyResource) {
              panic("")
          }
        `)

		require.NoError(t, err)
	})

	t.Run("if statement", func(t *testing.T) {

		t.Parallel()

		_, err := ParseAndCheckWithPanic(t, `
          fun duplicate(_ r: @AnyResource, x: Bool) {
              if x {
                  panic("true")
              } else {
                  panic("false")
              }
          }
        `)

		require.NoError(t, err)
	})
}

func TestCheckOptionalResourceBindingWithSecondValue(t *testing.T) {

	t.Parallel()

	_, err := ParseAndCheck(t, `
      resource R {
          let field: Int

          init() {
              self.field = 1
          }
      }

      resource Test {

          var r: @R?

          init() {
              self.r <- create R()
          }

          destroy () {
              destroy self.r
          }

          fun duplicate(): @R? {
              if let r <- self.r <- nil {
                  let r2 <- self.r <- nil
                  self.r <-! r2
                  return <-r
              } else {
                  return nil
              }
          }
      }

      fun test() {
          let test <- create Test()
          let copy <- test.duplicate()

          destroy copy
          destroy test
      }
    `)
	require.NoError(t, err)
}

func TestCheckEmptyResourceCollectionMove(t *testing.T) {

	t.Parallel()

	t.Run("Dictionary", func(t *testing.T) {
		t.Parallel()

		_, err := ParseAndCheck(t, `
            resource R {
                init() {
                }
            }

            fun foo() {
               bar(a: <-{})
            }

            fun bar(a: @{String: R}) {
                destroy a
            }
        `)

		require.NoError(t, err)
	})

	t.Run("Array", func(t *testing.T) {
		t.Parallel()

		_, err := ParseAndCheck(t, `
            resource R {
                init() {
                }
            }

            fun foo() {
               bar(a: <-[])
            }

            fun bar(a: @[R]) {
                destroy a
            }
        `)

		require.NoError(t, err)
	})
}

func TestCheckResourceInvalidationInBranchesAndLoops(t *testing.T) {

	t.Parallel()

	t.Run("if-else: missing else branch", func(t *testing.T) {

		t.Parallel()

		_, err := ParseAndCheck(t, `
            resource R {}

            fun test(r: @R) {
                if true {
                    destroy r
                }
            }
        `)

		errs := RequireCheckerErrors(t, err, 1)

		assert.IsType(t, &sema.ResourceLossError{}, errs[0])
	})

	t.Run("if-else: missing else branch, transaction", func(t *testing.T) {

		t.Parallel()

		_, err := ParseAndCheck(t, `
            resource R {}

            transaction {

                let r: @R

                prepare() {
                    self.r <- create R()
                }

                execute {
                    if true {
                        destroy self.r
                    }
                }
           }
        `)

		errs := RequireCheckerErrors(t, err, 1)

		assert.IsType(t, &sema.ResourceFieldNotInvalidatedError{}, errs[0])
	})

	t.Run("if-else: missing else branches", func(t *testing.T) {

		t.Parallel()

		_, err := ParseAndCheck(t, `
            resource R {}

            fun test(r: @R) {
                if true {
                    if true {
                       destroy r
                    }
                }
            }
        `)

		errs := RequireCheckerErrors(t, err, 1)

		assert.IsType(t, &sema.ResourceLossError{}, errs[0])
	})

	t.Run("if-else: missing else branches, transaction", func(t *testing.T) {

		t.Parallel()

		_, err := ParseAndCheck(t, `
            resource R {}

            transaction {

                let r: @R

                prepare() {
                    self.r <- create R()
                }

                execute {
                    if true {
                        if true {
                           destroy self.r
                        }
                    }
                }
            }
        `)

		errs := RequireCheckerErrors(t, err, 1)

		assert.IsType(t, &sema.ResourceFieldNotInvalidatedError{}, errs[0])
	})

	t.Run("if-else: missing else branch in nested if", func(t *testing.T) {

		t.Parallel()

		_, err := ParseAndCheck(t, `
            resource R {}

            fun test(r: @R) {
                if true {
                    if true {
                       destroy r
                    }
                } else {
                    destroy r
                }
            }
        `)

		errs := RequireCheckerErrors(t, err, 1)

		assert.IsType(t, &sema.ResourceLossError{}, errs[0])
	})

	t.Run("if-else: missing else branch in nested if, transaction", func(t *testing.T) {

		t.Parallel()

		_, err := ParseAndCheck(t, `
            resource R {}

            transaction {

                let r: @R

                prepare() {
                    self.r <- create R()
                }

                execute {
                    if true {
                        if true {
                           destroy self.r
                        }
                    } else {
                        destroy self.r
                    }
                }
            }
        `)

		errs := RequireCheckerErrors(t, err, 1)

		assert.IsType(t, &sema.ResourceFieldNotInvalidatedError{}, errs[0])
	})

	t.Run("switch-case: missing destruction in one case", func(t *testing.T) {

		t.Parallel()

		_, err := ParseAndCheck(t, `
            resource R {}

            fun test(n: Int, r: @R) {
                switch n {
                    case 1:
                        destroy r
                    case 2:
                        // Some random statement that has no effect
                        let a = "do nothing"
                    default:
                        destroy r
                }
            }
        `)

		errs := RequireCheckerErrors(t, err, 1)

		assert.IsType(t, &sema.ResourceLossError{}, errs[0])
	})

	t.Run("switch-case: missing destruction in one case, transaction", func(t *testing.T) {

		t.Parallel()

		_, err := ParseAndCheck(t, `
            resource R {}

            transaction(n: Int) {

                let r: @R

                prepare() {
                    self.r <- create R()
                }

                execute {
                    switch n {
                        case 1:
                            destroy self.r
                        case 2:
                            // Some random statement that has no effect
                            let a = "do nothing"
                        default:
                            destroy self.r
                    }
                }
            }
        `)

		errs := RequireCheckerErrors(t, err, 1)

		assert.IsType(t, &sema.ResourceFieldNotInvalidatedError{}, errs[0])
	})

	t.Run("switch-case: missing destruction in default case", func(t *testing.T) {

		t.Parallel()

		_, err := ParseAndCheck(t, `
            resource R {}

            fun test(n: Int, r: @R) {
                switch n {
                    case 1:
                        destroy r
                    case 2:
                        destroy r
                    default:
                        break
                }
            }
        `)

		errs := RequireCheckerErrors(t, err, 1)

		assert.IsType(t, &sema.ResourceLossError{}, errs[0])
	})

	t.Run("switch-case: missing destruction in default case, transaction", func(t *testing.T) {

		t.Parallel()

		_, err := ParseAndCheck(t, `
            resource R {}

            transaction(n: Int) {

                let r: @R

                prepare() {
                    self.r <- create R()
                }

                execute {
                    switch n {
                        case 1:
                            destroy self.r
                        case 2:
                            destroy self.r
                        default:
                            break
                    }
                }
            }
        `)

		errs := RequireCheckerErrors(t, err, 1)

		assert.IsType(t, &sema.ResourceFieldNotInvalidatedError{}, errs[0])
	})

	t.Run("switch-case: resource destruction in all cases", func(t *testing.T) {

		t.Parallel()

		_, err := ParseAndCheck(t, `
            resource R {}

            fun test(n: Int, r: @R) {
                switch n {
                    case 1:
                        destroy r
                    case 2:
                        destroy r
                    default:
                        destroy r
                }
            }
        `)

		require.NoError(t, err)
	})

	t.Run("switch-case: resource destruction in all cases, transaction", func(t *testing.T) {

		t.Parallel()

		_, err := ParseAndCheck(t, `
            resource R {}

            transaction(n: Int) {

                let r: @R

                prepare() {
                    self.r <- create R()
                }

                execute {
                    switch n {
                        case 1:
                            destroy self.r
                        case 2:
                            destroy self.r
                        default:
                            destroy self.r
                    }
                }
            }
        `)

		require.NoError(t, err)
	})

	t.Run("switch-case: no default", func(t *testing.T) {

		t.Parallel()

		_, err := ParseAndCheck(t, `
            resource R {}

            fun test(n: Int, r: @R) {
                switch n {
                    case 1:
                        destroy r
                    case 2:
                        destroy r
                }
            }
        `)

		errs := RequireCheckerErrors(t, err, 1)

		assert.IsType(t, &sema.ResourceLossError{}, errs[0])
	})

	t.Run("switch-case: no default, transaction", func(t *testing.T) {

		t.Parallel()

		_, err := ParseAndCheck(t, `
            resource R {}

            transaction(n: Int) {

                let r: @R

                prepare() {
                    self.r <- create R()
                }

                execute {
                    switch n {
                        case 1:
                            destroy self.r
                        case 2:
                            destroy self.r
                    }
                }
            }
        `)

		errs := RequireCheckerErrors(t, err, 1)

		assert.IsType(t, &sema.ResourceFieldNotInvalidatedError{}, errs[0])
	})

	t.Run("switch-case: missing destruction of one resource in one case", func(t *testing.T) {

		t.Parallel()

		_, err := ParseAndCheck(t, `
            resource R {}

            fun test(n: Int, r1: @R, r2: @R) {
                switch n {
                    case n:
                        destroy r1
                        destroy r2
                    case 2:
                        destroy r1
                    default:
                        destroy r1
                        destroy r2
                }
            }
        `)

		errs := RequireCheckerErrors(t, err, 1)

		assert.IsType(t, &sema.ResourceLossError{}, errs[0])
	})

	t.Run("switch-case: missing destruction of one resource in one case, transaction", func(t *testing.T) {

		t.Parallel()

		_, err := ParseAndCheck(t, `
            resource R {}

            transaction(n: Int) {

                let r1: @R
                let r2: @R

                prepare() {
                    self.r1 <- create R()
                    self.r2 <- create R()
                }

                execute {
                    switch n {
                        case n:
                            destroy self.r1
                            destroy self.r2
                        case 2:
                            destroy self.r1
                        default:
                            destroy self.r1
                            destroy self.r2
                    }
                }
            }
        `)

		errs := RequireCheckerErrors(t, err, 1)

		assert.IsType(t, &sema.ResourceFieldNotInvalidatedError{}, errs[0])
	})

	t.Run("switch-case: missing destruction of one resource in default case", func(t *testing.T) {

		t.Parallel()

		_, err := ParseAndCheck(t, `
            resource R {}

            fun test(n: Int, r1: @R, r2: @R) {
                switch n {
                    case n:
                        destroy r1
                        destroy r2
                    case 2:
                        destroy r1
                        destroy r2
                    default:
                        destroy r1
                }
            }
        `)

		errs := RequireCheckerErrors(t, err, 1)

		assert.IsType(t, &sema.ResourceLossError{}, errs[0])
	})

	t.Run("switch-case: missing destruction of one resource in default case, transaction", func(t *testing.T) {

		t.Parallel()

		_, err := ParseAndCheck(t, `
            resource R {}

            transaction(n: Int) {

                let r1: @R
                let r2: @R

                prepare() {
                    self.r1 <- create R()
                    self.r2 <- create R()
                }

                execute {
                    switch n {
                        case n:
                            destroy self.r1
                            destroy self.r2
                        case 2:
                            destroy self.r1
                            destroy self.r2
                        default:
                            destroy self.r1
                    }
                }
            }
        `)

		errs := RequireCheckerErrors(t, err, 1)

		assert.IsType(t, &sema.ResourceFieldNotInvalidatedError{}, errs[0])
	})

	t.Run("switch-case: loss of all resources in one case", func(t *testing.T) {

		t.Parallel()

		_, err := ParseAndCheck(t, `
            resource R {}

            fun test(n: Int, r1: @R, r2: @R) {
                switch n {
                    case 1:
                        destroy r1
                        destroy r2
                    case 2:
                        break
                    default:
                        destroy r1
                        destroy r2
                }
            }
        `)

		errs := RequireCheckerErrors(t, err, 2)

		assert.IsType(t, &sema.ResourceLossError{}, errs[0])
		assert.IsType(t, &sema.ResourceLossError{}, errs[1])
	})

	t.Run("switch-case: loss of all resources in one case, transaction", func(t *testing.T) {

		t.Parallel()

		_, err := ParseAndCheck(t, `
            resource R {}

            transaction(n: Int) {

                let r1: @R
                let r2: @R

                prepare() {
                    self.r1 <- create R()
                    self.r2 <- create R()
                }

                execute {
                    switch n {
                        case 1:
                            destroy self.r1
                            destroy self.r2
                        case 2:
                            break
                        default:
                            destroy self.r1
                            destroy self.r2
                    }
                }
            }
        `)

		errs := RequireCheckerErrors(t, err, 2)

		assert.IsType(t, &sema.ResourceFieldNotInvalidatedError{}, errs[0])
		assert.IsType(t, &sema.ResourceFieldNotInvalidatedError{}, errs[1])
	})

	t.Run("switch-case: loss of all resources in default case", func(t *testing.T) {

		t.Parallel()

		_, err := ParseAndCheck(t, `
            resource R {}

            fun test(n: Int, r1: @R, r2: @R) {
                switch n {
                    case 1:
                        destroy r1
                        destroy r2
                    case 2:
                        destroy r1
                        destroy r2
                }
            }
        `)

		errs := RequireCheckerErrors(t, err, 2)

		assert.IsType(t, &sema.ResourceLossError{}, errs[0])
		assert.IsType(t, &sema.ResourceLossError{}, errs[1])
	})

	t.Run("switch-case: loss of all resources in default case, transaction", func(t *testing.T) {

		t.Parallel()

		_, err := ParseAndCheck(t, `
            resource R {}

            transaction(n: Int) {

                let r1: @R
                let r2: @R

                prepare() {
                    self.r1 <- create R()
                    self.r2 <- create R()
                }

                execute {
                    switch n {
                        case 1:
                            destroy self.r1
                            destroy self.r2
                        case 2:
                            destroy self.r1
                            destroy self.r2
                    }
                }
            }
        `)

		errs := RequireCheckerErrors(t, err, 2)

		assert.IsType(t, &sema.ResourceFieldNotInvalidatedError{}, errs[0])
		assert.IsType(t, &sema.ResourceFieldNotInvalidatedError{}, errs[1])
	})

	t.Run("switch-case: unreachable destruction due to break", func(t *testing.T) {

		t.Parallel()

		_, err := ParseAndCheck(t, `
            resource R {}

            fun test(n: Int, r: @R) {
                switch n {
                    case 1:
                        break
                        destroy r  // unreachable
                    default:
                        destroy r
                }
            }
        `)

		errs := RequireCheckerErrors(t, err, 2)

		assert.IsType(t, &sema.UnreachableStatementError{}, errs[0])
		assert.IsType(t, &sema.ResourceLossError{}, errs[1])
	})

	t.Run("switch-case: unreachable destruction due to break, transaction", func(t *testing.T) {

		t.Parallel()

		_, err := ParseAndCheck(t, `
            resource R {}

            transaction(n: Int) {

                let r: @R

                prepare() {
                    self.r <- create R()
                }

                execute {
                    switch n {
                        case 1:
                            break
                            destroy self.r  // unreachable
                        default:
                            destroy self.r
                    }
                }
            }
        `)

		errs := RequireCheckerErrors(t, err, 2)

		assert.IsType(t, &sema.UnreachableStatementError{}, errs[0])
		assert.IsType(t, &sema.ResourceFieldNotInvalidatedError{}, errs[1])
	})

	t.Run("switch-case: return in one case", func(t *testing.T) {

		t.Parallel()

		_, err := ParseAndCheck(t, `
            resource R {}

            fun test(n: Int, r: @R) {
                switch n {
                    case 1:
                        destroy r
                        return
                    default:
                        destroy r
                }
            }
        `)

		require.NoError(t, err)
	})

	t.Run("switch-case: return in one case, transaction", func(t *testing.T) {

		t.Parallel()

		_, err := ParseAndCheck(t, `
            resource R {}

            transaction(n: Int) {

                let r: @R

                prepare() {
                    self.r <- create R()
                }

                execute {
                    switch n {
                        case 1:
                            destroy self.r
                            return
                        default:
                            destroy self.r
                    }
                }
            }
        `)

		require.NoError(t, err)
	})

	t.Run("switch-case: break in one case", func(t *testing.T) {

		t.Parallel()

		_, err := ParseAndCheck(t, `
            resource R {}

            fun test(n: Int, r: @R) {
                switch n {
                    case 1:
                        destroy r
                        break
                    default:
                        destroy r
                }
            }
        `)

		require.NoError(t, err)
	})

	t.Run("switch-case: break in one case, transaction", func(t *testing.T) {

		t.Parallel()

		_, err := ParseAndCheck(t, `
            resource R {}

            transaction(n: Int) {

                let r: @R

                prepare() {
                    self.r <- create R()
                }

                execute {
                    switch n {
                        case 1:
                            destroy self.r
                            break
                        default:
                            destroy self.r
                    }
                }
            }
        `)

		require.NoError(t, err)
	})

	t.Run("switch-case: destroy missing in default case", func(t *testing.T) {

		t.Parallel()

		_, err := ParseAndCheck(t, `
            resource R {}

            fun test(n: Int, r: @R) {
                switch n {
                    case 1:
                        destroy r
                        return
                    default:
                        return
                }
                destroy r
            }
        `)

		errs := RequireCheckerErrors(t, err, 2)

		assert.IsType(t, &sema.ResourceLossError{}, errs[0])
		assert.IsType(t, &sema.UnreachableStatementError{}, errs[1])
	})

	t.Run("switch-case: destroy missing in default case, transaction", func(t *testing.T) {

		t.Parallel()

		_, err := ParseAndCheck(t, `
            resource R {}

            transaction(n: Int) {

                let r: @R

                prepare() {
                    self.r <- create R()
                }

                execute {
                    switch n {
                        case 1:
                            destroy self.r
                            return
                        default:
                            return
                    }
                    destroy self.r
                }
            }
        `)

		errs := RequireCheckerErrors(t, err, 2)

		assert.IsType(t, &sema.UnreachableStatementError{}, errs[0])
		assert.IsType(t, &sema.ResourceFieldNotInvalidatedError{}, errs[1])
	})

	t.Run("while loop: unreachable destruction due to break", func(t *testing.T) {

		t.Parallel()

		_, err := ParseAndCheck(t, `
            resource R {}

            fun test(r: @R) {
                while true {
                    break
                    destroy r  // unreachable
                }
            }
        `)

		errs := RequireCheckerErrors(t, err, 2)

		assert.IsType(t, &sema.UnreachableStatementError{}, errs[0])
		assert.IsType(t, &sema.ResourceLossError{}, errs[1])
	})

	t.Run("while loop: unreachable destruction due to break, transaction", func(t *testing.T) {

		t.Parallel()

		_, err := ParseAndCheck(t, `
            resource R {}

            transaction(n: Int) {

                let r: @R

                prepare() {
                    self.r <- create R()
                }

                execute {
                    while true {
                        break
                        destroy self.r  // unreachable
                    }
                }
            }
        `)

		errs := RequireCheckerErrors(t, err, 2)

		assert.IsType(t, &sema.UnreachableStatementError{}, errs[0])
		assert.IsType(t, &sema.ResourceFieldNotInvalidatedError{}, errs[1])
	})

	t.Run("while loop: unreachable destruction due to continue", func(t *testing.T) {

		t.Parallel()

		_, err := ParseAndCheck(t, `
            resource R {}

            fun test(r: @R) {
                while true {
                    continue
                    destroy r  // unreachable
                }
            }
        `)

		errs := RequireCheckerErrors(t, err, 2)

		assert.IsType(t, &sema.UnreachableStatementError{}, errs[0])
		assert.IsType(t, &sema.ResourceLossError{}, errs[1])
	})

	t.Run("while loop: unreachable destruction due to continue, transaction", func(t *testing.T) {

		t.Parallel()

		_, err := ParseAndCheck(t, `
            resource R {}

            transaction(n: Int) {

                let r: @R

                prepare() {
                    self.r <- create R()
                }

                execute {
                    while true {
                        continue
                        destroy self.r  // unreachable
                    }
                }
            }
        `)

		errs := RequireCheckerErrors(t, err, 2)

		assert.IsType(t, &sema.UnreachableStatementError{}, errs[0])
		assert.IsType(t, &sema.ResourceFieldNotInvalidatedError{}, errs[1])
	})

	t.Run("while loop: unreachable destruction due to return", func(t *testing.T) {

		t.Parallel()

		_, err := ParseAndCheck(t, `
            resource R {}

            fun test(r: @R) {
                while true {
                    return
                    destroy r  // unreachable
                }
            }
        `)

		errs := RequireCheckerErrors(t, err, 3)

		assert.IsType(t, &sema.ResourceLossError{}, errs[0])
		assert.IsType(t, &sema.UnreachableStatementError{}, errs[1])
		assert.IsType(t, &sema.ResourceLossError{}, errs[2])
	})

	t.Run("while loop: unreachable destruction due to return, transaction", func(t *testing.T) {

		t.Parallel()

		_, err := ParseAndCheck(t, `
            resource R {}

            transaction(n: Int) {

                let r: @R

                prepare() {
                    self.r <- create R()
                }

                execute {
                    while true {
                        return
                        destroy self.r  // unreachable
                    }
                }
            }
        `)

		errs := RequireCheckerErrors(t, err, 2)

		assert.IsType(t, &sema.UnreachableStatementError{}, errs[0])
		assert.IsType(t, &sema.ResourceFieldNotInvalidatedError{}, errs[1])
	})

	t.Run("for loop: unreachable destruction due to break", func(t *testing.T) {

		t.Parallel()

		_, err := ParseAndCheck(t, `
            resource R {}

            fun test(r: @R) {
                for i in [] {
                    break
                    destroy r  // unreachable
                }
            }
        `)

		errs := RequireCheckerErrors(t, err, 2)

		assert.IsType(t, &sema.UnreachableStatementError{}, errs[0])
		assert.IsType(t, &sema.ResourceLossError{}, errs[1])
	})

	t.Run("for loop: unreachable destruction due to break, transaction", func(t *testing.T) {

		t.Parallel()

		_, err := ParseAndCheck(t, `
            resource R {}

            transaction(n: Int) {

                let r: @R

                prepare() {
                    self.r <- create R()
                }

                execute {
                    for i in [] {
                        break
                        destroy self.r  // unreachable
                    }
                }
            }
        `)

		errs := RequireCheckerErrors(t, err, 2)

		assert.IsType(t, &sema.UnreachableStatementError{}, errs[0])
		assert.IsType(t, &sema.ResourceFieldNotInvalidatedError{}, errs[1])
	})

	t.Run("for loop: unreachable destruction due to continue", func(t *testing.T) {

		t.Parallel()

		_, err := ParseAndCheck(t, `
            resource R {}

            fun test(r: @R) {
                for i in [] {
                    continue
                    destroy r  // unreachable
                }
            }
        `)

		errs := RequireCheckerErrors(t, err, 2)

		assert.IsType(t, &sema.UnreachableStatementError{}, errs[0])
		assert.IsType(t, &sema.ResourceLossError{}, errs[1])
	})

	t.Run("for loop: unreachable destruction due to continue, transaction", func(t *testing.T) {

		t.Parallel()

		_, err := ParseAndCheck(t, `
            resource R {}

            transaction(n: Int) {

                let r: @R

                prepare() {
                    self.r <- create R()
                }

                execute {
                    for i in [] {
                        continue
                        destroy self.r  // unreachable
                    }
                }
            }
        `)

		errs := RequireCheckerErrors(t, err, 2)

		assert.IsType(t, &sema.UnreachableStatementError{}, errs[0])
		assert.IsType(t, &sema.ResourceFieldNotInvalidatedError{}, errs[1])
	})

	t.Run("for loop: unreachable destruction due to return", func(t *testing.T) {

		t.Parallel()

		_, err := ParseAndCheck(t, `
            resource R {}

            fun test(r: @R) {
                for i in [] {
                    return
                    destroy r  // unreachable
                }
            }
        `)

		errs := RequireCheckerErrors(t, err, 3)
		assert.IsType(t, &sema.ResourceLossError{}, errs[0])
		assert.IsType(t, &sema.UnreachableStatementError{}, errs[1])
		assert.IsType(t, &sema.ResourceLossError{}, errs[2])
	})

	t.Run("for loop: unreachable destruction due to return, transaction", func(t *testing.T) {

		t.Parallel()

		_, err := ParseAndCheck(t, `
            resource R {}

            transaction(n: Int) {

                let r: @R

                prepare() {
                    self.r <- create R()
                }

                execute {
                    for i in [] {
                        return
                        destroy self.r  // unreachable
                    }
                }
            }
        `)

		errs := RequireCheckerErrors(t, err, 2)

		assert.IsType(t, &sema.UnreachableStatementError{}, errs[0])
		assert.IsType(t, &sema.ResourceFieldNotInvalidatedError{}, errs[1])
	})
}

func TestCheckResourceInvalidationNeverFunctionCall(t *testing.T) {

	t.Parallel()

	t.Run("transaction: if, else", func(t *testing.T) {

		t.Parallel()

		_, err := ParseAndCheckWithPanic(t, `
            resource R {}

            fun f(_ r: @R) { destroy r }

            transaction() {

                let r: @R

                prepare() {
                    self.r <- create R()
                }

                execute {
                    if false {
                        f(<-self.r)
                    } else {
                        panic("")
                    }
                }
            }
        `)

		require.NoError(t, err)
	})

	t.Run("transaction: if-let, else", func(t *testing.T) {

		t.Parallel()

		_, err := ParseAndCheckWithPanic(t, `
            resource R {}

            fun f(_ r: @R) { destroy r }

            transaction() {

                let r: @R

                prepare() {
                    self.r <- create R()
                }

                execute {
                    if let x = nil {
                        f(<-self.r)
                    } else {
                        panic("")
                    }
                }
            }
        `)

		require.NoError(t, err)
	})

	t.Run("transaction: if-let, else if-let, else", func(t *testing.T) {

		t.Parallel()

		_, err := ParseAndCheckWithPanic(t, `
            resource R {}

            fun f(_ r: @R) { destroy r }

            transaction() {

                let r: @R

                prepare() {
                    self.r <- create R()
                }

                execute {
                    if let x = nil {
                        f(<-self.r)
                    } else if let y = nil {
                        f(<-self.r)
                    } else {
                        panic("")
                    }
                }
            }
        `)

		require.NoError(t, err)
	})

	t.Run("function: if, else", func(t *testing.T) {

		t.Parallel()

		_, err := ParseAndCheckWithPanic(t, `
            resource R {}

            fun f(_ r: @R) { destroy r }

            fun test() {
                let r <- create R()
                if false {
                    f(<-r)
                } else {
                    panic("")
                }
            }
        `)

		require.NoError(t, err)
	})

	t.Run("function: if-let, else", func(t *testing.T) {

		t.Parallel()

		_, err := ParseAndCheckWithPanic(t, `
            resource R {}

            fun f(_ r: @R) { destroy r }

            fun test() {
                let r <- create R()
                if let x = nil {
                    f(<-r)
                } else {
                    panic("")
                }
            }
        `)

		require.NoError(t, err)
	})

	t.Run("function: if-let, else if-let, else", func(t *testing.T) {

		t.Parallel()

		_, err := ParseAndCheckWithPanic(t, `
            resource R {}

            fun f(_ r: @R) { destroy r }

            fun test() {
                let r <- create R()
                if let x = nil {
                    f(<-r)
                } else if let y = nil {
                    f(<-r)
                } else {
                    panic("")
                }
            }
        `)

		require.NoError(t, err)
	})

	t.Run("if-else: missing else branch", func(t *testing.T) {

		t.Parallel()

		_, err := ParseAndCheckWithPanic(t, `
            resource R {}

            fun test(r: @R) {
                if true {
                    panic("")
                }
            }
        `)

		errs := RequireCheckerErrors(t, err, 1)

		assert.IsType(t, &sema.ResourceLossError{}, errs[0])
	})

	t.Run("if-else: missing else branch, transaction", func(t *testing.T) {

		t.Parallel()

		_, err := ParseAndCheckWithPanic(t, `
            resource R {}

            transaction {

               let r: @R

               prepare() {
                   self.r <- create R()
               }

               execute {
                   if true {
                       panic("")
                   }
               }
            }
        `)

		errs := RequireCheckerErrors(t, err, 1)

		assert.IsType(t, &sema.ResourceFieldNotInvalidatedError{}, errs[0])
	})

	t.Run("if-else: missing else branches", func(t *testing.T) {

		t.Parallel()

		_, err := ParseAndCheckWithPanic(t, `
            resource R {}

            fun test(r: @R) {
                if true {
                    if true {
                       panic("")
                    }
                }
            }
        `)

		errs := RequireCheckerErrors(t, err, 1)

		assert.IsType(t, &sema.ResourceLossError{}, errs[0])
	})

	t.Run("if-else: missing else branches, transaction", func(t *testing.T) {

		t.Parallel()

		_, err := ParseAndCheckWithPanic(t, `
            resource R {}

            transaction {

                let r: @R

                prepare() {
                    self.r <- create R()
                }

                execute {
                    if true {
                        if true {
                           panic("")
                        }
                    }
                }
            }
        `)

		errs := RequireCheckerErrors(t, err, 1)

		assert.IsType(t, &sema.ResourceFieldNotInvalidatedError{}, errs[0])
	})

	t.Run("if-else: missing else branch in nested if", func(t *testing.T) {

		t.Parallel()

		_, err := ParseAndCheckWithPanic(t, `
            resource R {}

            fun test(r: @R) {
                if true {
                    if true {
                       panic("")
                    }
                } else {
                    panic("")
                }
            }
        `)

		errs := RequireCheckerErrors(t, err, 1)

		assert.IsType(t, &sema.ResourceLossError{}, errs[0])
	})

	t.Run("if-else: missing else branch in nested if, transaction", func(t *testing.T) {

		t.Parallel()

		_, err := ParseAndCheckWithPanic(t, `
            resource R {}

            transaction {

                let r: @R

                prepare() {
                    self.r <- create R()
                }

                execute {
                    if true {
                        if true {
                           panic("")
                        }
                    } else {
                        panic("")
                    }
                }
            }
        `)

		errs := RequireCheckerErrors(t, err, 1)

		assert.IsType(t, &sema.ResourceFieldNotInvalidatedError{}, errs[0])
	})

	t.Run("if-else: invalidation and return in then branch, halt in else branch", func(t *testing.T) {

		t.Parallel()

		_, err := ParseAndCheckWithPanic(t, `
           resource R {}

           fun test() {
               let r <- create R()

               if true {
                   destroy r
                   return
               } else {
                   panic("halt")
               }
           }
        `)

		require.NoError(t, err)
	})

	t.Run("if-else: halt in then branch, invalidation and return in else branch", func(t *testing.T) {

		t.Parallel()

		_, err := ParseAndCheckWithPanic(t, `
           resource R {}

           fun test() {
               let r <- create R()

               if true {
                   panic("halt")
               } else {
                   destroy r
                   return
               }
           }
        `)

		require.NoError(t, err)
	})

	t.Run("switch-case: missing invalidation in one case", func(t *testing.T) {

		t.Parallel()

		_, err := ParseAndCheckWithPanic(t, `
            resource R {}

            fun test(n: Int, r: @R) {
                switch n {
                    case 1:
                        panic("")
                    case 2:
                        // Some random statement that has no effect
                        let a = "do nothing"
                    default:
                        panic("")
                }
            }
        `)

		errs := RequireCheckerErrors(t, err, 1)

		assert.IsType(t, &sema.ResourceLossError{}, errs[0])
	})

	t.Run("switch-case: missing invalidation in one case, transaction", func(t *testing.T) {

		t.Parallel()

		_, err := ParseAndCheckWithPanic(t, `
            resource R {}

            transaction(n: Int) {

                let r: @R

                prepare() {
                    self.r <- create R()
                }

                execute {
                    switch n {
                        case 1:
                            panic("")
                        case 2:
                            // Some random statement that has no effect
                            let a = "do nothing"
                        default:
                            panic("")
                    }
                }
            }
        `)

		errs := RequireCheckerErrors(t, err, 1)

		assert.IsType(t, &sema.ResourceFieldNotInvalidatedError{}, errs[0])
	})

	t.Run("switch-case: missing invalidation in one case, mixed", func(t *testing.T) {

		t.Parallel()

		_, err := ParseAndCheckWithPanic(t, `
            resource R {}

            fun test(n: Int, r: @R) {
                switch n {
                    case 1:
                        panic("")
                    case 2:
                        // Some random statement that has no effect
                        let a = "do nothing"
                    default:
                        destroy r
                }
            }
        `)

		errs := RequireCheckerErrors(t, err, 1)

		assert.IsType(t, &sema.ResourceLossError{}, errs[0])
	})

	t.Run("switch-case: missing invalidation in one case, mixed, transaction", func(t *testing.T) {

		t.Parallel()

		_, err := ParseAndCheckWithPanic(t, `
            resource R {}

            transaction(n: Int) {

                let r: @R

                prepare() {
                    self.r <- create R()
                }

                execute {
                    switch n {
                        case 1:
                            panic("")
                        case 2:
                            // Some random statement that has no effect
                            let a = "do nothing"
                        default:
                            destroy self.r
                    }
                }
            }
        `)

		errs := RequireCheckerErrors(t, err, 1)

		assert.IsType(t, &sema.ResourceFieldNotInvalidatedError{}, errs[0])
	})

	t.Run("switch-case: missing invalidation in default case", func(t *testing.T) {

		t.Parallel()

		_, err := ParseAndCheckWithPanic(t, `
            resource R {}

            fun test(n: Int, r: @R) {
                switch n {
                    case 1:
                        panic("")
                    case 2:
                        panic("")
                    default:
                        break
                }
            }
        `)

		errs := RequireCheckerErrors(t, err, 1)

		assert.IsType(t, &sema.ResourceLossError{}, errs[0])
	})

	t.Run("switch-case: missing invalidation in default case, transaction", func(t *testing.T) {

		t.Parallel()

		_, err := ParseAndCheckWithPanic(t, `
            resource R {}

            transaction(n: Int) {

                let r: @R

                prepare() {
                    self.r <- create R()
                }

                execute {
                    switch n {
                        case 1:
                            panic("")
                        case 2:
                            panic("")
                        default:
                            break
                    }
                }
            }
        `)

		errs := RequireCheckerErrors(t, err, 1)

		assert.IsType(t, &sema.ResourceFieldNotInvalidatedError{}, errs[0])
	})

	t.Run("switch-case: missing invalidation in default case, mixed", func(t *testing.T) {

		t.Parallel()

		_, err := ParseAndCheckWithPanic(t, `
            resource R {}

            fun test(n: Int, r: @R) {
                switch n {
                    case 1:
                        panic("")
                    case 2:
                        destroy r
                    default:
                        break
                }
            }
        `)

		errs := RequireCheckerErrors(t, err, 1)

		assert.IsType(t, &sema.ResourceLossError{}, errs[0])
	})

	t.Run("switch-case: missing invalidation in default case, mixed, transaction", func(t *testing.T) {

		t.Parallel()

		_, err := ParseAndCheckWithPanic(t, `
            resource R {}

            transaction(n: Int) {

                let r: @R

                prepare() {
                    self.r <- create R()
                }

                execute {
                    switch n {
                        case 1:
                            panic("")
                        case 2:
                            destroy self.r
                        default:
                            break
                    }
                }
            }
        `)

		errs := RequireCheckerErrors(t, err, 1)

		assert.IsType(t, &sema.ResourceFieldNotInvalidatedError{}, errs[0])
	})

	t.Run("switch-case: invalidation in all cases", func(t *testing.T) {

		t.Parallel()

		_, err := ParseAndCheckWithPanic(t, `
            resource R {}

            fun test(n: Int, r: @R) {
                switch n {
                    case 1:
                        panic("")
                    case 2:
                        panic("")
                    default:
                        panic("")
                }
            }
        `)

		require.NoError(t, err)
	})

	t.Run("switch-case: invalidation in all cases, transaction", func(t *testing.T) {

		t.Parallel()

		_, err := ParseAndCheckWithPanic(t, `
            resource R {}

            transaction(n: Int) {

                let r: @R

                prepare() {
                    self.r <- create R()
                }

                execute {
                    switch n {
                        case 1:
                            panic("")
                        case 2:
                            panic("")
                        default:
                            panic("")
                    }
                }
            }
        `)

		errs := RequireCheckerErrors(t, err, 1)

		assert.IsType(t, &sema.ResourceFieldNotInvalidatedError{}, errs[0])
	})

	t.Run("switch-case: invalidation in all cases, mixed", func(t *testing.T) {

		t.Parallel()

		_, err := ParseAndCheckWithPanic(t, `
            resource R {}

            fun test(n: Int, r: @R) {
                switch n {
                    case 1:
                        panic("")
                    case 2:
                        destroy r
                    default:
                        panic("")
                }
            }
        `)

		require.NoError(t, err)
	})

	t.Run("switch-case: invalidation in all cases, mixed, transaction", func(t *testing.T) {

		t.Parallel()

		_, err := ParseAndCheckWithPanic(t, `
            resource R {}

            transaction(n: Int) {

                let r: @R

                prepare() {
                    self.r <- create R()
                }

                execute {
                    switch n {
                        case 1:
                            panic("")
                        case 2:
                            destroy self.r
                        default:
                            panic("")
                    }
                }
            }
        `)

		require.NoError(t, err)
	})

	t.Run("switch-case: no default", func(t *testing.T) {

		t.Parallel()

		_, err := ParseAndCheckWithPanic(t, `
            resource R {}

            fun test(n: Int, r: @R) {
                switch n {
                    case 1:
                        panic("")
                    case 2:
                        panic("")
                }
            }
        `)

		errs := RequireCheckerErrors(t, err, 1)

		assert.IsType(t, &sema.ResourceLossError{}, errs[0])
	})

	t.Run("switch-case: no default, transaction", func(t *testing.T) {

		t.Parallel()

		_, err := ParseAndCheckWithPanic(t, `
            resource R {}

            transaction(n: Int) {

                let r: @R

                prepare() {
                    self.r <- create R()
                }

                execute {
                    switch n {
                        case 1:
                            panic("")
                        case 2:
                            panic("")
                    }
                }
            }
        `)

		errs := RequireCheckerErrors(t, err, 1)

		assert.IsType(t, &sema.ResourceFieldNotInvalidatedError{}, errs[0])
	})

	t.Run("switch-case: no default, mixed", func(t *testing.T) {

		t.Parallel()

		_, err := ParseAndCheckWithPanic(t, `
            resource R {}

            fun test(n: Int, r: @R) {
                switch n {
                    case 1:
                        panic("")
                    case 2:
                        destroy r
                }
            }
        `)

		errs := RequireCheckerErrors(t, err, 1)

		assert.IsType(t, &sema.ResourceLossError{}, errs[0])
	})

	t.Run("switch-case: no default, mixed, transaction", func(t *testing.T) {

		t.Parallel()

		_, err := ParseAndCheckWithPanic(t, `
            resource R {}

            transaction(n: Int) {

                let r: @R

                prepare() {
                    self.r <- create R()
                }

                execute {
                    switch n {
                        case 1:
                            panic("")
                        case 2:
                            destroy self.r
                    }
                }
            }
        `)

		errs := RequireCheckerErrors(t, err, 1)

		assert.IsType(t, &sema.ResourceFieldNotInvalidatedError{}, errs[0])
	})

	t.Run("switch-case: missing invalidation of one resource in one case", func(t *testing.T) {

		t.Parallel()

		_, err := ParseAndCheckWithPanic(t, `
            resource R {}

            fun test(n: Int, r1: @R, r2: @R) {
                switch n {
                    case n:
                        panic("")
                    case 2:
                        destroy r1
                    default:
                        panic("")
                }
            }
        `)

		errs := RequireCheckerErrors(t, err, 1)

		assert.IsType(t, &sema.ResourceLossError{}, errs[0])
	})

	t.Run("switch-case: missing invalidation of one resource in one case, transaction", func(t *testing.T) {

		t.Parallel()

		_, err := ParseAndCheckWithPanic(t, `
            resource R {}

            transaction(n: Int) {

                let r1: @R
                let r2: @R

                prepare() {
                    self.r1 <- create R()
                    self.r2 <- create R()
                }

                execute {
                    switch n {
                        case n:
                            panic("")
                        case 2:
                            destroy self.r1
                        default:
                            panic("")
                    }
                }
            }
        `)

		errs := RequireCheckerErrors(t, err, 1)

		assert.IsType(t, &sema.ResourceFieldNotInvalidatedError{}, errs[0])
	})

	t.Run("switch-case: missing invalidation of one resource in one case, mixed", func(t *testing.T) {

		t.Parallel()

		_, err := ParseAndCheckWithPanic(t, `
            resource R {}

            fun test(n: Int, r1: @R, r2: @R) {
                switch n {
                    case n:
                        panic("")
                    case 2:
                        destroy r1
                    default:
                        destroy r1
                        destroy r2
                }
            }
        `)

		errs := RequireCheckerErrors(t, err, 1)

		assert.IsType(t, &sema.ResourceLossError{}, errs[0])
	})

	t.Run("switch-case: missing invalidation of one resource in one case, mixed, transaction", func(t *testing.T) {

		t.Parallel()

		_, err := ParseAndCheckWithPanic(t, `
            resource R {}

            transaction(n: Int) {

                let r1: @R
                let r2: @R

                prepare() {
                    self.r1 <- create R()
                    self.r2 <- create R()
                }

                execute {
                    switch n {
                        case n:
                            panic("")
                        case 2:
                            destroy self.r1
                        default:
                            destroy self.r1
                            destroy self.r2
                    }
                }
            }
        `)

		errs := RequireCheckerErrors(t, err, 1)

		assert.IsType(t, &sema.ResourceFieldNotInvalidatedError{}, errs[0])
	})

	t.Run("switch-case: missing invalidation of one resource in default case", func(t *testing.T) {

		t.Parallel()

		_, err := ParseAndCheckWithPanic(t, `
            resource R {}

            fun test(n: Int, r1: @R, r2: @R) {
                switch n {
                    case n:
                        panic("")
                    case 2:
                        panic("")
                    default:
                        destroy r1
                }
            }
        `)

		errs := RequireCheckerErrors(t, err, 1)

		assert.IsType(t, &sema.ResourceLossError{}, errs[0])
	})

	t.Run("switch-case: missing invalidation of one resource in default case, transaction", func(t *testing.T) {

		t.Parallel()

		_, err := ParseAndCheckWithPanic(t, `
            resource R {}

            transaction(n: Int) {

                let r1: @R
                let r2: @R

                prepare() {
                    self.r1 <- create R()
                    self.r2 <- create R()
                }

                execute {
                    switch n {
                        case n:
                            panic("")
                        case 2:
                            panic("")
                        default:
                            destroy self.r1
                    }
                }
            }
        `)

		errs := RequireCheckerErrors(t, err, 1)

		assert.IsType(t, &sema.ResourceFieldNotInvalidatedError{}, errs[0])
	})

	t.Run("switch-case: missing invalidation of one resource in default case, mixed", func(t *testing.T) {

		t.Parallel()

		_, err := ParseAndCheckWithPanic(t, `
            resource R {}

            fun test(n: Int, r1: @R, r2: @R) {
                switch n {
                    case n:
                        panic("")
                    case 2:
                        destroy r1
                        destroy r2
                    default:
                        destroy r1
                }
            }
        `)

		errs := RequireCheckerErrors(t, err, 1)

		assert.IsType(t, &sema.ResourceLossError{}, errs[0])
	})

	t.Run("switch-case: missing invalidation of one resource in default case, mixed, transaction", func(t *testing.T) {

		t.Parallel()

		_, err := ParseAndCheckWithPanic(t, `
            resource R {}

            transaction(n: Int) {

                let r1: @R
                let r2: @R

                prepare() {
                    self.r1 <- create R()
                    self.r2 <- create R()
                }

                execute {
                    switch n {
                        case n:
                            panic("")
                        case 2:
                            destroy self.r1
                            destroy self.r2
                        default:
                            destroy self.r1
                    }
                }
            }
        `)

		errs := RequireCheckerErrors(t, err, 1)

		assert.IsType(t, &sema.ResourceFieldNotInvalidatedError{}, errs[0])
	})

	t.Run("switch-case: loss of all resources in one case", func(t *testing.T) {

		t.Parallel()

		_, err := ParseAndCheckWithPanic(t, `
            resource R {}

            fun test(n: Int, r1: @R, r2: @R) {
                switch n {
                    case 1:
                        panic("")
                    case 2:
                        break
                    default:
                        panic("")
                }
            }
        `)

		errs := RequireCheckerErrors(t, err, 2)

		assert.IsType(t, &sema.ResourceLossError{}, errs[0])
		assert.IsType(t, &sema.ResourceLossError{}, errs[1])
	})

	t.Run("switch-case: loss of all resources in one case, transaction", func(t *testing.T) {

		t.Parallel()

		_, err := ParseAndCheckWithPanic(t, `
            resource R {}

            transaction(n: Int) {

                let r1: @R
                let r2: @R

                prepare() {
                    self.r1 <- create R()
                    self.r2 <- create R()
                }

                execute {
                    switch n {
                        case 1:
                            panic("")
                        case 2:
                            break
                        default:
                            panic("")
                    }
                }
            }
        `)

		errs := RequireCheckerErrors(t, err, 2)

		assert.IsType(t, &sema.ResourceFieldNotInvalidatedError{}, errs[0])
		assert.IsType(t, &sema.ResourceFieldNotInvalidatedError{}, errs[1])
	})

	t.Run("switch-case: loss of all resources in one case, mixed", func(t *testing.T) {

		t.Parallel()

		_, err := ParseAndCheckWithPanic(t, `
            resource R {}

            fun test(n: Int, r1: @R, r2: @R) {
                switch n {
                    case 1:
                        destroy r1
                        destroy r2
                    case 2:
                        break
                    default:
                        panic("")
                }
            }
        `)

		errs := RequireCheckerErrors(t, err, 2)

		assert.IsType(t, &sema.ResourceLossError{}, errs[0])
		assert.IsType(t, &sema.ResourceLossError{}, errs[1])
	})

	t.Run("switch-case: loss of all resources in one case, mixed, transaction", func(t *testing.T) {

		t.Parallel()

		_, err := ParseAndCheckWithPanic(t, `
            resource R {}

            transaction(n: Int) {

                let r1: @R
                let r2: @R

                prepare() {
                    self.r1 <- create R()
                    self.r2 <- create R()
                }

                execute {
                    switch n {
                        case 1:
                            destroy self.r1
                            destroy self.r2
                        case 2:
                            break
                        default:
                            panic("")
                    }
                }
            }
        `)

		errs := RequireCheckerErrors(t, err, 2)

		assert.IsType(t, &sema.ResourceFieldNotInvalidatedError{}, errs[0])
		assert.IsType(t, &sema.ResourceFieldNotInvalidatedError{}, errs[1])
	})

	t.Run("switch-case: loss of all resources in default case", func(t *testing.T) {

		t.Parallel()

		_, err := ParseAndCheckWithPanic(t, `
            resource R {}

            fun test(n: Int, r1: @R, r2: @R) {
                switch n {
                    case 1:
                        panic("")
                    case 2:
                        panic("")
                }
            }
        `)

		errs := RequireCheckerErrors(t, err, 2)

		assert.IsType(t, &sema.ResourceLossError{}, errs[0])
		assert.IsType(t, &sema.ResourceLossError{}, errs[1])
	})

	t.Run("switch-case: loss of all resources in default case, transaction", func(t *testing.T) {

		t.Parallel()

		_, err := ParseAndCheckWithPanic(t, `
            resource R {}

            transaction(n: Int) {

                let r1: @R
                let r2: @R

                prepare() {
                    self.r1 <- create R()
                    self.r2 <- create R()
                }

                execute {
                    switch n {
                        case 1:
                            panic("")
                        case 2:
                            panic("")
                    }
                }
            }
        `)

		errs := RequireCheckerErrors(t, err, 2)

		assert.IsType(t, &sema.ResourceFieldNotInvalidatedError{}, errs[0])
		assert.IsType(t, &sema.ResourceFieldNotInvalidatedError{}, errs[1])
	})

	t.Run("switch-case: loss of all resources in default case, mixed", func(t *testing.T) {

		t.Parallel()

		_, err := ParseAndCheckWithPanic(t, `
            resource R {}

            fun test(n: Int, r1: @R, r2: @R) {
                switch n {
                    case 1:
                        destroy r1
                        destroy r2
                    case 2:
                        panic("")
                }
            }
        `)

		errs := RequireCheckerErrors(t, err, 2)

		assert.IsType(t, &sema.ResourceLossError{}, errs[0])
		assert.IsType(t, &sema.ResourceLossError{}, errs[1])
	})

	t.Run("switch-case: loss of all resources in default case, mixed, transaction", func(t *testing.T) {

		t.Parallel()

		_, err := ParseAndCheckWithPanic(t, `
            resource R {}

            transaction(n: Int) {

                let r1: @R
                let r2: @R

                prepare() {
                    self.r1 <- create R()
                    self.r2 <- create R()
                }

                execute {
                    switch n {
                        case 1:
                            destroy self.r1
                            destroy self.r2
                        case 2:
                            panic("")
                    }
                }
            }
        `)

		errs := RequireCheckerErrors(t, err, 2)

		assert.IsType(t, &sema.ResourceFieldNotInvalidatedError{}, errs[0])
		assert.IsType(t, &sema.ResourceFieldNotInvalidatedError{}, errs[1])
	})

	t.Run("switch-case: unreachable panic due to break", func(t *testing.T) {

		t.Parallel()

		_, err := ParseAndCheckWithPanic(t, `
            resource R {}

            fun test(n: Int, r: @R) {
                switch n {
                    case 1:
                        break
                        panic("")  // unreachable
                    default:
                        panic("")
                }
            }
        `)

		errs := RequireCheckerErrors(t, err, 2)

		assert.IsType(t, &sema.UnreachableStatementError{}, errs[0])
		assert.IsType(t, &sema.ResourceLossError{}, errs[1])
	})

	t.Run("switch-case: unreachable panic due to break, transaction", func(t *testing.T) {

		t.Parallel()

		_, err := ParseAndCheckWithPanic(t, `
            resource R {}

            transaction(n: Int) {

                let r: @R

                prepare() {
                    self.r <- create R()
                }

                execute {
                    switch n {
                        case 1:
                            break
                            panic("")  // unreachable
                        default:
                            panic("")
                    }
                }
            }
        `)

		errs := RequireCheckerErrors(t, err, 2)

		assert.IsType(t, &sema.UnreachableStatementError{}, errs[0])
		assert.IsType(t, &sema.ResourceFieldNotInvalidatedError{}, errs[1])
	})

	t.Run("switch-case: unreachable panic due to break, mixed", func(t *testing.T) {

		t.Parallel()

		_, err := ParseAndCheckWithPanic(t, `
            resource R {}

            fun test(n: Int, r: @R) {
                switch n {
                    case 1:
                        break
                        panic("")  // unreachable
                    default:
                        destroy r
                }
            }
        `)

		errs := RequireCheckerErrors(t, err, 2)

		assert.IsType(t, &sema.UnreachableStatementError{}, errs[0])
		assert.IsType(t, &sema.ResourceLossError{}, errs[1])
	})

	t.Run("switch-case: unreachable panic due to break, mixed, transaction", func(t *testing.T) {

		t.Parallel()

		_, err := ParseAndCheckWithPanic(t, `
            resource R {}

            transaction(n: Int) {

                let r: @R

                prepare() {
                    self.r <- create R()
                }

                execute {
                    switch n {
                        case 1:
                            break
                            panic("")  // unreachable
                        default:
                            destroy self.r
                    }
                }
            }
        `)

		errs := RequireCheckerErrors(t, err, 2)

		assert.IsType(t, &sema.UnreachableStatementError{}, errs[0])
		assert.IsType(t, &sema.ResourceFieldNotInvalidatedError{}, errs[1])
	})

	t.Run("switch-case: return in one case", func(t *testing.T) {

		t.Parallel()

		_, err := ParseAndCheckWithPanic(t, `
            resource R {}

            fun test(n: Int, r: @R) {
                switch n {
                    case 1:
                        panic("")
                        return
                    default:
                        panic("")
                }
            }
        `)

		errs := RequireCheckerErrors(t, err, 1)

		assert.IsType(t, &sema.UnreachableStatementError{}, errs[0])
	})

	t.Run("switch-case: return in one case, transaction", func(t *testing.T) {

		t.Parallel()

		_, err := ParseAndCheckWithPanic(t, `
            resource R {}

            transaction(n: Int) {

                let r: @R

                prepare() {
                    self.r <- create R()
                }

                execute {
                    switch n {
                        case 1:
                            panic("")
                            return
                        default:
                            panic("")
                    }
                }
            }
        `)

		errs := RequireCheckerErrors(t, err, 2)

		assert.IsType(t, &sema.UnreachableStatementError{}, errs[0])
		assert.IsType(t, &sema.ResourceFieldNotInvalidatedError{}, errs[1])
	})

	t.Run("switch-case: return in one case, mixed", func(t *testing.T) {

		t.Parallel()

		_, err := ParseAndCheckWithPanic(t, `
            resource R {}

            fun test(n: Int, r: @R) {
                switch n {
                    case 1:
                        panic("")
                        return
                    default:
                        destroy r
                }
            }
        `)

		errs := RequireCheckerErrors(t, err, 1)

		assert.IsType(t, &sema.UnreachableStatementError{}, errs[0])
	})

	t.Run("switch-case: return in one case, mixed, transaction", func(t *testing.T) {

		t.Parallel()

		_, err := ParseAndCheckWithPanic(t, `
            resource R {}

            transaction(n: Int) {

                let r: @R

                prepare() {
                    self.r <- create R()
                }

                execute {
                    switch n {
                        case 1:
                            panic("")
                            return
                        default:
                            destroy self.r
                    }
                }
            }
        `)

		errs := RequireCheckerErrors(t, err, 1)

		assert.IsType(t, &sema.UnreachableStatementError{}, errs[0])
	})

	t.Run("switch-case: break in one case", func(t *testing.T) {

		t.Parallel()

		_, err := ParseAndCheckWithPanic(t, `
            resource R {}

            fun test(n: Int, r: @R) {
                switch n {
                    case 1:
                        panic("")
                        break
                    default:
                        panic("")
                }
            }
        `)

		errs := RequireCheckerErrors(t, err, 1)

		assert.IsType(t, &sema.UnreachableStatementError{}, errs[0])
	})

	t.Run("switch-case: break in one case, transaction", func(t *testing.T) {

		t.Parallel()

		_, err := ParseAndCheckWithPanic(t, `
            resource R {}

            transaction(n: Int) {

                let r: @R

                prepare() {
                    self.r <- create R()
                }

                execute {
                    switch n {
                        case 1:
                            panic("")
                            break
                        default:
                            panic("")
                    }
                }
            }
        `)

		errs := RequireCheckerErrors(t, err, 2)

		assert.IsType(t, &sema.UnreachableStatementError{}, errs[0])
		assert.IsType(t, &sema.ResourceFieldNotInvalidatedError{}, errs[1])
	})

	t.Run("switch-case: break in one case, mixed", func(t *testing.T) {

		t.Parallel()

		_, err := ParseAndCheckWithPanic(t, `
            resource R {}

            fun test(n: Int, r: @R) {
                switch n {
                    case 1:
                        panic("")
                        break
                    default:
                        destroy r
                }
            }
        `)

		errs := RequireCheckerErrors(t, err, 1)

		assert.IsType(t, &sema.UnreachableStatementError{}, errs[0])
	})

	t.Run("switch-case: break in one case, mixed, transaction", func(t *testing.T) {

		t.Parallel()

		_, err := ParseAndCheckWithPanic(t, `
            resource R {}

            transaction(n: Int) {

                let r: @R

                prepare() {
                    self.r <- create R()
                }

                execute {
                    switch n {
                        case 1:
                            panic("")
                            break
                        default:
                            destroy self.r
                    }
                }
            }
        `)

		errs := RequireCheckerErrors(t, err, 1)

		assert.IsType(t, &sema.UnreachableStatementError{}, errs[0])
	})

	t.Run("switch-case: invalidation missing in default case", func(t *testing.T) {

		t.Parallel()

		_, err := ParseAndCheckWithPanic(t, `
            resource R {}

            fun test(n: Int, r: @R) {
                switch n {
                    case 1:
                        panic("")
                        return
                    default:
                        return
                }
                panic("")
            }
        `)

		errs := RequireCheckerErrors(t, err, 2)

		assert.IsType(t, &sema.UnreachableStatementError{}, errs[0])
		assert.IsType(t, &sema.ResourceLossError{}, errs[1])
	})

	t.Run("switch-case: invalidation missing in default case, transaction", func(t *testing.T) {

		t.Parallel()

		_, err := ParseAndCheckWithPanic(t, `
            resource R {}

            transaction(n: Int) {

                let r: @R

                prepare() {
                    self.r <- create R()
                }

                execute {
                    switch n {
                        case 1:
                            panic("")
                            return
                        default:
                            return
                    }
                    panic("")
                }
            }
        `)

		errs := RequireCheckerErrors(t, err, 2)

		assert.IsType(t, &sema.UnreachableStatementError{}, errs[0])
		assert.IsType(t, &sema.ResourceFieldNotInvalidatedError{}, errs[1])
	})

	t.Run("switch-case: invalidation missing in default case, mixed", func(t *testing.T) {

		t.Parallel()

		_, err := ParseAndCheckWithPanic(t, `
            resource R {}

            fun test(n: Int, r: @R) {
                switch n {
                    case 1:
                        panic("")
                        return
                    default:
                        return
                }
                destroy r
            }
        `)

		errs := RequireCheckerErrors(t, err, 2)

		assert.IsType(t, &sema.UnreachableStatementError{}, errs[0])
		assert.IsType(t, &sema.ResourceLossError{}, errs[1])
	})

	t.Run("switch-case: invalidation missing in default case, mixed, transaction", func(t *testing.T) {

		t.Parallel()

		_, err := ParseAndCheckWithPanic(t, `
            resource R {}

            transaction(n: Int) {

                let r: @R

                prepare() {
                    self.r <- create R()
                }

                execute {
                    switch n {
                        case 1:
                            panic("")
                            return
                        default:
                            return
                    }
                    destroy self.r
                }
            }
        `)

		errs := RequireCheckerErrors(t, err, 2)

		assert.IsType(t, &sema.UnreachableStatementError{}, errs[0])
		assert.IsType(t, &sema.ResourceFieldNotInvalidatedError{}, errs[1])
	})

	t.Run("while loop: unreachable panic due to break", func(t *testing.T) {

		t.Parallel()

		_, err := ParseAndCheckWithPanic(t, `
            resource R {}

            fun test(r: @R) {
                while true {
                    break
                    panic("")  // unreachable
                }
            }
        `)

		errs := RequireCheckerErrors(t, err, 2)

		assert.IsType(t, &sema.UnreachableStatementError{}, errs[0])
		assert.IsType(t, &sema.ResourceLossError{}, errs[1])
	})

	t.Run("while loop: unreachable panic due to break, transaction", func(t *testing.T) {

		t.Parallel()

		_, err := ParseAndCheckWithPanic(t, `
            resource R {}

            transaction(n: Int) {

                let r: @R

                prepare() {
                    self.r <- create R()
                }

                execute {
                    while true {
                        break
                        panic("")  // unreachable
                    }
                }
            }
        `)

		errs := RequireCheckerErrors(t, err, 2)

		assert.IsType(t, &sema.UnreachableStatementError{}, errs[0])
		assert.IsType(t, &sema.ResourceFieldNotInvalidatedError{}, errs[1])
	})

	t.Run("while loop: unreachable panic due to continue", func(t *testing.T) {

		t.Parallel()

		_, err := ParseAndCheckWithPanic(t, `
            resource R {}

            fun test(r: @R) {
                while true {
                    continue
                    panic("")  // unreachable
                }
            }
        `)

		errs := RequireCheckerErrors(t, err, 2)

		assert.IsType(t, &sema.UnreachableStatementError{}, errs[0])
		assert.IsType(t, &sema.ResourceLossError{}, errs[1])
	})

	t.Run("while loop: unreachable panic due to continue, transaction", func(t *testing.T) {

		t.Parallel()

		_, err := ParseAndCheckWithPanic(t, `
            resource R {}

            transaction(n: Int) {

                let r: @R

                prepare() {
                    self.r <- create R()
                }

                execute {
                    while true {
                        continue
                        panic("")  // unreachable
                    }
                }
            }
        `)

		errs := RequireCheckerErrors(t, err, 2)

		assert.IsType(t, &sema.UnreachableStatementError{}, errs[0])
		assert.IsType(t, &sema.ResourceFieldNotInvalidatedError{}, errs[1])
	})

	t.Run("while loop: unreachable panic due to return", func(t *testing.T) {

		t.Parallel()

		_, err := ParseAndCheckWithPanic(t, `
            resource R {}

            fun test(r: @R) {
                while true {
                    return
                    panic("")  // unreachable
                }
            }
        `)

		errs := RequireCheckerErrors(t, err, 3)

		assert.IsType(t, &sema.ResourceLossError{}, errs[0])
		assert.IsType(t, &sema.UnreachableStatementError{}, errs[1])
		assert.IsType(t, &sema.ResourceLossError{}, errs[2])
	})

	t.Run("while loop: unreachable panic due to return, transaction", func(t *testing.T) {

		t.Parallel()

		_, err := ParseAndCheckWithPanic(t, `
            resource R {}

            transaction(n: Int) {

                let r: @R

                prepare() {
                    self.r <- create R()
                }

                execute {
                    while true {
                        return
                        panic("")  // unreachable
                    }
                }
            }
        `)

		errs := RequireCheckerErrors(t, err, 2)

		assert.IsType(t, &sema.UnreachableStatementError{}, errs[0])
		assert.IsType(t, &sema.ResourceFieldNotInvalidatedError{}, errs[1])
	})

	t.Run("for loop: unreachable panic due to break", func(t *testing.T) {

		t.Parallel()

		_, err := ParseAndCheckWithPanic(t, `
            resource R {}

            fun test(r: @R) {
                for i in [] {
                    break
                    panic("")  // unreachable
                }
            }
        `)

		errs := RequireCheckerErrors(t, err, 2)

		assert.IsType(t, &sema.UnreachableStatementError{}, errs[0])
		assert.IsType(t, &sema.ResourceLossError{}, errs[1])
	})

	t.Run("for loop: unreachable panic due to break, transaction", func(t *testing.T) {

		t.Parallel()

		_, err := ParseAndCheckWithPanic(t, `
            resource R {}

            transaction(n: Int) {

                let r: @R

                prepare() {
                    self.r <- create R()
                }

                execute {
                    for i in [] {
                        break
                        panic("")  // unreachable
                    }
                }
            }
        `)

		errs := RequireCheckerErrors(t, err, 2)

		assert.IsType(t, &sema.UnreachableStatementError{}, errs[0])
		assert.IsType(t, &sema.ResourceFieldNotInvalidatedError{}, errs[1])
	})

	t.Run("for loop: unreachable panic due to continue", func(t *testing.T) {

		t.Parallel()

		_, err := ParseAndCheckWithPanic(t, `
            resource R {}

            fun test(r: @R) {
                for i in [] {
                    continue
                    panic("")  // unreachable
                }
            }
        `)

		errs := RequireCheckerErrors(t, err, 2)

		assert.IsType(t, &sema.UnreachableStatementError{}, errs[0])
		assert.IsType(t, &sema.ResourceLossError{}, errs[1])
	})

	t.Run("for loop: unreachable panic due to continue, transaction", func(t *testing.T) {

		t.Parallel()

		_, err := ParseAndCheckWithPanic(t, `
            resource R {}

            transaction(n: Int) {

                let r: @R

                prepare() {
                    self.r <- create R()
                }

                execute {
                    for i in [] {
                        continue
                        panic("")  // unreachable
                    }
                }
            }
        `)

		errs := RequireCheckerErrors(t, err, 2)

		assert.IsType(t, &sema.UnreachableStatementError{}, errs[0])
		assert.IsType(t, &sema.ResourceFieldNotInvalidatedError{}, errs[1])
	})

	t.Run("for loop: unreachable panic due to return", func(t *testing.T) {

		t.Parallel()

		_, err := ParseAndCheckWithPanic(t, `
            resource R {}

            fun test(r: @R) {
                for i in [] {
                    return
                    panic("")  // unreachable
                }
            }
        `)

		errs := RequireCheckerErrors(t, err, 3)
		assert.IsType(t, &sema.ResourceLossError{}, errs[0])
		assert.IsType(t, &sema.UnreachableStatementError{}, errs[1])
		assert.IsType(t, &sema.ResourceLossError{}, errs[2])
	})

	t.Run("for loop: unreachable panic due to return, transaction", func(t *testing.T) {

		t.Parallel()

		_, err := ParseAndCheckWithPanic(t, `
            resource R {}

            transaction(n: Int) {

                let r: @R

                prepare() {
                    self.r <- create R()
                }

                execute {
                    for i in [] {
                        return
                        panic("")  // unreachable
                    }
                }
            }
        `)

		errs := RequireCheckerErrors(t, err, 2)

		assert.IsType(t, &sema.UnreachableStatementError{}, errs[0])
		assert.IsType(t, &sema.ResourceFieldNotInvalidatedError{}, errs[1])
	})
}

func TestCheckResourceInvalidationInConditionalExpression(t *testing.T) {

	t.Parallel()

	_, err := ParseAndCheck(t, `
            resource R {
                let foo: String

                init() {
                    self.foo = "hello"
                }
            }

            fun test(r1: @R, r2: @R) {
                let r3 <- true ? r1 : r2
                r1.foo
                r2.foo
                destroy r3
                destroy r1
                destroy r2
            }
        `)

	errs := RequireCheckerErrors(t, err, 2)
	assert.IsType(t, &sema.InvalidConditionalResourceOperandError{}, errs[0])
	assert.IsType(t, &sema.InvalidConditionalResourceOperandError{}, errs[1])
}

func TestCheckResourceInvalidationInNilCoalescingExpression(t *testing.T) {

	t.Parallel()

	_, err := ParseAndCheck(t, `
            resource R {
                let foo: String

                init() {
                    self.foo = "hello"
                }
            }

            fun test(r1: @R?, r2: @R) {
                let r3 <- r1 ?? r2
                r1?.foo
                r2.foo
                destroy r3
                destroy r1
                destroy r2
            }
        `)

	errs := RequireCheckerErrors(t, err, 3)
	assert.IsType(t, &sema.InvalidNilCoalescingRightResourceOperandError{}, errs[0])
	assert.IsType(t, &sema.ResourceUseAfterInvalidationError{}, errs[1])
	assert.IsType(t, &sema.ResourceUseAfterInvalidationError{}, errs[2])
}

func TestCheckResourceInvalidationInForceExpression(t *testing.T) {

	t.Parallel()

	_, err := ParseAndCheck(t, `
            resource R {}

            fun test(r: @R) {
                let copy <- r!
                destroy r
                destroy copy
            }
        `)

	errs := RequireCheckerErrors(t, err, 1)
	assert.IsType(t, &sema.ResourceUseAfterInvalidationError{}, errs[0])
}

func TestCheckResourceInvalidationWithMove(t *testing.T) {

	t.Parallel()

	t.Run("in conditional expression", func(t *testing.T) {

		t.Parallel()

		_, err := ParseAndCheck(t, `
            resource R {}

            fun test(r1: @R, r2: @R) {
                let r3 <- true ? <- r1 : <- r2
                destroy r3
                destroy r1
                destroy r2
            }
        `)

		errs := RequireCheckerErrors(t, err, 6)

		assert.IsType(t, &sema.InvalidConditionalResourceOperandError{}, errs[0])
		assert.IsType(t, &sema.InvalidConditionalResourceOperandError{}, errs[1])
		assert.IsType(t, &sema.ResourceUseAfterInvalidationError{}, errs[2])
		assert.IsType(t, &sema.ResourceUseAfterInvalidationError{}, errs[3])
		assert.IsType(t, &sema.ResourceLossError{}, errs[4])
		assert.IsType(t, &sema.ResourceLossError{}, errs[5])
	})

	t.Run("in reference expression", func(t *testing.T) {

		t.Parallel()

		_, err := ParseAndCheck(t, `
            resource R {}

            fun test(r: @R) {
                let ref = &(<- r) as &AnyResource
                destroy r
            }
        `)

		errs := RequireCheckerErrors(t, err, 1)
		assert.IsType(t, &sema.ResourceUseAfterInvalidationError{}, errs[0])
	})

	t.Run("in casting expression", func(t *testing.T) {

		t.Parallel()

		_, err := ParseAndCheck(t, `
            resource R {}

            fun test(r: @R) {
                let copy <- (<- r) as @R
                destroy r
                destroy copy
            }
        `)

		errs := RequireCheckerErrors(t, err, 1)
		assert.IsType(t, &sema.ResourceUseAfterInvalidationError{}, errs[0])
	})

	t.Run("in member expression", func(t *testing.T) {

		t.Parallel()

		_, err := ParseAndCheck(t, `
            resource R {
                let foo: String

                init() {
                    self.foo = "hello"
                }
            }

            fun test(r: @R) {
                let foo = (<- r).foo
                destroy r
            }
        `)

		errs := RequireCheckerErrors(t, err, 2)
		assert.IsType(t, &sema.ResourceLossError{}, errs[0])
		assert.IsType(t, &sema.ResourceUseAfterInvalidationError{}, errs[1])
	})

	t.Run("in index expression", func(t *testing.T) {

		t.Parallel()

		_, err := ParseAndCheck(t, `
            resource R {}

            fun test(rs: @[R]) {
                let copy <- (<- rs)[0]
                destroy rs
                destroy copy
            }
        `)

		errs := RequireCheckerErrors(t, err, 3)
		assert.IsType(t, &sema.ResourceLossError{}, errs[0])
		assert.IsType(t, &sema.InvalidNestedResourceMoveError{}, errs[1])
		assert.IsType(t, &sema.ResourceUseAfterInvalidationError{}, errs[2])
	})

	t.Run("in force expression", func(t *testing.T) {

		t.Parallel()

		_, err := ParseAndCheck(t, `
            resource R {}

            fun test(r: @R) {
                let copy <- (<- r)!
                destroy r
                destroy copy
            }
        `)

		errs := RequireCheckerErrors(t, err, 1)
		assert.IsType(t, &sema.ResourceUseAfterInvalidationError{}, errs[0])
	})

	t.Run("in nil-coalescing expression", func(t *testing.T) {

		t.Parallel()

		_, err := ParseAndCheck(t, `
            resource R {
                let foo: String

                init() {
                    self.foo = "hello"
                }
            }

            fun test(r1: @R?, r2: @R) {
                let r3 <- (<- r1) ?? (<- r2)
                r1?.foo
                r2.foo
                destroy r3
                destroy r1
                destroy r2
            }
        `)

		errs := RequireCheckerErrors(t, err, 6)

		assert.IsType(t, &sema.InvalidNilCoalescingRightResourceOperandError{}, errs[0])
		assert.IsType(t, &sema.ResourceUseAfterInvalidationError{}, errs[1])
		assert.IsType(t, &sema.ResourceUseAfterInvalidationError{}, errs[2])
		assert.IsType(t, &sema.ResourceUseAfterInvalidationError{}, errs[3])
		assert.IsType(t, &sema.ResourceUseAfterInvalidationError{}, errs[4])
		assert.IsType(t, &sema.ResourceLossError{}, errs[5])
	})

	t.Run("in destroy expression", func(t *testing.T) {

		t.Parallel()

		_, err := ParseAndCheck(t, `
            resource R {}

            fun test(r: @R) {
                destroy (<- r)
                destroy r
            }
        `)

		errs := RequireCheckerErrors(t, err, 1)
		assert.IsType(t, &sema.ResourceUseAfterInvalidationError{}, errs[0])
	})

	t.Run("in function invocation expression", func(t *testing.T) {

		t.Parallel()

		_, err := ParseAndCheck(t, `
            resource R {}

            fun f(_ r: @R) {
                destroy r
            }

            fun test(r: @R) {
                f(<- (<- r))
                destroy r
            }
        `)

		errs := RequireCheckerErrors(t, err, 1)
		assert.IsType(t, &sema.ResourceUseAfterInvalidationError{}, errs[0])
	})

	t.Run("in array expression", func(t *testing.T) {

		t.Parallel()

		_, err := ParseAndCheck(t, `
            resource R {}

            fun test(r: @R) {
                let rs <- [<- (<- r)]
                destroy r
                destroy rs
            }
        `)

		errs := RequireCheckerErrors(t, err, 1)
		assert.IsType(t, &sema.ResourceUseAfterInvalidationError{}, errs[0])
	})

	t.Run("in dictionary expression", func(t *testing.T) {

		t.Parallel()

		_, err := ParseAndCheck(t, `
            resource R {}

            fun test(r: @R) {
                let rs <- {"test": <- (<- r)}
                destroy r
                destroy rs
            }
        `)

		errs := RequireCheckerErrors(t, err, 1)
		assert.IsType(t, &sema.ResourceUseAfterInvalidationError{}, errs[0])
	})
}

func TestCheckResourceInvalidationWithConditionalExprInDestroy(t *testing.T) {

	t.Parallel()

	_, err := ParseAndCheck(t, `
        resource R {}

        fun test(r1: @R, r2: @R) {
            destroy true? r1 : r2
            destroy r1
            destroy r2
        }
    `)

	errs := RequireCheckerErrors(t, err, 2)
	assert.IsType(t, &sema.InvalidConditionalResourceOperandError{}, errs[0])
	assert.IsType(t, &sema.InvalidConditionalResourceOperandError{}, errs[1])
}

func TestCheckBadResourceInterface(t *testing.T) {
	t.Parallel()

	t.Run("bad resource interface: shorter", func(t *testing.T) {

		_, err := ParseAndCheck(t, "resource interface foo{struct d:foo{ struct d:foo{ }struct d:foo{ struct d:foo{ }}}}")

		errs := RequireCheckerErrors(t, err, 17)

		assert.IsType(t, &sema.InvalidNestedDeclarationError{}, errs[0])
		assert.IsType(t, &sema.InvalidNestedDeclarationError{}, errs[1])
		assert.IsType(t, &sema.RedeclarationError{}, errs[2])
		assert.IsType(t, &sema.RedeclarationError{}, errs[3])
		assert.IsType(t, &sema.InvalidNestedDeclarationError{}, errs[4])
		assert.IsType(t, &sema.RedeclarationError{}, errs[5])
		assert.IsType(t, &sema.RedeclarationError{}, errs[6])
		assert.IsType(t, &sema.RedeclarationError{}, errs[7])
		assert.IsType(t, &sema.RedeclarationError{}, errs[8])
		assert.IsType(t, &sema.CompositeKindMismatchError{}, errs[9])
		assert.IsType(t, &sema.RedeclarationError{}, errs[10])
		assert.IsType(t, &sema.CompositeKindMismatchError{}, errs[11])
		assert.IsType(t, &sema.ConformanceError{}, errs[12])
		assert.IsType(t, &sema.CompositeKindMismatchError{}, errs[13])
		assert.IsType(t, &sema.ConformanceError{}, errs[14])
		assert.IsType(t, &sema.CompositeKindMismatchError{}, errs[15])
		assert.IsType(t, &sema.ConformanceError{}, errs[16])
	})

	t.Run("bad resource interface: longer", func(t *testing.T) {

		_, err := ParseAndCheck(t, "resource interface foo{struct d:foo{ contract d:foo{ contract x:foo{ struct d{} contract d:foo{ contract d:foo {}}}}}}")

		errs := RequireCheckerErrors(t, err, 24)

		assert.IsType(t, &sema.InvalidNestedDeclarationError{}, errs[0])
		assert.IsType(t, &sema.InvalidNestedDeclarationError{}, errs[1])
		assert.IsType(t, &sema.RedeclarationError{}, errs[2])
		assert.IsType(t, &sema.InvalidNestedDeclarationError{}, errs[3])
		assert.IsType(t, &sema.InvalidNestedDeclarationError{}, errs[4])
		assert.IsType(t, &sema.RedeclarationError{}, errs[5])
		assert.IsType(t, &sema.RedeclarationError{}, errs[6])
		assert.IsType(t, &sema.InvalidNestedDeclarationError{}, errs[7])
		assert.IsType(t, &sema.RedeclarationError{}, errs[8])
		assert.IsType(t, &sema.RedeclarationError{}, errs[9])
		assert.IsType(t, &sema.RedeclarationError{}, errs[10])
		assert.IsType(t, &sema.CompositeKindMismatchError{}, errs[11])
		assert.IsType(t, &sema.CompositeKindMismatchError{}, errs[12])
		assert.IsType(t, &sema.ConformanceError{}, errs[13])
		assert.IsType(t, &sema.CompositeKindMismatchError{}, errs[14])
		assert.IsType(t, &sema.ConformanceError{}, errs[15])
		assert.IsType(t, &sema.RedeclarationError{}, errs[16])
		assert.IsType(t, &sema.CompositeKindMismatchError{}, errs[17])
		assert.IsType(t, &sema.RedeclarationError{}, errs[18])
		assert.IsType(t, &sema.CompositeKindMismatchError{}, errs[19])
		assert.IsType(t, &sema.CompositeKindMismatchError{}, errs[20])
		assert.IsType(t, &sema.ConformanceError{}, errs[21])
		assert.IsType(t, &sema.CompositeKindMismatchError{}, errs[22])
		assert.IsType(t, &sema.ConformanceError{}, errs[23])
	})
}

func TestCheckInvalidUnreachableResourceInvalidation(t *testing.T) {

	t.Parallel()

	_, err := ParseAndCheckWithPanic(t, `
        resource R {}

        fun test(_ r : @R): @R {
            if true {
                return <-r
            } else {
                if true {
                    return <-r
                } else {
                    panic("")
                }
            }

            destroy r
            panic("")
        }
    `)

	errs := RequireCheckerErrors(t, err, 1)

	assert.IsType(t, &sema.ResourceUseAfterInvalidationError{}, errs[0])
}<|MERGE_RESOLUTION|>--- conflicted
+++ resolved
@@ -4193,11 +4193,7 @@
 	require.NoError(t, err)
 }
 
-<<<<<<< HEAD
 func TestCheckResourceOptionalBindingResourceInvalidation(t *testing.T) {
-=======
-	errs := RequireCheckerErrors(t, err, 1)
->>>>>>> d8b62416
 
 	t.Parallel()
 
@@ -4249,7 +4245,7 @@
           }
         `)
 
-		errs := ExpectCheckerErrors(t, err, 1)
+		errs := RequireCheckerErrors(t, err, 1)
 
 		assert.IsType(t, &sema.ResourceUseAfterInvalidationError{}, errs[0])
 	})
@@ -4301,7 +4297,7 @@
           }
         `)
 
-		errs := ExpectCheckerErrors(t, err, 1)
+		errs := RequireCheckerErrors(t, err, 1)
 
 		assert.IsType(t, &sema.ResourceUseAfterInvalidationError{}, errs[0])
 	})
@@ -4331,7 +4327,7 @@
           }
         `)
 
-		errs := ExpectCheckerErrors(t, err, 1)
+		errs := RequireCheckerErrors(t, err, 1)
 
 		assert.IsType(t, &sema.ResourceUseAfterInvalidationError{}, errs[0])
 	})
@@ -4548,11 +4544,7 @@
       }
     `)
 
-<<<<<<< HEAD
-	errs := ExpectCheckerErrors(t, err, 2)
-=======
-	errs := RequireCheckerErrors(t, err, 1)
->>>>>>> d8b62416
+	errs := RequireCheckerErrors(t, err, 2)
 
 	assert.IsType(t, &sema.InvalidFailableResourceDowncastOutsideOptionalBindingError{}, errs[0])
 	assert.IsType(t, &sema.ResourceLossError{}, errs[1])
@@ -5324,11 +5316,7 @@
       }
     `)
 
-<<<<<<< HEAD
-	errs := ExpectCheckerErrors(t, err, 2)
-=======
-	errs := RequireCheckerErrors(t, err, 1)
->>>>>>> d8b62416
+	errs := RequireCheckerErrors(t, err, 2)
 
 	assert.IsType(t, &sema.PurityError{}, errs[0])
 	assert.IsType(t, &sema.ResourceUseAfterInvalidationError{}, errs[1])
@@ -5517,11 +5505,7 @@
       }
     `)
 
-<<<<<<< HEAD
-	errs := ExpectCheckerErrors(t, err, 2)
-=======
-	errs := RequireCheckerErrors(t, err, 1)
->>>>>>> d8b62416
+	errs := RequireCheckerErrors(t, err, 2)
 
 	assert.IsType(t, &sema.ResourceUseAfterInvalidationError{}, errs[1])
 	assert.IsType(t, &sema.PurityError{}, errs[0])
