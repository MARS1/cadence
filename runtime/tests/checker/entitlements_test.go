/*
 * Cadence - The resource-oriented smart contract programming language
 *
 * Copyright Dapper Labs, Inc.
 *
 * Licensed under the Apache License, Version 2.0 (the "License");
 * you may not use this file except in compliance with the License.
 * You may obtain a copy of the License at
 *
 *   http://www.apache.org/licenses/LICENSE-2.0
 *
 * Unless required by applicable law or agreed to in writing, software
 * distributed under the License is distributed on an "AS IS" BASIS,
 * WITHOUT WARRANTIES OR CONDITIONS OF ANY KIND, either express or implied.
 * See the License for the specific language governing permissions and
 * limitations under the License.
 */

package checker

import (
	"fmt"
	"testing"

	"github.com/stretchr/testify/assert"
	"github.com/stretchr/testify/require"

	"github.com/onflow/cadence/runtime/ast"
	"github.com/onflow/cadence/runtime/sema"
)

func TestCheckBasicEntitlementDeclaration(t *testing.T) {

	t.Parallel()

	t.Run("basic", func(t *testing.T) {
		t.Parallel()

		checker, err := ParseAndCheck(t, `
            entitlement E
        `)

		assert.NoError(t, err)
		entitlement := checker.Elaboration.EntitlementType("S.test.E")
		assert.Equal(t, "E", entitlement.String())
	})

	t.Run("access(self) access", func(t *testing.T) {
		t.Parallel()

		_, err := ParseAndCheck(t, `
            access(self) entitlement E
        `)

		errs := RequireCheckerErrors(t, err, 1)

		require.IsType(t, &sema.InvalidAccessModifierError{}, errs[0])
	})
}

func TestCheckBasicEntitlementMappingDeclaration(t *testing.T) {

	t.Parallel()

	t.Run("basic", func(t *testing.T) {
		t.Parallel()

		checker, err := ParseAndCheck(t, `
            entitlement mapping M {}
        `)

		assert.NoError(t, err)
		entitlement := checker.Elaboration.EntitlementMapType("S.test.M")
		assert.Equal(t, "M", entitlement.String())
	})

	t.Run("with mappings", func(t *testing.T) {
		t.Parallel()

		checker, err := ParseAndCheck(t, `
            entitlement A

            entitlement B

            entitlement C

            entitlement mapping M {
                A -> B
                B -> C
            }
        `)

		assert.NoError(t, err)
		entitlement := checker.Elaboration.EntitlementMapType("S.test.M")
		assert.Equal(t, "M", entitlement.String())
		assert.Equal(t, 2, len(entitlement.Relations))
	})

	t.Run("access(self) access", func(t *testing.T) {
		t.Parallel()

		_, err := ParseAndCheck(t, `
            access(self) entitlement mapping M {}
        `)

		errs := RequireCheckerErrors(t, err, 1)

		require.IsType(t, &sema.InvalidAccessModifierError{}, errs[0])
	})
}

func TestCheckBasicEntitlementMappingNonEntitlements(t *testing.T) {

	t.Parallel()

	t.Run("resource", func(t *testing.T) {
		t.Parallel()

		_, err := ParseAndCheck(t, `
            entitlement A

            resource B {}

            entitlement mapping M {
                A -> B
            }
        `)

		errs := RequireCheckerErrors(t, err, 2)

		require.IsType(t, &sema.NotDeclaredError{}, errs[0])
		require.IsType(t, &sema.InvalidNonEntitlementTypeInMapError{}, errs[1])
	})

	t.Run("struct", func(t *testing.T) {
		t.Parallel()

		_, err := ParseAndCheck(t, `
            entitlement A

            struct B {}

            entitlement mapping M {
                A -> B
            }
        `)

		errs := RequireCheckerErrors(t, err, 2)

		require.IsType(t, &sema.NotDeclaredError{}, errs[0])
		require.IsType(t, &sema.InvalidNonEntitlementTypeInMapError{}, errs[1])
	})

	t.Run("attachment", func(t *testing.T) {
		t.Parallel()

		_, err := ParseAndCheck(t, `
            entitlement A

            attachment B for AnyStruct {}

            entitlement mapping M {
                A -> B
            }
        `)

		errs := RequireCheckerErrors(t, err, 2)

		require.IsType(t, &sema.NotDeclaredError{}, errs[0])
		require.IsType(t, &sema.InvalidNonEntitlementTypeInMapError{}, errs[1])
	})

	t.Run("interface", func(t *testing.T) {
		t.Parallel()

		_, err := ParseAndCheck(t, `
            entitlement A

            resource interface B {}

            entitlement mapping M {
                A -> B
            }
        `)

		errs := RequireCheckerErrors(t, err, 2)

		require.IsType(t, &sema.NotDeclaredError{}, errs[0])
		require.IsType(t, &sema.InvalidNonEntitlementTypeInMapError{}, errs[1])
	})

	t.Run("contract", func(t *testing.T) {
		t.Parallel()

		_, err := ParseAndCheck(t, `
            entitlement B

            contract A {}

            entitlement mapping M {
                A -> B
            }
        `)

		errs := RequireCheckerErrors(t, err, 2)

		require.IsType(t, &sema.NotDeclaredError{}, errs[0])
		require.IsType(t, &sema.InvalidNonEntitlementTypeInMapError{}, errs[1])
	})

	t.Run("event", func(t *testing.T) {
		t.Parallel()

		_, err := ParseAndCheck(t, `
            entitlement B

            event A()

            entitlement mapping M {
                A -> B
            }
        `)

		errs := RequireCheckerErrors(t, err, 2)

		require.IsType(t, &sema.NotDeclaredError{}, errs[0])
		require.IsType(t, &sema.InvalidNonEntitlementTypeInMapError{}, errs[1])
	})

	t.Run("enum", func(t *testing.T) {
		t.Parallel()

		_, err := ParseAndCheck(t, `
            entitlement B

            enum A: UInt8 {}

            entitlement mapping M {
                A -> B
            }
        `)

		errs := RequireCheckerErrors(t, err, 2)

		require.IsType(t, &sema.NotDeclaredError{}, errs[0])
		require.IsType(t, &sema.InvalidNonEntitlementTypeInMapError{}, errs[1])
	})

	t.Run("simple type", func(t *testing.T) {
		t.Parallel()

		_, err := ParseAndCheck(t, `
            entitlement B

            entitlement mapping M {
                Int -> B
            }
        `)

		errs := RequireCheckerErrors(t, err, 1)

		require.IsType(t, &sema.InvalidNonEntitlementTypeInMapError{}, errs[0])
	})

	t.Run("other mapping", func(t *testing.T) {
		t.Parallel()

		_, err := ParseAndCheck(t, `
            entitlement B

            entitlement mapping A {}

            entitlement mapping M {
                A -> B
            }
        `)

		errs := RequireCheckerErrors(t, err, 1)

		require.IsType(t, &sema.InvalidNonEntitlementTypeInMapError{}, errs[0])
	})
}

func TestCheckEntitlementDeclarationNesting(t *testing.T) {
	t.Parallel()

	t.Run("in contract", func(t *testing.T) {
		t.Parallel()

		_, err := ParseAndCheck(t, `
            contract C {
                entitlement E
            }
        `)

		assert.NoError(t, err)
	})

	t.Run("in contract interface", func(t *testing.T) {
		t.Parallel()

		_, err := ParseAndCheck(t, `
            contract interface C {
                entitlement E
            }
        `)

		assert.NoError(t, err)
	})

	t.Run("in resource", func(t *testing.T) {
		t.Parallel()

		_, err := ParseAndCheck(t, `
            resource R {
                entitlement E
            }
        `)

		errs := RequireCheckerErrors(t, err, 1)

		require.IsType(t, &sema.InvalidNestedDeclarationError{}, errs[0])
	})

	t.Run("in resource interface", func(t *testing.T) {
		t.Parallel()

		_, err := ParseAndCheck(t, `
            resource interface R {
                entitlement E
            }
        `)

		errs := RequireCheckerErrors(t, err, 1)

		require.IsType(t, &sema.InvalidNestedDeclarationError{}, errs[0])
	})

	t.Run("in attachment", func(t *testing.T) {
		t.Parallel()

		_, err := ParseAndCheck(t, `
            attachment A for AnyStruct {
                entitlement E
            }
        `)

		errs := RequireCheckerErrors(t, err, 1)

		require.IsType(t, &sema.InvalidNestedDeclarationError{}, errs[0])
	})

	t.Run("in struct", func(t *testing.T) {
		t.Parallel()

		_, err := ParseAndCheck(t, `
            struct S {
                entitlement E
            }
        `)

		errs := RequireCheckerErrors(t, err, 1)

		require.IsType(t, &sema.InvalidNestedDeclarationError{}, errs[0])
	})

	t.Run("in struct", func(t *testing.T) {
		t.Parallel()

		_, err := ParseAndCheck(t, `
            struct interface S {
                entitlement E
            }
        `)

		errs := RequireCheckerErrors(t, err, 1)

		require.IsType(t, &sema.InvalidNestedDeclarationError{}, errs[0])
	})

	t.Run("in enum", func(t *testing.T) {
		t.Parallel()

		_, err := ParseAndCheck(t, `
            enum X: UInt8 {
                entitlement E
            }
        `)

		errs := RequireCheckerErrors(t, err, 2)

		require.IsType(t, &sema.InvalidNestedDeclarationError{}, errs[0])
		require.IsType(t, &sema.InvalidNonEnumCaseError{}, errs[1])
	})
}

func TestCheckEntitlementMappingDeclarationNesting(t *testing.T) {
	t.Parallel()

	t.Run("in contract", func(t *testing.T) {
		t.Parallel()

		_, err := ParseAndCheck(t, `
            contract C {
                entitlement mapping M {}
            }
        `)

		assert.NoError(t, err)
	})

	t.Run("in contract interface", func(t *testing.T) {
		t.Parallel()

		_, err := ParseAndCheck(t, `
            contract interface C {
                entitlement mapping M {}
            }
        `)

		assert.NoError(t, err)
	})

	t.Run("in resource", func(t *testing.T) {
		t.Parallel()

		_, err := ParseAndCheck(t, `
            resource R {
                entitlement mapping M {}
            }
        `)

		errs := RequireCheckerErrors(t, err, 1)

		require.IsType(t, &sema.InvalidNestedDeclarationError{}, errs[0])
	})

	t.Run("in resource interface", func(t *testing.T) {
		t.Parallel()

		_, err := ParseAndCheck(t, `
            resource interface R {
                entitlement mapping M {}
            }
        `)

		errs := RequireCheckerErrors(t, err, 1)

		require.IsType(t, &sema.InvalidNestedDeclarationError{}, errs[0])
	})

	t.Run("in attachment", func(t *testing.T) {
		t.Parallel()

		_, err := ParseAndCheck(t, `
            attachment A for AnyStruct {
                entitlement mapping M {}
            }
        `)

		errs := RequireCheckerErrors(t, err, 1)

		require.IsType(t, &sema.InvalidNestedDeclarationError{}, errs[0])
	})

	t.Run("in struct", func(t *testing.T) {
		t.Parallel()

		_, err := ParseAndCheck(t, `
            struct S {
                entitlement mapping M {}
            }
        `)

		errs := RequireCheckerErrors(t, err, 1)

		require.IsType(t, &sema.InvalidNestedDeclarationError{}, errs[0])
	})

	t.Run("in struct", func(t *testing.T) {
		t.Parallel()

		_, err := ParseAndCheck(t, `
            struct interface S {
                entitlement mapping M {}
            }
        `)

		errs := RequireCheckerErrors(t, err, 1)

		require.IsType(t, &sema.InvalidNestedDeclarationError{}, errs[0])
	})

	t.Run("in enum", func(t *testing.T) {
		t.Parallel()

		_, err := ParseAndCheck(t, `
            enum X: UInt8 {
                entitlement mapping M {}
            }
        `)

		errs := RequireCheckerErrors(t, err, 2)

		require.IsType(t, &sema.InvalidNestedDeclarationError{}, errs[0])
		require.IsType(t, &sema.InvalidNonEnumCaseError{}, errs[1])
	})
}

func TestCheckBasicEntitlementAccess(t *testing.T) {

	t.Parallel()

	t.Run("valid", func(t *testing.T) {
		t.Parallel()

		_, err := ParseAndCheck(t, `
            entitlement E

            struct interface S {
                access(E) let foo: String
            }
        `)

		assert.NoError(t, err)
	})

	t.Run("multiple entitlements conjunction", func(t *testing.T) {
		t.Parallel()

		_, err := ParseAndCheck(t, `
            entitlement A

            entitlement B

            entitlement C

            resource interface R {
                access(A, B) let foo: String
                access(B, C) fun bar()
            }
        `)

		assert.NoError(t, err)
	})

	t.Run("multiple entitlements disjunction", func(t *testing.T) {
		t.Parallel()

		_, err := ParseAndCheck(t, `
            entitlement A

            entitlement B

            entitlement C

            resource interface R {
                access(A | B) let foo: String
                access(B | C) fun bar()
            }
        `)

		assert.NoError(t, err)
	})

	t.Run("valid in contract", func(t *testing.T) {
		t.Parallel()

		_, err := ParseAndCheck(t, `
            contract C {
                entitlement E

                struct interface S {
                    access(E) let foo: String
                }
            }
        `)

		assert.NoError(t, err)
	})

	t.Run("valid in contract interface", func(t *testing.T) {
		t.Parallel()

		_, err := ParseAndCheck(t, `
            contract interface C {
                entitlement E

                struct interface S {
                    access(E) let foo: String
                }
            }
        `)

		assert.NoError(t, err)
	})

	t.Run("qualified", func(t *testing.T) {
		t.Parallel()

		_, err := ParseAndCheck(t, `
            contract C {

                entitlement E

                struct interface S {
                    access(E) let foo: String
                }
            }

            resource R {
                access(C.E) fun bar() {}
            }
        `)

		assert.NoError(t, err)
	})
}

func TestCheckBasicEntitlementMappingAccess(t *testing.T) {

	t.Parallel()

	t.Run("valid", func(t *testing.T) {
		t.Parallel()

		_, err := ParseAndCheck(t, `
            entitlement mapping M {}

            struct interface S {
                access(mapping M) let foo: auth(mapping M) &String
            }
        `)

		assert.NoError(t, err)
	})

	t.Run("optional valid", func(t *testing.T) {
		t.Parallel()

		_, err := ParseAndCheck(t, `
            entitlement mapping M {}

            struct interface S {
                access(mapping M) let foo: auth(mapping M) &String?
            }
        `)

		assert.NoError(t, err)
	})

	t.Run("non-reference field", func(t *testing.T) {
		t.Parallel()

		_, err := ParseAndCheck(t, `
            entitlement mapping M {}

            struct interface S {
                access(mapping M) let foo: String
            }
        `)

		errs := RequireCheckerErrors(t, err, 1)

		require.IsType(t, &sema.InvalidMappedEntitlementMemberError{}, errs[0])
	})

	t.Run("non-auth reference field", func(t *testing.T) {
		t.Parallel()

		_, err := ParseAndCheck(t, `
            entitlement mapping M {}

            struct interface S {
                access(mapping M) let foo: &String
            }
        `)

		errs := RequireCheckerErrors(t, err, 1)

		require.IsType(t, &sema.InvalidMappedEntitlementMemberError{}, errs[0])
	})

	t.Run("non-reference container field", func(t *testing.T) {
		t.Parallel()

		_, err := ParseAndCheck(t, `
            entitlement mapping M {}

            struct interface S {
                access(mapping M) let foo: [String]
            }
        `)

		assert.NoError(t, err)
	})

	t.Run("mismatched entitlement mapping", func(t *testing.T) {
		t.Parallel()

		_, err := ParseAndCheck(t, `
            entitlement mapping M {}

            entitlement mapping N {}

            struct interface S {
                access(mapping M) let foo: auth(mapping N) &String
            }
        `)

		errs := RequireCheckerErrors(t, err, 2)

		require.IsType(t, &sema.InvalidMappedAuthorizationOutsideOfFieldError{}, errs[0])
		require.IsType(t, &sema.InvalidMappedEntitlementMemberError{}, errs[1])
	})

	t.Run("mismatched entitlement mapping to set", func(t *testing.T) {
		t.Parallel()

		_, err := ParseAndCheck(t, `
            entitlement mapping M {}

            entitlement N

            struct interface S {
                access(mapping M) let foo: auth(N) &String
            }
        `)

		errs := RequireCheckerErrors(t, err, 1)

		require.IsType(t, &sema.InvalidMappedEntitlementMemberError{}, errs[0])
	})

	t.Run("function", func(t *testing.T) {
		t.Parallel()

		_, err := ParseAndCheck(t, `
            entitlement mapping M {}

            struct interface S {
                access(mapping M) fun foo()
            }
        `)

		errs := RequireCheckerErrors(t, err, 1)

		require.IsType(t, &sema.InvalidMappedEntitlementMemberError{}, errs[0])
	})

	t.Run("accessor function in contract", func(t *testing.T) {
		t.Parallel()

		_, err := ParseAndCheck(t, `
            entitlement mapping M {}

            contract interface S {
                access(mapping M) fun foo(): auth(mapping M) &Int
            }
        `)

		errs := RequireCheckerErrors(t, err, 1)

		require.IsType(t, &sema.InvalidMappedEntitlementMemberError{}, errs[0])
	})

	t.Run("accessor function no container", func(t *testing.T) {
		t.Parallel()

		_, err := ParseAndCheck(t, `
            entitlement mapping M {}

            access(mapping M) fun foo(): auth(mapping M) &Int {
                return &1 as auth(mapping M) &Int
            }
        `)

		errs := RequireCheckerErrors(t, err, 2)

		require.IsType(t, &sema.InvalidMappedAuthorizationOutsideOfFieldError{}, errs[0])
		require.IsType(t, &sema.InvalidMappedEntitlementMemberError{}, errs[1])
	})

	t.Run("accessor function", func(t *testing.T) {
		t.Parallel()

		_, err := ParseAndCheck(t, `
            entitlement mapping M {}

            struct interface S {
                access(mapping M) fun foo(): auth(mapping M) &Int
            }
        `)

		assert.NoError(t, err)
	})

	t.Run("accessor function non mapped return", func(t *testing.T) {
		t.Parallel()

		_, err := ParseAndCheck(t, `
            entitlement X

            entitlement mapping M {}

            struct interface S {
                access(mapping M) fun foo(): auth(X) &Int
            }
        `)

		errs := RequireCheckerErrors(t, err, 1)

		require.IsType(t, &sema.InvalidMappedEntitlementMemberError{}, errs[0])
	})

	t.Run("accessor function non mapped access", func(t *testing.T) {
		t.Parallel()

		_, err := ParseAndCheck(t, `
            entitlement X

            entitlement mapping M {}

            struct interface S {
                access(X) fun foo(): auth(mapping M) &Int
            }
        `)

		errs := RequireCheckerErrors(t, err, 1)

		require.IsType(t, &sema.InvalidMappedAuthorizationOutsideOfFieldError{}, errs[0])
	})

	t.Run("accessor function optional", func(t *testing.T) {
		t.Parallel()

		_, err := ParseAndCheck(t, `
            entitlement mapping M {}

            struct interface S {
                access(mapping M) fun foo(): auth(mapping M) &Int?
            }
        `)

		assert.NoError(t, err)
	})

	t.Run("accessor function with impl", func(t *testing.T) {
		t.Parallel()

		_, err := ParseAndCheck(t, `
            entitlement mapping M {}

            struct S {
                access(mapping M) fun foo(): auth(mapping M) &Int {
                    return &1 as auth(mapping M) &Int
                }
            }
        `)

		assert.NoError(t, err)
	})

	t.Run("accessor function with impl wrong mapping", func(t *testing.T) {
		t.Parallel()

		_, err := ParseAndCheck(t, `
            entitlement mapping M {}

            entitlement mapping N {}

            struct S {
                access(mapping M) fun foo(): auth(mapping M) &Int {
                    return &1 as auth(mapping N) &Int
                }
            }
        `)

		errs := RequireCheckerErrors(t, err, 2)

		require.IsType(t, &sema.InvalidMappedAuthorizationOutsideOfFieldError{}, errs[0])
		require.IsType(t, &sema.TypeMismatchError{}, errs[1])
	})

	t.Run("accessor function with impl subtype", func(t *testing.T) {
		t.Parallel()

		_, err := ParseAndCheck(t, `
            entitlement X

            entitlement Y

            entitlement Z

            entitlement mapping M {
                X -> Y
                X -> Z
            }

            struct S {
                access(mapping M) fun foo(): auth(mapping M) &Int {
                    return &1 as auth(Y, Z) &Int
                }
            }
        `)

		assert.NoError(t, err)
	})

	t.Run("accessor function with impl supertype", func(t *testing.T) {
		t.Parallel()

		_, err := ParseAndCheck(t, `
            entitlement X

            entitlement Y

            entitlement Z

            entitlement mapping M {
                X -> Y
                X -> Z
            }

            var x: [auth(Y) &Int] = []

            struct S {
                access(mapping M) fun foo(): auth(mapping M) &Int {
                    let r =  &1 as auth(mapping M) &Int
                    x[0] = r
                    return r
                }
            }
        `)

		errs := RequireCheckerErrors(t, err, 1)

		require.IsType(t, &sema.TypeMismatchError{}, errs[0])
	})

	t.Run("accessor function with impl invalid cast", func(t *testing.T) {
		t.Parallel()

		_, err := ParseAndCheck(t, `
            entitlement E

            entitlement F

            entitlement mapping M {
                E -> F
            }

            struct S {
                access(mapping M) fun foo(): auth(mapping M) &Int {
                    let x = &1 as auth(mapping M) &Int
                    // cannot cast, because M may be access(all)
                    let y: auth(F) &Int = x
                    return y
                }
            }
        `)

		errs := RequireCheckerErrors(t, err, 1)

		var typeMismatchError *sema.TypeMismatchError
		require.ErrorAs(t, errs[0], &typeMismatchError)
		assert.Equal(t,
			"auth(F) &Int",
			typeMismatchError.ExpectedType.QualifiedString(),
		)
		assert.Equal(t,
			"auth(M) &Int",
			typeMismatchError.ActualType.QualifiedString(),
		)
	})

	t.Run("accessor function with complex impl", func(t *testing.T) {
		t.Parallel()

		_, err := ParseAndCheck(t, `
            entitlement mapping M {}

            var x: [AnyStruct] = []

            struct S {
                access(mapping M) fun foo(cond: Bool): auth(mapping M) &Int {
                    if(cond) {
                        let r = x[0]
                        if let ref = x as? auth(mapping M) &Int {
                            return ref
                        } else {
                            return &2 as auth(mapping M) &Int
                        }
                    } else {
                        let r = &3 as auth(mapping M) &Int
                        x.append(r)
                        return r
                    }
                }
            }
        `)

		assert.NoError(t, err)
	})

	t.Run("accessor function with downcast impl", func(t *testing.T) {
		t.Parallel()

		_, err := ParseAndCheck(t, `
            entitlement X

            entitlement Y

            entitlement Z

            entitlement mapping M {
                X -> Y
                X -> Z
            }

            struct T {
                access(Y) fun foo() {}
            }

            struct S {
                access(mapping M) fun foo(cond: Bool): auth(mapping M) &T {
                    let x = &T() as auth(mapping M) &T
                    if let y = x as? auth(Y) &T {
                        y.foo()
                    }
                    return x
                }
            }
        `)

		assert.NoError(t, err)
	})

	t.Run("accessor function with no downcast impl", func(t *testing.T) {
		t.Parallel()

		checker, err := ParseAndCheckWithOptions(t,
			`
              entitlement X

              entitlement Y

              entitlement mapping M {
                  X -> Y
              }

              struct T {
                  access(Y) fun foo() {}
              }

              struct S {
                  access(mapping M) fun foo(cond: Bool): auth(mapping M) &T {
                      let x = &T() as auth(mapping M) &T
                      x.foo()
                      return x
                  }
              }
            `,
			ParseAndCheckOptions{
				Config: &sema.Config{
					SuggestionsEnabled: true,
				},
			},
		)

		errs := RequireCheckerErrors(t, err, 1)

		var invalidAccessErr *sema.InvalidAccessError
		require.ErrorAs(t, errs[0], &invalidAccessErr)
		assert.Equal(t,
			sema.NewEntitlementSetAccess(
				[]*sema.EntitlementType{
					checker.Elaboration.EntitlementType("S.test.Y"),
				},
				sema.Conjunction,
			),
			invalidAccessErr.RestrictingAccess,
		)
		// in this case `M` functions like a generic name for an entitlement,
		// so we use `M` as the access for `x` here
		assert.Equal(t,
			sema.NewEntitlementMapAccess(
				checker.Elaboration.EntitlementMapType("S.test.M"),
			),
			invalidAccessErr.PossessedAccess,
		)
	})

	t.Run("accessor function with object access impl", func(t *testing.T) {
		t.Parallel()

		_, err := ParseAndCheck(t, `
            entitlement X

            entitlement Y

            entitlement mapping M {
                X -> Y
            }

            struct T {
                access(Y) fun getRef(): auth(Y) &Int {
                    return &1 as auth(Y) &Int
                }
            }

            struct S {
                access(mapping M) let t: auth(mapping M) &T
                access(mapping M) fun foo(cond: Bool): auth(mapping M) &Int {
                    // success because we have self is fully entitled to the domain of M
                    return self.t.getRef()
                }
                init() {
                    self.t = &T() as auth(Y) &T
                }
            }
        `)

		assert.NoError(t, err)
	})

	t.Run("accessor function with invalid object access impl", func(t *testing.T) {
		t.Parallel()

		checker, err := ParseAndCheckWithOptions(t,
			`
              entitlement X

              entitlement Y

              entitlement Z

              entitlement mapping M {
                  X -> Y
              }

              struct T {
                  access(Z) fun getRef(): auth(Y) &Int {
                      return &1 as auth(Y) &Int
                  }
              }

              struct S {
                  access(mapping M) let t: auth(mapping M) &T
                  access(mapping M) fun foo(cond: Bool): auth(mapping M) &Int {
                      // invalid bc we have no Z entitlement
                      return self.t.getRef()
                  }
                  init() {
                      self.t = &T() as auth(Y) &T
                  }
              }
            `,
			ParseAndCheckOptions{
				Config: &sema.Config{
					SuggestionsEnabled: true,
				},
			},
		)

		errs := RequireCheckerErrors(t, err, 1)

		var invalidAccessErr *sema.InvalidAccessError
		require.ErrorAs(t, errs[0], &invalidAccessErr)
		assert.Equal(t,
			sema.NewEntitlementSetAccess(
				[]*sema.EntitlementType{
					checker.Elaboration.EntitlementType("S.test.Z"),
				},
				sema.Conjunction,
			),
			invalidAccessErr.RestrictingAccess,
		)
		assert.Equal(t,
			sema.NewEntitlementSetAccess(
				[]*sema.EntitlementType{
					checker.Elaboration.EntitlementType("S.test.Y"),
				},
				sema.Conjunction,
			),
			invalidAccessErr.PossessedAccess,
		)
		assert.Equal(t,
			"reference needs entitlement `Z`",
			invalidAccessErr.SecondaryError(),
		)
	})

	t.Run("accessor function with mapped object access impl", func(t *testing.T) {
		t.Parallel()

		_, err := ParseAndCheck(t, `
            entitlement X

            entitlement Y

            entitlement Z

            entitlement mapping M {
                X -> Y
            }

            entitlement mapping N {
                Y -> Z
            }

            struct T {
                access(mapping N) fun getRef(): auth(mapping N) &Int {
                    return &1 as auth(mapping N) &Int
                }
            }

            struct S {
                access(mapping M) let t: auth(mapping M) &T
                access(X) fun foo(cond: Bool): auth(Z) &Int {
                    return self.t.getRef()
                }
                init() {
                    self.t = &T() as auth(Y) &T
                }
            }
        `)

		assert.NoError(t, err)
	})

	t.Run("accessor function with composed mapping object access impl", func(t *testing.T) {
		t.Parallel()

		_, err := ParseAndCheck(t, `
            entitlement X

            entitlement Y

            entitlement Z

            entitlement mapping M {
                X -> Y
            }

            entitlement mapping N {
                Y -> Z
            }

            entitlement mapping NM {
                X -> Z
            }

            struct T {
                access(mapping N) fun getRef(): auth(mapping N) &Int {
                    return &1 as auth(mapping N) &Int
                }
            }

            struct S {
                access(mapping M) let t: auth(mapping M) &T
                access(mapping NM) fun foo(cond: Bool): auth(mapping NM) &Int {
                    return self.t.getRef()
                }

                init() {
                    self.t = &T() as auth(Y) &T
                }
            }
        `)

		assert.NoError(t, err)
	})

	t.Run("accessor function with invalid composed mapping object access impl", func(t *testing.T) {
		t.Parallel()

		_, err := ParseAndCheck(t, `
            entitlement X
            entitlement Y
            entitlement Z
            entitlement Q
            entitlement mapping M {
                X -> Y
            }
            entitlement mapping N {
                Y -> Z
            }
            entitlement mapping NM {
                X -> Q
            }
            struct T {
                access(mapping N) fun getRef(): auth(mapping N) &Int {
                    return &1 as auth(mapping N) &Int
                }
            }
            struct S {
                access(mapping M) let t: auth(mapping M) &T
                access(mapping NM) fun foo(cond: Bool): auth(mapping NM) &Int {
                    return self.t.getRef()
                }
                init() {
                    self.t = &T() as auth(Y) &T
                }
            }
        `)

		errs := RequireCheckerErrors(t, err, 1)

		var typeMismatchErr *sema.TypeMismatchError
		require.ErrorAs(t, errs[0], &typeMismatchErr)
		assert.Equal(t,
			"auth(NM) &Int",
			typeMismatchErr.ExpectedType.QualifiedString(),
		)
		assert.Equal(t,
			"auth(Z) &Int",
			typeMismatchErr.ActualType.QualifiedString(),
		)
	})

	t.Run("accessor function with superset composed mapping object access input", func(t *testing.T) {
		t.Parallel()

		_, err := ParseAndCheck(t, `
            entitlement X
            entitlement Y
            entitlement Z
            entitlement A
            entitlement B
            entitlement mapping M {
                X -> Y
                A -> B
            }
            entitlement mapping N {
                Y -> Z
            }
            entitlement mapping NM {
                X -> Z
            }
            struct T {
                access(mapping N) fun getRef(): auth(mapping N) &Int {
                    return &1 as auth(mapping N) &Int
                }
            }
            struct S {
                access(mapping M) let t: auth(mapping M) &T
                access(mapping NM) fun foo(cond: Bool): auth(mapping NM) &Int {
                    return self.t.getRef()
                }
                init() {
                    self.t = &T() as auth(Y, B) &T
                }
            }`)

		assert.NoError(t, err)
	})

	t.Run("accessor function with composed mapping object access skipped step", func(t *testing.T) {
		t.Parallel()

		_, err := ParseAndCheck(t, `
            entitlement X
            entitlement Y
            entitlement Z
            entitlement A
            entitlement B
            entitlement mapping M {
                X -> Y
                A -> B
            }
            entitlement mapping N {
                Y -> Z
            }
            entitlement mapping NM {
                X -> Z
                A -> B
            }
            struct T {
                access(mapping N) fun getRef(): auth(mapping N) &Int {
                    return &1 as auth(mapping N) &Int
                }
            }
            struct S {
                access(mapping M) let t: auth(mapping M) &T
                access(mapping NM) fun foo(cond: Bool): auth(mapping NM) &Int {
                    // the B entitlement doesn't pass through the mapping N
                    return self.t.getRef()
                }
                init() {
                    self.t = &T() as auth(Y, B) &T
                }
            }`)

		errs := RequireCheckerErrors(t, err, 1)

		var typeMismatchErr *sema.TypeMismatchError
		require.ErrorAs(t, errs[0], &typeMismatchErr)
		assert.Equal(t,
			"auth(NM) &Int",
			typeMismatchErr.ExpectedType.QualifiedString(),
		)
		assert.Equal(t,
			"auth(Z) &Int",
			typeMismatchErr.ActualType.QualifiedString(),
		)
	})

	t.Run("accessor function with composed mapping object access included intermediate step", func(t *testing.T) {

		t.Parallel()

		_, err := ParseAndCheck(t, `
            entitlement X
            entitlement Y
            entitlement Z
            entitlement A
            entitlement B
            entitlement mapping M {
                X -> Y
                A -> B
            }
            entitlement mapping N {
                Y -> Z
                B -> B
            }
            entitlement mapping NM {
                X -> Z
                A -> B
            }
            struct T {
                access(mapping N) fun getRef(): auth(mapping N) &Int {
                    return &1 as auth(mapping N) &Int
                }
            }
            struct S {
                access(mapping M) let t: auth(mapping M) &T
                access(mapping NM) fun foo(cond: Bool): auth(mapping NM) &Int {
                    return self.t.getRef()
                }
                init() {
                    self.t = &T() as auth(Y, B) &T
                }
            }`)

		assert.NoError(t, err)
	})

	t.Run("accessor function array", func(t *testing.T) {
		t.Parallel()

		_, err := ParseAndCheck(t, `
            entitlement mapping M {}
            struct interface S {
                access(mapping M) fun foo(): [auth(mapping M) &Int]
            }
        `)

		errs := RequireCheckerErrors(t, err, 1)

		require.IsType(t, &sema.InvalidMappedEntitlementMemberError{}, errs[0])
	})

	t.Run("accessor function with mapped ref arg", func(t *testing.T) {
		t.Parallel()

		_, err := ParseAndCheck(t, `
            entitlement E
            entitlement F
            entitlement G
            entitlement H
            entitlement mapping M {
                E -> F
                G -> H
            }
            struct interface S {
                access(mapping M) fun foo(_ arg: auth(mapping M) &Int): auth(mapping M) &Int
            }

            fun foo(s: auth(E) &{S}) {
                s.foo(&1 as auth(F) &Int)
            }
        `)

		assert.NoError(t, err)
	})

	t.Run("accessor function with full mapped ref arg", func(t *testing.T) {
		t.Parallel()

		_, err := ParseAndCheck(t, `
            entitlement E
            entitlement F
            entitlement G
            entitlement H
            entitlement mapping M {
                E -> F
                G -> H
            }
            struct interface S {
                access(mapping M) fun foo(_ arg: auth(mapping M) &Int): auth(mapping M) &Int
            }

            fun foo(s: {S}) {
                s.foo(&1 as auth(F, H) &Int)
            }
        `)

		assert.NoError(t, err)
	})

	t.Run("invalid mapping", func(t *testing.T) {
		t.Parallel()

		_, err := ParseAndCheck(t, `
            entitlement M
            resource interface R {
                access(mapping M) let foo: String
            }
        `)

		errs := RequireCheckerErrors(t, err, 1)

		require.IsType(t, &sema.InvalidEntitlementMappingTypeError{}, errs[0])
	})

	t.Run("mapping without keyword", func(t *testing.T) {
		t.Parallel()

		_, err := ParseAndCheck(t, `
            entitlement mapping N {}
            resource interface R {
                access(N) let foo: String
            }
        `)

		errs := RequireCheckerErrors(t, err, 1)

		require.IsType(t, &sema.MappingAccessMissingKeywordError{}, errs[0])
	})

	t.Run("multiple mappings disjunction with regular", func(t *testing.T) {
		t.Parallel()

		_, err := ParseAndCheck(t, `
            entitlement M
            entitlement mapping N {}
            resource interface R {
                access(M | N) let foo: String
            }
        `)

		errs := RequireCheckerErrors(t, err, 1)

		require.IsType(t, &sema.MappingAccessMissingKeywordError{}, errs[0])
	})

	t.Run("valid in contract", func(t *testing.T) {
		t.Parallel()

		_, err := ParseAndCheck(t, `
            contract C {
                entitlement mapping M {}
                struct interface S {
                    access(mapping M) let foo: auth(mapping M) &String
                }
            }
        `)

		assert.NoError(t, err)
	})

	t.Run("valid in contract interface", func(t *testing.T) {
		t.Parallel()

		_, err := ParseAndCheck(t, `
            contract interface C {
                entitlement mapping M {}
                struct interface S {
                    access(mapping M) let foo: auth(mapping M) &String
                }
            }
        `)

		assert.NoError(t, err)
	})

	t.Run("qualified", func(t *testing.T) {
		t.Parallel()

		_, err := ParseAndCheck(t, `
            contract C {
                entitlement mapping M {}
                struct interface S {
                    access(mapping M) let foo: auth(mapping M) &String
                }
            }
            resource interface R {
                access(mapping C.M) let bar: auth(mapping C.M) &String
            }
        `)

		assert.NoError(t, err)
	})

	t.Run("ref array field", func(t *testing.T) {
		t.Parallel()

		_, err := ParseAndCheck(t, `
            entitlement mapping M {}
            resource interface R {
                access(mapping M) let foo: [auth(mapping M) &Int]
            }
        `)

		assert.NoError(t, err)
	})
}

func TestCheckInvalidEntitlementAccess(t *testing.T) {

	t.Parallel()

	t.Run("invalid variable decl", func(t *testing.T) {
		t.Parallel()

		_, err := ParseAndCheck(t, `
            entitlement E
            access(E) var x: String = ""
        `)

		errs := RequireCheckerErrors(t, err, 1)

		require.IsType(t, &sema.InvalidEntitlementAccessError{}, errs[0])
	})

	t.Run("invalid fun decl", func(t *testing.T) {
		t.Parallel()

		_, err := ParseAndCheck(t, `
            entitlement E
            access(E) fun foo() {}
        `)

		errs := RequireCheckerErrors(t, err, 1)

		require.IsType(t, &sema.InvalidEntitlementAccessError{}, errs[0])
	})

	t.Run("invalid contract field", func(t *testing.T) {
		t.Parallel()

		_, err := ParseAndCheck(t, `
            entitlement E
            contract C {
                access(E) fun foo() {}
            }
        `)

		errs := RequireCheckerErrors(t, err, 1)

		require.IsType(t, &sema.InvalidEntitlementAccessError{}, errs[0])
	})

	t.Run("invalid contract interface field", func(t *testing.T) {
		t.Parallel()

		_, err := ParseAndCheck(t, `
            entitlement E
            contract interface C {
                access(E) fun foo()
            }
        `)

		errs := RequireCheckerErrors(t, err, 1)

		require.IsType(t, &sema.InvalidEntitlementAccessError{}, errs[0])
	})

	t.Run("invalid event", func(t *testing.T) {
		t.Parallel()

		_, err := ParseAndCheck(t, `
            entitlement E
            resource I {
                access(E) event Foo()
            }
        `)

		errs := RequireCheckerErrors(t, err, 2)

		require.IsType(t, &sema.InvalidNestedDeclarationError{}, errs[0])
		require.IsType(t, &sema.InvalidEntitlementAccessError{}, errs[1])
	})

	t.Run("invalid enum case", func(t *testing.T) {
		t.Parallel()

		_, err := ParseAndCheck(t, `
            entitlement E
            enum X: UInt8 {
                access(E) case red
            }
        `)

		errs := RequireCheckerErrors(t, err, 1)

		require.IsType(t, &sema.InvalidAccessModifierError{}, errs[0])
	})

	t.Run("missing entitlement declaration fun", func(t *testing.T) {
		t.Parallel()

		_, err := ParseAndCheck(t, `
            resource R {
                access(E) fun foo() {}
            }
        `)

		errs := RequireCheckerErrors(t, err, 1)

		require.IsType(t, &sema.NotDeclaredError{}, errs[0])
	})

	t.Run("missing entitlement declaration field", func(t *testing.T) {
		t.Parallel()

		_, err := ParseAndCheck(t, `
            struct interface S {
                access(E) let foo: String
            }
        `)

		errs := RequireCheckerErrors(t, err, 1)

		require.IsType(t, &sema.NotDeclaredError{}, errs[0])
	})
}

func TestCheckInvalidEntitlementMappingAuth(t *testing.T) {
	t.Parallel()

	t.Run("invalid variable annot", func(t *testing.T) {
		t.Parallel()

		_, err := ParseAndCheck(t, `
            entitlement mapping M {}
            let x: auth(mapping M) &Int = 3
        `)

		errs := RequireCheckerErrors(t, err, 2)

		require.IsType(t, &sema.InvalidMappedAuthorizationOutsideOfFieldError{}, errs[0])
		require.IsType(t, &sema.TypeMismatchError{}, errs[1])
	})

	t.Run("invalid param annot", func(t *testing.T) {
		t.Parallel()

		_, err := ParseAndCheck(t, `
            entitlement mapping M {}
            fun foo(x: auth(mapping M) &Int) {

            }
        `)

		errs := RequireCheckerErrors(t, err, 1)

		require.IsType(t, &sema.InvalidMappedAuthorizationOutsideOfFieldError{}, errs[0])
	})

	t.Run("invalid return annot", func(t *testing.T) {
		t.Parallel()

		_, err := ParseAndCheck(t, `
            entitlement mapping M {}
            fun foo(): auth(mapping M) &Int {}
        `)

		errs := RequireCheckerErrors(t, err, 2)

		require.IsType(t, &sema.InvalidMappedAuthorizationOutsideOfFieldError{}, errs[0])
		require.IsType(t, &sema.MissingReturnStatementError{}, errs[1])
	})

	t.Run("invalid ref expr annot", func(t *testing.T) {
		t.Parallel()

		_, err := ParseAndCheck(t, `
            entitlement mapping M {}
            let x = &1 as auth(mapping M) &Int
        `)

		errs := RequireCheckerErrors(t, err, 1)

		require.IsType(t, &sema.InvalidMappedAuthorizationOutsideOfFieldError{}, errs[0])
	})

	t.Run("invalid failable annot", func(t *testing.T) {
		t.Parallel()

		_, err := ParseAndCheck(t, `
            entitlement mapping M {}
            let x = &1 as &Int
            let y = x as? auth(mapping M) &Int
        `)

		errs := RequireCheckerErrors(t, err, 1)

		require.IsType(t, &sema.InvalidMappedAuthorizationOutsideOfFieldError{}, errs[0])
	})

	t.Run("invalid type param annot", func(t *testing.T) {
		t.Parallel()

		_, err := ParseAndCheck(t, `
            entitlement mapping M {}
            fun foo(x: Capability<auth(mapping M) &Int>) {}
        `)

		errs := RequireCheckerErrors(t, err, 1)

		require.IsType(t, &sema.InvalidMappedAuthorizationOutsideOfFieldError{}, errs[0])
	})

	t.Run("invalid type argument annot", func(t *testing.T) {
		t.Parallel()

		_, err := ParseAndCheck(t, `
            entitlement mapping M {}

            fun test(storage: auth(Storage) &Account.Storage) {
                let x = storage.borrow<auth(mapping M) &Int>(from: /storage/foo)
            }
        `)

		errs := RequireCheckerErrors(t, err, 1)

		require.IsType(t, &sema.InvalidMappedAuthorizationOutsideOfFieldError{}, errs[0])
	})

	t.Run("invalid cast annot", func(t *testing.T) {
		t.Parallel()

		_, err := ParseAndCheck(t, `
            entitlement mapping M {}
            let x = &1 as &Int
            let y = x as auth(mapping M) &Int
        `)

		errs := RequireCheckerErrors(t, err, 1)

		require.IsType(t, &sema.InvalidMappedAuthorizationOutsideOfFieldError{}, errs[0])
	})

	t.Run("capability field", func(t *testing.T) {
		t.Parallel()

		_, err := ParseAndCheck(t, `
            entitlement mapping M {}
            resource interface R {
                access(mapping M) let foo: Capability<auth(mapping M) &Int>
            }
        `)

		errs := RequireCheckerErrors(t, err, 1)

		require.IsType(t, &sema.InvalidMappedEntitlementMemberError{}, errs[0])
	})

	t.Run("optional ref field", func(t *testing.T) {
		t.Parallel()

		_, err := ParseAndCheck(t, `
            entitlement mapping M {}
            resource interface R {
                access(mapping M) let foo: (auth(mapping M) &Int)?
            }
        `)

		// exception made for optional reference fields
		assert.NoError(t, err)
	})

	t.Run("fun ref field", func(t *testing.T) {
		t.Parallel()

		_, err := ParseAndCheck(t, `
            entitlement mapping M {}
            resource interface R {
                access(mapping M) let foo: fun(auth(mapping M) &Int): auth(mapping M) &Int
            }
        `)

		errs := RequireCheckerErrors(t, err, 1)

		require.IsType(t, &sema.InvalidMappedEntitlementMemberError{}, errs[0])
	})

	t.Run("optional fun ref field", func(t *testing.T) {
		t.Parallel()

		_, err := ParseAndCheck(t, `
            entitlement mapping M {}
            resource interface R {
                access(mapping M) let foo: fun((auth(mapping M) &Int?))
            }
        `)

		errs := RequireCheckerErrors(t, err, 1)

		require.IsType(t, &sema.InvalidMappedEntitlementMemberError{}, errs[0])
	})

	t.Run("mapped ref unmapped field", func(t *testing.T) {
		t.Parallel()

		_, err := ParseAndCheck(t, `
            entitlement E
            entitlement F
            entitlement mapping M {
                E -> F
            }
            struct interface S {
                access(E) var x: auth(mapping M) &String
            }
        `)

		errs := RequireCheckerErrors(t, err, 1)

		require.IsType(t, &sema.InvalidMappedAuthorizationOutsideOfFieldError{}, errs[0])
	})

	t.Run("mapped nonref unmapped field", func(t *testing.T) {
		t.Parallel()

		_, err := ParseAndCheck(t, `
            entitlement E
            entitlement F
            entitlement mapping M {
                E -> F
            }
            struct interface S {
                access(E) var x: fun(auth(mapping M) &String): Int
            }
        `)

		errs := RequireCheckerErrors(t, err, 1)

		require.IsType(t, &sema.InvalidMappedAuthorizationOutsideOfFieldError{}, errs[0])
	})

	t.Run("mapped field unmapped ref", func(t *testing.T) {
		t.Parallel()

		_, err := ParseAndCheck(t, `
            entitlement E
            entitlement F
            entitlement mapping M {
                E -> F
            }
            struct interface S {
                access(mapping M) var x: auth(E) &String
            }
        `)

		errs := RequireCheckerErrors(t, err, 1)

		require.IsType(t, &sema.InvalidMappedEntitlementMemberError{}, errs[0])
	})

	t.Run("different map", func(t *testing.T) {
		t.Parallel()

		_, err := ParseAndCheck(t, `
            entitlement E
            entitlement F
            entitlement mapping M {
                E -> F
            }
            entitlement mapping N {
                E -> F
            }
            struct interface S {
                access(mapping M) var x: auth(mapping N) &String
            }
        `)

		errs := RequireCheckerErrors(t, err, 2)

		require.IsType(t, &sema.InvalidMappedAuthorizationOutsideOfFieldError{}, errs[0])
		require.IsType(t, &sema.InvalidMappedEntitlementMemberError{}, errs[1])
	})
}

func TestCheckInvalidEntitlementMappingAccess(t *testing.T) {

	t.Parallel()

	t.Run("invalid variable decl", func(t *testing.T) {
		t.Parallel()

		_, err := ParseAndCheck(t, `
            entitlement mapping M {}
            access(mapping M) var x: String = ""
        `)

		errs := RequireCheckerErrors(t, err, 1)

		require.IsType(t, &sema.InvalidMappedEntitlementMemberError{}, errs[0])
	})

	t.Run("nonreference field", func(t *testing.T) {
		t.Parallel()

		_, err := ParseAndCheck(t, `
            entitlement mapping M {}
            resource interface R {
                access(mapping M) let foo: Int
            }
        `)

		errs := RequireCheckerErrors(t, err, 1)

		require.IsType(t, &sema.InvalidMappedEntitlementMemberError{}, errs[0])
	})

	t.Run("optional nonreference field", func(t *testing.T) {
		t.Parallel()

		_, err := ParseAndCheck(t, `
            entitlement mapping M {}
            resource interface R {
                access(mapping M) let foo: Int?
            }
        `)

		errs := RequireCheckerErrors(t, err, 1)

		require.IsType(t, &sema.InvalidMappedEntitlementMemberError{}, errs[0])
	})

	t.Run("invalid fun decl", func(t *testing.T) {
		t.Parallel()

		_, err := ParseAndCheck(t, `
            entitlement mapping M {}
            access(mapping M) fun foo() {}
        `)

		errs := RequireCheckerErrors(t, err, 1)

		require.IsType(t, &sema.InvalidMappedEntitlementMemberError{}, errs[0])
	})

	t.Run("invalid contract field", func(t *testing.T) {
		t.Parallel()

		_, err := ParseAndCheck(t, `
            entitlement mapping M {}
            contract C {
                access(mapping M) fun foo() {}
            }
        `)

		errs := RequireCheckerErrors(t, err, 1)

		require.IsType(t, &sema.InvalidMappedEntitlementMemberError{}, errs[0])
	})

	t.Run("invalid contract interface field", func(t *testing.T) {
		t.Parallel()

		_, err := ParseAndCheck(t, `
            entitlement mapping M {}
            contract interface C {
                access(mapping M) fun foo()
            }
        `)

		errs := RequireCheckerErrors(t, err, 1)

		require.IsType(t, &sema.InvalidMappedEntitlementMemberError{}, errs[0])
	})

	t.Run("invalid event", func(t *testing.T) {
		t.Parallel()

		_, err := ParseAndCheck(t, `
            entitlement mapping M {}
            resource I {
                access(mapping M) event Foo()
            }
        `)

		errs := RequireCheckerErrors(t, err, 2)

		require.IsType(t, &sema.InvalidNestedDeclarationError{}, errs[0])
		require.IsType(t, &sema.InvalidMappedEntitlementMemberError{}, errs[1])
	})

	t.Run("invalid enum case", func(t *testing.T) {
		t.Parallel()

		_, err := ParseAndCheck(t, `
            entitlement mapping M {}
            enum X: UInt8 {
                access(mapping M) case red
            }
        `)

		errs := RequireCheckerErrors(t, err, 1)

		require.IsType(t, &sema.InvalidAccessModifierError{}, errs[0])
	})

	t.Run("missing entitlement mapping declaration fun", func(t *testing.T) {
		t.Parallel()

		_, err := ParseAndCheck(t, `
            resource R {
                access(mapping M) fun foo() {}
            }
        `)

		errs := RequireCheckerErrors(t, err, 1)

		require.IsType(t, &sema.NotDeclaredError{}, errs[0])
	})

	t.Run("missing entitlement mapping declaration field", func(t *testing.T) {
		t.Parallel()

		_, err := ParseAndCheck(t, `
            struct interface S {
                access(mapping M) let foo: String
            }
        `)

		errs := RequireCheckerErrors(t, err, 1)

		require.IsType(t, &sema.NotDeclaredError{}, errs[0])
	})
}

func TestCheckNonEntitlementAccess(t *testing.T) {

	t.Parallel()

	t.Run("resource", func(t *testing.T) {
		t.Parallel()

		_, err := ParseAndCheck(t, `
            resource E {}
            resource R {
                access(E) fun foo() {}
            }
        `)

		errs := RequireCheckerErrors(t, err, 1)

		require.IsType(t, &sema.InvalidNonEntitlementAccessError{}, errs[0])
	})

	t.Run("resource interface", func(t *testing.T) {
		t.Parallel()

		_, err := ParseAndCheck(t, `
            resource interface E {}
            resource R {
                access(E) fun foo() {}
            }
        `)

		errs := RequireCheckerErrors(t, err, 1)

		require.IsType(t, &sema.InvalidNonEntitlementAccessError{}, errs[0])
	})

	t.Run("attachment", func(t *testing.T) {
		t.Parallel()

		_, err := ParseAndCheck(t, `
            attachment E for AnyStruct {}
            resource R {
                access(E) fun foo() {}
            }
        `)

		errs := RequireCheckerErrors(t, err, 1)

		require.IsType(t, &sema.InvalidNonEntitlementAccessError{}, errs[0])
	})

	t.Run("struct", func(t *testing.T) {
		t.Parallel()

		_, err := ParseAndCheck(t, `
            struct E {}
            resource R {
                access(E) fun foo() {}
            }
        `)

		errs := RequireCheckerErrors(t, err, 1)

		require.IsType(t, &sema.InvalidNonEntitlementAccessError{}, errs[0])
	})

	t.Run("struct interface", func(t *testing.T) {
		t.Parallel()

		_, err := ParseAndCheck(t, `
            resource E {}
            resource R {
                access(E) fun foo() {}
            }
        `)

		errs := RequireCheckerErrors(t, err, 1)

		require.IsType(t, &sema.InvalidNonEntitlementAccessError{}, errs[0])
	})

	t.Run("event", func(t *testing.T) {
		t.Parallel()

		_, err := ParseAndCheck(t, `
            event E()
            resource R {
                access(E) fun foo() {}
            }
        `)

		errs := RequireCheckerErrors(t, err, 1)

		require.IsType(t, &sema.InvalidNonEntitlementAccessError{}, errs[0])
	})

	t.Run("contract", func(t *testing.T) {
		t.Parallel()

		_, err := ParseAndCheck(t, `
            contract E {}
            resource R {
                access(E) fun foo() {}
            }
        `)

		errs := RequireCheckerErrors(t, err, 1)

		require.IsType(t, &sema.InvalidNonEntitlementAccessError{}, errs[0])
	})

	t.Run("contract interface", func(t *testing.T) {
		t.Parallel()

		_, err := ParseAndCheck(t, `
            contract interface E {}
            resource R {
                access(E) fun foo() {}
            }
        `)

		errs := RequireCheckerErrors(t, err, 1)

		require.IsType(t, &sema.InvalidNonEntitlementAccessError{}, errs[0])
	})

	t.Run("enum", func(t *testing.T) {
		t.Parallel()

		_, err := ParseAndCheck(t, `
            enum E: UInt8 {}
            resource R {
                access(E) fun foo() {}
            }
        `)

		errs := RequireCheckerErrors(t, err, 1)

		require.IsType(t, &sema.InvalidNonEntitlementAccessError{}, errs[0])
	})
}

func TestCheckEntitlementInheritance(t *testing.T) {

	t.Parallel()

	t.Run("valid", func(t *testing.T) {
		t.Parallel()

		_, err := ParseAndCheck(t, `
            entitlement E
            struct interface I {
                access(E) fun foo()
            }
            struct S: I {
                access(E) fun foo() {}
            }
        `)

		assert.NoError(t, err)
	})

	t.Run("valid interface", func(t *testing.T) {
		t.Parallel()

		_, err := ParseAndCheck(t, `
            entitlement E
            struct interface I {
                access(E) fun foo()
            }
            struct interface S: I {
                access(E) fun foo()
            }
        `)

		assert.NoError(t, err)
	})

	t.Run("valid mapped", func(t *testing.T) {
		t.Parallel()

		_, err := ParseAndCheck(t, `
             entitlement X
            entitlement Y
            entitlement mapping M {
                X -> Y
            }
            struct interface I {
                access(mapping M) let x: auth(mapping M) &String
            }
            struct S: I {
                access(mapping M) let x: auth(mapping M) &String
                init() {
                    self.x = &"foo" as auth(Y) &String
                }
            }
        `)

		assert.NoError(t, err)
	})

	t.Run("valid mapped interface", func(t *testing.T) {
		t.Parallel()

		_, err := ParseAndCheck(t, `
             entitlement X
            entitlement Y
            entitlement mapping M {
                X -> Y
            }
            struct interface I {
                access(mapping M) let x: auth(mapping M) &String
            }
            struct interface S: I {
                access(mapping M) let x: auth(mapping M) &String
            }
        `)

		assert.NoError(t, err)
	})

	t.Run("mismatched mapped", func(t *testing.T) {
		t.Parallel()

		_, err := ParseAndCheck(t, `
            entitlement X
            entitlement Y
            entitlement mapping M {}
            entitlement mapping N {
                X -> Y
            }
            struct interface I {
                access(mapping M) let x: auth(mapping M) &String
            }
            struct S: I {
                access(mapping N) let x: auth(mapping N) &String
                init() {
                    self.x = &"foo" as auth(Y) &String
                }
            }
        `)

		errs := RequireCheckerErrors(t, err, 1)

		require.IsType(t, &sema.ConformanceError{}, errs[0])
	})

	t.Run("mismatched mapped interfaces", func(t *testing.T) {
		t.Parallel()

		_, err := ParseAndCheck(t, `
            entitlement X
            entitlement Y
            entitlement mapping M {}
            entitlement mapping N {
                X -> Y
            }
            struct interface I {
                access(mapping M) let x: auth(mapping M) &String
            }
            struct interface S: I {
                access(mapping N) let x: auth(mapping N) &String
            }
        `)

		errs := RequireCheckerErrors(t, err, 1)

		require.IsType(t, &sema.InterfaceMemberConflictError{}, errs[0])
	})

	t.Run("access(all) subtyping invalid", func(t *testing.T) {
		t.Parallel()

		_, err := ParseAndCheck(t, `
            entitlement E
            struct interface I {
                access(all) fun foo()
            }
            struct S: I {
                access(E) fun foo() {}
            }
        `)

		errs := RequireCheckerErrors(t, err, 1)

		require.IsType(t, &sema.ConformanceError{}, errs[0])
	})

	t.Run("access(all) subtyping invalid", func(t *testing.T) {
		t.Parallel()

		_, err := ParseAndCheck(t, `
            entitlement E
            struct interface I {
                access(all) var x: String
            }
            struct S: I {
                access(E) var x: String
                init() {
                    self.x = ""
                }
            }
        `)

		errs := RequireCheckerErrors(t, err, 1)

		require.IsType(t, &sema.ConformanceError{}, errs[0])
	})

	t.Run("access(all) supertying invalid", func(t *testing.T) {
		t.Parallel()

		_, err := ParseAndCheck(t, `
            entitlement E
            struct interface I {
                access(E) fun foo()
            }
            struct S: I {
                access(all) fun foo() {}
            }
        `)

		errs := RequireCheckerErrors(t, err, 1)

		require.IsType(t, &sema.ConformanceError{}, errs[0])
	})

	t.Run("access(all) supertyping invalid", func(t *testing.T) {
		t.Parallel()

		_, err := ParseAndCheck(t, `
            entitlement E
            struct interface I {
                access(E) var x: String
            }
            struct S: I {
                access(all) var x: String
                init() {
                    self.x = ""
                }
            }
        `)

		errs := RequireCheckerErrors(t, err, 1)

		require.IsType(t, &sema.ConformanceError{}, errs[0])
	})

	t.Run("access contract subtyping invalid", func(t *testing.T) {
		t.Parallel()

		_, err := ParseAndCheck(t, `
            entitlement E
            struct interface I {
                access(contract) fun foo()
            }
            struct S: I {
                access(E) fun foo() {}
            }
        `)

		errs := RequireCheckerErrors(t, err, 1)

		require.IsType(t, &sema.ConformanceError{}, errs[0])
	})

	t.Run("access account subtyping invalid", func(t *testing.T) {
		t.Parallel()

		_, err := ParseAndCheck(t, `
            entitlement E

            struct interface I {
                access(account) fun foo()
            }

            struct S: I {
                access(E) fun foo() {}
            }
        `)

		errs := RequireCheckerErrors(t, err, 1)

		require.IsType(t, &sema.ConformanceError{}, errs[0])
	})

	t.Run("access account supertying invalid", func(t *testing.T) {
		t.Parallel()

		_, err := ParseAndCheck(t, `
            entitlement E
            struct interface I {
                access(E) fun foo()
            }
            struct S: I {
                access(account) fun foo() {}
            }
        `)

		errs := RequireCheckerErrors(t, err, 1)

		require.IsType(t, &sema.ConformanceError{}, errs[0])
	})

	t.Run("access contract supertying invalid", func(t *testing.T) {
		t.Parallel()

		_, err := ParseAndCheck(t, `
            entitlement E
            struct interface I {
                access(E) fun foo()
            }
            struct S: I {
                access(contract) fun foo() {}
            }
        `)

		errs := RequireCheckerErrors(t, err, 1)

		require.IsType(t, &sema.ConformanceError{}, errs[0])
	})

	t.Run("access(self) supertying invalid", func(t *testing.T) {
		t.Parallel()

		_, err := ParseAndCheck(t, `
            entitlement E
            struct interface I {
                access(E) fun foo()
            }
            struct S: I {
                access(self) fun foo() {}
            }
        `)

		errs := RequireCheckerErrors(t, err, 1)

		require.IsType(t, &sema.ConformanceError{}, errs[0])
	})

	t.Run("invalid map subtype with regular conjunction", func(t *testing.T) {
		t.Parallel()

		_, err := ParseAndCheck(t, `
            entitlement E
            entitlement F
            entitlement mapping M {
                E -> F
            }
            struct interface I {
                access(E, F) var x: auth(E, F) &String
            }
            struct S: I {
                access(mapping M) var x: auth(mapping M) &String

                init() {
                    self.x = &"foo" as auth(F) &String
                }
            }
        `)

		errs := RequireCheckerErrors(t, err, 1)

		require.IsType(t, &sema.ConformanceError{}, errs[0])
	})

	t.Run("invalid map supertype with regular conjunction", func(t *testing.T) {
		t.Parallel()

		_, err := ParseAndCheck(t, `
            entitlement E
            entitlement F
            entitlement mapping M {
                E -> F
            }
            struct interface I {
                access(mapping M) var x: auth(mapping M) &String
            }
            struct S: I {
                access(E, F) var x: auth(E, F) &String

                init() {
                    self.x = &"foo" as auth(E, F) &String
                }
            }
        `)

		errs := RequireCheckerErrors(t, err, 1)

		require.IsType(t, &sema.ConformanceError{}, errs[0])
	})

	t.Run("invalid map subtype with regular disjunction", func(t *testing.T) {
		t.Parallel()

		_, err := ParseAndCheck(t, `
            entitlement E
            entitlement F
            entitlement mapping M {
                E -> F
            }
            struct interface I {
                access(E | F) var x: auth(E | F) &String
            }
            struct S: I {
                access(mapping M) var x: auth(mapping M) &String

                init() {
                    self.x = &"foo" as auth(F) &String
                }
            }
        `)

		errs := RequireCheckerErrors(t, err, 1)

		require.IsType(t, &sema.ConformanceError{}, errs[0])
	})

	t.Run("invalid map supertype with regular disjunction", func(t *testing.T) {
		t.Parallel()

		_, err := ParseAndCheck(t, `
            entitlement E
            entitlement F
            entitlement mapping M {
                E -> F
            }
            struct interface I {
                access(mapping M) var x: auth(mapping M) &String
            }
            struct S: I {
                access(E | F) var x: auth(E | F) &String

                init() {
                    self.x = &"foo" as auth(F) &String
                }
            }
        `)

		errs := RequireCheckerErrors(t, err, 1)

		require.IsType(t, &sema.ConformanceError{}, errs[0])
	})

	t.Run("expanded entitlements valid in disjunction", func(t *testing.T) {
		t.Parallel()

		_, err := ParseAndCheck(t, `
            entitlement E
            entitlement F
            struct interface I {
                access(E) fun foo()
            }
            struct interface J {
                access(F) fun foo()
            }
            struct S: I, J {
                access(E | F) fun foo() {}
            }
        `)

		assert.NoError(t, err)
	})

	t.Run("more expanded entitlements valid in disjunction", func(t *testing.T) {
		t.Parallel()

		_, err := ParseAndCheck(t, `
            entitlement E
            entitlement F
            entitlement G
            struct interface I {
                access(E | G) fun foo()
            }
            struct S: I {
                access(E | F | G) fun foo() {}
            }
        `)

		assert.NoError(t, err)
	})

	t.Run("reduced entitlements valid with conjunction", func(t *testing.T) {
		t.Parallel()

		_, err := ParseAndCheck(t, `
            entitlement E
            entitlement F
            entitlement G
            struct interface I {
                access(E, G) fun foo()
            }
            struct interface J {
                access(E, F) fun foo()
            }
            struct S: I, J {
                access(E) fun foo() {}
            }
        `)

		assert.NoError(t, err)
	})

	t.Run("more reduced entitlements valid with conjunction", func(t *testing.T) {
		t.Parallel()

		_, err := ParseAndCheck(t, `
            entitlement E
            entitlement F
            entitlement G
            struct interface I {
                access(E, F, G) fun foo()
            }
            struct S: I {
                access(E, F) fun foo() {}
            }
        `)

		assert.NoError(t, err)
	})

	t.Run("expanded entitlements invalid in conjunction", func(t *testing.T) {
		t.Parallel()

		_, err := ParseAndCheck(t, `
            entitlement E
            entitlement F
            struct interface I {
                access(E) fun foo()
            }
            struct interface J {
                access(F) fun foo()
            }
            struct S: I, J {
                access(E, F) fun foo() {}
            }
        `)

		// this conforms to neither I nor J
		errs := RequireCheckerErrors(t, err, 2)

		require.IsType(t, &sema.ConformanceError{}, errs[0])
		require.IsType(t, &sema.ConformanceError{}, errs[1])
	})

	t.Run("more expanded entitlements invalid in conjunction", func(t *testing.T) {
		t.Parallel()

		_, err := ParseAndCheck(t, `
            entitlement E
            entitlement F
            entitlement G
            struct interface I {
                access(E, F) fun foo()
            }
            struct S: I {
                access(E, F, G) fun foo() {}
            }
        `)

		errs := RequireCheckerErrors(t, err, 1)

		require.IsType(t, &sema.ConformanceError{}, errs[0])
	})

	t.Run("expanded entitlements invalid", func(t *testing.T) {
		t.Parallel()

		_, err := ParseAndCheck(t, `
            entitlement E
            entitlement F
            struct interface I {
                access(E) fun foo()
            }
            struct interface J {
                access(F) fun foo()
            }
            struct S: I, J {
                access(E) fun foo() {}
            }
        `)

		errs := RequireCheckerErrors(t, err, 1)

		require.IsType(t, &sema.ConformanceError{}, errs[0])
	})

	t.Run("reduced entitlements invalid with disjunction", func(t *testing.T) {
		t.Parallel()

		_, err := ParseAndCheck(t, `
            entitlement E
            entitlement F
            struct interface I {
                access(E) fun foo()
            }
            struct interface J {
                access(E | F) fun foo()
            }
            struct S: I, J {
                access(E) fun foo() {}
            }
        `)

		errs := RequireCheckerErrors(t, err, 1)

		require.IsType(t, &sema.ConformanceError{}, errs[0])
	})

	t.Run("more reduced entitlements invalid with disjunction", func(t *testing.T) {
		t.Parallel()

		_, err := ParseAndCheck(t, `
            entitlement E
            entitlement F
            entitlement G
            struct interface I {
                access(E | F | G) fun foo()
            }
            struct S: I {
                access(E | G) fun foo() {}
            }
        `)

		errs := RequireCheckerErrors(t, err, 1)

		require.IsType(t, &sema.ConformanceError{}, errs[0])
	})

	t.Run("overlapped entitlements invalid with disjunction", func(t *testing.T) {
		t.Parallel()

		_, err := ParseAndCheck(t, `
            entitlement E
            entitlement F
            entitlement G
            struct interface J {
                access(E | F) fun foo()
            }
            struct S: J {
                access(E | G) fun foo() {}
            }
        `)

		errs := RequireCheckerErrors(t, err, 1)

		require.IsType(t, &sema.ConformanceError{}, errs[0])
	})

	t.Run("overlapped entitlements invalid with disjunction/conjunction subtype", func(t *testing.T) {
		t.Parallel()

		_, err := ParseAndCheck(t, `
            entitlement E
            entitlement F
            entitlement G
            struct interface J {
                access(E | F) fun foo()
            }
            struct S: J {
                access(E, G) fun foo() {}
            }
        `)

		// implementation is more specific because it requires both, but interface only guarantees one
		errs := RequireCheckerErrors(t, err, 1)

		require.IsType(t, &sema.ConformanceError{}, errs[0])
	})

	t.Run("disjunction/conjunction subtype valid when sets are the same", func(t *testing.T) {
		t.Parallel()

		_, err := ParseAndCheck(t, `
            entitlement E
            struct interface J {
                access(E | E) fun foo()
            }
            struct S: J {
                access(E, E) fun foo() {}
            }
        `)

		assert.NoError(t, err)
	})

	t.Run("overlapped entitlements valid with conjunction/disjunction subtype", func(t *testing.T) {
		t.Parallel()

		_, err := ParseAndCheck(t, `
            entitlement E
            entitlement F
            entitlement G
            struct interface J {
                access(E, F) fun foo()
            }
            struct S: J {
                access(E | G) fun foo() {}
            }
        `)

		// implementation is less specific because it only requires one, but interface guarantees both
		assert.NoError(t, err)
	})

	t.Run("different entitlements invalid", func(t *testing.T) {
		t.Parallel()

		_, err := ParseAndCheck(t, `
            entitlement E
            entitlement F
            entitlement G
            struct interface I {
                access(E) fun foo()
            }
            struct interface J {
                access(F) fun foo()
            }
            struct S: I, J {
                access(E | G) fun foo() {}
            }
        `)

		errs := RequireCheckerErrors(t, err, 1)

		require.IsType(t, &sema.ConformanceError{}, errs[0])
	})

	t.Run("default function entitlements", func(t *testing.T) {
		t.Parallel()

		_, err := ParseAndCheck(t, `
            entitlement E
            entitlement F
            entitlement mapping M {
                E -> F
            }
            entitlement G
            struct interface I {
                access(mapping M) fun foo(): auth(mapping M) &Int {
                    return &1 as auth(mapping M) &Int
                }
            }
            struct S: I {}
            fun test() {
                let s = S()
                let ref = &s as auth(E) &S
                let i: auth(F) &Int = s.foo()
            }
        `)

		assert.NoError(t, err)
	})

	t.Run("attachment default function entitlements", func(t *testing.T) {
		t.Parallel()

		_, err := ParseAndCheck(t, `
            entitlement E
            entitlement F
            entitlement G
            entitlement mapping M {
                E -> F
            }
            entitlement mapping N {
                G -> E
            }
            struct interface I {
                access(mapping M) fun foo(): auth(mapping M) &Int {
                    return &1 as auth(mapping M) &Int
                }
            }
            struct S {}
            access(mapping N) attachment A for S: I {}
            fun test() {
                let s = attach A() to S()
                let ref = &s as auth(G) &S
                let i: auth(F) &Int = s[A]!.foo()
            }
        `)

		assert.NoError(t, err)
	})

	t.Run("attachment inherited default function entitlements", func(t *testing.T) {
		t.Parallel()

		_, err := ParseAndCheck(t, `
            entitlement E
            entitlement F
            entitlement G
            entitlement mapping M {
                E -> F
            }
            entitlement mapping N {
                G -> E
            }
            struct interface I {
                access(mapping M) fun foo(): auth(mapping M) &Int {
                    return &1 as auth(mapping M) &Int
                }
            }
            struct interface I2: I {}
            struct S {}
            access(mapping N) attachment A for S: I2 {}
            fun test() {
                let s = attach A() to S()
                let ref = &s as auth(G) &S
                let i: auth(F) &Int = s[A]!.foo()
            }
        `)

		assert.NoError(t, err)
	})

	t.Run("attachment default function entitlements no attachment mapping", func(t *testing.T) {
		t.Parallel()

		_, err := ParseAndCheck(t, `
            entitlement E
            entitlement F
            entitlement G
            entitlement mapping M {
                E -> F
            }
            entitlement mapping N {
                G -> E
            }
            struct interface I {
                access(mapping M) fun foo(): auth(mapping M) &Int {
                    return &1 as auth(mapping M) &Int
                }
            }
            struct S {}
            attachment A for S: I {}
            fun test() {
                let s = attach A() to S()
                let ref = &s as auth(G) &S
                let i: auth(F) &Int = s[A]!.foo() // mismatch
            }
        `)

		errs := RequireCheckerErrors(t, err, 1)

		// because A is declared with no mapping, all its references are unentitled
		require.IsType(t, &sema.TypeMismatchError{}, errs[0])
	})
}

func TestCheckEntitlementTypeAnnotation(t *testing.T) {

	t.Parallel()

	t.Run("invalid local annot", func(t *testing.T) {
		t.Parallel()

		_, err := ParseAndCheck(t, `
            entitlement E
            let x: E = ""
        `)

		errs := RequireCheckerErrors(t, err, 2)

		require.IsType(t, &sema.DirectEntitlementAnnotationError{}, errs[0])
		require.IsType(t, &sema.TypeMismatchError{}, errs[1])
	})

	t.Run("invalid param annot", func(t *testing.T) {
		t.Parallel()

		_, err := ParseAndCheck(t, `
            entitlement E
            access(all) fun foo(e: E) {}
        `)

		errs := RequireCheckerErrors(t, err, 1)

		require.IsType(t, &sema.DirectEntitlementAnnotationError{}, errs[0])
	})

	t.Run("invalid return annot", func(t *testing.T) {
		t.Parallel()

		_, err := ParseAndCheck(t, `
            entitlement E
            resource interface I {
                access(all) fun foo(): E
            }
        `)

		errs := RequireCheckerErrors(t, err, 1)

		require.IsType(t, &sema.DirectEntitlementAnnotationError{}, errs[0])
	})

	t.Run("invalid field annot", func(t *testing.T) {
		t.Parallel()

		_, err := ParseAndCheck(t, `
            entitlement E
            resource interface I {
                let e: E
            }
        `)

		errs := RequireCheckerErrors(t, err, 1)

		require.IsType(t, &sema.DirectEntitlementAnnotationError{}, errs[0])
	})

	t.Run("invalid conformance annotation", func(t *testing.T) {
		t.Parallel()

		_, err := ParseAndCheck(t, `
            entitlement E
            resource R: E {}
        `)

		errs := RequireCheckerErrors(t, err, 1)

		require.IsType(t, &sema.InvalidConformanceError{}, errs[0])
	})

	t.Run("invalid array annot", func(t *testing.T) {
		t.Parallel()

		_, err := ParseAndCheck(t, `
            entitlement E
            resource interface I {
                let e: [E]
            }
        `)

		errs := RequireCheckerErrors(t, err, 1)

		require.IsType(t, &sema.DirectEntitlementAnnotationError{}, errs[0])
	})

	t.Run("invalid fun annot", func(t *testing.T) {
		t.Parallel()

		_, err := ParseAndCheck(t, `
            entitlement E
            resource interface I {
                let e: (fun (E): Void)
            }
        `)

		errs := RequireCheckerErrors(t, err, 1)

		require.IsType(t, &sema.DirectEntitlementAnnotationError{}, errs[0])
	})

	t.Run("invalid enum conformance", func(t *testing.T) {
		t.Parallel()

		_, err := ParseAndCheck(t, `
            entitlement E
            enum X: E {}
        `)

		errs := RequireCheckerErrors(t, err, 1)

		require.IsType(t, &sema.InvalidEnumRawTypeError{}, errs[0])
	})

	t.Run("invalid dict annot", func(t *testing.T) {
		t.Parallel()

		_, err := ParseAndCheck(t, `
            entitlement E
            resource interface I {
                let e: {E: E}
            }
        `)

		errs := RequireCheckerErrors(t, err, 2)

		// key
		require.IsType(t, &sema.InvalidDictionaryKeyTypeError{}, errs[0])
		// value
		require.IsType(t, &sema.DirectEntitlementAnnotationError{}, errs[1])
	})

	t.Run("invalid fun annot", func(t *testing.T) {
		t.Parallel()

		_, err := ParseAndCheck(t, `
            entitlement E
            resource interface I {
                let e: (fun (E): Void)
            }
        `)

		errs := RequireCheckerErrors(t, err, 1)

		require.IsType(t, &sema.DirectEntitlementAnnotationError{}, errs[0])
	})

	t.Run("runtype type", func(t *testing.T) {
		t.Parallel()

		_, err := ParseAndCheck(t, `
            entitlement E
            let e = Type<E>()
        `)

		errs := RequireCheckerErrors(t, err, 1)

		require.IsType(t, &sema.DirectEntitlementAnnotationError{}, errs[0])
	})

	t.Run("type arg", func(t *testing.T) {
		t.Parallel()

		_, err := ParseAndCheck(t, `
            entitlement E

            fun test(storage: auth(Storage) &Account.Storage) {
                let e = storage.load<E>(from: /storage/foo)
            }
        `)

		errs := RequireCheckerErrors(t, err, 2)

		require.IsType(t, &sema.DirectEntitlementAnnotationError{}, errs[0])
		// entitlements are not storable either
		require.IsType(t, &sema.TypeMismatchError{}, errs[1])
	})

	t.Run("intersection", func(t *testing.T) {
		t.Parallel()

		_, err := ParseAndCheck(t, `
            entitlement E

            resource interface I {
                let e: {E}
            }
        `)

		errs := RequireCheckerErrors(t, err, 2)

		require.IsType(t, &sema.InvalidIntersectedTypeError{}, errs[0])
		require.IsType(t, &sema.AmbiguousIntersectionTypeError{}, errs[1])
	})

	t.Run("reference", func(t *testing.T) {
		t.Parallel()

		_, err := ParseAndCheck(t, `
            entitlement E

            resource interface I {
                let e: &E
            }
        `)

		errs := RequireCheckerErrors(t, err, 1)

		require.IsType(t, &sema.DirectEntitlementAnnotationError{}, errs[0])
	})

	t.Run("capability", func(t *testing.T) {
		t.Parallel()

		_, err := ParseAndCheck(t, `
            entitlement E

            resource interface I {
                let e: Capability<&E>
            }
        `)

		errs := RequireCheckerErrors(t, err, 2)

		require.IsType(t, &sema.DirectEntitlementAnnotationError{}, errs[0])
		require.IsType(t, &sema.DirectEntitlementAnnotationError{}, errs[1])
	})

	t.Run("optional", func(t *testing.T) {
		t.Parallel()

		_, err := ParseAndCheck(t, `
            entitlement E

            resource interface I {
                let e: E?
            }
        `)

		errs := RequireCheckerErrors(t, err, 1)

		require.IsType(t, &sema.DirectEntitlementAnnotationError{}, errs[0])
	})
}

func TestCheckEntitlementMappingTypeAnnotation(t *testing.T) {

	t.Parallel()

	t.Run("invalid local annot", func(t *testing.T) {
		t.Parallel()

		_, err := ParseAndCheck(t, `
            entitlement mapping E {}
            let x: E = ""
        `)

		errs := RequireCheckerErrors(t, err, 2)

		require.IsType(t, &sema.DirectEntitlementAnnotationError{}, errs[0])
		require.IsType(t, &sema.TypeMismatchError{}, errs[1])
	})

	t.Run("invalid param annot", func(t *testing.T) {
		t.Parallel()

		_, err := ParseAndCheck(t, `
            entitlement mapping E {}

            access(all) fun foo(e: E) {}
        `)

		errs := RequireCheckerErrors(t, err, 1)

		require.IsType(t, &sema.DirectEntitlementAnnotationError{}, errs[0])
	})

	t.Run("invalid return annot", func(t *testing.T) {
		t.Parallel()

		_, err := ParseAndCheck(t, `
            entitlement mapping E {}

            resource interface I {
                access(all) fun foo(): E
            }
        `)

		errs := RequireCheckerErrors(t, err, 1)

		require.IsType(t, &sema.DirectEntitlementAnnotationError{}, errs[0])
	})

	t.Run("invalid field annot", func(t *testing.T) {
		t.Parallel()

		_, err := ParseAndCheck(t, `
            entitlement mapping E {}

            resource interface I {
                let e: E
            }
        `)

		errs := RequireCheckerErrors(t, err, 1)

		require.IsType(t, &sema.DirectEntitlementAnnotationError{}, errs[0])
	})

	t.Run("invalid conformance annotation", func(t *testing.T) {
		t.Parallel()

		_, err := ParseAndCheck(t, `
            entitlement mapping E {}

            resource R: E {}
        `)

		errs := RequireCheckerErrors(t, err, 1)

		require.IsType(t, &sema.InvalidConformanceError{}, errs[0])
	})

	t.Run("invalid array annot", func(t *testing.T) {
		t.Parallel()

		_, err := ParseAndCheck(t, `
            entitlement mapping E {}

            resource interface I {
                let e: [E]
            }
        `)

		errs := RequireCheckerErrors(t, err, 1)

		require.IsType(t, &sema.DirectEntitlementAnnotationError{}, errs[0])
	})

	t.Run("invalid fun annot", func(t *testing.T) {
		t.Parallel()

		_, err := ParseAndCheck(t, `
            entitlement mapping E {}

            resource interface I {
                let e: (fun (E): Void)
            }
        `)

		errs := RequireCheckerErrors(t, err, 1)

		require.IsType(t, &sema.DirectEntitlementAnnotationError{}, errs[0])
	})

	t.Run("invalid enum conformance", func(t *testing.T) {
		t.Parallel()

		_, err := ParseAndCheck(t, `
            entitlement mapping E {}

            enum X: E {}
        `)

		errs := RequireCheckerErrors(t, err, 1)

		require.IsType(t, &sema.InvalidEnumRawTypeError{}, errs[0])
	})

	t.Run("invalid dict annot", func(t *testing.T) {
		t.Parallel()

		_, err := ParseAndCheck(t, `
            entitlement mapping E {}

            resource interface I {
                let e: {E: E}
            }
        `)

		errs := RequireCheckerErrors(t, err, 2)

		// key
		require.IsType(t, &sema.InvalidDictionaryKeyTypeError{}, errs[0])
		// value
		require.IsType(t, &sema.DirectEntitlementAnnotationError{}, errs[1])
	})

	t.Run("runtime type", func(t *testing.T) {
		t.Parallel()

		_, err := ParseAndCheck(t, `
            entitlement mapping E {}

            let e = Type<E>()
        `)

		errs := RequireCheckerErrors(t, err, 1)

		require.IsType(t, &sema.DirectEntitlementAnnotationError{}, errs[0])
	})

	t.Run("type arg", func(t *testing.T) {
		t.Parallel()

		_, err := ParseAndCheck(t, `
            entitlement mapping E {}

            fun test(storage: auth(Storage) &Account.Storage) {
                let e = storage.load<E>(from: /storage/foo)
            }
        `)

		errs := RequireCheckerErrors(t, err, 2)

		require.IsType(t, &sema.DirectEntitlementAnnotationError{}, errs[0])
		// entitlements are not storable either
		require.IsType(t, &sema.TypeMismatchError{}, errs[1])
	})

	t.Run("intersection", func(t *testing.T) {
		t.Parallel()

		_, err := ParseAndCheck(t, `
            entitlement mapping E {}

            resource interface I {
                let e: {E}
            }
        `)

		errs := RequireCheckerErrors(t, err, 2)

		require.IsType(t, &sema.InvalidIntersectedTypeError{}, errs[0])
		require.IsType(t, &sema.AmbiguousIntersectionTypeError{}, errs[1])
	})

	t.Run("reference", func(t *testing.T) {
		t.Parallel()

		_, err := ParseAndCheck(t, `
            entitlement mapping E {}

            resource interface I {
                let e: &E
            }
        `)

		errs := RequireCheckerErrors(t, err, 1)

		require.IsType(t, &sema.DirectEntitlementAnnotationError{}, errs[0])
	})

	t.Run("capability", func(t *testing.T) {
		t.Parallel()

		_, err := ParseAndCheck(t, `
            entitlement mapping E {}

            resource interface I {
                let e: Capability<&E>
            }
        `)

		errs := RequireCheckerErrors(t, err, 2)

		require.IsType(t, &sema.DirectEntitlementAnnotationError{}, errs[0])
		require.IsType(t, &sema.DirectEntitlementAnnotationError{}, errs[1])
	})

	t.Run("optional", func(t *testing.T) {
		t.Parallel()

		_, err := ParseAndCheck(t, `
            entitlement mapping E {}
            resource interface I {
                let e: E?
            }
        `)

		errs := RequireCheckerErrors(t, err, 1)

		require.IsType(t, &sema.DirectEntitlementAnnotationError{}, errs[0])
	})
}

func TestCheckAttachmentEntitlementAccessAnnotation(t *testing.T) {

	t.Parallel()

	t.Run("mapping allowed", func(t *testing.T) {
		t.Parallel()

		_, err := ParseAndCheck(t, `
            entitlement mapping E {}

            access(mapping E) attachment A for AnyStruct {}
        `)

		assert.NoError(t, err)
	})

	t.Run("entitlement set not allowed", func(t *testing.T) {
		t.Parallel()

		_, err := ParseAndCheck(t, `
            entitlement E

            entitlement F

            access(E, F) attachment A for AnyStruct {}
        `)

		errs := RequireCheckerErrors(t, err, 1)

		require.IsType(t, &sema.InvalidEntitlementAccessError{}, errs[0])
	})

	t.Run("mapping allowed in contract", func(t *testing.T) {
		t.Parallel()

		_, err := ParseAndCheck(t, `
        contract C {
            entitlement X

            entitlement Y

            entitlement mapping E {
                X -> Y
            }
            access(mapping E) attachment A for AnyStruct {
                access(Y) fun foo() {}
            }
        }
        `)

		assert.NoError(t, err)
	})

	t.Run("entitlement set not allowed in contract", func(t *testing.T) {
		t.Parallel()

		_, err := ParseAndCheck(t, `
        contract C {
            entitlement E

            access(E) attachment A for AnyStruct {}
        }
        `)

		errs := RequireCheckerErrors(t, err, 1)

		require.IsType(t, &sema.InvalidEntitlementAccessError{}, errs[0])
	})

}

func TestCheckEntitlementSetAccess(t *testing.T) {

	t.Parallel()

	runTest := func(refType string, memberName string, valid bool) {
		t.Run(fmt.Sprintf("%s on %s", memberName, refType), func(t *testing.T) {
			t.Parallel()

			_, err := ParseAndCheck(t, fmt.Sprintf(`
                entitlement X
                entitlement Y
                entitlement Z

                struct R {
                    access(all) fun p() {}

                    access(X) fun x() {}
                    access(Y) fun y() {}
                    access(Z) fun z() {}

                    access(X, Y) fun xy() {}
                    access(Y, Z) fun yz() {}
                    access(X, Z) fun xz() {}

                    access(X, Y, Z) fun xyz() {}

                    access(X | Y) fun xyOr() {}
                    access(Y | Z) fun yzOr() {}
                    access(X | Z) fun xzOr() {}

                    access(X | Y | Z) fun xyzOr() {}

                    access(self) fun private() {}
                    access(contract) fun c() {}
                    access(account) fun a() {}
                }

                fun test(ref: %s) {
                    ref.%s()
                }
            `, refType, memberName))

			if valid {
				assert.NoError(t, err)
			} else {
				errs := RequireCheckerErrors(t, err, 1)

				require.IsType(t, &sema.InvalidAccessError{}, errs[0])
			}
		})
	}

	tests := []struct {
		refType    string
		memberName string
		valid      bool
	}{
		{"&R", "p", true},
		{"&R", "x", false},
		{"&R", "xy", false},
		{"&R", "xyz", false},
		{"&R", "xyOr", false},
		{"&R", "xyzOr", false},
		{"&R", "private", false},
		{"&R", "a", true},
		{"&R", "c", false},

		{"auth(X) &R", "p", true},
		{"auth(X) &R", "x", true},
		{"auth(X) &R", "y", false},
		{"auth(X) &R", "xy", false},
		{"auth(X) &R", "xyz", false},
		{"auth(X) &R", "xyOr", true},
		{"auth(X) &R", "xyzOr", true},
		{"auth(X) &R", "private", false},
		{"auth(X) &R", "a", true},
		{"auth(X) &R", "c", false},

		{"auth(X, Y) &R", "p", true},
		{"auth(X, Y) &R", "x", true},
		{"auth(X, Y) &R", "y", true},
		{"auth(X, Y) &R", "xy", true},
		{"auth(X, Y) &R", "xyz", false},
		{"auth(X, Y) &R", "xyOr", true},
		{"auth(X, Y) &R", "xyzOr", true},
		{"auth(X, Y) &R", "private", false},
		{"auth(X, Y) &R", "a", true},
		{"auth(X, Y) &R", "c", false},

		{"auth(X, Y, Z) &R", "p", true},
		{"auth(X, Y, Z) &R", "x", true},
		{"auth(X, Y, Z) &R", "y", true},
		{"auth(X, Y, Z) &R", "z", true},
		{"auth(X, Y, Z) &R", "xy", true},
		{"auth(X, Y, Z) &R", "xyz", true},
		{"auth(X, Y, Z) &R", "xyOr", true},
		{"auth(X, Y, Z) &R", "xyzOr", true},
		{"auth(X, Y, Z) &R", "private", false},
		{"auth(X, Y, Z) &R", "a", true},
		{"auth(X, Y, Z) &R", "c", false},

		{"auth(X | Y) &R", "p", true},
		{"auth(X | Y) &R", "x", false},
		{"auth(X | Y) &R", "y", false},
		{"auth(X | Y) &R", "xy", false},
		{"auth(X | Y) &R", "xyz", false},
		{"auth(X | Y) &R", "xyOr", true},
		{"auth(X | Y) &R", "xzOr", false},
		{"auth(X | Y) &R", "yzOr", false},
		{"auth(X | Y) &R", "xyzOr", true},
		{"auth(X | Y) &R", "private", false},
		{"auth(X | Y) &R", "a", true},
		{"auth(X | Y) &R", "c", false},

		{"auth(X | Y | Z) &R", "p", true},
		{"auth(X | Y | Z) &R", "x", false},
		{"auth(X | Y | Z) &R", "y", false},
		{"auth(X | Y | Z) &R", "xy", false},
		{"auth(X | Y | Z) &R", "xyz", false},
		{"auth(X | Y | Z) &R", "xyOr", false},
		{"auth(X | Y | Z) &R", "xzOr", false},
		{"auth(X | Y | Z) &R", "yzOr", false},
		{"auth(X | Y | Z) &R", "xyzOr", true},
		{"auth(X | Y | Z) &R", "private", false},
		{"auth(X | Y | Z) &R", "a", true},
		{"auth(X | Y | Z) &R", "c", false},

		{"R", "p", true},
		{"R", "x", true},
		{"R", "y", true},
		{"R", "xy", true},
		{"R", "xyz", true},
		{"R", "xyOr", true},
		{"R", "xzOr", true},
		{"R", "yzOr", true},
		{"R", "xyzOr", true},
		{"R", "private", false},
		{"R", "a", true},
		{"R", "c", false},
	}

	for _, test := range tests {
		runTest(test.refType, test.memberName, test.valid)
	}

}

func TestCheckEntitlementMapAccess(t *testing.T) {

	t.Parallel()

	t.Run("basic", func(t *testing.T) {
		t.Parallel()

		_, err := ParseAndCheck(t, `
        entitlement X
        entitlement Y
        entitlement mapping M {
            X -> Y
        }
        struct Q {
            access(Y) fun foo() {}
        }
        struct interface S {
            access(mapping M) let x: auth(mapping M) &Q
        }
        fun foo(s: auth(X) &{S}) {
            s.x.foo()
        }
        `)

		assert.NoError(t, err)
	})

	t.Run("basic with optional access", func(t *testing.T) {
		t.Parallel()

		_, err := ParseAndCheck(t, `
        entitlement X
        entitlement Y
        entitlement mapping M {
            X -> Y
        }
        struct Q {
            access(Y) fun foo() {}
        }
        struct interface S {
            access(mapping M) let x: auth(mapping M) &Q
        }
        fun foo(s: auth(X) &{S}?) {
            s?.x?.foo()
        }
        `)

		assert.NoError(t, err)
	})

	t.Run("basic with optional access return", func(t *testing.T) {
		t.Parallel()

		_, err := ParseAndCheck(t, `
        entitlement X
        entitlement Y
        entitlement mapping M {
            X -> Y
        }
        struct Q {}
        struct interface S {
            access(mapping M) let x: auth(mapping M) &Q
        }
        fun foo(s: auth(X) &{S}?): auth(Y) &Q? {
            return s?.x
        }
        `)

		assert.NoError(t, err)
	})

	t.Run("basic with optional full entitled map", func(t *testing.T) {
		t.Parallel()

		_, err := ParseAndCheck(t, `
        entitlement X
        entitlement Y
        entitlement E
        entitlement F
        entitlement mapping M {
            X -> Y
            E -> F
        }
        struct S {
            access (mapping M) let foo: auth(mapping M) &Int
            init() {
                self.foo = &3 as auth(F, Y) &Int
            }
        }
        fun test(): &Int {
            let s: S? = S()
            let i: auth(F, Y) &Int? = s?.foo
            return i!
        }
        `)

		assert.NoError(t, err)
	})

	t.Run("basic with optional partial map", func(t *testing.T) {
		t.Parallel()

		_, err := ParseAndCheck(t, `
        entitlement X
        entitlement Y
        entitlement E
        entitlement F
        entitlement mapping M {
            X -> Y
            E -> F
        }
        struct S {
            access(mapping M) let foo: auth(mapping M) &Int
            init() {
                self.foo = &3 as auth(F, Y) &Int
            }
        }
        fun test(): &Int {
            let s = S()
            let ref = &s as auth(X) &S?
            let i: auth(F, Y) &Int? = ref?.foo
            return i!
        }
        `)

		errs := RequireCheckerErrors(t, err, 2)

		var typeMismatchError *sema.TypeMismatchError
		require.ErrorAs(t, errs[0], &typeMismatchError)
		assert.Equal(t,
			"S?",
			typeMismatchError.ExpectedType.QualifiedString(),
		)
		assert.Equal(t,
			"S",
			typeMismatchError.ActualType.QualifiedString(),
		)

		require.ErrorAs(t, errs[1], &typeMismatchError)
		assert.Equal(t,
			"auth(F, Y) &Int?",
			typeMismatchError.ExpectedType.QualifiedString(),
		)
		assert.Equal(t,
			"auth(Y) &Int?",
			typeMismatchError.ActualType.QualifiedString(),
		)
	})

	t.Run("basic with optional function call return invalid", func(t *testing.T) {
		t.Parallel()

		_, err := ParseAndCheck(t, `
        entitlement X
        entitlement Y
        entitlement E
        entitlement F
        entitlement mapping M {
            X -> Y
            E -> F
        }
        struct S {
            access(mapping M) fun foo(): auth(mapping M) &Int {
                return &1 as auth(mapping M) &Int
            }
        }
        fun foo(s: auth(X) &S?): auth(X, Y) &Int? {
            return s?.foo()
        }
        `)

		errs := RequireCheckerErrors(t, err, 1)

		var typeMismatchErr *sema.TypeMismatchError
		require.ErrorAs(t, errs[0], &typeMismatchErr)
		assert.Equal(t,
			"auth(X, Y) &Int?",
			typeMismatchErr.ExpectedType.QualifiedString(),
		)
		assert.Equal(t,
			"auth(Y) &Int?",
			typeMismatchErr.ActualType.QualifiedString(),
		)
	})

	t.Run("multiple outputs", func(t *testing.T) {
		t.Parallel()

		_, err := ParseAndCheck(t, `
        entitlement X
        entitlement Y
        entitlement E
        entitlement F
        entitlement mapping M {
            X -> Y
            E -> F
        }
        struct interface S {
            access(mapping M) let x: auth(mapping M) &Int
        }
        fun foo(ref: auth(X | E) &{S}) {
            let x: auth(Y | F) &Int = ref.x
            let x2: auth(Y, F) &Int = ref.x
        }
        `)

		errs := RequireCheckerErrors(t, err, 1)

		var typeMismatchErr *sema.TypeMismatchError
		require.ErrorAs(t, errs[0], &typeMismatchErr)
		assert.Equal(t,
			"auth(Y, F) &Int",
			typeMismatchErr.ExpectedType.QualifiedString(),
		)
		assert.Equal(t,
			"auth(Y | F) &Int",
			typeMismatchErr.ActualType.QualifiedString(),
		)
	})

	t.Run("optional", func(t *testing.T) {
		t.Parallel()

		_, err := ParseAndCheck(t, `
        entitlement X
        entitlement Y
        entitlement mapping M {
            X -> Y
        }
        struct interface S {
            access(mapping M) let x: auth(mapping M) &Int?
        }
        fun foo(ref: auth(X) &{S}) {
            let x: auth(Y) &Int? = ref.x
        }
        `)

		assert.NoError(t, err)
	})

	t.Run("do not retain entitlements", func(t *testing.T) {
		t.Parallel()

		_, err := ParseAndCheck(t, `
        entitlement X
        entitlement Y
        entitlement mapping M {
            X -> Y
        }
        struct interface S {
            access(mapping M) let x: auth(mapping M) &Int
        }
        fun foo(ref: auth(X) &{S}) {
            let x: auth(X) &Int = ref.x
        }
        `)

		errs := RequireCheckerErrors(t, err, 1)

		// X is not retained in the entitlements for ref
		var typeMismatchErr *sema.TypeMismatchError
		require.ErrorAs(t, errs[0], &typeMismatchErr)
		assert.Equal(t,
			"auth(X) &Int",
			typeMismatchErr.ExpectedType.QualifiedString(),
		)
		assert.Equal(t,
			"auth(Y) &Int",
			typeMismatchErr.ActualType.QualifiedString(),
		)
	})

	t.Run("different views", func(t *testing.T) {
		t.Parallel()

		_, err := ParseAndCheck(t, `
        entitlement X
        entitlement Y
        entitlement A
        entitlement B
        entitlement mapping M {
            X -> Y
            A -> B
        }
        struct interface S {
            access(mapping M) let x: auth(mapping M) &Int
        }
        fun foo(ref: auth(A) &{S}) {
            let x: auth(Y) &Int = ref.x
        }
        `)

		errs := RequireCheckerErrors(t, err, 1)

		// access gives B, not Y
		var typeMismatchErr *sema.TypeMismatchError
		require.ErrorAs(t, errs[0], &typeMismatchErr)
		assert.Equal(t,
			"auth(Y) &Int",
			typeMismatchErr.ExpectedType.QualifiedString(),
		)
		assert.Equal(t,
			"auth(B) &Int",
			typeMismatchErr.ActualType.QualifiedString(),
		)
	})

	t.Run("safe disjoint", func(t *testing.T) {
		t.Parallel()

		_, err := ParseAndCheck(t, `
        entitlement X
        entitlement Y
        entitlement A
        entitlement B
        entitlement mapping M {
            X -> Y
            A -> B
        }
        struct interface S {
            access(mapping M) let x: auth(mapping M) &Int
        }
        fun foo(ref: auth(A | X) &{S}) {
            let x: auth(B | Y) &Int = ref.x
        }
        `)

		assert.NoError(t, err)
	})

	t.Run("unrepresentable disjoint", func(t *testing.T) {
		t.Parallel()

		_, err := ParseAndCheck(t, `
        entitlement X
        entitlement Y
        entitlement A
        entitlement B
        entitlement C
        entitlement mapping M {
            X -> Y
            X -> C
            A -> B
        }
        struct interface S {
            access(mapping M) let x: auth(mapping M) &Int
        }
        fun foo(ref: auth(A | X) &{S}) {
            let x = ref.x
        }
        `)

		errs := RequireCheckerErrors(t, err, 1)

		require.IsType(t, &sema.UnrepresentableEntitlementMapOutputError{}, errs[0])
	})

	t.Run("unrepresentable disjoint with dedup", func(t *testing.T) {
		t.Parallel()

		_, err := ParseAndCheck(t, `
        entitlement X
        entitlement Y
        entitlement A
        entitlement B
        entitlement mapping M {
            X -> Y
            X -> B
            A -> B
            A -> Y
        }
        struct interface S {
            access(mapping M) let x: auth(mapping M) &Int
        }
        fun foo(ref: auth(A | X) &{S}) {
            let x = ref.x
        }
        `)

		// theoretically this should be allowed, because ((Y & B) | (Y & B)) simplifies to
		// just (Y & B), but this would require us to build in a simplifier for boolean expressions,
		// which is a lot of work for an edge case that is very unlikely to come up
		errs := RequireCheckerErrors(t, err, 1)

		require.IsType(t, &sema.UnrepresentableEntitlementMapOutputError{}, errs[0])
	})

	t.Run("multiple output", func(t *testing.T) {
		t.Parallel()

		_, err := ParseAndCheck(t, `
        entitlement X
        entitlement Y
        entitlement Z
        entitlement mapping M {
            X -> Y
            X -> Z
        }
        struct interface S {
            access(mapping M) let x: auth(mapping M) &Int
        }
        fun foo(ref: auth(X) &{S}) {
            let x: auth(Y, Z) &Int = ref.x
        }
        `)

		assert.NoError(t, err)
	})

	t.Run("unmapped entitlements do not pass through map", func(t *testing.T) {
		t.Parallel()

		_, err := ParseAndCheck(t, `
        entitlement X
        entitlement Y
        entitlement Z
        entitlement D
        entitlement mapping M {
            X -> Y
            X -> Z
        }
        struct interface S {
            access(mapping M) let x: auth(mapping M) &Int
        }
        fun foo(ref: auth(D) &{S}) {
            let x1: auth(D) &Int = ref.x
        }
        `)

		errs := RequireCheckerErrors(t, err, 1)

		// access results in access(all) access because D is not mapped
		var typeMismatchErr *sema.TypeMismatchError
		require.ErrorAs(t, errs[0], &typeMismatchErr)
		assert.Equal(t,
			"auth(D) &Int",
			typeMismatchErr.ExpectedType.QualifiedString(),
		)
		assert.Equal(t,
			"&Int",
			typeMismatchErr.ActualType.QualifiedString(),
		)
	})

	t.Run("multiple output with upcasting", func(t *testing.T) {
		t.Parallel()

		_, err := ParseAndCheck(t, `
        entitlement X
        entitlement Y
        entitlement Z
        entitlement mapping M {
            X -> Y
            X -> Z
        }
        struct interface S {
            access(mapping M) let x: auth(mapping M) &Int
        }
        fun foo(ref: auth(X) &{S}) {
            let x: auth(Z) &Int = ref.x
        }
        `)

		assert.NoError(t, err)
	})

	t.Run("multiple inputs", func(t *testing.T) {
		t.Parallel()

		_, err := ParseAndCheck(t, `
        entitlement A
        entitlement B
        entitlement C
        entitlement X
        entitlement Y
        entitlement Z
        entitlement mapping M {
            A -> C
            B -> C
        }
        struct interface S {
            access(mapping M) let x: auth(mapping M) &Int
        }
        fun foo(ref1: auth(A) &{S}, ref2: auth(B) &{S}) {
            let x1: auth(C) &Int = ref1.x
            let x2: auth(C) &Int = ref2.x
        }
        `)

		assert.NoError(t, err)
	})

	t.Run("multiple inputs and outputs", func(t *testing.T) {
		t.Parallel()

		_, err := ParseAndCheck(t, `
        entitlement A
        entitlement B
        entitlement C
        entitlement X
        entitlement Y
        entitlement Z
        entitlement mapping M {
            A -> B
            A -> C
            X -> Y
            X -> Z
        }
        struct interface S {
            access(mapping M) let x: auth(mapping M) &Int
        }
        fun foo(ref: auth(A, X) &{S}) {
            let x: auth(B, C, Y, Z) &Int = ref.x
            let upRef = ref as auth(A) &{S}
            let upX: auth(B, C) &Int = upRef.x
        }
        `)

		assert.NoError(t, err)
	})

	t.Run("multiple inputs and outputs mismatch", func(t *testing.T) {
		t.Parallel()

		_, err := ParseAndCheck(t, `
        entitlement A
        entitlement B
        entitlement C
        entitlement X
        entitlement Y
        entitlement Z
        entitlement mapping M {
            A -> B
            A -> C
            X -> Y
            X -> Z
        }
        struct interface S {
            access(mapping M) let x: auth(mapping M) &Int
        }
        fun foo(ref: auth(A, X) &{S}) {
            let upRef = ref as auth(A) &{S}
            let upX: auth(X, Y) &Int = upRef.x
        }
        `)

		errs := RequireCheckerErrors(t, err, 1)

		// access gives B & C, not X & Y
		var typeMismatchErr *sema.TypeMismatchError
		require.ErrorAs(t, errs[0], &typeMismatchErr)
		assert.Equal(t,
			"auth(X, Y) &Int",
			typeMismatchErr.ExpectedType.QualifiedString(),
		)
		assert.Equal(t,
			"auth(B, C) &Int",
			typeMismatchErr.ActualType.QualifiedString(),
		)
	})

	t.Run("unauthorized", func(t *testing.T) {
		t.Parallel()

		_, err := ParseAndCheck(t, `
        entitlement X
        entitlement Y
        entitlement mapping M {
            X -> Y
        }
        struct interface S {
            access(mapping M) let x: auth(mapping M) &Int
        }
        fun foo(ref: &{S}) {
            let x: &Int = ref.x
        }
        `)

		assert.NoError(t, err)
	})

	t.Run("unauthorized downcast", func(t *testing.T) {
		t.Parallel()

		_, err := ParseAndCheck(t, `
        entitlement X
        entitlement Y
        entitlement mapping M {
            X -> Y
        }
        struct interface S {
            access(mapping M) let x: auth(mapping M) &Int
        }
        fun foo(ref: &{S}) {
            let x: auth(Y) &Int = ref.x
        }
        `)

		errs := RequireCheckerErrors(t, err, 1)

		// result is not authorized
		var typeMismatchErr *sema.TypeMismatchError
		require.ErrorAs(t, errs[0], &typeMismatchErr)
		assert.Equal(t,
			"auth(Y) &Int",
			typeMismatchErr.ExpectedType.QualifiedString(),
		)
		assert.Equal(t,
			"&Int",
			typeMismatchErr.ActualType.QualifiedString(),
		)
	})

	t.Run("basic with init", func(t *testing.T) {
		t.Parallel()

		_, err := ParseAndCheck(t, `
        entitlement X
        entitlement Y
        entitlement Z
        entitlement mapping M {
            X -> Y
            X -> Z
        }
        struct S {
            access(mapping M) let x: auth(mapping M) &Int
            init() {
                self.x = &1 as auth(Y, Z) &Int
            }
        }
        let ref = &S() as auth(X) &S
        let x = ref.x
        `)

		assert.NoError(t, err)
	})

	t.Run("basic with update", func(t *testing.T) {
		t.Parallel()

		_, err := ParseAndCheck(t, `
        entitlement X
        entitlement Y
        entitlement Z
        entitlement mapping M {
            X -> Y
            X -> Z
        }
        struct S {
            access(mapping M) var x: auth(mapping M) &Int
            init() {
                self.x = &1 as auth(Y, Z) &Int
            }
            fun updateX(x: auth(Y, Z) &Int) {
                self.x = x
            }
        }
        `)

		assert.NoError(t, err)
	})

	t.Run("basic with update error", func(t *testing.T) {
		t.Parallel()

		_, err := ParseAndCheck(t, `
        entitlement X
        entitlement Y
        entitlement Z
        entitlement mapping M {
            X -> Y
            X -> Z
        }
        struct S {
            access(mapping M) var x: auth(mapping M) &Int
            init() {
                self.x = &1 as auth(Y, Z) &Int
            }
            fun updateX(x: auth(Z) &Int) {
                self.x = x
            }
        }
        `)

		errs := RequireCheckerErrors(t, err, 1)

		// init of map needs full authorization of codomain
		require.IsType(t, &sema.TypeMismatchError{}, errs[0])
	})

	t.Run("basic with unauthorized init", func(t *testing.T) {
		t.Parallel()

		_, err := ParseAndCheck(t, `
        entitlement X
        entitlement Y
        entitlement mapping M {
            X -> Y
        }
        struct S {
            access(mapping M) let x: auth(mapping M) &Int
            init() {
                self.x = &1 as &Int
            }
        }
        let ref = &S() as auth(X) &S
        let x = ref.x
        `)

		errs := RequireCheckerErrors(t, err, 1)

		// init of map needs full authorization of codomain
		require.IsType(t, &sema.TypeMismatchError{}, errs[0])
	})

	t.Run("basic with underauthorized init", func(t *testing.T) {
		t.Parallel()

		_, err := ParseAndCheck(t, `
        entitlement X
        entitlement Y
        entitlement Z
        entitlement mapping M {
            X -> Y
            X -> Z
        }
        struct S {
            access(mapping M) let x: auth(mapping M) &Int
            init() {
                self.x = &1 as auth(Y) &Int
            }
        }
        let ref = &S() as auth(X) &S
        let x = ref.x
        `)

		errs := RequireCheckerErrors(t, err, 1)

		// init of map needs full authorization of codomain
		require.IsType(t, &sema.TypeMismatchError{}, errs[0])
	})

	t.Run("basic with underauthorized disjunction init", func(t *testing.T) {
		t.Parallel()

		_, err := ParseAndCheck(t, `
        entitlement X
        entitlement Y
        entitlement Z
        entitlement mapping M {
            X -> Y
            X -> Z
        }
        struct S {
            access(mapping M) let x: auth(mapping M) &Int
            init() {
                self.x = (&1 as auth(Y) &Int) as auth(Y | Z) &Int
            }
        }
        let ref = &S() as auth(X) &S
        let x = ref.x
        `)

		errs := RequireCheckerErrors(t, err, 1)

		// init of map needs full authorization of codomain
		require.IsType(t, &sema.TypeMismatchError{}, errs[0])
	})

	t.Run("basic with non-reference init", func(t *testing.T) {
		t.Parallel()

		_, err := ParseAndCheck(t, `
        entitlement X
        entitlement Y
        entitlement Z
        entitlement mapping M {
            X -> Y
            X -> Z
        }
        struct S {
            access(mapping M) let x: auth(mapping M) &Int
            init() {
                self.x = 1
            }
        }
        let ref = &S() as auth(X) &S
        let x = ref.x
        `)

		errs := RequireCheckerErrors(t, err, 1)

		// init of map needs full authorization of codomain
		require.IsType(t, &sema.TypeMismatchError{}, errs[0])
	})
}

func TestCheckAttachmentEntitlements(t *testing.T) {

	t.Parallel()

	t.Run("basic", func(t *testing.T) {
		t.Parallel()

		_, err := ParseAndCheck(t, `
        entitlement X
        entitlement Y
        entitlement mapping M {
            X -> Y
        }
        struct S {}
        access(mapping M) attachment A for S {
            access(Y) fun entitled() {
                let a: auth(Y) &A = self
                let b: &S = base
            }
            access(all) fun unentitled() {
                let a: auth(X, Y) &A = self // err
                let b: auth(X) &S = base // err
            }
        }
        `)

		errs := RequireCheckerErrors(t, err, 2)

		var typeMismatchErr *sema.TypeMismatchError
		require.ErrorAs(t, errs[0], &typeMismatchErr)
		assert.Equal(t,
			"auth(X, Y) &A",
			typeMismatchErr.ExpectedType.QualifiedString(),
		)
		assert.Equal(t,
			"auth(Y) &A",
			typeMismatchErr.ActualType.QualifiedString(),
		)

		require.ErrorAs(t, errs[1], &typeMismatchErr)
		assert.Equal(t,
			"auth(X) &S",
			typeMismatchErr.ExpectedType.QualifiedString(),
		)
		assert.Equal(t,
			"&S",
			typeMismatchErr.ActualType.QualifiedString(),
		)
	})

	t.Run("base type with too few requirements", func(t *testing.T) {
		t.Parallel()

		_, err := ParseAndCheck(t, `
        entitlement X
        entitlement Y
        entitlement mapping M {
            X -> Y
        }
        struct S {}
        access(mapping M) attachment A for S {
            require entitlement X
            access(all) fun unentitled() {
                let b: &S = base
            }
            access(all) fun entitled() {
                let b: auth(X, Y) &S = base
            }
        }
        `)

		errs := RequireCheckerErrors(t, err, 1)

		var typeMismatchErr *sema.TypeMismatchError
		require.ErrorAs(t, errs[0], &typeMismatchErr)
		assert.Equal(t,
			"auth(X, Y) &S",
			typeMismatchErr.ExpectedType.QualifiedString(),
		)
		assert.Equal(t,
			"auth(X) &S",
			typeMismatchErr.ActualType.QualifiedString(),
		)
	})

	t.Run("base type with no requirements", func(t *testing.T) {
		t.Parallel()

		_, err := ParseAndCheck(t, `
        entitlement X
        entitlement Y
        entitlement mapping M {
            X -> Y
        }
        struct S {}
        access(mapping M) attachment A for S {
            access(all) fun unentitled() {
                let b: &S = base
            }
            access(all) fun entitled() {
                let b: auth(X) &S = base
            }
        }
        `)

		errs := RequireCheckerErrors(t, err, 1)

		var typeMismatchErr *sema.TypeMismatchError
		require.ErrorAs(t, errs[0], &typeMismatchErr)
		assert.Equal(t,
			typeMismatchErr.ExpectedType.QualifiedString(),
			"auth(X) &S",
		)
		assert.Equal(t,
			"&S",
			typeMismatchErr.ActualType.QualifiedString(),
		)
	})

	t.Run("base type", func(t *testing.T) {
		t.Parallel()

		_, err := ParseAndCheck(t, `
        entitlement X
        entitlement Y
        entitlement mapping M {
            X -> Y
        }
        struct S {}
        access(mapping M) attachment A for S {
            require entitlement X
            require entitlement Y
            access(all) fun unentitled() {
                let b: &S = base
            }
            access(all) fun entitled() {
                let b: auth(X, Y) &S = base
            }
        }
        `)

		assert.NoError(t, err)
	})

	t.Run("multiple mappings", func(t *testing.T) {
		t.Parallel()

		_, err := ParseAndCheck(t, `
        entitlement X
        entitlement Y
        entitlement E
        entitlement F
        entitlement mapping M {
            X -> Y
            E -> F
        }
        struct S {
            access(E, X) fun foo() {}
        }
        access(mapping M) attachment A for S {
            access(F, Y) fun entitled() {
                let a: auth(F, Y) &A = self
            }
            access(all) fun unentitled() {
                let a: auth(F, Y, E) &A = self // err
            }
        }
        `)

		errs := RequireCheckerErrors(t, err, 1)

		var typeMismatchErr *sema.TypeMismatchError
		require.ErrorAs(t, errs[0], &typeMismatchErr)
		assert.Equal(t,
			"auth(F, Y, E) &A",
			typeMismatchErr.ExpectedType.QualifiedString(),
		)
		assert.Equal(t,
			"auth(Y, F) &A",
			typeMismatchErr.ActualType.QualifiedString(),
		)
	})

	t.Run("missing in codomain", func(t *testing.T) {
		t.Parallel()

		_, err := ParseAndCheck(t, `
        entitlement X
        entitlement Y
        entitlement Z
        entitlement E
        entitlement mapping M {
            X -> Y
            X -> Z
        }
        struct S {}
        access(mapping M) attachment A for S {
            access(E) fun entitled() {}
        }
        `)

		errs := RequireCheckerErrors(t, err, 1)

		var invalidAttachmentEntitlementErr *sema.InvalidAttachmentEntitlementError
		require.ErrorAs(t, errs[0], &invalidAttachmentEntitlementErr)
		assert.Equal(t,
			"E",
			invalidAttachmentEntitlementErr.InvalidEntitlement.QualifiedString(),
		)
	})

	t.Run("missing in codomain in set", func(t *testing.T) {
		t.Parallel()

		_, err := ParseAndCheck(t, `
        entitlement X
        entitlement Y
        entitlement Z
        entitlement E
        entitlement mapping M {
            X -> Y
            X -> Z
        }
        struct S {}
        access(mapping M) attachment A for S {
            access(Y | E | Z) fun entitled() {}
        }
        `)

		errs := RequireCheckerErrors(t, err, 1)

		var invalidAttachmentEntitlementErr *sema.InvalidAttachmentEntitlementError
		require.ErrorAs(t, errs[0], &invalidAttachmentEntitlementErr)
		assert.Equal(t,
			"E",
			invalidAttachmentEntitlementErr.InvalidEntitlement.QualifiedString(),
		)
	})

	t.Run("multiple missing in codomain", func(t *testing.T) {
		t.Parallel()

		_, err := ParseAndCheck(t, `
        entitlement X
        entitlement E
        entitlement F
        entitlement mapping M {
            E -> F
        }
        struct S {}
        access(mapping M) attachment A for S {
            access(F, X, E) fun entitled() {}
        }
        `)

		errs := RequireCheckerErrors(t, err, 2)

		var invalidAttachmentEntitlementErr *sema.InvalidAttachmentEntitlementError
		require.ErrorAs(t, errs[0], &invalidAttachmentEntitlementErr)
		assert.Equal(t,
			"X",
			invalidAttachmentEntitlementErr.InvalidEntitlement.QualifiedString(),
		)

		require.ErrorAs(t, errs[1], &invalidAttachmentEntitlementErr)
		assert.Equal(t,
			"E",
			invalidAttachmentEntitlementErr.InvalidEntitlement.QualifiedString(),
		)
	})

	t.Run("mapped field", func(t *testing.T) {
		t.Parallel()

		_, err := ParseAndCheck(t, `
        entitlement X
        entitlement Y
        entitlement mapping M {
            X -> Y
        }
        struct S {
            access(Y) fun foo() {}
        }
        access(mapping M) attachment A for S {
            access(mapping M) let x: auth(mapping M) &S
            init() {
                self.x = &S() as auth(Y) &S
            }
        }
        `)

		assert.NoError(t, err)
	})

	t.Run("access(all) decl", func(t *testing.T) {
		t.Parallel()

		_, err := ParseAndCheck(t, `
        entitlement X
        entitlement Y
        struct S {}
        attachment A for S {
            access(Y) fun entitled() {}
            access(Y) let entitledField: Int
            access(all) fun unentitled() {
                let a: auth(Y) &A = self // err
                let b: auth(X) &S = base // err
            }
            init() {
                self.entitledField = 3
            }
        }
        `)

		errs := RequireCheckerErrors(t, err, 4)

		var typeMismatchErr *sema.TypeMismatchError
		require.ErrorAs(t, errs[0], &typeMismatchErr)
		assert.Equal(t,
			"auth(Y) &A",
			typeMismatchErr.ExpectedType.QualifiedString(),
		)
		assert.Equal(t,
			"&A",
			typeMismatchErr.ActualType.QualifiedString(),
		)

		require.ErrorAs(t, errs[1], &typeMismatchErr)
		require.Equal(t,
			"auth(X) &S",
			typeMismatchErr.ExpectedType.QualifiedString(),
		)
		require.Equal(t,
			"&S",
			typeMismatchErr.ActualType.QualifiedString(),
		)

		require.IsType(t, &sema.InvalidAttachmentEntitlementError{}, errs[2])
		require.IsType(t, &sema.InvalidAttachmentEntitlementError{}, errs[3])
	})

	t.Run("non mapped entitlement decl", func(t *testing.T) {
		t.Parallel()

		_, err := ParseAndCheck(t, `
        entitlement X
        entitlement Y
        struct S {}
        access(X) attachment A for S {

        }
        `)

		errs := RequireCheckerErrors(t, err, 1)
		require.IsType(t, &sema.InvalidEntitlementAccessError{}, errs[0])
	})

}

func TestCheckAttachmentAccessEntitlements(t *testing.T) {

	t.Parallel()

	t.Run("basic owned fully entitled", func(t *testing.T) {
		t.Parallel()

		_, err := ParseAndCheck(t, `
        entitlement X
        entitlement Y
        entitlement Z
        entitlement mapping M {
            X -> Y
            X -> Z
        }
        struct S {}
        access(mapping M) attachment A for S {
            access(Y, Z) fun foo() {}
        }
        let s = attach A() to S()
        let a: auth(Y, Z) &A = s[A]!
        `)

		assert.NoError(t, err)
	})

	t.Run("basic owned intersection fully entitled", func(t *testing.T) {
		t.Parallel()

		_, err := ParseAndCheck(t, `
        entitlement X
        entitlement Y
        entitlement Z
        entitlement mapping M {
            X -> Y
            X -> Z
        }
        struct interface I {}
        struct S: I {}
        access(mapping M) attachment A for I {
            access(Y, Z) fun foo() {}
        }
        let s: {I} = attach A() to S()
        let a: auth(Y, Z) &A = s[A]!
        `)

		assert.NoError(t, err)
	})

	t.Run("basic reference mapping", func(t *testing.T) {
		t.Parallel()

		_, err := ParseAndCheck(t, `
        entitlement X
        entitlement Y
        entitlement E
        entitlement F
        entitlement mapping M {
            X -> Y
            E -> F
        }
        struct S {
            access(X, E) fun foo() {}
        }
        access(mapping M) attachment A for S {
            access(Y, F) fun foo() {}
        }
        let s = attach A() to S()
        let yRef = &s as auth(X) &S
        let fRef = &s as auth(E) &S
        let bothRef = &s as auth(X, E) &S
        let a1: auth(Y) &A = yRef[A]!
        let a2: auth(F) &A = fRef[A]!
        let a3: auth(F) &A = yRef[A]! // err
        let a4: auth(Y) &A = fRef[A]! // err
        let a5: auth(Y, F) &A = bothRef[A]!
        `)

		errs := RequireCheckerErrors(t, err, 2)

		var typeMismatchErr *sema.TypeMismatchError
		require.ErrorAs(t, errs[0], &typeMismatchErr)
		assert.Equal(t,
			"auth(F) &A?",
			typeMismatchErr.ExpectedType.QualifiedString(),
		)
		assert.Equal(t,
			"auth(Y) &A?",
			typeMismatchErr.ActualType.QualifiedString(),
		)

		require.ErrorAs(t, errs[1], &typeMismatchErr)
		assert.Equal(t,
			"auth(Y) &A?",
			typeMismatchErr.ExpectedType.QualifiedString(),
		)
		assert.Equal(t,
			"auth(F) &A?",
			typeMismatchErr.ActualType.QualifiedString(),
		)
	})

	t.Run("access(all) access entitled attachment", func(t *testing.T) {
		t.Parallel()

		_, err := ParseAndCheck(t, `
        entitlement X
        entitlement Y
        entitlement mapping M {
            X -> Y
        }
        struct S {}
        access(mapping M) attachment A for S {
            access(Y) fun foo() {}
        }
        let s = attach A() to S()
        let ref = &s as &S
        let a1: auth(Y) &A = ref[A]!
        `)

		errs := RequireCheckerErrors(t, err, 1)

		var typeMismatchErr *sema.TypeMismatchError
		require.ErrorAs(t, errs[0], &typeMismatchErr)
		assert.Equal(t,
			"auth(Y) &A?",
			typeMismatchErr.ExpectedType.QualifiedString(),
		)
		assert.Equal(t,
			"&A?",
			typeMismatchErr.ActualType.QualifiedString(),
		)
	})

	t.Run("entitled access access(all) attachment", func(t *testing.T) {
		t.Parallel()

		_, err := ParseAndCheck(t, `
        entitlement X
        entitlement Y
        entitlement mapping M {
            X -> Y
        }
        struct S {
            access(X) fun foo() {}
        }
        access(all) attachment A for S {
            access(all) fun foo() {}
        }
        let s = attach A() to S()
        let ref = &s as auth(X) &S
        let a1: auth(Y) &A = ref[A]!
        `)

		errs := RequireCheckerErrors(t, err, 1)

		var typeMismatchErr *sema.TypeMismatchError
		require.ErrorAs(t, errs[0], &typeMismatchErr)
		assert.Equal(t,
			"auth(Y) &A?",
			typeMismatchErr.ExpectedType.QualifiedString(),
		)
		assert.Equal(t,
			"&A?",
			typeMismatchErr.ActualType.QualifiedString(),
		)
	})

	t.Run("access(all) access access(all) attachment", func(t *testing.T) {
		t.Parallel()

		_, err := ParseAndCheck(t, `
          entitlement X

          entitlement Y

          entitlement mapping M {
              X -> Y
          }

          struct S {}

          access(all) attachment A for S {}

          let s = attach A() to S()
          let ref = &s as &S
          let a1: auth(Y) &A = ref[A]!
        `)

		errs := RequireCheckerErrors(t, err, 1)

		var typeMismatchErr *sema.TypeMismatchError
		require.ErrorAs(t, errs[0], &typeMismatchErr)
		assert.Equal(t,
			"auth(Y) &A?",
			typeMismatchErr.ExpectedType.QualifiedString(),
		)
		assert.Equal(t,
			"&A?",
			typeMismatchErr.ActualType.QualifiedString(),
		)
	})

	t.Run("unrepresentable access mapping", func(t *testing.T) {
		t.Parallel()

		_, err := ParseAndCheck(t, `
          entitlement X
          entitlement Y
          entitlement Z
          entitlement E
          entitlement F
          entitlement G

          entitlement mapping M {
              X -> Y
              X -> Z
              E -> F
              E -> G
          }

          struct S {
              access(X, E) fun foo() {}
          }

          access(mapping M) attachment A for S {
              access(Y, Z, F, G) fun foo() {}
          }

          let s = attach A() to S()
          let ref = (&s as auth(X) &S) as auth(X | E) &S
          let a1 = ref[A]!
        `)

		errs := RequireCheckerErrors(t, err, 2)

		require.IsType(t, &sema.UnrepresentableEntitlementMapOutputError{}, errs[0])
		require.IsType(t, &sema.InvalidTypeIndexingError{}, errs[1])
	})
}

func TestCheckEntitlementConditions(t *testing.T) {
	t.Parallel()

	t.Run("use of function on owned value", func(t *testing.T) {
		t.Parallel()

		_, err := ParseAndCheck(t, `
          entitlement X

          struct S {
              view access(X) fun foo(): Bool {
                  return true
              }
          }

          fun bar(r: S) {
              pre {
                  r.foo(): ""
              }
              post {
                  r.foo(): ""
              }
              r.foo()
          }
        `)

		assert.NoError(t, err)
	})

	t.Run("use of function on entitled referenced value", func(t *testing.T) {
		t.Parallel()

		_, err := ParseAndCheck(t, `
          entitlement X

          struct S {
              view access(X) fun foo(): Bool {
                  return true
              }
          }

          fun bar(r: auth(X) &S) {
              pre {
                  r.foo(): ""
              }
              post {
                  r.foo(): ""
              }
              r.foo()
          }
        `)

		assert.NoError(t, err)
	})

	t.Run("use of function on unentitled referenced value", func(t *testing.T) {
		t.Parallel()

		checker, err := ParseAndCheckWithOptions(t,
			`
              entitlement X

              struct S {
                  view access(X) fun foo(): Bool {
                      return true
                  }
              }

              fun bar(r: &S) {
                  pre {
                      r.foo(): ""
                  }
                  post {
                      r.foo(): ""
                  }
                  r.foo()
              }
            `,
			ParseAndCheckOptions{
				Config: &sema.Config{
					SuggestionsEnabled: true,
				},
			},
		)

		errs := RequireCheckerErrors(t, err, 3)

		var invalidAccessErr *sema.InvalidAccessError
		require.ErrorAs(t, errs[0], &invalidAccessErr)
		assert.Equal(
			t,
			sema.NewEntitlementSetAccess(
				[]*sema.EntitlementType{
					checker.Elaboration.EntitlementType("S.test.X"),
				},
				sema.Conjunction,
			),
			invalidAccessErr.RestrictingAccess,
		)
		assert.Equal(t,
			sema.UnauthorizedAccess,
			invalidAccessErr.PossessedAccess,
		)

		require.IsType(t, &sema.InvalidAccessError{}, errs[1])

		require.ErrorAs(t, errs[2], &invalidAccessErr)
		assert.Equal(t,
			"reference needs entitlement `X`",
			invalidAccessErr.SecondaryError(),
		)
	})

	t.Run("result value usage struct", func(t *testing.T) {
		t.Parallel()

		_, err := ParseAndCheck(t, `
          entitlement X

          struct S {
              view access(X) fun foo(): Bool {
                  return true
              }
          }

          fun bar(r: S): S {
              post {
                  result.foo(): ""
              }
              return r
          }
        `)

		assert.NoError(t, err)
	})

	t.Run("result value usage reference", func(t *testing.T) {
		t.Parallel()

		checker, err := ParseAndCheckWithOptions(t,
			`
              entitlement X

              struct S {
                  view access(X) fun foo(): Bool {
                      return true
                  }
              }

              fun bar(r: S): &S {
                  post {
                      result.foo(): ""
                  }
                  return &r as auth(X) &S
              }
            `,
			ParseAndCheckOptions{
				Config: &sema.Config{
					SuggestionsEnabled: true,
				},
			},
		)

		errs := RequireCheckerErrors(t, err, 1)

		var invalidAccessErr *sema.InvalidAccessError
		require.ErrorAs(t, errs[0], &invalidAccessErr)
		assert.Equal(t,
			sema.NewEntitlementSetAccess(
				[]*sema.EntitlementType{
					checker.Elaboration.EntitlementType("S.test.X"),
				},
				sema.Conjunction,
			),
			invalidAccessErr.RestrictingAccess,
		)
		assert.Equal(t,
			sema.UnauthorizedAccess,
			invalidAccessErr.PossessedAccess,
		)
		assert.Equal(t,
			"reference needs entitlement `X`",
			invalidAccessErr.SecondaryError(),
		)
	})

	t.Run("result value usage reference authorized", func(t *testing.T) {
		t.Parallel()

		_, err := ParseAndCheck(t, `
        entitlement X
        struct S {
            view access(X) fun foo(): Bool {
                return true
            }
        }
        fun bar(r: S): auth(X) &S {
            post {
                result.foo(): ""
            }
            return &r as auth(X) &S
        }
        `)

		assert.NoError(t, err)
	})

	t.Run("result value usage resource", func(t *testing.T) {
		t.Parallel()

		_, err := ParseAndCheck(t, `
        entitlement X
        entitlement Y
        resource R {
            view access(X) fun foo(): Bool {
                return true
            }
            view access(X, Y) fun bar(): Bool {
                return true
            }
        }
        fun bar(r: @R): @R {
            post {
                result.foo(): ""
                result.bar(): ""
            }
            return <-r
        }
        `)

		assert.NoError(t, err)
	})

	t.Run("optional result value usage resource", func(t *testing.T) {
		t.Parallel()

		_, err := ParseAndCheck(t, `
        entitlement X
        entitlement Y
        resource R {
            view access(X) fun foo(): Bool {
                return true
            }
            view access(X, Y) fun bar(): Bool {
                return true
            }
        }
        fun bar(r: @R): @R? {
            post {
                result?.foo()!: ""
                result?.bar()!: ""
            }
            return <-r
        }
        `)

		assert.NoError(t, err)
	})

	t.Run("result value inherited entitlement resource", func(t *testing.T) {
		t.Parallel()

		_, err := ParseAndCheck(t, `
        entitlement X
        entitlement Y
        resource interface I {
            access(X, Y) view fun foo(): Bool {
                return true
            }
        }
        resource R: I {}
        fun bar(r: @R): @R {
            post {
                result.foo(): ""
            }
            return <-r
        }
        `)

		assert.NoError(t, err)
	})

	t.Run("result value usage unentitled resource", func(t *testing.T) {
		t.Parallel()

		_, err := ParseAndCheck(t, `
        resource R {
            view fun foo(): Bool {
                return true
            }
        }
        fun bar(r: @R): @R {
            post {
                result.foo(): ""
            }
            return <-r
        }
        `)

		assert.NoError(t, err)
	})

	t.Run("result value usage, variable-sized resource array", func(t *testing.T) {
		t.Parallel()

		_, err := ParseAndCheck(t, `
            resource R {}

            fun foo(r: @[R]): @[R] {
                post {
                    bar(result): ""
                }
                return <-r
            }

            // 'result' variable should have all the entitlements available for arrays.
            view fun bar(_ r: auth(Mutate, Insert, Remove) &[R]): Bool {
                return true
            }
        `)

		assert.NoError(t, err)
	})

	t.Run("result value usage, constant-sized resource array", func(t *testing.T) {
		t.Parallel()

		_, err := ParseAndCheck(t, `
            resource R {}

            fun foo(r: @[R; 5]): @[R; 5] {
                post {
                    bar(result): ""
                }
                return <-r
            }

            // 'result' variable should have all the entitlements available for arrays.
            view fun bar(_ r: auth(Mutate, Insert, Remove) &[R; 5]): Bool {
                return true
            }
        `)

		assert.NoError(t, err)
	})

	t.Run("result value usage, resource dictionary", func(t *testing.T) {
		t.Parallel()

		_, err := ParseAndCheck(t, `
            resource R {}

            fun foo(r: @{String:R}): @{String:R} {
                post {
                    bar(result): ""
                }
                return <-r
            }

            // 'result' variable should have all the entitlements available for dictionaries.
            view fun bar(_ r: auth(Mutate, Insert, Remove) &{String:R}): Bool {
                return true
            }
        `)

		assert.NoError(t, err)
	})

	t.Run("result value inherited interface entitlement resource", func(t *testing.T) {
		t.Parallel()
		_, err := ParseAndCheck(t, `
		entitlement X
		entitlement Y
		resource interface I {
			access(X) view fun foo(): Bool {
				return true
			}
		}
		resource interface J: I {
			access(Y) view fun bar(): Bool {
				return true
			}
		}
		fun bar(r: @{J}): @{J} {
			post {
				result.foo(): ""
				result.bar(): ""
			}
			return <-r
		}
		`)

		assert.NoError(t, err)
	})

<<<<<<< HEAD
	t.Run("result value inherited interface entitlement resource", func(t *testing.T) {
=======
	t.Run("result inherited interface method", func(t *testing.T) {
>>>>>>> 787812ff
		t.Parallel()
		_, err := ParseAndCheck(t, `
		entitlement X
		entitlement Y
		resource interface I {
<<<<<<< HEAD
			access(X) view fun foo(): Bool {
				return true
			}
		}
		resource interface J: I {
			access(Y) view fun bar(): Bool {
				return true
			}
=======
			access(X, Y) view fun foo(): Bool
		}
		resource interface J: I {
			access(Y) view fun foo(): Bool
>>>>>>> 787812ff
		}
		fun bar(r: @{J}): @{J} {
			post {
				result.foo(): ""
<<<<<<< HEAD
				result.bar(): ""
=======
>>>>>>> 787812ff
			}
			return <-r
		}
		`)

		assert.NoError(t, err)
	})
}

func TestCheckEntitledWriteAndMutateNotAllowed(t *testing.T) {

	t.Parallel()

	t.Run("basic owned", func(t *testing.T) {
		t.Parallel()

		_, err := ParseAndCheck(t, `
            entitlement E
            struct S {
                access(E) var x: Int
                init() {
                    self.x = 1
                }
            }
            fun foo() {
                let s = S()
                s.x = 3
            }
        `)

		errs := RequireCheckerErrors(t, err, 1)
		require.IsType(t, &sema.InvalidAssignmentAccessError{}, errs[0])
	})

	t.Run("basic authorized", func(t *testing.T) {
		t.Parallel()

		_, err := ParseAndCheck(t, `
            entitlement E
            struct S {
                access(E) var x: Int
                init() {
                    self.x = 1
                }
            }
            fun foo() {
                let s = S()
                let ref = &s as auth(E) &S
                ref.x = 3
            }
        `)

		errs := RequireCheckerErrors(t, err, 1)
		require.IsType(t, &sema.InvalidAssignmentAccessError{}, errs[0])
	})

	t.Run("mapped owned", func(t *testing.T) {
		t.Parallel()

		_, err := ParseAndCheck(t, `
            entitlement X
            entitlement Y
            entitlement mapping M {
                X -> Y
            }
            struct S {
                access(mapping M) var x: auth(mapping M) &Int
                init() {
                    self.x = &1 as auth(Y) &Int
                }
            }
            fun foo() {
                let s = S()
                s.x = &1 as auth(Y) &Int
            }
        `)

		errs := RequireCheckerErrors(t, err, 1)
		require.IsType(t, &sema.InvalidAssignmentAccessError{}, errs[0])
	})

	t.Run("mapped authorized", func(t *testing.T) {
		t.Parallel()

		_, err := ParseAndCheck(t, `
        entitlement X
        entitlement Y
        entitlement mapping M {
            X -> Y
        }
        struct S {
            access(mapping M) var x: auth(mapping M) &Int
            init() {
                self.x = &1 as auth(Y) &Int
            }
        }
        fun foo() {
            let s = S()
            let ref = &s as auth(X) &S
            ref.x = &1 as auth(Y) &Int
        }
        `)

		errs := RequireCheckerErrors(t, err, 1)
		require.IsType(t, &sema.InvalidAssignmentAccessError{}, errs[0])
	})

	t.Run("basic mutate", func(t *testing.T) {
		t.Parallel()

		_, err := ParseAndCheck(t, `
            entitlement E
            struct S {
                access(E) var x: [Int]
                init() {
                    self.x = [1]
                }
            }
            fun foo() {
                let s = S()
                s.x.append(3)
            }
        `)

		assert.NoError(t, err)
	})

	t.Run("basic authorized", func(t *testing.T) {
		t.Parallel()

		_, err := ParseAndCheckWithOptions(t,
			`
              entitlement E

              struct S {
                  access(E) var x: [Int]
                  init() {
                      self.x = [1]
                  }
              }

              fun foo() {
                  let s = S()
                  let ref = &s as auth(E) &S
                  ref.x.append(3)
              }
            `,
			ParseAndCheckOptions{
				Config: &sema.Config{
					SuggestionsEnabled: true,
				},
			},
		)

		errs := RequireCheckerErrors(t, err, 1)

		var invalidAccessErr *sema.InvalidAccessError
		require.ErrorAs(t, errs[0], &invalidAccessErr)
		assert.Equal(t,
			sema.NewEntitlementSetAccess(
				[]*sema.EntitlementType{
					sema.InsertType,
					sema.MutateType,
				},
				sema.Disjunction,
			),
			invalidAccessErr.RestrictingAccess,
		)
		assert.Equal(t,
			sema.UnauthorizedAccess,
			invalidAccessErr.PossessedAccess,
		)
		assert.Equal(t,
			"reference needs one of entitlements `Insert` or `Mutate`",
			invalidAccessErr.SecondaryError(),
		)
	})
}

func TestCheckAttachmentRequireEntitlements(t *testing.T) {
	t.Parallel()

	t.Run("entitlements allowed", func(t *testing.T) {
		t.Parallel()

		_, err := ParseAndCheck(t, `
            entitlement E
            entitlement F
            attachment A for AnyStruct {
                require entitlement E
                require entitlement F
            }
        `)

		assert.NoError(t, err)
	})

	t.Run("entitlement mapping disallowed", func(t *testing.T) {
		t.Parallel()

		_, err := ParseAndCheck(t, `
            entitlement E
            entitlement mapping M {}
            attachment A for AnyStruct {
                require entitlement E
                require entitlement M
            }
        `)

		errs := RequireCheckerErrors(t, err, 1)

		require.IsType(t, &sema.InvalidNonEntitlementRequirement{}, errs[0])
	})

	t.Run("event disallowed", func(t *testing.T) {
		t.Parallel()

		_, err := ParseAndCheck(t, `
            entitlement E
            event M()
            attachment A for AnyStruct {
                require entitlement E
                require entitlement M
            }
        `)

		errs := RequireCheckerErrors(t, err, 1)

		require.IsType(t, &sema.InvalidNonEntitlementRequirement{}, errs[0])
	})

	t.Run("struct disallowed", func(t *testing.T) {
		t.Parallel()

		_, err := ParseAndCheck(t, `
            entitlement E
            struct M {}
            attachment A for AnyStruct {
                require entitlement E
                require entitlement M
            }
        `)

		errs := RequireCheckerErrors(t, err, 1)

		require.IsType(t, &sema.InvalidNonEntitlementRequirement{}, errs[0])
	})

	t.Run("struct interface disallowed", func(t *testing.T) {
		t.Parallel()

		_, err := ParseAndCheck(t, `
            entitlement E
            struct interface M {}
            attachment A for AnyStruct {
                require entitlement E
                require entitlement M
            }
        `)

		errs := RequireCheckerErrors(t, err, 1)

		require.IsType(t, &sema.InvalidNonEntitlementRequirement{}, errs[0])
	})

	t.Run("resource disallowed", func(t *testing.T) {
		t.Parallel()

		_, err := ParseAndCheck(t, `
            entitlement E
            resource M {}
            attachment A for AnyStruct {
                require entitlement E
                require entitlement M
            }
        `)

		errs := RequireCheckerErrors(t, err, 1)

		require.IsType(t, &sema.InvalidNonEntitlementRequirement{}, errs[0])
	})

	t.Run("resource interface disallowed", func(t *testing.T) {
		t.Parallel()

		_, err := ParseAndCheck(t, `
            entitlement E
            resource interface M {}
            attachment A for AnyStruct {
                require entitlement E
                require entitlement M
            }
        `)

		errs := RequireCheckerErrors(t, err, 1)

		require.IsType(t, &sema.InvalidNonEntitlementRequirement{}, errs[0])
	})

	t.Run("attachment disallowed", func(t *testing.T) {
		t.Parallel()

		_, err := ParseAndCheck(t, `
            entitlement E
            attachment M for AnyResource {}
            attachment A for AnyStruct {
                require entitlement E
                require entitlement M
            }
        `)

		errs := RequireCheckerErrors(t, err, 1)

		require.IsType(t, &sema.InvalidNonEntitlementRequirement{}, errs[0])
	})

	t.Run("enum disallowed", func(t *testing.T) {
		t.Parallel()

		_, err := ParseAndCheck(t, `
            entitlement E
            enum M: UInt8 {}
            attachment A for AnyStruct {
                require entitlement E
                require entitlement M
            }
        `)

		errs := RequireCheckerErrors(t, err, 1)

		require.IsType(t, &sema.InvalidNonEntitlementRequirement{}, errs[0])
	})

	t.Run("int disallowed", func(t *testing.T) {
		t.Parallel()

		_, err := ParseAndCheck(t, `
            entitlement E
            attachment A for AnyStruct {
                require entitlement E
                require entitlement Int
            }
        `)

		errs := RequireCheckerErrors(t, err, 1)

		require.IsType(t, &sema.InvalidNonEntitlementRequirement{}, errs[0])
	})

	t.Run("duplicates disallowed", func(t *testing.T) {
		t.Parallel()

		_, err := ParseAndCheck(t, `
            entitlement E
            attachment A for AnyStruct {
                require entitlement E
                require entitlement E
            }
        `)

		errs := RequireCheckerErrors(t, err, 1)

		require.IsType(t, &sema.DuplicateEntitlementRequirementError{}, errs[0])
	})
}

func TestCheckAttachProvidedEntitlements(t *testing.T) {
	t.Parallel()

	t.Run("all provided", func(t *testing.T) {
		t.Parallel()

		_, err := ParseAndCheck(t, `
            entitlement E
            entitlement F
            struct S {}
            attachment A for S {
                require entitlement E
                require entitlement F
            }
            fun foo() {
                let s = attach A() to S() with (E, F)
            }

        `)
		assert.NoError(t, err)
	})

	t.Run("extra provided", func(t *testing.T) {
		t.Parallel()

		_, err := ParseAndCheck(t, `
            entitlement E
            entitlement F
            entitlement G
            struct S {}
            attachment A for S {
                require entitlement E
                require entitlement F
            }
            fun foo() {
                let s = attach A() to S() with (E, F, G)
            }

        `)
		assert.NoError(t, err)
	})

	t.Run("one missing", func(t *testing.T) {
		t.Parallel()

		_, err := ParseAndCheck(t, `
            entitlement E
            entitlement F
            struct S {}
            attachment A for S {
                require entitlement E
                require entitlement F
            }
            fun foo() {
                let s = attach A() to S() with (E)
            }

        `)
		errs := RequireCheckerErrors(t, err, 1)

		var requiredEntitlementNotProvidedErr *sema.RequiredEntitlementNotProvidedError
		require.ErrorAs(t, errs[0], &requiredEntitlementNotProvidedErr)
		assert.Equal(t,
			"F",
			requiredEntitlementNotProvidedErr.RequiredEntitlement.Identifier,
		)
	})

	t.Run("one missing with extra provided", func(t *testing.T) {
		t.Parallel()

		_, err := ParseAndCheck(t, `
            entitlement E
            entitlement F
            entitlement G
            struct S {}
            attachment A for S {
                require entitlement E
                require entitlement F
            }
            fun foo() {
                let s = attach A() to S() with (E, G)
            }

        `)
		errs := RequireCheckerErrors(t, err, 1)

		var requiredEntitlementNotProvidedErr *sema.RequiredEntitlementNotProvidedError
		require.ErrorAs(t, errs[0], &requiredEntitlementNotProvidedErr)
		assert.Equal(t,
			"F",
			requiredEntitlementNotProvidedErr.RequiredEntitlement.Identifier,
		)
	})

	t.Run("two missing", func(t *testing.T) {
		t.Parallel()

		_, err := ParseAndCheck(t, `
            entitlement E
            entitlement F
            struct S {}
            attachment A for S {
                require entitlement E
                require entitlement F
            }
            fun foo() {
                let s = attach A() to S()
            }

        `)
		errs := RequireCheckerErrors(t, err, 2)

		var requiredEntitlementNotProvidedErr *sema.RequiredEntitlementNotProvidedError
		require.ErrorAs(t, errs[0], &requiredEntitlementNotProvidedErr)
		assert.Equal(t,
			"E",
			requiredEntitlementNotProvidedErr.RequiredEntitlement.Identifier,
		)

		require.ErrorAs(t, errs[1], &requiredEntitlementNotProvidedErr)
		assert.Equal(t,
			"F",
			requiredEntitlementNotProvidedErr.RequiredEntitlement.Identifier,
		)
	})

	t.Run("mapping provided", func(t *testing.T) {
		t.Parallel()

		_, err := ParseAndCheck(t, `
            entitlement E
            entitlement mapping M {}
            struct S {}
            attachment A for S {
                require entitlement E
            }
            fun foo() {
                let s = attach A() to S() with (M)
            }

        `)
		errs := RequireCheckerErrors(t, err, 2)

		require.IsType(t, &sema.InvalidNonEntitlementProvidedError{}, errs[0])

		var requiredEntitlementNotProvidedErr *sema.RequiredEntitlementNotProvidedError
		require.ErrorAs(t, errs[1], &requiredEntitlementNotProvidedErr)
		assert.Equal(t,
			"E",
			requiredEntitlementNotProvidedErr.RequiredEntitlement.Identifier,
		)
	})

	t.Run("int provided", func(t *testing.T) {
		t.Parallel()

		_, err := ParseAndCheck(t, `
            entitlement E
            struct S {}
            attachment A for S {
                require entitlement E
            }
            fun foo() {
                let s = attach A() to S() with (UInt8)
            }

        `)
		errs := RequireCheckerErrors(t, err, 2)

		require.IsType(t, &sema.InvalidNonEntitlementProvidedError{}, errs[0])

		var requiredEntitlementNotProvidedErr *sema.RequiredEntitlementNotProvidedError
		require.ErrorAs(t, errs[1], &requiredEntitlementNotProvidedErr)
		assert.Equal(t,
			"E",
			requiredEntitlementNotProvidedErr.RequiredEntitlement.Identifier,
		)
	})

	t.Run("struct provided", func(t *testing.T) {
		t.Parallel()

		_, err := ParseAndCheck(t, `
            entitlement E
            struct S {}
            attachment A for S {
                require entitlement E
            }
            fun foo() {
                let s = attach A() to S() with (S)
            }

        `)
		errs := RequireCheckerErrors(t, err, 2)

		require.IsType(t, &sema.InvalidNonEntitlementProvidedError{}, errs[0])

		var requiredEntitlementNotProvidedErr *sema.RequiredEntitlementNotProvidedError
		require.ErrorAs(t, errs[1], &requiredEntitlementNotProvidedErr)
		assert.Equal(t,
			"E",
			requiredEntitlementNotProvidedErr.RequiredEntitlement.Identifier,
		)
	})
}

func TestCheckBuiltinEntitlements(t *testing.T) {

	t.Parallel()

	t.Run("builtin", func(t *testing.T) {
		t.Parallel()

		_, err := ParseAndCheck(t, `
            struct S {
                access(Mutate) fun foo() {}
                access(Insert) fun bar() {}
                access(Remove) fun baz() {}
            }

            fun main() {
                let s = S()
                let mutableRef = &s as auth(Mutate) &S
                let insertableRef = &s as auth(Insert) &S
                let removableRef = &s as auth(Remove) &S
            }
        `)

		assert.NoError(t, err)
	})

	t.Run("redefine", func(t *testing.T) {
		t.Parallel()

		_, err := ParseAndCheck(t, `
            entitlement Mutate
            entitlement Insert
            entitlement Remove
        `)

		errs := RequireCheckerErrors(t, err, 3)

		require.IsType(t, &sema.RedeclarationError{}, errs[0])
		require.IsType(t, &sema.RedeclarationError{}, errs[1])
		require.IsType(t, &sema.RedeclarationError{}, errs[2])
	})

}

func TestCheckIdentityMapping(t *testing.T) {

	t.Parallel()

	t.Run("owned value", func(t *testing.T) {
		t.Parallel()

		_, err := ParseAndCheck(t, `
            struct S {
                access(mapping Identity) fun foo(): auth(mapping Identity) &AnyStruct {
                    let a: AnyStruct = "hello"
                    return &a as auth(mapping Identity) &AnyStruct
                }
            }

            fun main() {
                let s = S()

                // OK
                let resultRef1: &AnyStruct = s.foo()

                // Error: Must return an unauthorized ref
                let resultRef2: auth(Mutate) &AnyStruct = s.foo()
            }
        `)

		errors := RequireCheckerErrors(t, err, 1)
		var typeMismatchError *sema.TypeMismatchError
		require.ErrorAs(t, errors[0], &typeMismatchError)

		require.IsType(t, &sema.ReferenceType{}, typeMismatchError.ActualType)
		actualReference := typeMismatchError.ActualType.(*sema.ReferenceType)

		require.IsType(t, sema.EntitlementSetAccess{}, actualReference.Authorization)
		actualAuth := actualReference.Authorization.(sema.EntitlementSetAccess)

		assert.Equal(t, 0, actualAuth.Entitlements.Len())
	})

	t.Run("unauthorized ref", func(t *testing.T) {
		t.Parallel()

		_, err := ParseAndCheck(t, `
            struct S {
                access(mapping Identity) fun foo(): auth(mapping Identity) &AnyStruct {
                    let a: AnyStruct = "hello"
                    return &a as auth(mapping Identity) &AnyStruct
                }
            }

            fun main() {
                let s = S()

                let ref = &s as &S

                // OK
                let resultRef1: &AnyStruct = ref.foo()

                // Error: Must return an unauthorized ref
                let resultRef2: auth(Mutate) &AnyStruct = ref.foo()
            }
        `)

		errors := RequireCheckerErrors(t, err, 1)
		require.IsType(t, &sema.TypeMismatchError{}, errors[0])
	})

	t.Run("basic entitled ref", func(t *testing.T) {
		t.Parallel()

		_, err := ParseAndCheck(t, `
            struct S {
                access(mapping Identity) fun foo(): auth(mapping Identity) &AnyStruct {
                    let a: AnyStruct = "hello"
                    return &a as auth(mapping Identity) &AnyStruct
                }
            }

            fun main() {
                let s = S()

                let mutableRef = &s as auth(Mutate) &S
                let ref1: auth(Mutate) &AnyStruct = mutableRef.foo()

                let insertableRef = &s as auth(Insert) &S
                let ref2: auth(Insert) &AnyStruct = insertableRef.foo()

                let removableRef = &s as auth(Remove) &S
                let ref3: auth(Remove) &AnyStruct = removableRef.foo()
            }
        `)

		assert.NoError(t, err)
	})

	t.Run("entitlement set ref", func(t *testing.T) {
		t.Parallel()

		_, err := ParseAndCheck(t, `
            struct S {
                access(mapping Identity) fun foo(): auth(mapping Identity) &AnyStruct {
                    let a: AnyStruct = "hello"
                    return &a as auth(mapping Identity) &AnyStruct
                }
            }

            fun main() {
                let s = S()

                let ref1 = &s as auth(Insert | Remove) &S
                let resultRef1: auth(Insert | Remove) &AnyStruct = ref1.foo()

                let ref2 = &s as auth(Insert, Remove) &S
                let resultRef2: auth(Insert, Remove) &AnyStruct = ref2.foo()
            }
        `)

		assert.NoError(t, err)
	})

	t.Run("owned value, with entitlements", func(t *testing.T) {
		t.Parallel()

		_, err := ParseAndCheck(t, `
            entitlement A
            entitlement B
            entitlement C

            struct X {
               access(A | B) var s: String

               init() {
                   self.s = "hello"
               }

               access(C) fun foo() {}
            }

            struct Y {

                // Reference
                access(mapping Identity) var x1: auth(mapping Identity) &X

                // Optional reference
                access(mapping Identity) var x2: auth(mapping Identity) &X?

                // Function returning a reference
                access(mapping Identity) fun getX(): auth(mapping Identity) &X {
                    let x = X()
                    return &x as auth(mapping Identity) &X
                }

                // Function returning an optional reference
                access(mapping Identity) fun getOptionalX(): auth(mapping Identity) &X? {
                    let x: X? = X()
                    return &x as auth(mapping Identity) &X?
                }

                init() {
                    let x = X()
                    self.x1 = &x as auth(A, B, C) &X
                    self.x2 = nil
                }
            }

            fun main() {
                let y = Y()

                let ref1: auth(A, B, C) &X = y.x1

                let ref2: auth(A, B, C) &X? = y.x2

                let ref3: auth(A, B, C) &X = y.getX()

                let ref4: auth(A, B, C) &X? = y.getOptionalX()
            }
        `)

		assert.NoError(t, err)
	})

	t.Run("owned value, with entitlements, function typed field", func(t *testing.T) {
		t.Parallel()

		_, err := ParseAndCheck(t, `
            entitlement A
            entitlement B
            entitlement C

            struct X {
               access(A | B) var s: String

               init() {
                   self.s = "hello"
               }

               access(C) fun foo() {}
            }

            struct Y {

                access(mapping Identity) let fn: (fun (): X)

                init() {
                    self.fn = fun(): X {
                        return X()
                    }
                }
            }

            fun main() {
                let y = Y()
                let v = y.fn()
            }
        `)

		errors := RequireCheckerErrors(t, err, 1)
		require.IsType(t, errors[0], &sema.InvalidMappedEntitlementMemberError{})
	})

	t.Run("owned value, with entitlements, function ref typed field", func(t *testing.T) {
		t.Parallel()

		_, err := ParseAndCheck(t, `
            entitlement A
            entitlement B
            entitlement C

            struct X {
               access(A | B) var s: String

               init() {
                   self.s = "hello"
               }

               access(C) fun foo() {}
            }

            struct Y {

                access(mapping Identity) let fn: auth(mapping Identity) &(fun (): X)?

                init() {
                    self.fn = nil
                }
            }

            fun main() {
                let y = Y()
                let v: auth(A, B, C) &(fun (): X) = y.fn
            }
        `)

		errors := RequireCheckerErrors(t, err, 1)
		var typeMismatchError *sema.TypeMismatchError
		require.ErrorAs(t, errors[0], &typeMismatchError)

		actualType := typeMismatchError.ActualType
		require.IsType(t, &sema.OptionalType{}, actualType)
		optionalType := actualType.(*sema.OptionalType)

		require.IsType(t, &sema.ReferenceType{}, optionalType.Type)
		referenceType := optionalType.Type.(*sema.ReferenceType)

		require.IsType(t, sema.EntitlementSetAccess{}, referenceType.Authorization)
		auth := referenceType.Authorization.(sema.EntitlementSetAccess)

		// Entitlements of function return type `X` must NOT be
		// available for the reference typed field.
		require.Equal(t, 0, auth.Entitlements.Len())
	})
}

func TestCheckMappingDefinitionWithInclude(t *testing.T) {

	t.Parallel()

	t.Run("cannot include non-maps", func(t *testing.T) {
		t.Parallel()
		tests := []string{
			"struct X {}",
			"struct interface X {}",
			"resource X {}",
			"resource interface X {}",
			"contract X {}",
			"contract interface X {}",
			"enum X: Int {}",
			"event X()",
			"entitlement X",
		}
		for _, typeDef := range tests {
			t.Run(typeDef, func(t *testing.T) {
				_, err := ParseAndCheck(t, fmt.Sprintf(`
                    %s
                    entitlement mapping M {
                        include X
                    }
                `, typeDef))

				errors := RequireCheckerErrors(t, err, 1)
				require.IsType(t, errors[0], &sema.InvalidEntitlementMappingInclusionError{})
			})
		}
	})

	t.Run("include identity", func(t *testing.T) {
		t.Parallel()

		checker, err := ParseAndCheck(t, `
            entitlement E
            entitlement F
            entitlement G

            entitlement mapping M {
                E -> F
                include Identity
                F -> G
            }
        `)

		require.NoError(t, err)
		require.True(t, checker.Elaboration.EntitlementMapType("S.test.M").IncludesIdentity)
	})

	t.Run("no include identity", func(t *testing.T) {
		t.Parallel()

		checker, err := ParseAndCheck(t, `
            entitlement E
            entitlement F
            entitlement G

            entitlement mapping M {
                E -> F
                F -> G
            }
        `)

		require.NoError(t, err)
		require.False(t, checker.Elaboration.EntitlementMapType("S.test.M").IncludesIdentity)
	})

	t.Run("duplicate include", func(t *testing.T) {
		t.Parallel()

		_, err := ParseAndCheck(t, `
            entitlement E
            entitlement F
            entitlement G

            entitlement mapping M {
                include Identity
                include Identity
            }
        `)

		errors := RequireCheckerErrors(t, err, 1)
		require.IsType(t, errors[0], &sema.DuplicateEntitlementMappingInclusionError{})
	})

	t.Run("duplicate include non-identity", func(t *testing.T) {
		t.Parallel()

		_, err := ParseAndCheck(t, `
            entitlement mapping X {}

            entitlement mapping M {
                include X
                include Identity
                include X
            }
        `)

		errors := RequireCheckerErrors(t, err, 1)
		require.IsType(t, &sema.DuplicateEntitlementMappingInclusionError{}, errors[0])
	})

	t.Run("non duplicate across hierarchy", func(t *testing.T) {
		t.Parallel()

		_, err := ParseAndCheck(t, `
            entitlement mapping Y {
                include X
            }

            entitlement mapping X {}

            entitlement mapping M {
                include X
                include Y
            }
        `)

		require.NoError(t, err)
	})

	t.Run("simple cycle detection", func(t *testing.T) {
		t.Parallel()

		_, err := ParseAndCheck(t, `
            entitlement mapping Y {
                include Y
            }
        `)

		errors := RequireCheckerErrors(t, err, 1)
		require.IsType(t, &sema.CyclicEntitlementMappingError{}, errors[0])
	})

	t.Run("complex cycle detection", func(t *testing.T) {
		t.Parallel()

		_, err := ParseAndCheck(t, `
            entitlement mapping Y {
                include X
            }

            entitlement mapping X {
                include Y
                include Z
            }

            entitlement mapping M {
                include X
                include Y
            }

            entitlement mapping Z {
                include Identity
            }
        `)

		errors := RequireCheckerErrors(t, err, 1)
		require.IsType(t, &sema.CyclicEntitlementMappingError{}, errors[0])
	})

}

func TestCheckIdentityIncludedMaps(t *testing.T) {

	t.Parallel()

	t.Run("only identity included", func(t *testing.T) {
		t.Parallel()

		_, err := ParseAndCheck(t, `
            entitlement E
            entitlement F
            entitlement G

            entitlement mapping M {
                include Identity
            }

            struct S {
                access(mapping M) fun foo(): auth(mapping M) &Int {
                    return &3
                }
            }

            fun foo(s: auth(E, F) &S): auth(E, F) &Int {
                return s.foo()
            }
        `)

		require.NoError(t, err)
	})

	t.Run("only identity included error", func(t *testing.T) {
		t.Parallel()

		_, err := ParseAndCheck(t, `
            entitlement E
            entitlement F
            entitlement G

            entitlement mapping M {
                include Identity
            }

            struct S {
                access(mapping M) fun foo(): auth(mapping M) &Int {
                    return &3
                }
            }

            fun foo(s: auth(E, F) &S): auth(E, F, G) &Int {
                return s.foo()
            }
        `)

		errors := RequireCheckerErrors(t, err, 1)
		var typeMismatchError *sema.TypeMismatchError
		require.ErrorAs(t, errors[0], &typeMismatchError)
		assert.Equal(t,
			"auth(E, F) &Int",
			typeMismatchError.ActualType.String(),
		)
	})

	t.Run("identity included with relations", func(t *testing.T) {
		t.Parallel()

		_, err := ParseAndCheck(t, `
            entitlement E
            entitlement F
            entitlement G

            entitlement mapping M {
                include Identity
                F -> G
            }

            struct S {
                access(mapping M) fun foo(): auth(mapping M) &Int {
                    return &3
                }
            }

            fun foo(s: auth(E, F) &S): auth(E, F, G) &Int {
                return s.foo()
            }
        `)

		require.NoError(t, err)
	})

	t.Run("identity included disjoint", func(t *testing.T) {
		t.Parallel()

		_, err := ParseAndCheck(t, `
            entitlement E
            entitlement F
            entitlement G

            // this is functionally equivalent to
            // entitlement mapping M {
                //    E -> E
                //    F -> F
                //    G -> G
                //    F -> G
            // }
            entitlement mapping M {
                include Identity
                F -> G
            }

            struct S {
                access(mapping M) fun foo(): auth(mapping M) &Int {
                    return &3
                }
            }

            fun foo(s: auth(E | F) &S): &Int {
                return s.foo()
            }
        `)

		// because the Identity map will always try to create conjunctions of the input with
		// any additional relations, it is functionally impossible to map a disjointly authorized
		// reference through any non-trivial map including the Identity
		errors := RequireCheckerErrors(t, err, 1)
		require.IsType(t, &sema.UnrepresentableEntitlementMapOutputError{}, errors[0])
	})
}

func TestCheckGeneralIncludedMaps(t *testing.T) {
	t.Run("basic include", func(t *testing.T) {
		t.Parallel()

		_, err := ParseAndCheck(t, `
            entitlement E
            entitlement F
            entitlement X
            entitlement Y

            entitlement mapping M {
                include N
            }

            entitlement mapping N {
                E -> F
                X -> Y
            }

            struct S {
                access(mapping M) fun foo(): auth(mapping M) &Int {
                    return &3
                }
            }

            fun foo(s: auth(E, X) &S): auth(F, Y) &Int {
                return s.foo()
            }
        `)

		require.NoError(t, err)
	})

	t.Run("multiple includes", func(t *testing.T) {
		t.Parallel()

		_, err := ParseAndCheck(t, `
            entitlement E
            entitlement F
            entitlement X
            entitlement Y

            entitlement mapping M {
                include A
                include B
            }

            entitlement mapping A {
                E -> F
            }

            entitlement mapping B {
                X -> Y
            }

            struct S {
                access(mapping M) fun foo(): auth(mapping M) &Int {
                    return &3
                }
            }

            fun foo(s: auth(E, X) &S): auth(F, Y) &Int {
                return s.foo()
            }
        `)

		require.NoError(t, err)
	})

	t.Run("multiple includes with overlap", func(t *testing.T) {
		t.Parallel()

		_, err := ParseAndCheck(t, `
            entitlement E
            entitlement F
            entitlement X
            entitlement Y

            entitlement mapping A {
                E -> F
                F -> X
                X -> Y
            }

            entitlement mapping B {
                X -> Y
            }

            entitlement mapping M {
                include A
                include B
                F -> X
            }

            struct S {
                access(mapping M) fun foo(): auth(mapping M) &Int {
                    return &3
                }
            }

            fun foo(s: auth(E, X, F) &S): auth(F, Y, X) &Int {
                return s.foo()
            }
        `)

		require.NoError(t, err)
	})

	t.Run("multilayer include", func(t *testing.T) {
		t.Parallel()

		_, err := ParseAndCheck(t, `
            entitlement E
            entitlement F
            entitlement X
            entitlement Y

            entitlement mapping M {
                include B
            }

            entitlement mapping B {
                include A
                X -> Y
            }

            entitlement mapping A {
                E -> F
                F -> X
            }

            struct S {
                access(mapping M) fun foo(): auth(mapping M) &Int {
                    return &3
                }
            }

            fun foo(s: auth(E, X, F) &S): auth(F, Y, X) &Int {
                return s.foo()
            }
        `)

		require.NoError(t, err)
	})

	t.Run("diamond include", func(t *testing.T) {
		t.Parallel()

		_, err := ParseAndCheck(t, `
            entitlement E
            entitlement F
            entitlement X
            entitlement Y

            entitlement mapping M {
                include B
                include C
            }

            entitlement mapping C {
                include A
                X -> Y
            }

            entitlement mapping B {
                F -> X
                include A
            }

            entitlement mapping A {
                E -> F
            }

            struct S {
                access(mapping M) fun foo(): auth(mapping M) &Int {
                    return &3
                }
            }

            fun foo(s: auth(E, X, F) &S): auth(F, Y, X) &Int {
                return s.foo()
            }
        `)

		require.NoError(t, err)
	})

	t.Run("multilayer include identity", func(t *testing.T) {
		t.Parallel()

		checker, err := ParseAndCheck(t, `
            entitlement E
            entitlement F
            entitlement X
            entitlement Y

            entitlement mapping M {
                include B
            }

            entitlement mapping B {
                include A
                X -> Y
            }

            entitlement mapping A {
                include Identity
                E -> F
                F -> X
            }

            struct S {
                access(mapping M) fun foo(): auth(mapping M) &Int {
                    return &3
                }
            }

            fun foo(s: auth(E, X, F) &S): auth(E, F, Y, X) &Int {
                return s.foo()
            }
        `)

		require.NoError(t, err)
		require.True(t, checker.Elaboration.EntitlementMapType("S.test.A").IncludesIdentity)
		require.True(t, checker.Elaboration.EntitlementMapType("S.test.B").IncludesIdentity)
		require.True(t, checker.Elaboration.EntitlementMapType("S.test.M").IncludesIdentity)
	})
}

func TestCheckEntitlementErrorReporting(t *testing.T) {
	t.Run("three or more conjunction", func(t *testing.T) {
		t.Parallel()
		checker, err := ParseAndCheckWithOptions(t, `
        entitlement X
        entitlement Y
        entitlement Z
        entitlement A
        entitlement B

        struct S {
            view access(X, Y, Z) fun foo(): Bool {
                return true
            }
        }

        fun bar(r: auth(A, B) &S) {
            r.foo()
        }
    `,
			ParseAndCheckOptions{
				Config: &sema.Config{
					SuggestionsEnabled: true,
				},
			},
		)

		errs := RequireCheckerErrors(t, err, 1)

		var invalidAccessErr *sema.InvalidAccessError
		require.ErrorAs(t, errs[0], &invalidAccessErr)
		assert.Equal(t,
			sema.NewEntitlementSetAccess(
				[]*sema.EntitlementType{
					checker.Elaboration.EntitlementType("S.test.X"),
					checker.Elaboration.EntitlementType("S.test.Y"),
					checker.Elaboration.EntitlementType("S.test.Z"),
				},
				sema.Conjunction,
			),
			invalidAccessErr.RestrictingAccess,
		)
		assert.Equal(t,
			sema.NewEntitlementSetAccess(
				[]*sema.EntitlementType{
					checker.Elaboration.EntitlementType("S.test.A"),
					checker.Elaboration.EntitlementType("S.test.B"),
				},
				sema.Conjunction,
			),
			invalidAccessErr.PossessedAccess,
		)
		assert.Equal(t,
			"reference needs all of entitlements `X`, `Y`, and `Z`",
			invalidAccessErr.SecondaryError(),
		)
	})

	t.Run("has one entitlement of three", func(t *testing.T) {
		t.Parallel()
		checker, err := ParseAndCheckWithOptions(t, `
        entitlement X
        entitlement Y
        entitlement Z
        entitlement A
        entitlement B

        struct S {
            view access(X, Y, Z) fun foo(): Bool {
                return true
            }
        }

        fun bar(r: auth(A, B, Y) &S) {
            r.foo()
        }
    `,
			ParseAndCheckOptions{
				Config: &sema.Config{
					SuggestionsEnabled: true,
				},
			},
		)

		errs := RequireCheckerErrors(t, err, 1)

		var invalidAccessErr *sema.InvalidAccessError
		require.ErrorAs(t, errs[0], &invalidAccessErr)
		assert.Equal(t,
			sema.NewEntitlementSetAccess(
				[]*sema.EntitlementType{
					checker.Elaboration.EntitlementType("S.test.X"),
					checker.Elaboration.EntitlementType("S.test.Y"),
					checker.Elaboration.EntitlementType("S.test.Z"),
				},
				sema.Conjunction,
			),
			invalidAccessErr.RestrictingAccess,
		)
		assert.Equal(t,
			sema.NewEntitlementSetAccess(
				[]*sema.EntitlementType{
					checker.Elaboration.EntitlementType("S.test.A"),
					checker.Elaboration.EntitlementType("S.test.B"),
					checker.Elaboration.EntitlementType("S.test.Y"),
				},
				sema.Conjunction,
			),
			invalidAccessErr.PossessedAccess,
		)
		assert.Equal(t,
			"reference needs all of entitlements `X` and `Z`",
			invalidAccessErr.SecondaryError(),
		)
	})

	t.Run("has one entitlement of three", func(t *testing.T) {
		t.Parallel()
		checker, err := ParseAndCheckWithOptions(t, `
        entitlement X
        entitlement Y
        entitlement Z
        entitlement A
        entitlement B

        struct S {
            view access(X | Y | Z) fun foo(): Bool {
                return true
            }
        }

        fun bar(r: auth(A, B) &S) {
            r.foo()
        }
    `,
			ParseAndCheckOptions{
				Config: &sema.Config{
					SuggestionsEnabled: true,
				},
			},
		)

		errs := RequireCheckerErrors(t, err, 1)

		var invalidAccessErr *sema.InvalidAccessError
		require.ErrorAs(t, errs[0], &invalidAccessErr)
		assert.Equal(t,
			sema.NewEntitlementSetAccess(
				[]*sema.EntitlementType{
					checker.Elaboration.EntitlementType("S.test.X"),
					checker.Elaboration.EntitlementType("S.test.Y"),
					checker.Elaboration.EntitlementType("S.test.Z"),
				},
				sema.Disjunction,
			),
			invalidAccessErr.RestrictingAccess,
		)
		assert.Equal(t,
			sema.NewEntitlementSetAccess(
				[]*sema.EntitlementType{
					checker.Elaboration.EntitlementType("S.test.A"),
					checker.Elaboration.EntitlementType("S.test.B"),
				},
				sema.Conjunction,
			),
			invalidAccessErr.PossessedAccess,
		)
		assert.Equal(t,
			"reference needs one of entitlements `X`, `Y`, or `Z`",
			invalidAccessErr.SecondaryError(),
		)
	})

	t.Run("no suggestion for disjoint possession set", func(t *testing.T) {
		t.Parallel()
		checker, err := ParseAndCheckWithOptions(t, `
        entitlement X
        entitlement Y
        entitlement Z
        entitlement A
        entitlement B

        struct S {
            view access(X | Y | Z) fun foo(): Bool {
                return true
            }
        }

        fun bar(r: auth(A | B) &S) {
            r.foo()
        }
    `,
			ParseAndCheckOptions{
				Config: &sema.Config{
					SuggestionsEnabled: true,
				},
			},
		)

		errs := RequireCheckerErrors(t, err, 1)

		var invalidAccessErr *sema.InvalidAccessError
		require.ErrorAs(t, errs[0], &invalidAccessErr)
		assert.Equal(t,
			sema.NewEntitlementSetAccess(
				[]*sema.EntitlementType{
					checker.Elaboration.EntitlementType("S.test.X"),
					checker.Elaboration.EntitlementType("S.test.Y"),
					checker.Elaboration.EntitlementType("S.test.Z"),
				},
				sema.Disjunction,
			),
			invalidAccessErr.RestrictingAccess,
		)
		assert.Equal(t,
			sema.NewEntitlementSetAccess(
				[]*sema.EntitlementType{
					checker.Elaboration.EntitlementType("S.test.A"),
					checker.Elaboration.EntitlementType("S.test.B"),
				},
				sema.Disjunction,
			),
			invalidAccessErr.PossessedAccess,
		)
		assert.Equal(t,
			"",
			invalidAccessErr.SecondaryError(),
		)
	})

	t.Run("no suggestion for self access requirement", func(t *testing.T) {
		t.Parallel()
		_, err := ParseAndCheckWithOptions(t, `
        entitlement A
        entitlement B

        struct S {
            view access(self) fun foo(): Bool {
                return true
            }
        }

        fun bar(r: auth(A, B) &S) {
            r.foo()
        }
    `,
			ParseAndCheckOptions{
				Config: &sema.Config{
					SuggestionsEnabled: true,
				},
			},
		)

		errs := RequireCheckerErrors(t, err, 1)

		var invalidAccessErr *sema.InvalidAccessError
		require.ErrorAs(t, errs[0], &invalidAccessErr)
		assert.Equal(t,
			sema.PrimitiveAccess(ast.AccessSelf),
			invalidAccessErr.RestrictingAccess,
		)
		assert.Equal(t,
			nil,
			invalidAccessErr.PossessedAccess,
		)
		assert.Equal(
			t,
			"",
			invalidAccessErr.SecondaryError(),
		)
	})
}

func TestCheckEntitlementOptionalChaining(t *testing.T) {

	t.Parallel()

	t.Run("optional chain function call", func(t *testing.T) {
		t.Parallel()
		_, err := ParseAndCheck(t, `
            entitlement X

            struct S {
                access(X) fun foo() {}
            }

            fun bar(r: &S?) {
                r?.foo()
            }
        `)

		errs := RequireCheckerErrors(t, err, 1)
		var invalidAccessErr *sema.InvalidAccessError
		require.ErrorAs(t, errs[0], &invalidAccessErr)
	})

	t.Run("optional chain field access", func(t *testing.T) {
		t.Parallel()
		_, err := ParseAndCheck(t, `
            entitlement X
            entitlement Y

            struct S {
                access(X, Y) let foo: Int
                init() {
                    self.foo = 0
                }
            }

            fun bar(r: auth(X) &S?) {
                r?.foo
            }
        `)

		errs := RequireCheckerErrors(t, err, 1)
		var invalidAccessErr *sema.InvalidAccessError
		require.ErrorAs(t, errs[0], &invalidAccessErr)
	})

	t.Run("optional chain non reference", func(t *testing.T) {
		t.Parallel()
		_, err := ParseAndCheck(t, `
            entitlement X
            entitlement Y

            struct S {
                access(X, Y) let foo: Int
                init() {
                    self.foo = 0
                }
            }

            fun bar(r: S?) {
                r?.foo
            }
        `)

		require.NoError(t, err)
	})

	t.Run("optional chain mapping", func(t *testing.T) {
		t.Parallel()
		_, err := ParseAndCheck(t, `
            entitlement X
            entitlement Y

            entitlement mapping E {
                X -> Y
            }

            struct S {
                access(mapping E) let foo: auth(mapping E) &Int
                init() {
                    self.foo = &0 as auth(Y) &Int
                }
            }

            fun bar(r: (auth(X) &S)?): (auth(Y) &Int)? {
                return r?.foo
            }
        `)

		require.NoError(t, err)
	})
}

func TestCheckEntitlementMissingInMap(t *testing.T) {

	t.Parallel()

	t.Run("missing type", func(t *testing.T) {

		t.Parallel()

		_, err := ParseAndCheck(t, `
        access(all) entitlement X
        access(all) entitlement mapping M {
            X -> X
            NonExistingEntitlement -> X
        }
        access(all) struct S {
            access(mapping M) var foo: auth(mapping M) &Int
            init() {
                self.foo = &3 as auth(X) &Int
                var selfRef = &self as auth(X) &S
                selfRef.foo
            }
        }
    `)

		errors := RequireCheckerErrors(t, err, 2)
		require.IsType(t, &sema.NotDeclaredError{}, errors[0])
		require.IsType(t, &sema.InvalidNonEntitlementTypeInMapError{}, errors[1])
	})

	t.Run("non entitlement type", func(t *testing.T) {

		t.Parallel()

		_, err := ParseAndCheck(t, `
        access(all) entitlement X
        access(all) entitlement mapping M {
            X -> X
            Int -> X
        }
        access(all) struct S {
            access(mapping M) var foo: auth(mapping M) &Int
            init() {
                self.foo = &3 as auth(X) &Int
                var selfRef = &self as auth(X) &S
                selfRef.foo
            }
        }
    `)

		errors := RequireCheckerErrors(t, err, 1)
		require.IsType(t, &sema.InvalidNonEntitlementTypeInMapError{}, errors[0])
	})
}

func TestInterpretMappingEscalation(t *testing.T) {

	t.Parallel()

	t.Run("escalate", func(t *testing.T) {
		t.Parallel()

		_, err := ParseAndCheck(t, `
			entitlement X
			entitlement Y
			entitlement mapping M {
				X -> Insert
				Y -> Remove
			}
			struct S {
				access(mapping M) var member: auth(mapping M) &[Int]?
				init() {
					self.member = nil;
				}
				access(all) fun grantRemovePrivileges(param: auth(Insert) &[Int]): Void{
					var selfRef = &self as auth(X) &S;
					selfRef.member = param;
				}
			}
			fun main(): Void {
				var arr: [Int] = [123];
				var arrRef = &arr as auth(Insert) &[Int];
				let s = S()
				s.grantRemovePrivileges(param: arrRef);
				s.member?.removeLast()
			} 
        `)

		errors := RequireCheckerErrors(t, err, 1)
		require.IsType(t, &sema.TypeMismatchError{}, errors[0])
	})

	t.Run("field assign", func(t *testing.T) {
		t.Parallel()

		_, err := ParseAndCheck(t, `
			entitlement X
			entitlement Y
			entitlement mapping M {
				X -> Insert
				Y -> Remove
			}
			struct S {
				access(mapping M) var member: auth(mapping M) &[Int]?
				init() {
					self.member = nil;
				}
				access(all) fun grantRemovePrivileges(sRef: auth(X) &S, param: auth(Insert) &[Int]): Void{
					sRef.member = param;
				}
			}
			fun main(): Void {
				var arr: [Int] = [123];
				var arrRef = &arr as auth(Insert) &[Int];
				let s = S()
				s.grantRemovePrivileges(sRef: &s as auth(X) &S, param: arrRef);
				s.member?.removeLast()
			} 
        `)

		errors := RequireCheckerErrors(t, err, 1)
		require.IsType(t, &sema.TypeMismatchError{}, errors[0])
	})

}

func TestCheckEntitlementMappingComplexFields(t *testing.T) {

	t.Parallel()

	t.Run("array mapped field", func(t *testing.T) {
		t.Parallel()

		_, err := ParseAndCheck(t, `
            entitlement Inner1
            entitlement Inner2
            entitlement Outer1
            entitlement Outer2

            entitlement mapping MyMap {
                Outer1 -> Inner1
                Outer2 -> Inner2
            }
            struct InnerObj {
                access(Inner1) fun first(): Int{ return 9999 }
                access(Inner2) fun second(): Int{ return 8888 }
            }

            struct Carrier{
                access(mapping MyMap) let arr: [auth(mapping MyMap) &InnerObj]
                init() {
                    self.arr = [&InnerObj()]
                }
            }    

            fun foo() {
                let x: auth(Inner1, Inner2) &InnerObj = Carrier().arr[0]
                x.first()
                x.second()
            }
        `)

		require.NoError(t, err)
	})

	t.Run("array mapped field via reference", func(t *testing.T) {
		t.Parallel()

		_, err := ParseAndCheck(t, `
            entitlement Inner1
            entitlement Inner2
            entitlement Outer1
            entitlement Outer2

            entitlement mapping MyMap {
                Outer1 -> Inner1
                Outer2 -> Inner2
            }
            struct InnerObj {
                access(Inner1) fun first(): Int{ return 9999 }
                access(Inner2) fun second(): Int{ return 8888 }
            }

            struct Carrier{
                access(mapping MyMap) let arr: [auth(mapping MyMap) &InnerObj]
                init() {
                    self.arr = [&InnerObj()]
                }
            }    

            fun foo() {
                let x = (&Carrier() as auth(Outer1) &Carrier).arr[0]
                x.first() // ok
                x.second() // fails
            }
        `)

		errors := RequireCheckerErrors(t, err, 1)
		require.IsType(t, &sema.InvalidAccessError{}, errors[0])
	})

	t.Run("array mapped function", func(t *testing.T) {
		t.Parallel()

		_, err := ParseAndCheck(t, `
            entitlement Inner1
            entitlement Inner2
            entitlement Outer1
            entitlement Outer2

            entitlement mapping MyMap {
                Outer1 -> Inner1
                Outer2 -> Inner2
            }
            struct InnerObj {
                access(Inner1) fun first(): Int{ return 9999 }
                access(Inner2) fun second(): Int{ return 8888 }
            }

            struct Carrier{
                access(mapping MyMap) fun getArr(): [auth(mapping MyMap) &InnerObj] {
                    return [&InnerObj()]
                }
            }    

           
        `)

		errors := RequireCheckerErrors(t, err, 1)
		require.IsType(t, &sema.InvalidMappedEntitlementMemberError{}, errors[0])
	})

	t.Run("array mapped field escape", func(t *testing.T) {
		t.Parallel()

		_, err := ParseAndCheck(t, `
            entitlement Inner1
            entitlement Inner2
            entitlement Outer1
            entitlement Outer2

            entitlement mapping MyMap {
                Outer1 -> Inner1
                Outer2 -> Inner2
            }
            struct InnerObj {
                access(Inner1) fun first(): Int{ return 9999 }
                access(Inner2) fun second(): Int{ return 8888 }
            }

            struct Carrier{
                access(mapping MyMap) let arr: [auth(mapping MyMap) &InnerObj]
                init() {
                    self.arr = [&InnerObj()]
                }
            }   
            
            struct TranslatorStruct {
                access(self) var carrier: &Carrier;
                access(mapping MyMap) fun translate(): auth(mapping MyMap) &InnerObj {
                    return self.carrier.arr[0] // type mismatch
                }
                init(_ carrier: &Carrier) {
                    self.carrier = carrier 
                }
            }    
        `)

		errors := RequireCheckerErrors(t, err, 1)
		require.IsType(t, &sema.TypeMismatchError{}, errors[0])
	})

	t.Run("dictionary mapped field", func(t *testing.T) {
		t.Parallel()

		_, err := ParseAndCheck(t, `
            entitlement Inner1
            entitlement Inner2
            entitlement Outer1
            entitlement Outer2

            entitlement mapping MyMap {
                Outer1 -> Inner1
                Outer2 -> Inner2
            }
            struct InnerObj {
                access(Inner1) fun first(): Int{ return 9999 }
                access(Inner2) fun second(): Int{ return 8888 }
            }

            struct Carrier{
                access(mapping MyMap) let dict: {String: auth(mapping MyMap) &InnerObj}
                init() {
                    self.dict = {"": &InnerObj()}
                }
            }    

            fun foo() {
                let x: auth(Inner1, Inner2) &InnerObj = Carrier().dict[""]!
                x.first()
                x.second()
            }
        `)

		require.NoError(t, err)
	})

	t.Run("dictionary mapped field via reference", func(t *testing.T) {
		t.Parallel()

		_, err := ParseAndCheck(t, `
            entitlement Inner1
            entitlement Inner2
            entitlement Outer1
            entitlement Outer2

            entitlement mapping MyMap {
                Outer1 -> Inner1
                Outer2 -> Inner2
            }
            struct InnerObj {
                access(Inner1) fun first(): Int{ return 9999 }
                access(Inner2) fun second(): Int{ return 8888 }
            }

            struct Carrier{
                access(mapping MyMap) let dict: {String: auth(mapping MyMap) &InnerObj}
                init() {
                    self.dict = {"": &InnerObj()}
                }
            }    

            fun foo() {
                let x = (&Carrier() as auth(Outer1) &Carrier).dict[""]!
                x.first() // ok
                x.second() // fails
            }
        `)

		errors := RequireCheckerErrors(t, err, 1)
		require.IsType(t, &sema.InvalidAccessError{}, errors[0])
	})

	t.Run("array mapped function", func(t *testing.T) {
		t.Parallel()

		_, err := ParseAndCheck(t, `
            entitlement Inner1
            entitlement Inner2
            entitlement Outer1
            entitlement Outer2

            entitlement mapping MyMap {
                Outer1 -> Inner1
                Outer2 -> Inner2
            }
            struct InnerObj {
                access(Inner1) fun first(): Int{ return 9999 }
                access(Inner2) fun second(): Int{ return 8888 }
            }

            struct Carrier{
                access(mapping MyMap) fun getDict(): {String: auth(mapping MyMap) &InnerObj} {
                    return {"": &InnerObj()}
                }
            }    

           
        `)

		errors := RequireCheckerErrors(t, err, 1)
		require.IsType(t, &sema.InvalidMappedEntitlementMemberError{}, errors[0])
	})

	t.Run("lambda mapped array field", func(t *testing.T) {
		t.Parallel()

		_, err := ParseAndCheck(t, `
            entitlement Inner1
            entitlement Inner2
            entitlement Outer1
            entitlement Outer2

            entitlement mapping MyMap {
                Outer1 -> Inner1
                Outer2 -> Inner2
            }
            struct InnerObj {
                access(Inner1) fun first(): Int{ return 9999 }
                access(Inner2) fun second(): Int{ return 8888 }
            }

            struct Carrier{
                access(mapping MyMap) let fnArr: [fun(auth(mapping MyMap) &InnerObj): auth(mapping MyMap) &InnerObj]
                init() {
                    let innerObj = &InnerObj() as auth(Inner1, Inner2) &InnerObj
                    self.fnArr = [fun(_ x: &InnerObj): auth(Inner1, Inner2) &InnerObj {
                        return innerObj
                    }]
                }
             
            }    

            fun foo() {
                let x = (&Carrier() as auth(Outer1) &Carrier).fnArr[0]
                x(&InnerObj()).first() // ok

                x(&InnerObj() as auth(Inner1) &InnerObj).first() // ok

                x(&InnerObj() as auth(Inner2) &InnerObj).first() // mismatch

                x(&InnerObj()).second() // fails
            }
          
        `)

		errors := RequireCheckerErrors(t, err, 2)
		require.IsType(t, &sema.TypeMismatchError{}, errors[0])
		require.IsType(t, &sema.InvalidAccessError{}, errors[1])
	})

	t.Run("lambda escape", func(t *testing.T) {

		t.Parallel()

		_, err := ParseAndCheck(t, `
			entitlement Inner1
			entitlement Inner2
			entitlement Outer1
			entitlement Outer2

			entitlement mapping MyMap {
				Outer1 -> Inner1
				Outer2 -> Inner2
			}
			struct InnerObj {
				access(Inner1) fun first(): Int{ return 9999 }
				access(Inner2) fun second(): Int{ return 8888 }
			}

			struct FuncGenerator {
				access(mapping MyMap) fun generate(): auth(mapping MyMap) &Int? {
                    // cannot declare lambda with mapped entitlement
					fun innerFunc(_ param: auth(mapping MyMap) &InnerObj): Int {
						return 123;
					}
					var f = innerFunc; // will fail if we're called via a reference
					return nil;
				}
			}      

			fun test() {
				(&FuncGenerator() as auth(Outer1) &FuncGenerator).generate()
			}
		`)

		errors := RequireCheckerErrors(t, err, 1)
		require.IsType(t, &sema.InvalidMappedAuthorizationOutsideOfFieldError{}, errors[0])
	})
}<|MERGE_RESOLUTION|>--- conflicted
+++ resolved
@@ -5589,39 +5589,20 @@
 		assert.NoError(t, err)
 	})
 
-<<<<<<< HEAD
-	t.Run("result value inherited interface entitlement resource", func(t *testing.T) {
-=======
 	t.Run("result inherited interface method", func(t *testing.T) {
->>>>>>> 787812ff
 		t.Parallel()
 		_, err := ParseAndCheck(t, `
 		entitlement X
 		entitlement Y
 		resource interface I {
-<<<<<<< HEAD
-			access(X) view fun foo(): Bool {
-				return true
-			}
-		}
-		resource interface J: I {
-			access(Y) view fun bar(): Bool {
-				return true
-			}
-=======
 			access(X, Y) view fun foo(): Bool
 		}
 		resource interface J: I {
 			access(Y) view fun foo(): Bool
->>>>>>> 787812ff
 		}
 		fun bar(r: @{J}): @{J} {
 			post {
 				result.foo(): ""
-<<<<<<< HEAD
-				result.bar(): ""
-=======
->>>>>>> 787812ff
 			}
 			return <-r
 		}
