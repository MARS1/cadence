/*
 * Cadence - The resource-oriented smart contract programming language
 *
 * Copyright 2019-2022 Dapper Labs, Inc.
 *
 * Licensed under the Apache License, Version 2.0 (the "License");
 * you may not use this file except in compliance with the License.
 * You may obtain a copy of the License at
 *
 *   http://www.apache.org/licenses/LICENSE-2.0
 *
 * Unless required by applicable law or agreed to in writing, software
 * distributed under the License is distributed on an "AS IS" BASIS,
 * WITHOUT WARRANTIES OR CONDITIONS OF ANY KIND, either express or implied.
 * See the License for the specific language governing permissions and
 * limitations under the License.
 */

package runtime

import (
	"bytes"
	"encoding/binary"
	"encoding/hex"
	"errors"
	"fmt"
	"strconv"
	"strings"
	"sync"
	"sync/atomic"
	"testing"
	"time"

	"github.com/onflow/atree"
	"go.opentelemetry.io/otel/attribute"

	"github.com/stretchr/testify/assert"
	"github.com/stretchr/testify/require"

	"github.com/onflow/cadence"
	"github.com/onflow/cadence/encoding/json"
	jsoncdc "github.com/onflow/cadence/encoding/json"
	"github.com/onflow/cadence/runtime/ast"
	"github.com/onflow/cadence/runtime/common"
	runtimeErrors "github.com/onflow/cadence/runtime/errors"
	"github.com/onflow/cadence/runtime/interpreter"
	"github.com/onflow/cadence/runtime/sema"
	"github.com/onflow/cadence/runtime/stdlib"
	"github.com/onflow/cadence/runtime/tests/checker"
	"github.com/onflow/cadence/runtime/tests/utils"
)

type testLedger struct {
	storedValues         map[string][]byte
	valueExists          func(owner, key []byte) (exists bool, err error)
	getValue             func(owner, key []byte) (value []byte, err error)
	setValue             func(owner, key, value []byte) (err error)
	allocateStorageIndex func(owner []byte) (atree.StorageIndex, error)
}

var _ atree.Ledger = testLedger{}

func (s testLedger) GetValue(owner, key []byte) (value []byte, err error) {
	return s.getValue(owner, key)
}

func (s testLedger) SetValue(owner, key, value []byte) (err error) {
	return s.setValue(owner, key, value)
}

func (s testLedger) ValueExists(owner, key []byte) (exists bool, err error) {
	return s.valueExists(owner, key)
}

func (s testLedger) AllocateStorageIndex(owner []byte) (atree.StorageIndex, error) {
	return s.allocateStorageIndex(owner)
}

func (s testLedger) Dump() {
	for key, data := range s.storedValues {
		fmt.Printf("%s:\n", strconv.Quote(key))
		fmt.Printf("%s\n", hex.Dump(data))
		println()
	}
}

func newTestLedger(
	onRead func(owner, key, value []byte),
	onWrite func(owner, key, value []byte),
) testLedger {

	storageKey := func(owner, key string) string {
		return strings.Join([]string{owner, key}, "|")
	}

	storedValues := map[string][]byte{}

	storageIndices := map[string]uint64{}

	storage := testLedger{
		storedValues: storedValues,
		valueExists: func(owner, key []byte) (bool, error) {
			value := storedValues[storageKey(string(owner), string(key))]
			return len(value) > 0, nil
		},
		getValue: func(owner, key []byte) (value []byte, err error) {
			value = storedValues[storageKey(string(owner), string(key))]
			if onRead != nil {
				onRead(owner, key, value)
			}
			return value, nil
		},
		setValue: func(owner, key, value []byte) (err error) {
			storedValues[storageKey(string(owner), string(key))] = value
			if onWrite != nil {
				onWrite(owner, key, value)
			}
			return nil
		},
		allocateStorageIndex: func(owner []byte) (result atree.StorageIndex, err error) {
			index := storageIndices[string(owner)] + 1
			storageIndices[string(owner)] = index
			binary.BigEndian.PutUint64(result[:], index)
			return
		},
	}

	return storage
}

func newTestInterpreterRuntime() Runtime {
	return NewInterpreterRuntime(Config{
		AtreeValidationEnabled: true,
	})
}

type testRuntimeInterface struct {
	resolveLocation         func(identifiers []Identifier, location Location) ([]ResolvedLocation, error)
	getCode                 func(_ Location) ([]byte, error)
	getProgram              func(Location) (*interpreter.Program, error)
	setProgram              func(Location, *interpreter.Program) error
	storage                 testLedger
	createAccount           func(payer Address) (address Address, err error)
	addEncodedAccountKey    func(address Address, publicKey []byte) error
	removeEncodedAccountKey func(address Address, index int) (publicKey []byte, err error)
	addAccountKey           func(
		address Address,
		publicKey *stdlib.PublicKey,
		hashAlgo HashAlgorithm,
		weight int,
	) (*stdlib.AccountKey, error)
	getAccountKey             func(address Address, index int) (*stdlib.AccountKey, error)
	removeAccountKey          func(address Address, index int) (*stdlib.AccountKey, error)
	updateAccountContractCode func(address Address, name string, code []byte) error
	getAccountContractCode    func(address Address, name string) (code []byte, err error)
	removeAccountContractCode func(address Address, name string) (err error)
	getSigningAccounts        func() ([]Address, error)
	log                       func(string)
	emitEvent                 func(cadence.Event) error
	resourceOwnerChanged      func(
		interpreter *interpreter.Interpreter,
		resource *interpreter.CompositeValue,
		oldAddress common.Address,
		newAddress common.Address,
	)
	generateUUID       func() (uint64, error)
	meterComputation   func(compKind common.ComputationKind, intensity uint) error
	decodeArgument     func(b []byte, t cadence.Type) (cadence.Value, error)
	programParsed      func(location Location, duration time.Duration)
	programChecked     func(location Location, duration time.Duration)
	programInterpreted func(location Location, duration time.Duration)
	unsafeRandom       func() (uint64, error)
	verifySignature    func(
		signature []byte,
		tag string,
		signedData []byte,
		publicKey []byte,
		signatureAlgorithm SignatureAlgorithm,
		hashAlgorithm HashAlgorithm,
	) (bool, error)
	hash                       func(data []byte, tag string, hashAlgorithm HashAlgorithm) ([]byte, error)
	setCadenceValue            func(owner Address, key string, value cadence.Value) (err error)
	getAccountBalance          func(_ Address) (uint64, error)
	getAccountAvailableBalance func(_ Address) (uint64, error)
	getStorageUsed             func(_ Address) (uint64, error)
	getStorageCapacity         func(_ Address) (uint64, error)
	programs                   map[Location]*interpreter.Program
	implementationDebugLog     func(message string) error
	validatePublicKey          func(publicKey *stdlib.PublicKey) error
	bLSVerifyPOP               func(pk *stdlib.PublicKey, s []byte) (bool, error)
	blsAggregateSignatures     func(sigs [][]byte) ([]byte, error)
	blsAggregatePublicKeys     func(keys []*stdlib.PublicKey) (*stdlib.PublicKey, error)
	getAccountContractNames    func(address Address) ([]string, error)
	recordTrace                func(operation string, location Location, duration time.Duration, attrs []attribute.KeyValue)
	meterMemory                func(usage common.MemoryUsage) error
}

// testRuntimeInterface should implement Interface
var _ Interface = &testRuntimeInterface{}

func (i *testRuntimeInterface) ResolveLocation(identifiers []Identifier, location Location) ([]ResolvedLocation, error) {
	if i.resolveLocation == nil {
		return []ResolvedLocation{
			{
				Location:    location,
				Identifiers: identifiers,
			},
		}, nil
	}
	return i.resolveLocation(identifiers, location)
}

func (i *testRuntimeInterface) GetCode(location Location) ([]byte, error) {
	if i.getCode == nil {
		return nil, nil
	}
	return i.getCode(location)
}

func (i *testRuntimeInterface) GetProgram(location Location) (*interpreter.Program, error) {
	if i.getProgram == nil {
		if i.programs == nil {
			i.programs = map[Location]*interpreter.Program{}
		}
		return i.programs[location], nil
	}

	return i.getProgram(location)
}

func (i *testRuntimeInterface) SetProgram(location Location, program *interpreter.Program) error {
	if i.setProgram == nil {
		if i.programs == nil {
			i.programs = map[Location]*interpreter.Program{}
		}
		i.programs[location] = program
		return nil
	}

	return i.setProgram(location, program)
}

func (i *testRuntimeInterface) ValueExists(owner, key []byte) (exists bool, err error) {
	if i.storage.valueExists == nil {
		panic("must specify testRuntimeInterface.storage.valueExists")
	}
	return i.storage.ValueExists(owner, key)
}

func (i *testRuntimeInterface) GetValue(owner, key []byte) (value []byte, err error) {
	if i.storage.getValue == nil {
		panic("must specify testRuntimeInterface.storage.getValue")
	}
	return i.storage.GetValue(owner, key)
}

func (i *testRuntimeInterface) SetValue(owner, key, value []byte) (err error) {
	if i.storage.setValue == nil {
		panic("must specify testRuntimeInterface.storage.setValue")
	}
	return i.storage.SetValue(owner, key, value)
}

func (i *testRuntimeInterface) AllocateStorageIndex(owner []byte) (atree.StorageIndex, error) {
	if i.storage.allocateStorageIndex == nil {
		panic("must specify testRuntimeInterface.storage.allocateStorageIndex")
	}
	return i.storage.AllocateStorageIndex(owner)
}

func (i *testRuntimeInterface) CreateAccount(payer Address) (address Address, err error) {
	if i.createAccount == nil {
		panic("must specify testRuntimeInterface.createAccount")
	}
	return i.createAccount(payer)
}

func (i *testRuntimeInterface) AddEncodedAccountKey(address Address, publicKey []byte) error {
	if i.addEncodedAccountKey == nil {
		panic("must specify testRuntimeInterface.addEncodedAccountKey")
	}
	return i.addEncodedAccountKey(address, publicKey)
}

func (i *testRuntimeInterface) RevokeEncodedAccountKey(address Address, index int) ([]byte, error) {
	if i.removeEncodedAccountKey == nil {
		panic("must specify testRuntimeInterface.removeEncodedAccountKey")
	}
	return i.removeEncodedAccountKey(address, index)
}

func (i *testRuntimeInterface) AddAccountKey(
	address Address,
	publicKey *stdlib.PublicKey,
	hashAlgo HashAlgorithm,
	weight int,
) (*stdlib.AccountKey, error) {
	if i.addAccountKey == nil {
		panic("must specify testRuntimeInterface.addAccountKey")
	}
	return i.addAccountKey(address, publicKey, hashAlgo, weight)
}

func (i *testRuntimeInterface) GetAccountKey(address Address, index int) (*stdlib.AccountKey, error) {
	if i.getAccountKey == nil {
		panic("must specify testRuntimeInterface.getAccountKey")
	}
	return i.getAccountKey(address, index)
}

func (i *testRuntimeInterface) RevokeAccountKey(address Address, index int) (*stdlib.AccountKey, error) {
	if i.removeAccountKey == nil {
		panic("must specify testRuntimeInterface.removeAccountKey")
	}
	return i.removeAccountKey(address, index)
}

func (i *testRuntimeInterface) UpdateAccountContractCode(address Address, name string, code []byte) (err error) {
	if i.updateAccountContractCode == nil {
		panic("must specify testRuntimeInterface.updateAccountContractCode")
	}
	return i.updateAccountContractCode(address, name, code)
}

func (i *testRuntimeInterface) GetAccountContractCode(address Address, name string) (code []byte, err error) {
	if i.getAccountContractCode == nil {
		panic("must specify testRuntimeInterface.getAccountContractCode")
	}
	return i.getAccountContractCode(address, name)
}

func (i *testRuntimeInterface) RemoveAccountContractCode(address Address, name string) (err error) {
	if i.removeAccountContractCode == nil {
		panic("must specify testRuntimeInterface.removeAccountContractCode")
	}
	return i.removeAccountContractCode(address, name)
}

func (i *testRuntimeInterface) GetSigningAccounts() ([]Address, error) {
	if i.getSigningAccounts == nil {
		return nil, nil
	}
	return i.getSigningAccounts()
}

func (i *testRuntimeInterface) ProgramLog(message string) error {
	i.log(message)
	return nil
}

func (i *testRuntimeInterface) EmitEvent(event cadence.Event) error {
	return i.emitEvent(event)
}

func (i *testRuntimeInterface) ResourceOwnerChanged(
	interpreter *interpreter.Interpreter,
	resource *interpreter.CompositeValue,
	oldOwner common.Address,
	newOwner common.Address,
) {
	if i.resourceOwnerChanged != nil {
		i.resourceOwnerChanged(
			interpreter,
			resource,
			oldOwner,
			newOwner,
		)
	}
}

func (i *testRuntimeInterface) GenerateUUID() (uint64, error) {
	if i.generateUUID == nil {
		return 0, nil
	}
	return i.generateUUID()
}

func (i *testRuntimeInterface) MeterComputation(compKind common.ComputationKind, intensity uint) error {
	if i.meterComputation == nil {
		return nil
	}
	return i.meterComputation(compKind, intensity)
}

func (i *testRuntimeInterface) DecodeArgument(b []byte, t cadence.Type) (cadence.Value, error) {
	return i.decodeArgument(b, t)
}

func (i *testRuntimeInterface) ProgramParsed(location Location, duration time.Duration) {
	if i.programParsed == nil {
		return
	}
	i.programParsed(location, duration)
}

func (i *testRuntimeInterface) ProgramChecked(location Location, duration time.Duration) {
	if i.programChecked == nil {
		return
	}
	i.programChecked(location, duration)
}

func (i *testRuntimeInterface) ProgramInterpreted(location Location, duration time.Duration) {
	if i.programInterpreted == nil {
		return
	}
	i.programInterpreted(location, duration)
}

func (i *testRuntimeInterface) GetCurrentBlockHeight() (uint64, error) {
	return 1, nil
}

func (i *testRuntimeInterface) GetBlockAtHeight(height uint64) (block stdlib.Block, exists bool, err error) {

	buf := new(bytes.Buffer)
	err = binary.Write(buf, binary.BigEndian, height)
	if err != nil {
		panic(err)
	}

	encoded := buf.Bytes()
	var hash stdlib.BlockHash
	copy(hash[sema.BlockIDSize-len(encoded):], encoded)

	block = stdlib.Block{
		Height:    height,
		View:      height,
		Hash:      hash,
		Timestamp: time.Unix(int64(height), 0).UnixNano(),
	}
	return block, true, nil
}

func (i *testRuntimeInterface) UnsafeRandom() (uint64, error) {
	if i.unsafeRandom == nil {
		return 0, nil
	}
	return i.unsafeRandom()
}

func (i *testRuntimeInterface) VerifySignature(
	signature []byte,
	tag string,
	signedData []byte,
	publicKey []byte,
	signatureAlgorithm SignatureAlgorithm,
	hashAlgorithm HashAlgorithm,
) (bool, error) {
	if i.verifySignature == nil {
		return false, nil
	}
	return i.verifySignature(
		signature,
		tag,
		signedData,
		publicKey,
		signatureAlgorithm,
		hashAlgorithm,
	)
}

func (i *testRuntimeInterface) Hash(data []byte, tag string, hashAlgorithm HashAlgorithm) ([]byte, error) {
	if i.hash == nil {
		return nil, nil
	}
	return i.hash(data, tag, hashAlgorithm)
}

func (i *testRuntimeInterface) SetCadenceValue(owner common.Address, key string, value cadence.Value) (err error) {
	if i.setCadenceValue == nil {
		panic("must specify testRuntimeInterface.setCadenceValue")
	}
	return i.setCadenceValue(owner, key, value)
}

func (i *testRuntimeInterface) GetAccountBalance(address Address) (uint64, error) {
	if i.getAccountBalance == nil {
		panic("must specify testRuntimeInterface.getAccountBalance")
	}
	return i.getAccountBalance(address)
}

func (i *testRuntimeInterface) GetAccountAvailableBalance(address Address) (uint64, error) {
	if i.getAccountAvailableBalance == nil {
		panic("must specify testRuntimeInterface.getAccountAvailableBalance")
	}
	return i.getAccountAvailableBalance(address)
}

func (i *testRuntimeInterface) GetStorageUsed(address Address) (uint64, error) {
	if i.getStorageUsed == nil {
		panic("must specify testRuntimeInterface.getStorageUsed")
	}
	return i.getStorageUsed(address)
}

func (i *testRuntimeInterface) GetStorageCapacity(address Address) (uint64, error) {
	if i.getStorageCapacity == nil {
		panic("must specify testRuntimeInterface.getStorageCapacity")
	}
	return i.getStorageCapacity(address)
}

func (i *testRuntimeInterface) ImplementationDebugLog(message string) error {
	if i.implementationDebugLog == nil {
		return nil
	}
	return i.implementationDebugLog(message)
}

func (i *testRuntimeInterface) ValidatePublicKey(key *stdlib.PublicKey) error {
	if i.validatePublicKey == nil {
		return errors.New("mock defaults to public key validation failure")
	}

	return i.validatePublicKey(key)
}

func (i *testRuntimeInterface) BLSVerifyPOP(key *stdlib.PublicKey, s []byte) (bool, error) {
	if i.bLSVerifyPOP == nil {
		return false, nil
	}

	return i.bLSVerifyPOP(key, s)
}

func (i *testRuntimeInterface) BLSAggregateSignatures(sigs [][]byte) ([]byte, error) {
	if i.blsAggregateSignatures == nil {
		return []byte{}, nil
	}

	return i.blsAggregateSignatures(sigs)
}

func (i *testRuntimeInterface) BLSAggregatePublicKeys(keys []*stdlib.PublicKey) (*stdlib.PublicKey, error) {
	if i.blsAggregatePublicKeys == nil {
		return nil, nil
	}

	return i.blsAggregatePublicKeys(keys)
}

func (i *testRuntimeInterface) GetAccountContractNames(address Address) ([]string, error) {
	if i.getAccountContractNames == nil {
		return []string{}, nil
	}

	return i.getAccountContractNames(address)
}

func (i *testRuntimeInterface) RecordTrace(operation string, location Location, duration time.Duration, attrs []attribute.KeyValue) {
	if i.recordTrace == nil {
		return
	}
	i.recordTrace(operation, location, duration, attrs)
}

func (i *testRuntimeInterface) MeterMemory(usage common.MemoryUsage) error {
	if i.meterMemory == nil {
		return nil
	}

	return i.meterMemory(usage)
}

func TestRuntimeImport(t *testing.T) {

	t.Parallel()

	runtime := newTestInterpreterRuntime()

	importedScript := []byte(`
      pub fun answer(): Int {
          return 42
      }
    `)

	script := []byte(`
      import "imported"

      pub fun main(): Int {
          let answer = answer()
          if answer != 42 {
            panic("?!")
          }
          return answer
        }
    `)

	var checkCount int

	runtimeInterface := &testRuntimeInterface{
		getCode: func(location Location) (bytes []byte, err error) {
			switch location {
			case common.StringLocation("imported"):
				return importedScript, nil
			default:
				return nil, fmt.Errorf("unknown import location: %s", location)
			}
		},
		programChecked: func(location Location, duration time.Duration) {
			checkCount += 1
		},
	}

	nextTransactionLocation := newTransactionLocationGenerator()

	const transactionCount = 10
	for i := 0; i < transactionCount; i++ {

		value, err := runtime.ExecuteScript(
			Script{
				Source: script,
			},
			Context{
				Interface: runtimeInterface,
				Location:  nextTransactionLocation(),
			},
		)
		require.NoError(t, err)

		assert.Equal(t, cadence.NewInt(42), value)
	}
	require.Equal(t, transactionCount+1, checkCount)
}

func TestRuntimeConcurrentImport(t *testing.T) {

	t.Parallel()

	runtime := newTestInterpreterRuntime()

	importedScript := []byte(`
      pub fun answer(): Int {
          return 42
      }
    `)

	script := []byte(`
      import "imported"

      pub fun main(): Int {
          let answer = answer()
          if answer != 42 {
            panic("?!")
          }
          return answer
        }
    `)

	var checkCount uint64
	var programsLock sync.RWMutex
	programs := map[Location]*interpreter.Program{}

	runtimeInterface := &testRuntimeInterface{
		getCode: func(location Location) (bytes []byte, err error) {
			switch location {
			case common.StringLocation("imported"):
				return importedScript, nil
			default:
				return nil, fmt.Errorf("unknown import location: %s", location)
			}
		},
		programChecked: func(location Location, duration time.Duration) {
			atomic.AddUint64(&checkCount, 1)
		},
		setProgram: func(location Location, program *interpreter.Program) error {
			programsLock.Lock()
			defer programsLock.Unlock()

			programs[location] = program

			return nil
		},
		getProgram: func(location Location) (*interpreter.Program, error) {
			programsLock.RLock()
			defer programsLock.RUnlock()

			program := programs[location]

			return program, nil
		},
	}

	nextTransactionLocation := newTransactionLocationGenerator()

	var wg sync.WaitGroup
	const concurrency uint64 = 10
	for i := uint64(0); i < concurrency; i++ {

		location := nextTransactionLocation()

		wg.Add(1)
		go func() {
			defer wg.Done()

			value, err := runtime.ExecuteScript(
				Script{
					Source: script,
				},
				Context{
					Interface: runtimeInterface,
					Location:  location,
				},
			)
			require.NoError(t, err)

			assert.Equal(t, cadence.NewInt(42), value)
		}()
	}
	wg.Wait()

	// TODO:
	//   Ideally we would expect the imported program only be checked once
	//   (`concurrency` transactions + 1 for the imported program),
	//   however, currently the imported program gets re-checked if it is currently being checked.
	//   This can probably be optimized by synchronizing the checking of a program using `sync`.
	//
	//require.Equal(t, concurrency+1, checkCount)
}

func TestRuntimeProgramSetAndGet(t *testing.T) {

	t.Parallel()

	programs := map[Location]*interpreter.Program{}
	programsHits := make(map[Location]bool)

	importedScript := []byte(`
      transaction {
          prepare() {}
          execute {}
      }
    `)
	importedScriptLocation := common.StringLocation("imported")

	runtime := newTestInterpreterRuntime()
	runtimeInterface := &testRuntimeInterface{
		getProgram: func(location Location) (*interpreter.Program, error) {
			program, found := programs[location]
			programsHits[location] = found
			if !found {
				return nil, nil
			}
			return program, nil
		},
		setProgram: func(location Location, program *interpreter.Program) error {
			programs[location] = program
			return nil
		},
		getCode: func(location Location) ([]byte, error) {
			switch location {
			case importedScriptLocation:
				return importedScript, nil
			default:
				return nil, fmt.Errorf("unknown import location: %s", location)
			}
		},
	}

	t.Run("empty programs, miss", func(t *testing.T) {

		script := []byte(`
          import "imported"

          transaction {
              prepare() {}
              execute {}
          }
        `)
		scriptLocation := common.StringLocation("placeholder")

		// Initial call, should parse script, store program.
		_, err := runtime.ParseAndCheckProgram(
			script,
			Context{
				Interface: runtimeInterface,
				Location:  scriptLocation,
			},
		)
		assert.NoError(t, err)

		// Program was added to stored programs.
		storedProgram, exists := programs[scriptLocation]
		assert.True(t, exists)
		assert.NotNil(t, storedProgram)

		// Script was not in stored programs.
		assert.False(t, programsHits[scriptLocation])
	})

	t.Run("program previously parsed, hit", func(t *testing.T) {

		script := []byte(`
          import "imported"

          transaction {
              prepare() {}
              execute {}
          }
        `)
		scriptLocation := common.StringLocation("placeholder")

		// Call a second time to hit stored programs.
		_, err := runtime.ParseAndCheckProgram(
			script,
			Context{
				Interface: runtimeInterface,
				Location:  scriptLocation,
			},
		)
		assert.NoError(t, err)

		// Script was not in stored programs.
		assert.False(t, programsHits[scriptLocation])
	})

	t.Run("imported program previously parsed, hit", func(t *testing.T) {

		script := []byte(`
          import "imported"

          transaction {
              prepare() {}
              execute {}
          }
        `)
		scriptLocation := common.StringLocation("placeholder")

		// Call a second time to hit the stored programs
		_, err := runtime.ParseAndCheckProgram(
			script,
			Context{
				Interface: runtimeInterface,
				Location:  scriptLocation,
			},
		)
		assert.NoError(t, err)

		// Script was not in stored programs.
		assert.False(t, programsHits[scriptLocation])
		// Import was in stored programs.
		assert.True(t, programsHits[importedScriptLocation])
	})
}

func newTransactionLocationGenerator() func() common.TransactionLocation {
	var transactionCount uint8
	return func() common.TransactionLocation {
		defer func() { transactionCount++ }()
		return common.TransactionLocation{transactionCount}
	}
}

func TestRuntimeInvalidTransactionArgumentAccount(t *testing.T) {

	t.Parallel()

	runtime := newTestInterpreterRuntime()

	script := []byte(`
      transaction {
        prepare() {}
        execute {}
      }
    `)

	runtimeInterface := &testRuntimeInterface{
		getSigningAccounts: func() ([]Address, error) {
			return []Address{{42}}, nil
		},
	}

	nextTransactionLocation := newTransactionLocationGenerator()

	err := runtime.ExecuteTransaction(
		Script{
			Source: script,
		},
		Context{
			Interface: runtimeInterface,
			Location:  nextTransactionLocation(),
		},
	)
	assert.Error(t, err)
}

func TestRuntimeTransactionWithAccount(t *testing.T) {

	t.Parallel()

	runtime := newTestInterpreterRuntime()

	script := []byte(`
      transaction {
        prepare(signer: AuthAccount) {
          log(signer.address)
        }
      }
    `)

	var loggedMessage string

	runtimeInterface := &testRuntimeInterface{
		getSigningAccounts: func() ([]Address, error) {
			return []Address{
				common.MustBytesToAddress([]byte{42}),
			}, nil
		},
		log: func(message string) {
			loggedMessage = message
		},
	}

	nextTransactionLocation := newTransactionLocationGenerator()

	err := runtime.ExecuteTransaction(
		Script{
			Source: script,
		},
		Context{
			Interface: runtimeInterface,
			Location:  nextTransactionLocation(),
		},
	)
	require.NoError(t, err)

	assert.Equal(t, "0x000000000000002a", loggedMessage)
}

func TestRuntimeTransactionWithArguments(t *testing.T) {

	t.Parallel()

	type testCase struct {
		label        string
		script       string
		args         [][]byte
		authorizers  []Address
		expectedLogs []string
		check        func(t *testing.T, err error)
	}

	var tests = []testCase{
		{
			label: "Single argument",
			script: `
              transaction(x: Int) {
                execute {
                  log(x)
                }
              }
            `,
			args: [][]byte{
				jsoncdc.MustEncode(cadence.NewInt(42)),
			},
			expectedLogs: []string{"42"},
		},
		{
			label: "Single argument with authorizer",
			script: `
              transaction(x: Int) {
                prepare(signer: AuthAccount) {
                  log(signer.address)
                }

                execute {
                  log(x)
                }
              }
            `,
			args: [][]byte{
				jsoncdc.MustEncode(cadence.NewInt(42)),
			},
			authorizers:  []Address{common.MustBytesToAddress([]byte{42})},
			expectedLogs: []string{"0x000000000000002a", "42"},
		},
		{
			label: "Multiple arguments",
			script: `
              transaction(x: Int, y: String) {
                execute {
                  log(x)
                  log(y)
                }
              }
            `,
			args: [][]byte{
				jsoncdc.MustEncode(cadence.NewInt(42)),
				jsoncdc.MustEncode(cadence.String("foo")),
			},
			expectedLogs: []string{"42", `"foo"`},
		},
		{
			label: "Invalid bytes",
			script: `
              transaction(x: Int) { execute {} }
            `,
			args: [][]byte{
				{1, 2, 3, 4}, // not valid JSON-CDC
			},
			check: func(t *testing.T, err error) {
				assert.Error(t, err)
				assert.IsType(t, &InvalidEntryPointArgumentError{}, errors.Unwrap(err))
			},
		},
		{
			label: "Type mismatch",
			script: `
              transaction(x: Int) {
                execute {
                  log(x)
                }
              }
            `,
			args: [][]byte{
				jsoncdc.MustEncode(cadence.String("foo")),
			},
			check: func(t *testing.T, err error) {
				assert.Error(t, err)
				assert.IsType(t, &InvalidEntryPointArgumentError{}, errors.Unwrap(err))
				assert.IsType(t, &InvalidValueTypeError{}, errors.Unwrap(errors.Unwrap(err)))
			},
		},
		{
			label: "Address",
			script: `
              transaction(x: Address) {
                execute {
                  let acct = getAccount(x)
                  log(acct.address)
                }
              }
            `,
			args: [][]byte{
				jsoncdc.MustEncode(
					cadence.BytesToAddress(
						[]byte{
							0x0, 0x0, 0x0, 0x0,
							0x0, 0x0, 0x0, 0x1,
						},
					),
				),
			},
			expectedLogs: []string{"0x0000000000000001"},
		},
		{
			label: "Array",
			script: `
              transaction(x: [Int]) {
                execute {
                  log(x)
                }
              }
            `,
			args: [][]byte{
				jsoncdc.MustEncode(
					cadence.NewArray(
						[]cadence.Value{
							cadence.NewInt(1),
							cadence.NewInt(2),
							cadence.NewInt(3),
						},
					),
				),
			},
			expectedLogs: []string{"[1, 2, 3]"},
		},
		{
			label: "Dictionary",
			script: `
              transaction(x: {String:Int}) {
                execute {
                  log(x["y"])
                }
              }
            `,
			args: [][]byte{
				jsoncdc.MustEncode(
					cadence.NewDictionary(
						[]cadence.KeyValuePair{
							{
								Key:   cadence.String("y"),
								Value: cadence.NewInt(42),
							},
						},
					),
				),
			},
			expectedLogs: []string{"42"},
		},
		{
			label: "Invalid dictionary",
			script: `
              transaction(x: {String:String}) {
                execute {
                  log(x["y"])
                }
              }
            `,
			args: [][]byte{
				jsoncdc.MustEncode(
					cadence.NewDictionary(
						[]cadence.KeyValuePair{
							{
								Key:   cadence.String("y"),
								Value: cadence.NewInt(42),
							},
						},
					),
				),
			},
			check: func(t *testing.T, err error) {
				require.Error(t, err)
				assertRuntimeErrorIsUserError(t, err)

				var argErr interpreter.ContainerMutationError
				require.ErrorAs(t, err, &argErr)
			},
		},
		{
			label: "Struct",
			script: `
              pub struct Foo {
                pub var y: String

                init() {
                  self.y = "initial string"
                }
               }

              transaction(x: Foo) {
                execute {
                  log(x.y)
                }
              }
            `,
			args: [][]byte{
				jsoncdc.MustEncode(
					cadence.
						NewStruct([]cadence.Value{cadence.String("bar")}).
						WithType(&cadence.StructType{
							Location:            utils.TestLocation,
							QualifiedIdentifier: "Foo",
							Fields: []cadence.Field{
								{
									Identifier: "y",
									Type:       cadence.StringType{},
								},
							},
						}),
				),
			},
			expectedLogs: []string{`"bar"`},
		},
		{
			label: "Struct in array",
			script: `
              pub struct Foo {
                pub var y: String

                init() {
                  self.y = "initial string"
                }
               }

              transaction(f: [Foo]) {
                execute {
                  let x = f[0]
                  log(x.y)
                }
              }
            `,
			args: [][]byte{
				jsoncdc.MustEncode(
					cadence.NewArray([]cadence.Value{
						cadence.
							NewStruct([]cadence.Value{cadence.String("bar")}).
							WithType(&cadence.StructType{
								Location:            utils.TestLocation,
								QualifiedIdentifier: "Foo",
								Fields: []cadence.Field{
									{
										Identifier: "y",
										Type:       cadence.StringType{},
									},
								},
							}),
					}),
				),
			},
			expectedLogs: []string{`"bar"`},
		},
	}

	test := func(tc testCase) {

		t.Run(tc.label, func(t *testing.T) {
			t.Parallel()
			rt := newTestInterpreterRuntime()

			var loggedMessages []string

			storage := newTestLedger(nil, nil)

			runtimeInterface := &testRuntimeInterface{
				storage: storage,
				getSigningAccounts: func() ([]Address, error) {
					return tc.authorizers, nil
				},
				log: func(message string) {
					loggedMessages = append(loggedMessages, message)
				},
				meterMemory: func(_ common.MemoryUsage) error {
					return nil
				},
			}
			runtimeInterface.decodeArgument = func(b []byte, t cadence.Type) (value cadence.Value, err error) {
				return json.Decode(runtimeInterface, b)
			}

			err := rt.ExecuteTransaction(
				Script{
					Source:    []byte(tc.script),
					Arguments: tc.args,
				},
				Context{
					Interface: runtimeInterface,
					Location:  utils.TestLocation,
				},
			)

			if tc.check != nil {
				tc.check(t, err)
			} else {
				assert.NoError(t, err)
				assert.ElementsMatch(t, tc.expectedLogs, loggedMessages)
			}
		})
	}

	for _, tt := range tests {
		test(tt)
	}
}

func TestRuntimeScriptArguments(t *testing.T) {

	t.Parallel()

	type testCase struct {
		name         string
		script       string
		args         [][]byte
		expectedLogs []string
		check        func(t *testing.T, err error)
	}

	var tests = []testCase{
		{
			name: "No arguments",
			script: `
                pub fun main() {
                    log("t")
                }
            `,
			args:         nil,
			expectedLogs: []string{`"t"`},
		},
		{
			name: "Single argument",
			script: `
                pub fun main(x: Int) {
                    log(x)
                }
            `,
			args: [][]byte{
				jsoncdc.MustEncode(cadence.NewInt(42)),
			},
			expectedLogs: []string{"42"},
		},
		{
			name: "Multiple arguments",
			script: `
                pub fun main(x: Int, y: String) {
                    log(x)
                    log(y)
                }
            `,
			args: [][]byte{
				jsoncdc.MustEncode(cadence.NewInt(42)),
				jsoncdc.MustEncode(cadence.String("foo")),
			},
			expectedLogs: []string{"42", `"foo"`},
		},
		{
			name: "Invalid bytes",
			script: `
                pub fun main(x: Int) { }
            `,
			args: [][]byte{
				{1, 2, 3, 4}, // not valid JSON-CDC
			},
			check: func(t *testing.T, err error) {
				require.Error(t, err)
				assertRuntimeErrorIsUserError(t, err)

				assert.IsType(t, &InvalidEntryPointArgumentError{}, errors.Unwrap(err))
			},
		},
		{
			name: "Type mismatch",
			script: `
                pub fun main(x: Int) {
                    log(x)
                }
            `,
			args: [][]byte{
				jsoncdc.MustEncode(cadence.String("foo")),
			},
			check: func(t *testing.T, err error) {
				require.Error(t, err)
				assertRuntimeErrorIsUserError(t, err)

				assert.IsType(t, &InvalidEntryPointArgumentError{}, errors.Unwrap(err))
				assert.IsType(t, &InvalidValueTypeError{}, errors.Unwrap(errors.Unwrap(err)))
			},
		},
		{
			name: "Address",
			script: `
                pub fun main(x: Address) {
                    log(x)
                }
            `,
			args: [][]byte{
				jsoncdc.MustEncode(
					cadence.BytesToAddress(
						[]byte{
							0x0, 0x0, 0x0, 0x0,
							0x0, 0x0, 0x0, 0x1,
						},
					),
				),
			},
			expectedLogs: []string{"0x0000000000000001"},
		},
		{
			name: "Array",
			script: `
                pub fun main(x: [Int]) {
                    log(x)
                }
            `,
			args: [][]byte{
				jsoncdc.MustEncode(
					cadence.NewArray(
						[]cadence.Value{
							cadence.NewInt(1),
							cadence.NewInt(2),
							cadence.NewInt(3),
						},
					),
				),
			},
			expectedLogs: []string{"[1, 2, 3]"},
		},
		{
			name: "Constant-sized array, too many elements",
			script: `
                pub fun main(x: [Int; 2]) {
                    log(x)
                }
            `,
			args: [][]byte{
				jsoncdc.MustEncode(
					cadence.NewArray(
						[]cadence.Value{
							cadence.NewInt(1),
							cadence.NewInt(2),
							cadence.NewInt(3),
						},
					),
				),
			},
			check: func(t *testing.T, err error) {
				require.Error(t, err)
				assertRuntimeErrorIsUserError(t, err)

				var invalidEntryPointArgumentErr *InvalidEntryPointArgumentError
				assert.ErrorAs(t, err, &invalidEntryPointArgumentErr)
			},
		},
		{
			name: "Constant-sized array, too few elements",
			script: `
                pub fun main(x: [Int; 2]) {
                    log(x)
                }
            `,
			args: [][]byte{
				jsoncdc.MustEncode(
					cadence.NewArray(
						[]cadence.Value{
							cadence.NewInt(1),
						},
					),
				),
			},
			check: func(t *testing.T, err error) {
				require.Error(t, err)
				assertRuntimeErrorIsUserError(t, err)

				var invalidEntryPointArgumentErr *InvalidEntryPointArgumentError
				assert.ErrorAs(t, err, &invalidEntryPointArgumentErr)
			},
		},
		{
			name: "Dictionary",
			script: `
                pub fun main(x: {String:Int}) {
                    log(x["y"])
                }
            `,
			args: [][]byte{
				jsoncdc.MustEncode(
					cadence.NewDictionary(
						[]cadence.KeyValuePair{
							{
								Key:   cadence.String("y"),
								Value: cadence.NewInt(42),
							},
						},
					),
				),
			},
			expectedLogs: []string{"42"},
		},
		{
			name: "Invalid dictionary",
			script: `
                pub fun main(x: {String:String}) {
                    log(x["y"])
                }
            `,
			args: [][]byte{
				jsoncdc.MustEncode(
					cadence.NewDictionary(
						[]cadence.KeyValuePair{
							{
								Key:   cadence.String("y"),
								Value: cadence.NewInt(42),
							},
						},
					),
				),
			},
			check: func(t *testing.T, err error) {
				require.Error(t, err)
				assertRuntimeErrorIsUserError(t, err)

				var argErr interpreter.ContainerMutationError
				require.ErrorAs(t, err, &argErr)
			},
		},
		{
			name: "Struct",
			script: `
                pub struct Foo {
                    pub var y: String

                    init() {
                        self.y = "initial string"
                    }
                }

                pub fun main(x: Foo) {
                    log(x.y)
                }
            `,
			args: [][]byte{
				jsoncdc.MustEncode(
					cadence.
						NewStruct([]cadence.Value{cadence.String("bar")}).
						WithType(&cadence.StructType{
							Location:            utils.TestLocation,
							QualifiedIdentifier: "Foo",
							Fields: []cadence.Field{
								{
									Identifier: "y",
									Type:       cadence.StringType{},
								},
							},
						}),
				),
			},
			expectedLogs: []string{`"bar"`},
		},
		{
			name: "Struct in array",
			script: `
                pub struct Foo {
                    pub var y: String

                    init() {
                        self.y = "initial string"
                    }
                }

                pub fun main(f: [Foo]) {
                    let x = f[0]
                    log(x.y)
                }
            `,
			args: [][]byte{
				jsoncdc.MustEncode(
					cadence.NewArray([]cadence.Value{
						cadence.
							NewStruct([]cadence.Value{cadence.String("bar")}).
							WithType(&cadence.StructType{
								Location:            utils.TestLocation,
								QualifiedIdentifier: "Foo",
								Fields: []cadence.Field{
									{
										Identifier: "y",
										Type:       cadence.StringType{},
									},
								},
							}),
					}),
				),
			},
			expectedLogs: []string{`"bar"`},
		},
	}

	test := func(tt testCase) {

		t.Run(tt.name, func(t *testing.T) {

			t.Parallel()

			rt := newTestInterpreterRuntime()

			var loggedMessages []string

			storage := newTestLedger(nil, nil)

			runtimeInterface := &testRuntimeInterface{
				storage: storage,
				log: func(message string) {
					loggedMessages = append(loggedMessages, message)
				},
				meterMemory: func(_ common.MemoryUsage) error {
					return nil
				},
			}
			runtimeInterface.decodeArgument = func(b []byte, t cadence.Type) (value cadence.Value, err error) {
				return json.Decode(runtimeInterface, b)
			}

			_, err := rt.ExecuteScript(
				Script{
					Source:    []byte(tt.script),
					Arguments: tt.args,
				},
				Context{
					Interface: runtimeInterface,
					Location:  utils.TestLocation,
				},
			)

			if tt.check != nil {
				tt.check(t, err)
			} else {
				assert.NoError(t, err)
				assert.ElementsMatch(t, tt.expectedLogs, loggedMessages)
			}
		})
	}

	for _, tt := range tests {
		test(tt)
	}
}

func TestRuntimeProgramWithNoTransaction(t *testing.T) {

	t.Parallel()

	runtime := newTestInterpreterRuntime()

	script := []byte(`
      pub fun main() {}
    `)

	runtimeInterface := &testRuntimeInterface{}

	nextTransactionLocation := newTransactionLocationGenerator()

	err := runtime.ExecuteTransaction(
		Script{
			Source: script,
		},
		Context{
			Interface: runtimeInterface,
			Location:  nextTransactionLocation(),
		},
	)

	require.ErrorAs(t, err, &InvalidTransactionCountError{})
}

func TestRuntimeProgramWithMultipleTransaction(t *testing.T) {

	t.Parallel()

	runtime := newTestInterpreterRuntime()

	script := []byte(`
      transaction {
        execute {}
      }
      transaction {
        execute {}
      }
    `)

	runtimeInterface := &testRuntimeInterface{}

	nextTransactionLocation := newTransactionLocationGenerator()

	err := runtime.ExecuteTransaction(
		Script{
			Source: script,
		},
		Context{
			Interface: runtimeInterface,
			Location:  nextTransactionLocation(),
		},
	)

	require.ErrorAs(t, err, &InvalidTransactionCountError{})
}

func TestRuntimeStorage(t *testing.T) {

	t.Parallel()

	tests := map[string]string{
		"resource": `
          let r <- signer.load<@R>(from: /storage/r)
          log(r == nil)
          destroy r

          signer.save(<-createR(), to: /storage/r)
          let r2 <- signer.load<@R>(from: /storage/r)
          log(r2 != nil)
          destroy r2
        `,
		"struct": `
          let s = signer.load<S>(from: /storage/s)
          log(s == nil)

          signer.save(S(), to: /storage/s)
          let s2 = signer.load<S>(from: /storage/s)
          log(s2 != nil)
        `,
		"resource array": `
          let rs <- signer.load<@[R]>(from: /storage/rs)
          log(rs == nil)
          destroy rs

          signer.save(<-[<-createR()], to: /storage/rs)
          let rs2 <- signer.load<@[R]>(from: /storage/rs)
          log(rs2 != nil)
          destroy rs2
        `,
		"struct array": `
          let s = signer.load<[S]>(from: /storage/s)
          log(s == nil)

          signer.save([S()], to: /storage/s)
          let s2 = signer.load<[S]>(from: /storage/s)
          log(s2 != nil)
        `,
		"resource dictionary": `
          let rs <- signer.load<@{String: R}>(from: /storage/rs)
          log(rs == nil)
          destroy rs

          signer.save(<-{"r": <-createR()}, to: /storage/rs)
          let rs2 <- signer.load<@{String: R}>(from: /storage/rs)
          log(rs2 != nil)
          destroy rs2
        `,
		"struct dictionary": `
          let s = signer.load<{String: S}>(from: /storage/s)
          log(s == nil)

          signer.save({"s": S()}, to: /storage/s)
          let rs2 = signer.load<{String: S}>(from: /storage/s)
          log(rs2 != nil)
        `,
	}

	for name, code := range tests {
		t.Run(name, func(t *testing.T) {
			runtime := newTestInterpreterRuntime()

			imported := []byte(`
              pub resource R {}

              pub fun createR(): @R {
                return <-create R()
              }

              pub struct S {}
            `)

			script := []byte(fmt.Sprintf(`
                  import "imported"

                  transaction {
                    prepare(signer: AuthAccount) {
                      %s
                    }
                  }
                `,
				code,
			))

			var loggedMessages []string

			runtimeInterface := &testRuntimeInterface{
				getCode: func(location Location) ([]byte, error) {
					switch location {
					case common.StringLocation("imported"):
						return imported, nil
					default:
						return nil, fmt.Errorf("unknown import location: %s", location)
					}
				},
				storage: newTestLedger(nil, nil),
				getSigningAccounts: func() ([]Address, error) {
					return []Address{{42}}, nil
				},
				log: func(message string) {
					loggedMessages = append(loggedMessages, message)
				},
			}

			nextTransactionLocation := newTransactionLocationGenerator()

			err := runtime.ExecuteTransaction(
				Script{
					Source: script,
				},
				Context{
					Interface: runtimeInterface,
					Location:  nextTransactionLocation(),
				},
			)
			require.NoError(t, err)

			assert.Equal(t, []string{"true", "true"}, loggedMessages)
		})
	}
}

func TestRuntimeStorageMultipleTransactionsResourceWithArray(t *testing.T) {

	t.Parallel()

	runtime := newTestInterpreterRuntime()

	container := []byte(`
      pub resource Container {
        pub(set) var values: [Int]

        init() {
          self.values = []
        }
      }

      pub fun createContainer(): @Container {
        return <-create Container()
      }
    `)

	script1 := []byte(`
      import "container"

      transaction {

        prepare(signer: AuthAccount) {
          signer.save(<-createContainer(), to: /storage/container)
          signer.link<&Container>(/public/container, target: /storage/container)
        }
      }
    `)

	script2 := []byte(`
      import "container"

      transaction {
        prepare(signer: AuthAccount) {
          let publicAccount = getAccount(signer.address)
          let ref = publicAccount.getCapability(/public/container)
              .borrow<&Container>()!

          let length = ref.values.length
          ref.values.append(1)
          let length2 = ref.values.length
        }
      }
    `)

	script3 := []byte(`
      import "container"

      transaction {
        prepare(signer: AuthAccount) {
          let publicAccount = getAccount(signer.address)
          let ref = publicAccount
              .getCapability(/public/container)
              .borrow<&Container>()!

          let length = ref.values.length
          ref.values.append(2)
          let length2 = ref.values.length
        }
      }
    `)

	var loggedMessages []string

	runtimeInterface := &testRuntimeInterface{
		getCode: func(location Location) (bytes []byte, err error) {
			switch location {
			case common.StringLocation("container"):
				return container, nil
			default:
				return nil, fmt.Errorf("unknown import location: %s", location)
			}
		},
		storage: newTestLedger(nil, nil),
		getSigningAccounts: func() ([]Address, error) {
			return []Address{{42}}, nil
		},
		log: func(message string) {
			loggedMessages = append(loggedMessages, message)
		},
	}

	nextTransactionLocation := newTransactionLocationGenerator()

	err := runtime.ExecuteTransaction(
		Script{
			Source: script1,
		},
		Context{
			Interface: runtimeInterface,
			Location:  nextTransactionLocation(),
		},
	)
	require.NoError(t, err)

	err = runtime.ExecuteTransaction(
		Script{
			Source: script2,
		},
		Context{
			Interface: runtimeInterface,
			Location:  nextTransactionLocation(),
		},
	)
	require.NoError(t, err)

	err = runtime.ExecuteTransaction(
		Script{
			Source: script3,
		},
		Context{
			Interface: runtimeInterface,
			Location:  nextTransactionLocation(),
		},
	)
	require.NoError(t, err)
}

// TestRuntimeStorageMultipleTransactionsResourceFunction tests a function call
// of a stored resource declared in an imported program
func TestRuntimeStorageMultipleTransactionsResourceFunction(t *testing.T) {

	t.Parallel()

	runtime := newTestInterpreterRuntime()

	deepThought := []byte(`
      pub resource DeepThought {

        pub fun answer(): Int {
          return 42
        }
      }

      pub fun createDeepThought(): @DeepThought {
        return <-create DeepThought()
      }
    `)

	script1 := []byte(`
      import "deep-thought"

      transaction {

        prepare(signer: AuthAccount) {
          signer.save(<-createDeepThought(), to: /storage/deepThought)
        }
      }
    `)

	script2 := []byte(`
      import "deep-thought"

      transaction {
        prepare(signer: AuthAccount) {
          let answer = signer.borrow<&DeepThought>(from: /storage/deepThought)?.answer()
          log(answer ?? 0)
        }
      }
    `)

	var loggedMessages []string

	ledger := newTestLedger(nil, nil)

	runtimeInterface := &testRuntimeInterface{
		getCode: func(location Location) (bytes []byte, err error) {
			switch location {
			case common.StringLocation("deep-thought"):
				return deepThought, nil
			default:
				return nil, fmt.Errorf("unknown import location: %s", location)
			}
		},
		storage: ledger,
		getSigningAccounts: func() ([]Address, error) {
			return []Address{{42}}, nil
		},
		log: func(message string) {
			loggedMessages = append(loggedMessages, message)
		},
	}

	nextTransactionLocation := newTransactionLocationGenerator()

	err := runtime.ExecuteTransaction(
		Script{
			Source: script1,
		},
		Context{
			Interface: runtimeInterface,
			Location:  nextTransactionLocation(),
		},
	)
	require.NoError(t, err)

	err = runtime.ExecuteTransaction(
		Script{
			Source: script2,
		},
		Context{
			Interface: runtimeInterface,
			Location:  nextTransactionLocation(),
		},
	)
	require.NoError(t, err)

	assert.Contains(t, loggedMessages, "42")
}

// TestRuntimeStorageMultipleTransactionsResourceField tests reading a field
// of a stored resource declared in an imported program
func TestRuntimeStorageMultipleTransactionsResourceField(t *testing.T) {

	t.Parallel()

	runtime := newTestInterpreterRuntime()

	imported := []byte(`
      pub resource SomeNumber {
        pub(set) var n: Int
        init(_ n: Int) {
          self.n = n
        }
      }

      pub fun createNumber(_ n: Int): @SomeNumber {
        return <-create SomeNumber(n)
      }
    `)

	script1 := []byte(`
      import "imported"

      transaction {
        prepare(signer: AuthAccount) {
          signer.save(<-createNumber(42), to: /storage/number)
        }
      }
    `)

	script2 := []byte(`
      import "imported"

      transaction {
        prepare(signer: AuthAccount) {
          if let number <- signer.load<@SomeNumber>(from: /storage/number) {
            log(number.n)
            destroy number
          }
        }
      }
    `)

	var loggedMessages []string

	runtimeInterface := &testRuntimeInterface{
		getCode: func(location Location) (bytes []byte, err error) {
			switch location {
			case common.StringLocation("imported"):
				return imported, nil
			default:
				return nil, fmt.Errorf("unknown import location: %s", location)
			}
		},
		storage: newTestLedger(nil, nil),
		getSigningAccounts: func() ([]Address, error) {
			return []Address{{42}}, nil
		},
		log: func(message string) {
			loggedMessages = append(loggedMessages, message)
		},
	}

	nextTransactionLocation := newTransactionLocationGenerator()

	err := runtime.ExecuteTransaction(
		Script{
			Source: script1,
		},
		Context{
			Interface: runtimeInterface,
			Location:  nextTransactionLocation(),
		},
	)
	require.NoError(t, err)

	err = runtime.ExecuteTransaction(
		Script{
			Source: script2,
		},
		Context{
			Interface: runtimeInterface,
			Location:  nextTransactionLocation(),
		},
	)
	require.NoError(t, err)

	assert.Contains(t, loggedMessages, "42")
}

// TestRuntimeCompositeFunctionInvocationFromImportingProgram checks
// that member functions of imported composites can be invoked from an importing program.
// See https://github.com/dapperlabs/flow-go/issues/838
func TestRuntimeCompositeFunctionInvocationFromImportingProgram(t *testing.T) {

	t.Parallel()

	runtime := newTestInterpreterRuntime()

	imported := []byte(`
      // function must have arguments
      pub fun x(x: Int) {}

      // invocation must be in composite
      pub resource Y {
        pub fun x() {
          x(x: 1)
        }
      }

      pub fun createY(): @Y {
        return <-create Y()
      }
    `)

	script1 := []byte(`
      import Y, createY from "imported"

      transaction {
        prepare(signer: AuthAccount) {
          signer.save(<-createY(), to: /storage/y)
        }
      }
    `)

	script2 := []byte(`
      import Y from "imported"

      transaction {
        prepare(signer: AuthAccount) {
          let y <- signer.load<@Y>(from: /storage/y)
          y?.x()
          destroy y
        }
      }
    `)

	runtimeInterface := &testRuntimeInterface{
		getCode: func(location Location) (bytes []byte, err error) {
			switch location {
			case common.StringLocation("imported"):
				return imported, nil
			default:
				return nil, fmt.Errorf("unknown import location: %s", location)
			}
		},
		storage: newTestLedger(nil, nil),
		getSigningAccounts: func() ([]Address, error) {
			return []Address{{42}}, nil
		},
	}

	nextTransactionLocation := newTransactionLocationGenerator()

	err := runtime.ExecuteTransaction(
		Script{
			Source: script1,
		},
		Context{
			Interface: runtimeInterface,
			Location:  nextTransactionLocation(),
		},
	)
	require.NoError(t, err)

	err = runtime.ExecuteTransaction(
		Script{
			Source: script2,
		},
		Context{
			Interface: runtimeInterface,
			Location:  nextTransactionLocation(),
		},
	)
	require.NoError(t, err)
}

func TestRuntimeResourceContractUseThroughReference(t *testing.T) {

	t.Parallel()

	runtime := newTestInterpreterRuntime()

	imported := []byte(`
      pub resource R {
        pub fun x() {
          log("x!")
        }
      }

      pub fun createR(): @R {
        return <- create R()
      }
    `)

	script1 := []byte(`
      import R, createR from "imported"

      transaction {

        prepare(signer: AuthAccount) {
          signer.save(<-createR(), to: /storage/r)
        }
      }
    `)

	script2 := []byte(`
      import R from "imported"

      transaction {

        prepare(signer: AuthAccount) {
          let ref = signer.borrow<&R>(from: /storage/r)!
          ref.x()
        }
      }
    `)

	var loggedMessages []string

	runtimeInterface := &testRuntimeInterface{
		getCode: func(location Location) (bytes []byte, err error) {
			switch location {
			case common.StringLocation("imported"):
				return imported, nil
			default:
				return nil, fmt.Errorf("unknown import location: %s", location)
			}
		},
		storage: newTestLedger(nil, nil),
		getSigningAccounts: func() ([]Address, error) {
			return []Address{{42}}, nil
		},
		log: func(message string) {
			loggedMessages = append(loggedMessages, message)
		},
	}

	nextTransactionLocation := newTransactionLocationGenerator()

	err := runtime.ExecuteTransaction(
		Script{
			Source: script1,
		},
		Context{
			Interface: runtimeInterface,
			Location:  nextTransactionLocation(),
		},
	)
	require.NoError(t, err)

	err = runtime.ExecuteTransaction(
		Script{
			Source: script2,
		},
		Context{
			Interface: runtimeInterface,
			Location:  nextTransactionLocation(),
		},
	)
	require.NoError(t, err)

	assert.Equal(t, []string{"\"x!\""}, loggedMessages)
}

func TestRuntimeResourceContractUseThroughLink(t *testing.T) {

	t.Parallel()

	runtime := newTestInterpreterRuntime()

	imported := []byte(`
      pub resource R {
        pub fun x() {
          log("x!")
        }
      }

      pub fun createR(): @R {
          return <- create R()
      }
    `)

	script1 := []byte(`
      import R, createR from "imported"

      transaction {

        prepare(signer: AuthAccount) {
          signer.save(<-createR(), to: /storage/r)
          signer.link<&R>(/public/r, target: /storage/r)
        }
      }
    `)

	script2 := []byte(`
      import R from "imported"

      transaction {
        prepare(signer: AuthAccount) {
          let publicAccount = getAccount(signer.address)
          let ref = publicAccount
              .getCapability(/public/r)
              .borrow<&R>()!
          ref.x()
        }
      }
    `)

	var loggedMessages []string

	runtimeInterface := &testRuntimeInterface{
		getCode: func(location Location) (bytes []byte, err error) {
			switch location {
			case common.StringLocation("imported"):
				return imported, nil
			default:
				return nil, fmt.Errorf("unknown import location: %s", location)
			}
		},
		storage: newTestLedger(nil, nil),
		getSigningAccounts: func() ([]Address, error) {
			return []Address{{42}}, nil
		},
		log: func(message string) {
			loggedMessages = append(loggedMessages, message)
		},
	}

	nextTransactionLocation := newTransactionLocationGenerator()

	err := runtime.ExecuteTransaction(
		Script{
			Source: script1,
		},
		Context{
			Interface: runtimeInterface,
			Location:  nextTransactionLocation(),
		},
	)
	require.NoError(t, err)

	err = runtime.ExecuteTransaction(
		Script{
			Source: script2,
		},
		Context{
			Interface: runtimeInterface,
			Location:  nextTransactionLocation(),
		},
	)
	require.NoError(t, err)

	assert.Equal(t, []string{"\"x!\""}, loggedMessages)
}

func TestRuntimeResourceContractWithInterface(t *testing.T) {

	t.Parallel()

	runtime := newTestInterpreterRuntime()

	imported1 := []byte(`
      pub resource interface RI {
        pub fun x()
      }
    `)

	imported2 := []byte(`
      import RI from "imported1"

      pub resource R: RI {
        pub fun x() {
          log("x!")
        }
      }

      pub fun createR(): @R {
        return <- create R()
      }
    `)

	script1 := []byte(`
      import RI from "imported1"
      import R, createR from "imported2"

      transaction {
        prepare(signer: AuthAccount) {
          signer.save(<-createR(), to: /storage/r)
          signer.link<&AnyResource{RI}>(/public/r, target: /storage/r)
        }
      }
    `)

	// TODO: Get rid of the requirement that the underlying type must be imported.
	//   This requires properly initializing Interpreter.CompositeFunctions.
	//   Also initialize Interpreter.DestructorFunctions

	script2 := []byte(`
      import RI from "imported1"
      import R from "imported2"

      transaction {
        prepare(signer: AuthAccount) {
          let ref = signer
              .getCapability(/public/r)
              .borrow<&AnyResource{RI}>()!
          ref.x()
        }
      }
    `)

	var loggedMessages []string

	runtimeInterface := &testRuntimeInterface{
		getCode: func(location Location) (bytes []byte, err error) {
			switch location {
			case common.StringLocation("imported1"):
				return imported1, nil
			case common.StringLocation("imported2"):
				return imported2, nil
			default:
				return nil, fmt.Errorf("unknown import location: %s", location)
			}
		},
		storage: newTestLedger(nil, nil),
		getSigningAccounts: func() ([]Address, error) {
			return []Address{{42}}, nil
		},
		log: func(message string) {
			loggedMessages = append(loggedMessages, message)
		},
	}

	nextTransactionLocation := newTransactionLocationGenerator()

	err := runtime.ExecuteTransaction(
		Script{
			Source: script1,
		},
		Context{
			Interface: runtimeInterface,
			Location:  nextTransactionLocation(),
		},
	)
	require.NoError(t, err)

	err = runtime.ExecuteTransaction(
		Script{
			Source: script2,
		},
		Context{
			Interface: runtimeInterface,
			Location:  nextTransactionLocation(),
		},
	)
	require.NoError(t, err)

	assert.Equal(t, []string{"\"x!\""}, loggedMessages)
}

func TestRuntimeParseAndCheckProgram(t *testing.T) {

	t.Parallel()

	t.Run("ValidProgram", func(t *testing.T) {
		runtime := newTestInterpreterRuntime()

		script := []byte("pub fun test(): Int { return 42 }")
		runtimeInterface := &testRuntimeInterface{}

		nextTransactionLocation := newTransactionLocationGenerator()

		_, err := runtime.ParseAndCheckProgram(
			script,
			Context{
				Interface: runtimeInterface,
				Location:  nextTransactionLocation(),
			},
		)
		assert.NoError(t, err)
	})

	t.Run("InvalidSyntax", func(t *testing.T) {
		runtime := newTestInterpreterRuntime()

		script := []byte("invalid syntax")
		runtimeInterface := &testRuntimeInterface{}

		nextTransactionLocation := newTransactionLocationGenerator()

		_, err := runtime.ParseAndCheckProgram(
			script,
			Context{
				Interface: runtimeInterface,
				Location:  nextTransactionLocation(),
			},
		)
		assert.NotNil(t, err)
	})

	t.Run("InvalidSemantics", func(t *testing.T) {
		runtime := newTestInterpreterRuntime()

		script := []byte(`pub let a: Int = "b"`)
		runtimeInterface := &testRuntimeInterface{}

		nextTransactionLocation := newTransactionLocationGenerator()

		_, err := runtime.ParseAndCheckProgram(
			script,
			Context{
				Interface: runtimeInterface,
				Location:  nextTransactionLocation(),
			},
		)
		assert.NotNil(t, err)
	})
}

func TestRuntimeScriptReturnTypeNotReturnableError(t *testing.T) {

	t.Parallel()

	test := func(t *testing.T, code string, expected cadence.Value) {

		runtime := newTestInterpreterRuntime()

		storage := newTestLedger(nil, nil)

		runtimeInterface := &testRuntimeInterface{
			storage: storage,
			getSigningAccounts: func() ([]Address, error) {
				return []Address{{42}}, nil
			},
		}

		nextTransactionLocation := newTransactionLocationGenerator()

		actual, err := runtime.ExecuteScript(
			Script{
				Source: []byte(code),
			},
			Context{
				Interface: runtimeInterface,
				Location:  nextTransactionLocation(),
			},
		)

		if expected == nil {
			var subErr *InvalidScriptReturnTypeError
			require.ErrorAs(t, err, &subErr)
		} else {
			require.NoError(t, err)
			require.Equal(t, expected, actual)
		}
	}

	t.Run("function", func(t *testing.T) {

		t.Parallel()

		test(t,
			`
              pub fun main(): ((): Int) {
                  return fun (): Int {
                      return 0
                  }
              }
            `,
			nil,
		)
	})

	t.Run("reference", func(t *testing.T) {

		t.Parallel()

		test(t,
			`
              pub fun main(): &Address {
                  let a: Address = 0x1
                  return &a as &Address
              }
            `,
			cadence.Address{0x0, 0x0, 0x0, 0x0, 0x0, 0x0, 0x0, 0x1},
		)
	})

	t.Run("recursive reference", func(t *testing.T) {

		t.Parallel()

		test(t,
			`
              pub fun main(): [&AnyStruct] {
                  let refs: [&AnyStruct] = []
                  refs.append(&refs as &AnyStruct)
                  return refs
              }
            `,
			cadence.NewArray([]cadence.Value{
				cadence.NewArray([]cadence.Value{
					nil,
				}).WithType(cadence.VariableSizedArrayType{
					ElementType: cadence.ReferenceType{
						Type: cadence.AnyStructType{},
					},
				}),
			}).WithType(cadence.VariableSizedArrayType{
				ElementType: cadence.ReferenceType{
					Type: cadence.AnyStructType{},
				},
			}),
		)
	})

	t.Run("storage path", func(t *testing.T) {

		t.Parallel()

		test(t,
			`
              pub fun main(): StoragePath {
                  return /storage/foo
              }
            `,
			cadence.Path{
				Domain:     "storage",
				Identifier: "foo",
			},
		)
	})

	t.Run("public path", func(t *testing.T) {

		t.Parallel()

		test(t,
			`
              pub fun main(): PublicPath {
                  return /public/foo
              }
            `,
			cadence.Path{
				Domain:     "public",
				Identifier: "foo",
			},
		)
	})

	t.Run("private path", func(t *testing.T) {

		t.Parallel()

		test(t,
			`
              pub fun main(): PrivatePath {
                  return /private/foo
              }
            `,
			cadence.Path{
				Domain:     "private",
				Identifier: "foo",
			},
		)
	})

	t.Run("capability path", func(t *testing.T) {

		t.Parallel()

		test(t,
			`
              pub fun main(): CapabilityPath {
                  return /public/foo
              }
            `,
			cadence.Path{
				Domain:     "public",
				Identifier: "foo",
			},
		)
	})

	t.Run("path", func(t *testing.T) {

		t.Parallel()

		test(t,
			`
              pub fun main(): Path {
                  return /storage/foo
              }
            `,
			cadence.Path{
				Domain:     "storage",
				Identifier: "foo",
			},
		)
	})
}

func TestRuntimeScriptParameterTypeNotImportableError(t *testing.T) {

	t.Parallel()

	runtime := newTestInterpreterRuntime()

	script := []byte(`
      pub fun main(x: ((): Int)) {
        return
      }
    `)

	runtimeInterface := &testRuntimeInterface{
		getSigningAccounts: func() ([]Address, error) {
			return []Address{{42}}, nil
		},
	}

	nextTransactionLocation := newTransactionLocationGenerator()

	_, err := runtime.ExecuteScript(
		Script{
			Source: script,
		},
		Context{
			Interface: runtimeInterface,
			Location:  nextTransactionLocation(),
		},
	)

	var subErr *ScriptParameterTypeNotImportableError
	require.ErrorAs(t, err, &subErr)
}

func TestRuntimeSyntaxError(t *testing.T) {

	t.Parallel()

	runtime := newTestInterpreterRuntime()

	script := []byte(`
      pub fun main(): String {
          return "Hello World!
      }
    `)

	runtimeInterface := &testRuntimeInterface{
		getSigningAccounts: func() ([]Address, error) {
			return []Address{{42}}, nil
		},
	}

	nextTransactionLocation := newTransactionLocationGenerator()

	_, err := runtime.ExecuteScript(
		Script{
			Source: script,
		},
		Context{
			Interface: runtimeInterface,
			Location:  nextTransactionLocation(),
		},
	)
	assert.Error(t, err)
}

func TestRuntimeStorageChanges(t *testing.T) {

	t.Parallel()

	runtime := newTestInterpreterRuntime()

	imported := []byte(`
      pub resource X {
        pub(set) var x: Int

        init() {
          self.x = 0
        }
      }

      pub fun createX(): @X {
          return <-create X()
      }
    `)

	script1 := []byte(`
      import X, createX from "imported"

      transaction {
        prepare(signer: AuthAccount) {
          signer.save(<-createX(), to: /storage/x)

          let ref = signer.borrow<&X>(from: /storage/x)!
          ref.x = 1
        }
      }
    `)

	script2 := []byte(`
      import X from "imported"

      transaction {
        prepare(signer: AuthAccount) {
          let ref = signer.borrow<&X>(from: /storage/x)!
          log(ref.x)
        }
      }
    `)

	var loggedMessages []string

	runtimeInterface := &testRuntimeInterface{
		getCode: func(location Location) (bytes []byte, err error) {
			switch location {
			case common.StringLocation("imported"):
				return imported, nil
			default:
				return nil, fmt.Errorf("unknown import location: %s", location)
			}
		},
		storage: newTestLedger(nil, nil),
		getSigningAccounts: func() ([]Address, error) {
			return []Address{{42}}, nil
		},
		log: func(message string) {
			loggedMessages = append(loggedMessages, message)
		},
	}

	nextTransactionLocation := newTransactionLocationGenerator()

	err := runtime.ExecuteTransaction(
		Script{
			Source: script1,
		},
		Context{
			Interface: runtimeInterface,
			Location:  nextTransactionLocation(),
		},
	)
	require.NoError(t, err)

	err = runtime.ExecuteTransaction(
		Script{
			Source: script2,
		},
		Context{
			Interface: runtimeInterface,
			Location:  nextTransactionLocation(),
		},
	)
	require.NoError(t, err)

	assert.Equal(t, []string{"1"}, loggedMessages)
}

func TestRuntimeAccountAddress(t *testing.T) {

	t.Parallel()

	runtime := newTestInterpreterRuntime()

	script := []byte(`
      transaction {
        prepare(signer: AuthAccount) {
          log(signer.address)
        }
      }
    `)

	var loggedMessages []string

	address := common.MustBytesToAddress([]byte{42})

	runtimeInterface := &testRuntimeInterface{
		getSigningAccounts: func() ([]Address, error) {
			return []Address{address}, nil
		},
		log: func(message string) {
			loggedMessages = append(loggedMessages, message)
		},
	}

	nextTransactionLocation := newTransactionLocationGenerator()

	err := runtime.ExecuteTransaction(
		Script{
			Source: script,
		},
		Context{
			Interface: runtimeInterface,
			Location:  nextTransactionLocation(),
		},
	)
	require.NoError(t, err)

	assert.Equal(t, []string{"0x000000000000002a"}, loggedMessages)
}

func TestRuntimePublicAccountAddress(t *testing.T) {

	t.Parallel()

	runtime := newTestInterpreterRuntime()

	script := []byte(`
      transaction {
        prepare() {
          log(getAccount(0x42).address)
        }
      }
    `)

	var loggedMessages []string

	address := interpreter.NewUnmeteredAddressValueFromBytes([]byte{0x42})

	runtimeInterface := &testRuntimeInterface{
		getSigningAccounts: func() ([]Address, error) {
			return nil, nil
		},
		log: func(message string) {
			loggedMessages = append(loggedMessages, message)
		},
	}

	nextTransactionLocation := newTransactionLocationGenerator()

	err := runtime.ExecuteTransaction(
		Script{
			Source: script,
		},
		Context{
			Interface: runtimeInterface,
			Location:  nextTransactionLocation(),
		},
	)
	require.NoError(t, err)

	assert.Equal(t,
		[]string{
			address.String(),
		},
		loggedMessages,
	)
}

func TestRuntimeAccountPublishAndAccess(t *testing.T) {

	t.Parallel()

	runtime := newTestInterpreterRuntime()

	imported := []byte(`
      pub resource R {
        pub fun test(): Int {
          return 42
        }
      }

      pub fun createR(): @R {
        return <-create R()
      }
    `)

	script1 := []byte(`
      import "imported"

      transaction {
        prepare(signer: AuthAccount) {
          signer.save(<-createR(), to: /storage/r)
          signer.link<&R>(/public/r, target: /storage/r)
        }
      }
    `)

	address := common.MustBytesToAddress([]byte{42})

	script2 := []byte(
		fmt.Sprintf(
			`
              import "imported"

              transaction {

                prepare(signer: AuthAccount) {
                  log(getAccount(0x%s).getCapability(/public/r).borrow<&R>()!.test())
                }
              }
            `,
			address,
		),
	)

	var loggedMessages []string

	runtimeInterface := &testRuntimeInterface{
		getCode: func(location Location) ([]byte, error) {
			switch location {
			case common.StringLocation("imported"):
				return imported, nil
			default:
				return nil, fmt.Errorf("unknown import location: %s", location)
			}
		},
		storage: newTestLedger(nil, nil),
		getSigningAccounts: func() ([]Address, error) {
			return []Address{address}, nil
		},
		log: func(message string) {
			loggedMessages = append(loggedMessages, message)
		},
	}

	nextTransactionLocation := newTransactionLocationGenerator()

	err := runtime.ExecuteTransaction(
		Script{
			Source: script1,
		},
		Context{
			Interface: runtimeInterface,
			Location:  nextTransactionLocation(),
		},
	)
	require.NoError(t, err)

	err = runtime.ExecuteTransaction(
		Script{
			Source: script2,
		},
		Context{
			Interface: runtimeInterface,
			Location:  nextTransactionLocation(),
		},
	)
	require.NoError(t, err)

	assert.Equal(t, []string{"42"}, loggedMessages)
}

func TestRuntimeTransaction_CreateAccount(t *testing.T) {

	t.Parallel()

	runtime := newTestInterpreterRuntime()

	script := []byte(`
      transaction {
        prepare(signer: AuthAccount) {
          AuthAccount(payer: signer)
        }
      }
    `)

	var events []cadence.Event

	runtimeInterface := &testRuntimeInterface{
		storage: newTestLedger(nil, nil),
		getSigningAccounts: func() ([]Address, error) {
			return []Address{{42}}, nil
		},
		createAccount: func(payer Address) (address Address, err error) {
			return Address{42}, nil
		},
		emitEvent: func(event cadence.Event) error {
			events = append(events, event)
			return nil
		},
	}

	nextTransactionLocation := newTransactionLocationGenerator()

	err := runtime.ExecuteTransaction(
		Script{
			Source: script,
		},
		Context{
			Interface: runtimeInterface,
			Location:  nextTransactionLocation(),
		},
	)
	require.NoError(t, err)

	require.Len(t, events, 1)
	assert.EqualValues(
		t,
		stdlib.AccountCreatedEventType.ID(),
		events[0].Type().ID(),
	)
}

func TestRuntimeContractAccount(t *testing.T) {

	t.Parallel()

	runtime := newTestInterpreterRuntime()

	addressValue := cadence.BytesToAddress([]byte{0xCA, 0xDE})

	contract := []byte(`
      pub contract Test {
          pub let address: Address

          init() {
              // field 'account' can be used, as it is considered initialized
              self.address = self.account.address
          }

          // test that both functions are linked back into restored composite values,
          // and also injected fields are injected back into restored composite values
          //
          pub fun test(): Address {
              return self.account.address
          }
      }
    `)

	script1 := []byte(`
      import Test from 0xCADE

      pub fun main(): Address {
          return Test.address
      }
    `)

	script2 := []byte(`
      import Test from 0xCADE

      pub fun main(): Address {
          return Test.test()
      }
    `)

	deploy := utils.DeploymentTransaction("Test", contract)

	var accountCode []byte
	var events []cadence.Event

	runtimeInterface := &testRuntimeInterface{
		getCode: func(_ Location) (bytes []byte, err error) {
			return accountCode, nil
		},
		storage: newTestLedger(nil, nil),
		getSigningAccounts: func() ([]Address, error) {
			return []Address{Address(addressValue)}, nil
		},
		resolveLocation: singleIdentifierLocationResolver(t),
		getAccountContractCode: func(_ Address, _ string) (code []byte, err error) {
			return accountCode, nil
		},
		updateAccountContractCode: func(_ Address, _ string, code []byte) error {
			accountCode = code
			return nil
		},
		emitEvent: func(event cadence.Event) error {
			events = append(events, event)
			return nil
		},
	}

	nextTransactionLocation := newTransactionLocationGenerator()

	err := runtime.ExecuteTransaction(
		Script{
			Source: deploy,
		},
		Context{
			Interface: runtimeInterface,
			Location:  nextTransactionLocation(),
		},
	)
	require.NoError(t, err)

	assert.NotNil(t, accountCode)

	// Run script 1

	value, err := runtime.ExecuteScript(
		Script{
			Source: script1,
		},
		Context{
			Interface: runtimeInterface,
			Location:  nextTransactionLocation(),
		},
	)
	require.NoError(t, err)

	assert.Equal(t, addressValue, value)

	// Run script 2

	value, err = runtime.ExecuteScript(
		Script{
			Source: script2,
		},
		Context{
			Interface: runtimeInterface,
			Location:  nextTransactionLocation(),
		},
	)
	require.NoError(t, err)

	assert.Equal(t, addressValue, value)
}

func TestRuntimeInvokeContractFunction(t *testing.T) {

	t.Parallel()

	runtime := newTestInterpreterRuntime()

	addressValue := Address{
		0x0, 0x0, 0x0, 0x0, 0x0, 0x0, 0x0, 0x1,
	}

	contract := []byte(`
        pub contract Test {
            pub fun hello() {
                log("Hello World!")
            }
            pub fun helloArg(_ arg: String) {
                log("Hello ".concat(arg))
            }
            pub fun helloMultiArg(arg1: String, arg2: Int, arg3: Address) {
                log("Hello ".concat(arg1).concat(" ").concat(arg2.toString()).concat(" from ").concat(arg3.toString()))
            }
            pub fun helloReturn(_ arg: String): String {
                log("Hello return!")
                return arg
            }
            pub fun helloAuthAcc(account: AuthAccount) {
                log("Hello ".concat(account.address.toString()))
            }
            pub fun helloPublicAcc(account: PublicAccount) {
                log("Hello pub ".concat(account.address.toString()))
            }
        }
    `)

	deploy := utils.DeploymentTransaction("Test", contract)

	var accountCode []byte
	var loggedMessage string

	storage := newTestLedger(nil, nil)

	runtimeInterface := &testRuntimeInterface{
		storage: storage,
		getCode: func(_ Location) (bytes []byte, err error) {
			return accountCode, nil
		},
		getSigningAccounts: func() ([]Address, error) {
			return []Address{addressValue}, nil
		},
		resolveLocation: singleIdentifierLocationResolver(t),
		getAccountContractCode: func(_ Address, _ string) (code []byte, err error) {
			return accountCode, nil
		},
		updateAccountContractCode: func(_ Address, _ string, code []byte) error {
			accountCode = code
			return nil
		},
		emitEvent: func(event cadence.Event) error {
			return nil
		},
		log: func(message string) {
			loggedMessage = message
		},
	}

	nextTransactionLocation := newTransactionLocationGenerator()

	err := runtime.ExecuteTransaction(
		Script{
			Source: deploy,
		},
		Context{
			Interface: runtimeInterface,
			Location:  nextTransactionLocation(),
		},
	)
	require.NoError(t, err)

	assert.NotNil(t, accountCode)

	t.Run("simple function", func(tt *testing.T) {
		_, err = runtime.InvokeContractFunction(
			common.AddressLocation{
				Address: addressValue,
				Name:    "Test",
			},
			"hello",
			nil,
			nil,
			Context{
				Interface: runtimeInterface,
				Location:  nextTransactionLocation(),
			},
		)
		require.NoError(tt, err)

		assert.Equal(tt, `"Hello World!"`, loggedMessage)
	})

	t.Run("function with parameter", func(tt *testing.T) {
		_, err = runtime.InvokeContractFunction(
			common.AddressLocation{
				Address: addressValue,
				Name:    "Test",
			},
			"helloArg",
			[]cadence.Value{
				cadence.String("there!"),
			},
			[]sema.Type{
				sema.StringType,
			},
			Context{
				Interface: runtimeInterface,
				Location:  nextTransactionLocation(),
			},
		)
		require.NoError(tt, err)

		assert.Equal(tt, `"Hello there!"`, loggedMessage)
	})
	t.Run("function with return type", func(tt *testing.T) {
		_, err = runtime.InvokeContractFunction(
			common.AddressLocation{
				Address: addressValue,
				Name:    "Test",
			},
			"helloReturn",
			[]cadence.Value{
				cadence.String("there!"),
			},
			[]sema.Type{
				sema.StringType,
			},
			Context{
				Interface: runtimeInterface,
				Location:  nextTransactionLocation(),
			},
		)
		require.NoError(tt, err)

		assert.Equal(tt, `"Hello return!"`, loggedMessage)
	})
	t.Run("function with multiple arguments", func(tt *testing.T) {

		_, err = runtime.InvokeContractFunction(
			common.AddressLocation{
				Address: addressValue,
				Name:    "Test",
			},
			"helloMultiArg",
			[]cadence.Value{
				cadence.String("number"),
				cadence.NewInt(42),
				cadence.BytesToAddress(addressValue.Bytes()),
			},
			[]sema.Type{
				sema.StringType,
				sema.IntType,
				&sema.AddressType{},
			},
			Context{
				Interface: runtimeInterface,
				Location:  nextTransactionLocation(),
			},
		)
		require.NoError(tt, err)

		assert.Equal(tt, `"Hello number 42 from 0x0000000000000001"`, loggedMessage)
	})

	t.Run("function with not enough arguments panics", func(tt *testing.T) {
		_, err = runtime.InvokeContractFunction(
			common.AddressLocation{
				Address: addressValue,
				Name:    "Test",
			},
			"helloMultiArg",
			[]cadence.Value{
				cadence.String("number"),
				cadence.NewInt(42),
			},
			[]sema.Type{
				sema.StringType,
				sema.IntType,
			},
			Context{
				Interface: runtimeInterface,
				Location:  nextTransactionLocation(),
			},
		)

		require.Error(tt, err)
		assert.ErrorAs(tt, err, &Error{})
	})
	t.Run("function with incorrect argument type errors", func(tt *testing.T) {
		_, err = runtime.InvokeContractFunction(
			common.AddressLocation{
				Address: addressValue,
				Name:    "Test",
			},
			"helloArg",
			[]cadence.Value{
				cadence.NewInt(42),
			},
			[]sema.Type{
				sema.IntType,
			},
			Context{
				Interface: runtimeInterface,
				Location:  nextTransactionLocation(),
			},
		)
		require.ErrorAs(tt, err, &interpreter.ValueTransferTypeError{})
	})
	t.Run("function with un-importable argument errors and error propagates", func(tt *testing.T) {
		_, err = runtime.InvokeContractFunction(
			common.AddressLocation{
				Address: addressValue,
				Name:    "Test",
			},
			"helloArg",
			[]cadence.Value{
				cadence.Capability{
					BorrowType: cadence.AddressType{}, // this will error during `importValue`
				},
			},
			[]sema.Type{
				&sema.CapabilityType{},
			},
			Context{
				Interface: runtimeInterface,
				Location:  nextTransactionLocation(),
			},
		)
		require.ErrorContains(tt, err, "cannot import capability")
	})
	t.Run("function with auth account works", func(tt *testing.T) {
		_, err = runtime.InvokeContractFunction(
			common.AddressLocation{
				Address: addressValue,
				Name:    "Test",
			},
			"helloAuthAcc",
			[]cadence.Value{
				cadence.BytesToAddress(addressValue.Bytes()),
			},
			[]sema.Type{
				sema.AuthAccountType,
			},
			Context{
				Interface: runtimeInterface,
				Location:  nextTransactionLocation(),
			},
		)
		require.NoError(tt, err)

		assert.Equal(tt, `"Hello 0x0000000000000001"`, loggedMessage)
	})
	t.Run("function with public account works", func(tt *testing.T) {
		_, err = runtime.InvokeContractFunction(
			common.AddressLocation{
				Address: addressValue,
				Name:    "Test",
			},
			"helloPublicAcc",
			[]cadence.Value{
				cadence.BytesToAddress(addressValue.Bytes()),
			},
			[]sema.Type{
				sema.PublicAccountType,
			},
			Context{
				Interface: runtimeInterface,
				Location:  nextTransactionLocation(),
			},
		)
		require.NoError(tt, err)

		assert.Equal(tt, `"Hello pub 0x0000000000000001"`, loggedMessage)
	})
}

func TestRuntimeContractNestedResource(t *testing.T) {

	t.Parallel()

	runtime := newTestInterpreterRuntime()

	addressValue := Address{
		0x0, 0x0, 0x0, 0x0, 0x0, 0x0, 0x0, 0x1,
	}

	contract := []byte(`
        pub contract Test {
            pub resource R {
                // test that the hello function is linked back into the nested resource
                // after being loaded from storage
                pub fun hello(): String {
                    return "Hello World!"
                }
            }

            init() {
                // store nested resource in account on deployment
                self.account.save(<-create R(), to: /storage/r)
            }
        }
    `)

	tx := []byte(`
        import Test from 0x01

        transaction {

            prepare(acct: AuthAccount) {
                log(acct.borrow<&Test.R>(from: /storage/r)?.hello())
            }
        }
    `)

	deploy := utils.DeploymentTransaction("Test", contract)

	var accountCode []byte
	var loggedMessage string

	runtimeInterface := &testRuntimeInterface{
		getCode: func(_ Location) (bytes []byte, err error) {
			return accountCode, nil
		},
		storage: newTestLedger(nil, nil),
		getSigningAccounts: func() ([]Address, error) {
			return []Address{addressValue}, nil
		},
		resolveLocation: singleIdentifierLocationResolver(t),
		getAccountContractCode: func(_ Address, _ string) (code []byte, err error) {
			return accountCode, nil
		},
		updateAccountContractCode: func(_ Address, _ string, code []byte) error {
			accountCode = code
			return nil
		},
		emitEvent: func(event cadence.Event) error {
			return nil
		},
		log: func(message string) {
			loggedMessage = message
		},
	}

	nextTransactionLocation := newTransactionLocationGenerator()

	err := runtime.ExecuteTransaction(
		Script{
			Source: deploy,
		},
		Context{
			Interface: runtimeInterface,
			Location:  nextTransactionLocation(),
		},
	)
	require.NoError(t, err)

	assert.NotNil(t, accountCode)

	err = runtime.ExecuteTransaction(
		Script{
			Source: tx,
		},
		Context{
			Interface: runtimeInterface,
			Location:  nextTransactionLocation(),
		},
	)
	require.NoError(t, err)

	assert.Equal(t, `"Hello World!"`, loggedMessage)
}

func TestRuntimeStorageLoadedDestructionConcreteType(t *testing.T) {

	t.Parallel()

	runtime := newTestInterpreterRuntime()

	addressValue := Address{
		0x0, 0x0, 0x0, 0x0, 0x0, 0x0, 0x0, 0x1,
	}

	contract := []byte(`
        pub contract Test {
            pub resource R {
                // test that the destructor is linked back into the nested resource
                // after being loaded from storage
                destroy() {
                    log("destroyed")
                }
            }

            init() {
                // store nested resource in account on deployment
                self.account.save(<-create R(), to: /storage/r)
            }
        }
    `)

	tx := []byte(`
        import Test from 0x01

        transaction {

            prepare(acct: AuthAccount) {
                let r <- acct.load<@Test.R>(from: /storage/r)
                destroy r
            }
        }
    `)

	deploy := utils.DeploymentTransaction("Test", contract)

	var accountCode []byte
	var loggedMessage string

	runtimeInterface := &testRuntimeInterface{
		getCode: func(_ Location) (bytes []byte, err error) {
			return accountCode, nil
		},
		storage: newTestLedger(nil, nil),
		getSigningAccounts: func() ([]Address, error) {
			return []Address{addressValue}, nil
		},
		resolveLocation: singleIdentifierLocationResolver(t),
		getAccountContractCode: func(_ Address, _ string) (code []byte, err error) {
			return accountCode, nil
		},
		updateAccountContractCode: func(address Address, _ string, code []byte) error {
			accountCode = code
			return nil
		},
		emitEvent: func(event cadence.Event) error { return nil },
		log: func(message string) {
			loggedMessage = message
		},
	}

	nextTransactionLocation := newTransactionLocationGenerator()

	err := runtime.ExecuteTransaction(
		Script{
			Source: deploy,
		},
		Context{
			Interface: runtimeInterface,
			Location:  nextTransactionLocation(),
		},
	)
	require.NoError(t, err)

	assert.NotNil(t, accountCode)

	err = runtime.ExecuteTransaction(
		Script{
			Source: tx,
		},
		Context{
			Interface: runtimeInterface,
			Location:  nextTransactionLocation(),
		})
	require.NoError(t, err)

	assert.Equal(t, `"destroyed"`, loggedMessage)
}

func TestRuntimeStorageLoadedDestructionAnyResource(t *testing.T) {

	t.Parallel()

	runtime := newTestInterpreterRuntime()

	addressValue := Address{
		0x0, 0x0, 0x0, 0x0, 0x0, 0x0, 0x0, 0x1,
	}

	contract := []byte(`
        pub contract Test {
            pub resource R {
                // test that the destructor is linked back into the nested resource
                // after being loaded from storage
                destroy() {
                    log("destroyed")
                }
            }

            init() {
                // store nested resource in account on deployment
                self.account.save(<-create R(), to: /storage/r)
            }
        }
    `)

	tx := []byte(`
        // NOTE: *not* importing concrete implementation.
        //   Should be imported automatically when loading the value from storage

        transaction {

            prepare(acct: AuthAccount) {
                let r <- acct.load<@AnyResource>(from: /storage/r)
                destroy r
            }
        }
    `)

	deploy := utils.DeploymentTransaction("Test", contract)

	var accountCode []byte
	var loggedMessage string

	runtimeInterface := &testRuntimeInterface{
		getCode: func(_ Location) (bytes []byte, err error) {
			return accountCode, nil
		},
		storage: newTestLedger(nil, nil),
		getSigningAccounts: func() ([]Address, error) {
			return []Address{addressValue}, nil
		},
		resolveLocation: singleIdentifierLocationResolver(t),
		getAccountContractCode: func(_ Address, _ string) (code []byte, err error) {
			return accountCode, nil
		},
		updateAccountContractCode: func(address Address, _ string, code []byte) error {
			accountCode = code
			return nil
		},
		emitEvent: func(event cadence.Event) error { return nil },
		log: func(message string) {
			loggedMessage = message
		},
	}

	nextTransactionLocation := newTransactionLocationGenerator()

	err := runtime.ExecuteTransaction(
		Script{
			Source: deploy,
		},
		Context{
			Interface: runtimeInterface,
			Location:  nextTransactionLocation(),
		},
	)
	require.NoError(t, err)

	assert.NotNil(t, accountCode)

	err = runtime.ExecuteTransaction(
		Script{
			Source: tx,
		},
		Context{
			Interface: runtimeInterface,
			Location:  nextTransactionLocation(),
		},
	)
	require.NoError(t, err)

	assert.Equal(t, `"destroyed"`, loggedMessage)
}

func TestRuntimeStorageLoadedDestructionAfterRemoval(t *testing.T) {

	t.Parallel()

	runtime := newTestInterpreterRuntime()

	addressValue := Address{
		0x0, 0x0, 0x0, 0x0, 0x0, 0x0, 0x0, 0x1,
	}

	contract := []byte(`
        pub contract Test {
            pub resource R {
                // test that the destructor is linked back into the nested resource
                // after being loaded from storage
                destroy() {
                    log("destroyed")
                }
            }

            init() {
                // store nested resource in account on deployment
                self.account.save(<-create R(), to: /storage/r)
            }
        }
    `)

	tx := []byte(`
        // NOTE: *not* importing concrete implementation.
        //   Should be imported automatically when loading the value from storage

        transaction {

            prepare(acct: AuthAccount) {
                let r <- acct.load<@AnyResource>(from: /storage/r)
                destroy r
            }
        }
    `)

	deploy := utils.DeploymentTransaction("Test", contract)
	removal := utils.RemovalTransaction("Test")

	var accountCode []byte

	ledger := newTestLedger(nil, nil)

	runtimeInterface := &testRuntimeInterface{
		getCode: func(_ Location) (bytes []byte, err error) {
			return accountCode, nil
		},
		storage: ledger,
		getSigningAccounts: func() ([]Address, error) {
			return []Address{addressValue}, nil
		},
		resolveLocation: singleIdentifierLocationResolver(t),
		getAccountContractCode: func(_ Address, _ string) (code []byte, err error) {
			return accountCode, nil
		},
		updateAccountContractCode: func(address Address, _ string, code []byte) error {
			accountCode = code
			return nil
		},
		removeAccountContractCode: func(_ Address, _ string) (err error) {
			accountCode = nil
			return nil
		},
		emitEvent: func(event cadence.Event) error { return nil },
	}

	nextTransactionLocation := newTransactionLocationGenerator()

	// Deploy the contract

	err := runtime.ExecuteTransaction(
		Script{
			Source: deploy,
		},
		Context{
			Interface: runtimeInterface,
			Location:  nextTransactionLocation(),
		},
	)
	require.NoError(t, err)

	assert.NotNil(t, accountCode)

	// Remove the contract

	err = runtime.ExecuteTransaction(
		Script{
			Source: removal,
		},
		Context{
			Interface: runtimeInterface,
			Location:  nextTransactionLocation(),
		},
	)
	require.NoError(t, err)

	assert.Nil(t, accountCode)

	// Destroy

	err = runtime.ExecuteTransaction(
		Script{
			Source: tx,
		},
		Context{
			Interface: runtimeInterface,
			Location:  nextTransactionLocation(),
		},
	)

	var typeLoadingErr interpreter.TypeLoadingError
	require.ErrorAs(t, err, &typeLoadingErr)

	require.Equal(t,
		common.AddressLocation{Address: addressValue}.TypeID(nil, "Test.R"),
		typeLoadingErr.TypeID,
	)
}

const basicFungibleTokenContract = `
pub contract FungibleToken {

    pub resource interface Provider {
        pub fun withdraw(amount: Int): @Vault {
            pre {
                amount > 0:
                    "Withdrawal amount must be positive"
            }
            post {
                result.balance == amount:
                    "Incorrect amount returned"
            }
        }
    }

    pub resource interface Receiver {
        pub balance: Int

        init(balance: Int) {
            pre {
                balance >= 0:
                    "Initial balance must be non-negative"
            }
            post {
                self.balance == balance:
                    "Balance must be initialized to the initial balance"
            }
        }

        pub fun deposit(from: @AnyResource{Receiver}) {
            pre {
                from.balance > 0:
                    "Deposit balance needs to be positive!"
            }
            post {
                self.balance == before(self.balance) + before(from.balance):
                    "Incorrect amount removed"
            }
        }
    }

    pub resource Vault: Provider, Receiver {

        pub var balance: Int

        init(balance: Int) {
            self.balance = balance
        }

        pub fun withdraw(amount: Int): @Vault {
            self.balance = self.balance - amount
            return <-create Vault(balance: amount)
        }

        // transfer combines withdraw and deposit into one function call
        pub fun transfer(to: &AnyResource{Receiver}, amount: Int) {
            pre {
                amount <= self.balance:
                    "Insufficient funds"
            }
            post {
                self.balance == before(self.balance) - amount:
                    "Incorrect amount removed"
            }
            to.deposit(from: <-self.withdraw(amount: amount))
        }

        pub fun deposit(from: @AnyResource{Receiver}) {
            self.balance = self.balance + from.balance
            destroy from
        }

        pub fun createEmptyVault(): @Vault {
            return <-create Vault(balance: 0)
        }
    }

    pub fun createEmptyVault(): @Vault {
        return <-create Vault(balance: 0)
    }

    pub resource VaultMinter {
        pub fun mintTokens(amount: Int, recipient: &AnyResource{Receiver}) {
            recipient.deposit(from: <-create Vault(balance: amount))
        }
    }

    init() {
        self.account.save(<-create Vault(balance: 30), to: /storage/vault)
        self.account.save(<-create VaultMinter(), to: /storage/minter)
    }
}
`

func TestRuntimeFungibleTokenUpdateAccountCode(t *testing.T) {

	t.Parallel()

	runtime := newTestInterpreterRuntime()

	address1Value := Address{
		0x0, 0x0, 0x0, 0x0, 0x0, 0x0, 0x0, 0x1,
	}

	address2Value := Address{
		0x0, 0x0, 0x0, 0x0, 0x0, 0x0, 0x0, 0x2,
	}

	deploy := utils.DeploymentTransaction("FungibleToken", []byte(basicFungibleTokenContract))

	setup1Transaction := []byte(`
      import FungibleToken from 0x01

      transaction {

          prepare(acct: AuthAccount) {

              acct.link<&AnyResource{FungibleToken.Receiver}>(
                  /public/receiver,
                  target: /storage/vault
              )

              acct.link<&FungibleToken.Vault>(
                  /private/vault,
                  target: /storage/vault
              )
          }
      }
    `)

	setup2Transaction := []byte(`
      // NOTE: import location not the same as in setup1Transaction
      import FungibleToken from 0x01

      transaction {

          prepare(acct: AuthAccount) {
              let vault <- FungibleToken.createEmptyVault()

              acct.save(<-vault, to: /storage/vault)

              acct.link<&AnyResource{FungibleToken.Receiver}>(
                  /public/receiver,
                  target: /storage/vault
              )

              acct.link<&FungibleToken.Vault>(
                  /private/vault,
                  target: /storage/vault
              )
          }
      }
    `)

	accountCodes := map[Location][]byte{}
	var events []cadence.Event

	signerAccount := address1Value

	runtimeInterface := &testRuntimeInterface{
		getCode: func(location Location) (bytes []byte, err error) {
			return accountCodes[location], nil
		},
		storage: newTestLedger(nil, nil),
		getSigningAccounts: func() ([]Address, error) {
			return []Address{signerAccount}, nil
		},
		resolveLocation: singleIdentifierLocationResolver(t),
		getAccountContractCode: func(address Address, name string) (code []byte, err error) {
			location := common.AddressLocation{
				Address: address,
				Name:    name,
			}
			return accountCodes[location], nil
		},
		updateAccountContractCode: func(address Address, name string, code []byte) (err error) {
			location := common.AddressLocation{
				Address: address,
				Name:    name,
			}
			accountCodes[location] = code
			return nil
		},
		emitEvent: func(event cadence.Event) error {
			events = append(events, event)
			return nil
		},
	}

	nextTransactionLocation := newTransactionLocationGenerator()

	err := runtime.ExecuteTransaction(
		Script{
			Source: deploy,
		},
		Context{
			Interface: runtimeInterface,
			Location:  nextTransactionLocation(),
		},
	)
	require.NoError(t, err)

	err = runtime.ExecuteTransaction(
		Script{
			Source: setup1Transaction,
		},
		Context{
			Interface: runtimeInterface,
			Location:  nextTransactionLocation(),
		},
	)
	require.NoError(t, err)

	signerAccount = address2Value

	err = runtime.ExecuteTransaction(
		Script{
			Source: setup2Transaction,
		},
		Context{
			Interface: runtimeInterface,
			Location:  nextTransactionLocation(),
		},
	)
	require.NoError(t, err)
}

func TestRuntimeFungibleTokenCreateAccount(t *testing.T) {

	t.Parallel()

	runtime := newTestInterpreterRuntime()

	address1Value := Address{
		0x0, 0x0, 0x0, 0x0, 0x0, 0x0, 0x0, 0x1,
	}

	address2Value := Address{
		0x0, 0x0, 0x0, 0x0, 0x0, 0x0, 0x0, 0x2,
	}

	deploy := []byte(fmt.Sprintf(
		`
          transaction {
            prepare(signer: AuthAccount) {
                let acct = AuthAccount(payer: signer)
                acct.contracts.add(name: "FungibleToken", code: "%s".decodeHex())
            }
          }
        `,
		hex.EncodeToString([]byte(basicFungibleTokenContract)),
	))

	setup1Transaction := []byte(`
      import FungibleToken from 0x2

      transaction {

          prepare(acct: AuthAccount) {
              acct.link<&AnyResource{FungibleToken.Receiver}>(
                  /public/receiver,
                  target: /storage/vault
              )

              acct.link<&FungibleToken.Vault>(
                  /private/vault,
                  target: /storage/vault
              )
          }
      }
    `)

	setup2Transaction := []byte(`
      // NOTE: import location not the same as in setup1Transaction
      import FungibleToken from 0x02

      transaction {

          prepare(acct: AuthAccount) {
              let vault <- FungibleToken.createEmptyVault()

              acct.save(<-vault, to: /storage/vault)

              acct.link<&AnyResource{FungibleToken.Receiver}>(
                  /public/receiver,
                  target: /storage/vault
              )

              acct.link<&FungibleToken.Vault>(
                  /private/vault,
                  target: /storage/vault
              )
          }
      }
    `)

	accountCodes := map[Location][]byte{}
	var events []cadence.Event

	signerAccount := address1Value

	runtimeInterface := &testRuntimeInterface{
		getCode: func(location Location) (bytes []byte, err error) {
			return accountCodes[location], nil
		},
		storage: newTestLedger(nil, nil),
		createAccount: func(payer Address) (address Address, err error) {
			return address2Value, nil
		},
		getSigningAccounts: func() ([]Address, error) {
			return []Address{signerAccount}, nil
		},
		resolveLocation: singleIdentifierLocationResolver(t),
		getAccountContractCode: func(address Address, name string) (code []byte, err error) {
			location := common.AddressLocation{
				Address: address,
				Name:    name,
			}
			return accountCodes[location], nil
		},
		updateAccountContractCode: func(address Address, name string, code []byte) (err error) {
			location := common.AddressLocation{
				Address: address,
				Name:    name,
			}
			accountCodes[location] = code
			return nil
		},
		emitEvent: func(event cadence.Event) error {
			events = append(events, event)
			return nil
		},
	}

	nextTransactionLocation := newTransactionLocationGenerator()

	err := runtime.ExecuteTransaction(
		Script{
			Source: deploy,
		},
		Context{
			Interface: runtimeInterface,
			Location:  nextTransactionLocation(),
		},
	)
	require.NoError(t, err)

	err = runtime.ExecuteTransaction(
		Script{
			Source: setup1Transaction,
		},
		Context{
			Interface: runtimeInterface,
			Location:  nextTransactionLocation(),
		},
	)
	require.NoError(t, err)

	err = runtime.ExecuteTransaction(
		Script{
			Source: setup2Transaction,
		},
		Context{
			Interface: runtimeInterface,
			Location:  nextTransactionLocation(),
		},
	)
	require.NoError(t, err)
}

func TestRuntimeInvokeStoredInterfaceFunction(t *testing.T) {

	t.Parallel()

	runtime := newTestInterpreterRuntime()

	makeDeployTransaction := func(name, code string) []byte {
		return []byte(fmt.Sprintf(
			`
              transaction {
                prepare(signer: AuthAccount) {
                  let acct = AuthAccount(payer: signer)
                  acct.contracts.add(name: "%s", code: "%s".decodeHex())
                }
              }
            `,
			name,
			hex.EncodeToString([]byte(code)),
		))
	}

	contractInterfaceCode := `
      pub contract interface TestContractInterface {

          pub resource interface RInterface {

              pub fun check(a: Int, b: Int) {
                  pre { a > 1 }
                  post { b > 1 }
              }
          }
      }
    `

	contractCode := `
      import TestContractInterface from 0x2

      pub contract TestContract: TestContractInterface {

          pub resource R: TestContractInterface.RInterface {

              pub fun check(a: Int, b: Int) {
                  pre { a < 3 }
                  post { b < 3 }
              }
          }

          pub fun createR(): @R {
              return <-create R()
          }
       }
    `

	setupCode := []byte(`
      import TestContractInterface from 0x2
      import TestContract from 0x3

      transaction {
          prepare(signer: AuthAccount) {
              signer.save(<-TestContract.createR(), to: /storage/r)
          }
      }
    `)

	makeUseCode := func(a int, b int) []byte {
		return []byte(
			fmt.Sprintf(
				`
                  import TestContractInterface from 0x2

                  // NOTE: *not* importing concrete implementation.
                  //   Should be imported automatically when loading the value from storage

                  // import TestContract from 0x3

                  transaction {
                      prepare(signer: AuthAccount) {
                          signer.borrow<&AnyResource{TestContractInterface.RInterface}>(from: /storage/r)?.check(a: %d, b: %d)
                      }
                  }
                `,
				a,
				b,
			),
		)
	}

	accountCodes := map[Location][]byte{}
	var events []cadence.Event

	var nextAccount byte = 0x2

	runtimeInterface := &testRuntimeInterface{
		getCode: func(location Location) (bytes []byte, err error) {
			return accountCodes[location], nil
		},
		storage: newTestLedger(nil, nil),
		createAccount: func(payer Address) (address Address, err error) {
			result := interpreter.NewUnmeteredAddressValueFromBytes([]byte{nextAccount})
			nextAccount++
			return result.ToAddress(), nil
		},
		getSigningAccounts: func() ([]Address, error) {
			return []Address{{0x1}}, nil
		},
		resolveLocation: singleIdentifierLocationResolver(t),
		getAccountContractCode: func(address Address, name string) (code []byte, err error) {
			location := common.AddressLocation{
				Address: address,
				Name:    name,
			}
			return accountCodes[location], nil
		},
		updateAccountContractCode: func(address Address, name string, code []byte) error {
			location := common.AddressLocation{
				Address: address,
				Name:    name,
			}
			accountCodes[location] = code
			return nil
		},
		emitEvent: func(event cadence.Event) error {
			events = append(events, event)
			return nil
		},
	}

	nextTransactionLocation := newTransactionLocationGenerator()

	deployTransaction := makeDeployTransaction("TestContractInterface", contractInterfaceCode)
	err := runtime.ExecuteTransaction(
		Script{
			Source: deployTransaction,
		},
		Context{
			Interface: runtimeInterface,
			Location:  nextTransactionLocation(),
		},
	)
	require.NoError(t, err)

	deployTransaction = makeDeployTransaction("TestContract", contractCode)
	err = runtime.ExecuteTransaction(
		Script{
			Source: deployTransaction,
		},
		Context{
			Interface: runtimeInterface,
			Location:  nextTransactionLocation(),
		},
	)
	require.NoError(t, err)

	err = runtime.ExecuteTransaction(
		Script{
			Source: setupCode,
		},
		Context{
			Interface: runtimeInterface,
			Location:  nextTransactionLocation(),
		},
	)
	require.NoError(t, err)

	for a := 1; a <= 3; a++ {
		for b := 1; b <= 3; b++ {

			t.Run(fmt.Sprintf("%d/%d", a, b), func(t *testing.T) {

				err = runtime.ExecuteTransaction(
					Script{
						Source: makeUseCode(a, b),
					},
					Context{
						Interface: runtimeInterface,
						Location:  nextTransactionLocation(),
					},
				)

				if a == 2 && b == 2 {
					assert.NoError(t, err)
				} else {
					require.Error(t, err)
					assertRuntimeErrorIsUserError(t, err)

					require.ErrorAs(t, err, &interpreter.ConditionError{})
				}
			})
		}
	}
}

func TestRuntimeBlock(t *testing.T) {

	t.Parallel()

	runtime := newTestInterpreterRuntime()

	script := []byte(`
      transaction {
        prepare() {
          let block = getCurrentBlock()
          log(block)
          log(block.height)
          log(block.view)
          log(block.id)
          log(block.timestamp)

          let nextBlock = getBlock(at: block.height + UInt64(1))
          log(nextBlock)
          log(nextBlock?.height)
          log(nextBlock?.view)
          log(nextBlock?.id)
          log(nextBlock?.timestamp)
        }
      }
    `)

	var loggedMessages []string

	storage := newTestLedger(nil, nil)

	runtimeInterface := &testRuntimeInterface{
		storage: storage,
		getSigningAccounts: func() ([]Address, error) {
			return nil, nil
		},
		log: func(message string) {
			loggedMessages = append(loggedMessages, message)
		},
	}

	nextTransactionLocation := newTransactionLocationGenerator()

	err := runtime.ExecuteTransaction(
		Script{
			Source: script,
		},
		Context{
			Interface: runtimeInterface,
			Location:  nextTransactionLocation(),
		},
	)
	require.NoError(t, err)

	assert.Equal(t,
		[]string{
			"Block(height: 1, view: 1, id: 0x0000000000000000000000000000000000000000000000000000000000000001, timestamp: 1.00000000)",
			"1",
			"1",
			"[0, 0, 0, 0, 0, 0, 0, 0, 0, 0, 0, 0, 0, 0, 0, 0, 0, 0, 0, 0, 0, 0, 0, 0, 0, 0, 0, 0, 0, 0, 0, 1]",
			"1.00000000",
			"Block(height: 2, view: 2, id: 0x0000000000000000000000000000000000000000000000000000000000000002, timestamp: 2.00000000)",
			"2",
			"2",
			"[0, 0, 0, 0, 0, 0, 0, 0, 0, 0, 0, 0, 0, 0, 0, 0, 0, 0, 0, 0, 0, 0, 0, 0, 0, 0, 0, 0, 0, 0, 0, 2]",
			"2.00000000",
		},
		loggedMessages,
	)
}

func TestRuntimeUnsafeRandom(t *testing.T) {

	t.Parallel()

	runtime := newTestInterpreterRuntime()

	script := []byte(`
      transaction {
        prepare() {
          let rand = unsafeRandom()
          log(rand)
        }
      }
    `)

	var loggedMessages []string

	runtimeInterface := &testRuntimeInterface{
		unsafeRandom: func() (uint64, error) {
			return 7558174677681708339, nil
		},
		log: func(message string) {
			loggedMessages = append(loggedMessages, message)
		},
	}

	nextTransactionLocation := newTransactionLocationGenerator()

	err := runtime.ExecuteTransaction(
		Script{
			Source: script,
		},
		Context{
			Interface: runtimeInterface,
			Location:  nextTransactionLocation(),
		},
	)
	require.NoError(t, err)

	assert.Equal(t,
		[]string{
			"7558174677681708339",
		},
		loggedMessages,
	)
}

func TestRuntimeTransactionTopLevelDeclarations(t *testing.T) {

	t.Parallel()

	t.Run("transaction with function", func(t *testing.T) {
		runtime := newTestInterpreterRuntime()

		script := []byte(`
          pub fun test() {}

          transaction {}
        `)

		runtimeInterface := &testRuntimeInterface{
			getSigningAccounts: func() ([]Address, error) {
				return nil, nil
			},
		}

		nextTransactionLocation := newTransactionLocationGenerator()

		err := runtime.ExecuteTransaction(
			Script{
				Source: script,
			},
			Context{
				Interface: runtimeInterface,
				Location:  nextTransactionLocation(),
			},
		)
		require.NoError(t, err)
	})

	t.Run("transaction with resource", func(t *testing.T) {
		runtime := newTestInterpreterRuntime()

		script := []byte(`
          pub resource R {}

          transaction {}
        `)

		runtimeInterface := &testRuntimeInterface{
			getSigningAccounts: func() ([]Address, error) {
				return nil, nil
			},
		}

		nextTransactionLocation := newTransactionLocationGenerator()

		err := runtime.ExecuteTransaction(
			Script{
				Source: script,
			},
			Context{
				Interface: runtimeInterface,
				Location:  nextTransactionLocation(),
			},
		)
		require.Error(t, err)
		assertRuntimeErrorIsUserError(t, err)

		var checkerErr *sema.CheckerError
		require.ErrorAs(t, err, &checkerErr)

		errs := checker.ExpectCheckerErrors(t, checkerErr, 1)

		assert.IsType(t, &sema.InvalidTopLevelDeclarationError{}, errs[0])
	})
}

func TestRuntimeStoreIntegerTypes(t *testing.T) {

	t.Parallel()

	runtime := newTestInterpreterRuntime()

	addressValue := interpreter.AddressValue{
		0x0, 0x0, 0x0, 0x0, 0x0, 0x0, 0xCA, 0xDE,
	}

	for _, integerType := range sema.AllIntegerTypes {

		typeName := integerType.String()

		t.Run(typeName, func(t *testing.T) {

			contract := []byte(
				fmt.Sprintf(
					`
                      pub contract Test {

                          pub let n: %s

                          init() {
                              self.n = 42
                          }
                      }
                    `,
					typeName,
				),
			)

			deploy := utils.DeploymentTransaction("Test", contract)

			var accountCode []byte
			var events []cadence.Event

			runtimeInterface := &testRuntimeInterface{
				getCode: func(_ Location) (bytes []byte, err error) {
					return accountCode, nil
				},
				storage: newTestLedger(nil, nil),
				getSigningAccounts: func() ([]Address, error) {
					return []Address{addressValue.ToAddress()}, nil
				},
				getAccountContractCode: func(_ Address, _ string) (code []byte, err error) {
					return accountCode, nil
				},
				updateAccountContractCode: func(_ Address, _ string, code []byte) error {
					accountCode = code
					return nil
				},
				emitEvent: func(event cadence.Event) error {
					events = append(events, event)
					return nil
				},
			}

			nextTransactionLocation := newTransactionLocationGenerator()

			err := runtime.ExecuteTransaction(
				Script{
					Source: deploy,
				},
				Context{
					Interface: runtimeInterface,
					Location:  nextTransactionLocation(),
				},
			)
			require.NoError(t, err)

			assert.NotNil(t, accountCode)
		})
	}
}

func TestRuntimeResourceOwnerFieldUseComposite(t *testing.T) {

	t.Parallel()

	runtime := newTestInterpreterRuntime()

	address := Address{
		0x0, 0x0, 0x0, 0x0, 0x0, 0x0, 0x0, 0x1,
	}

	contract := []byte(`
      pub contract Test {

          pub resource R {

              pub fun logOwnerAddress() {
                log(self.owner?.address)
              }
          }

          pub fun createR(): @R {
              return <-create R()
          }
      }
    `)

	deploy := utils.DeploymentTransaction("Test", contract)

	tx := []byte(`
      import Test from 0x1

      transaction {

          prepare(signer: AuthAccount) {

              let r <- Test.createR()
              log(r.owner?.address)
              r.logOwnerAddress()

              signer.save(<-r, to: /storage/r)
              signer.link<&Test.R>(/public/r, target: /storage/r)

              let ref1 = signer.borrow<&Test.R>(from: /storage/r)!
              log(ref1.owner?.address)
              ref1.logOwnerAddress()

              let publicAccount = getAccount(0x01)
              let ref2 = publicAccount.getCapability(/public/r).borrow<&Test.R>()!
              log(ref2.owner?.address)
              ref2.logOwnerAddress()
          }
      }
    `)

	tx2 := []byte(`
      import Test from 0x1

      transaction {

          prepare(signer: AuthAccount) {
              let ref1 = signer.borrow<&Test.R>(from: /storage/r)!
              log(ref1.owner?.address)
              log(ref1.owner?.balance)
              log(ref1.owner?.availableBalance)
              log(ref1.owner?.storageUsed)
              log(ref1.owner?.storageCapacity)
              ref1.logOwnerAddress()

              let publicAccount = getAccount(0x01)
              let ref2 = publicAccount.getCapability(/public/r).borrow<&Test.R>()!
              log(ref2.owner?.address)
              log(ref2.owner?.balance)
              log(ref2.owner?.availableBalance)
              log(ref2.owner?.storageUsed)
              log(ref2.owner?.storageCapacity)
              ref2.logOwnerAddress()
          }
      }
    `)

	accountCodes := map[Location][]byte{}
	var events []cadence.Event
	var loggedMessages []string

	storage := newTestLedger(nil, nil)

	runtimeInterface := &testRuntimeInterface{
		getCode: func(location Location) (bytes []byte, err error) {
			return accountCodes[location], nil
		},
		storage: storage,
		getSigningAccounts: func() ([]Address, error) {
			return []Address{address}, nil
		},
		resolveLocation: singleIdentifierLocationResolver(t),
		getAccountContractCode: func(address Address, name string) (code []byte, err error) {
			location := common.AddressLocation{
				Address: address,
				Name:    name,
			}
			return accountCodes[location], nil
		},
		updateAccountContractCode: func(address Address, name string, code []byte) error {
			location := common.AddressLocation{
				Address: address,
				Name:    name,
			}
			accountCodes[location] = code
			return nil
		},
		emitEvent: func(event cadence.Event) error {
			events = append(events, event)
			return nil
		},
		log: func(message string) {
			loggedMessages = append(loggedMessages, message)
		},
		getAccountBalance: func(_ Address) (uint64, error) {
			// return a dummy value
			return 12300000000, nil
		},
		getAccountAvailableBalance: func(_ Address) (uint64, error) {
			// return a dummy value
			return 152300000000, nil
		},
		getStorageUsed: func(_ Address) (uint64, error) {
			// return a dummy value
			return 120, nil
		},
		getStorageCapacity: func(_ Address) (uint64, error) {
			// return a dummy value
			return 1245, nil
		},
	}

	nextTransactionLocation := newTransactionLocationGenerator()

	err := runtime.ExecuteTransaction(
		Script{
			Source: deploy,
		},
		Context{
			Interface: runtimeInterface,
			Location:  nextTransactionLocation(),
		},
	)
	require.NoError(t, err)

	err = runtime.ExecuteTransaction(
		Script{
			Source: tx,
		},
		Context{
			Interface: runtimeInterface,
			Location:  nextTransactionLocation(),
		},
	)
	require.NoError(t, err)

	assert.Equal(t,
		[]string{
			"nil", "nil",
			"0x0000000000000001", "0x0000000000000001",
			"0x0000000000000001", "0x0000000000000001",
		},
		loggedMessages,
	)

	loggedMessages = nil
	err = runtime.ExecuteTransaction(
		Script{
			Source: tx2,
		},
		Context{
			Interface: runtimeInterface,
			Location:  nextTransactionLocation(),
		},
	)
	require.NoError(t, err)

	assert.Equal(t,
		[]string{
			"0x0000000000000001", // ref1.owner?.address
			"123.00000000",       // ref2.owner?.balance
			"1523.00000000",      // ref2.owner?.availableBalance
			"120",                // ref1.owner?.storageUsed
			"1245",               // ref1.owner?.storageCapacity

			"0x0000000000000001",

			"0x0000000000000001", // ref2.owner?.address
			"123.00000000",       // ref2.owner?.balance
			"1523.00000000",      // ref2.owner?.availableBalance
			"120",                // ref2.owner?.storageUsed
			"1245",               // ref2.owner?.storageCapacity

			"0x0000000000000001",
		},
		loggedMessages,
	)
}

func TestRuntimeResourceOwnerFieldUseArray(t *testing.T) {

	t.Parallel()

	runtime := newTestInterpreterRuntime()

	address := Address{
		0x0, 0x0, 0x0, 0x0, 0x0, 0x0, 0x0, 0x1,
	}

	contract := []byte(`
      pub contract Test {

          pub resource R {

              pub fun logOwnerAddress() {
                log(self.owner?.address)
              }
          }

          pub fun createR(): @R {
              return <-create R()
          }
      }
    `)

	deploy := utils.DeploymentTransaction("Test", contract)

	tx := []byte(`
      import Test from 0x1

      transaction {

          prepare(signer: AuthAccount) {

              let rs <- [
                  <-Test.createR(),
                  <-Test.createR()
              ]
              log(rs[0].owner?.address)
              log(rs[1].owner?.address)
              rs[0].logOwnerAddress()
              rs[1].logOwnerAddress()

              signer.save(<-rs, to: /storage/rs)
              signer.link<&[Test.R]>(/public/rs, target: /storage/rs)

              let ref1 = signer.borrow<&[Test.R]>(from: /storage/rs)!
              log(ref1[0].owner?.address)
              log(ref1[1].owner?.address)
              ref1[0].logOwnerAddress()
              ref1[1].logOwnerAddress()

              let publicAccount = getAccount(0x01)
              let ref2 = publicAccount.getCapability(/public/rs).borrow<&[Test.R]>()!
              log(ref2[0].owner?.address)
              log(ref2[1].owner?.address)
              ref2[0].logOwnerAddress()
              ref2[1].logOwnerAddress()
          }
      }
    `)

	tx2 := []byte(`
      import Test from 0x1

      transaction {

          prepare(signer: AuthAccount) {
              let ref1 = signer.borrow<&[Test.R]>(from: /storage/rs)!
              log(ref1[0].owner?.address)
              log(ref1[1].owner?.address)
              ref1[0].logOwnerAddress()
              ref1[1].logOwnerAddress()

              let publicAccount = getAccount(0x01)
              let ref2 = publicAccount.getCapability(/public/rs).borrow<&[Test.R]>()!
              log(ref2[0].owner?.address)
              log(ref2[1].owner?.address)
              ref2[0].logOwnerAddress()
              ref2[1].logOwnerAddress()
          }
      }
    `)

	accountCodes := map[Location][]byte{}
	var events []cadence.Event
	var loggedMessages []string

	runtimeInterface := &testRuntimeInterface{
		getCode: func(location Location) (bytes []byte, err error) {
			return accountCodes[location], nil
		},
		storage: newTestLedger(nil, nil),
		getSigningAccounts: func() ([]Address, error) {
			return []Address{address}, nil
		},
		getAccountContractCode: func(address Address, name string) (code []byte, err error) {
			location := common.AddressLocation{
				Address: address,
				Name:    name,
			}
			return accountCodes[location], nil
		},
		resolveLocation: singleIdentifierLocationResolver(t),
		updateAccountContractCode: func(address Address, name string, code []byte) error {
			location := common.AddressLocation{
				Address: address,
				Name:    name,
			}
			accountCodes[location] = code
			return nil
		},
		emitEvent: func(event cadence.Event) error {
			events = append(events, event)
			return nil
		},
		log: func(message string) {
			loggedMessages = append(loggedMessages, message)
		},
	}

	nextTransactionLocation := newTransactionLocationGenerator()

	err := runtime.ExecuteTransaction(
		Script{
			Source: deploy,
		},
		Context{
			Interface: runtimeInterface,
			Location:  nextTransactionLocation(),
		},
	)
	require.NoError(t, err)

	err = runtime.ExecuteTransaction(
		Script{
			Source: tx,
		},
		Context{
			Interface: runtimeInterface,
			Location:  nextTransactionLocation(),
		},
	)
	require.NoError(t, err)

	assert.Equal(t,
		[]string{
			"nil", "nil",
			"nil", "nil",
			"0x0000000000000001", "0x0000000000000001",
			"0x0000000000000001", "0x0000000000000001",
			"0x0000000000000001", "0x0000000000000001",
			"0x0000000000000001", "0x0000000000000001",
		},
		loggedMessages,
	)

	loggedMessages = nil
	err = runtime.ExecuteTransaction(
		Script{
			Source: tx2,
		},
		Context{
			Interface: runtimeInterface,
			Location:  nextTransactionLocation(),
		},
	)
	require.NoError(t, err)

	assert.Equal(t,
		[]string{
			"0x0000000000000001", "0x0000000000000001",
			"0x0000000000000001", "0x0000000000000001",
			"0x0000000000000001", "0x0000000000000001",
			"0x0000000000000001", "0x0000000000000001",
		},
		loggedMessages,
	)
}

func TestRuntimeResourceOwnerFieldUseDictionary(t *testing.T) {

	t.Parallel()

	runtime := newTestInterpreterRuntime()

	address := Address{
		0x0, 0x0, 0x0, 0x0, 0x0, 0x0, 0x0, 0x1,
	}

	contract := []byte(`
      pub contract Test {

          pub resource R {

              pub fun logOwnerAddress() {
                log(self.owner?.address)
              }
          }

          pub fun createR(): @R {
              return <-create R()
          }
      }
    `)

	deploy := utils.DeploymentTransaction("Test", contract)

	tx := []byte(`
      import Test from 0x1

      transaction {

          prepare(signer: AuthAccount) {

              let rs <- {
                  "a": <-Test.createR(),
                  "b": <-Test.createR()
              }
              log(rs["a"]?.owner?.address)
              log(rs["b"]?.owner?.address)
              rs["a"]?.logOwnerAddress()
              rs["b"]?.logOwnerAddress()

              signer.save(<-rs, to: /storage/rs)
              signer.link<&{String: Test.R}>(/public/rs, target: /storage/rs)

              let ref1 = signer.borrow<&{String: Test.R}>(from: /storage/rs)!
              log(ref1["a"]?.owner?.address)
              log(ref1["b"]?.owner?.address)
              ref1["a"]?.logOwnerAddress()
              ref1["b"]?.logOwnerAddress()

              let publicAccount = getAccount(0x01)
              let ref2 = publicAccount.getCapability(/public/rs).borrow<&{String: Test.R}>()!
              log(ref2["a"]?.owner?.address)
              log(ref2["b"]?.owner?.address)
              ref2["a"]?.logOwnerAddress()
              ref2["b"]?.logOwnerAddress()
          }
      }
    `)

	tx2 := []byte(`
      import Test from 0x1

      transaction {

          prepare(signer: AuthAccount) {
              let ref1 = signer.borrow<&{String: Test.R}>(from: /storage/rs)!
              log(ref1["a"]?.owner?.address)
              log(ref1["b"]?.owner?.address)
              ref1["a"]?.logOwnerAddress()
              ref1["b"]?.logOwnerAddress()

              let publicAccount = getAccount(0x01)
              let ref2 = publicAccount.getCapability(/public/rs).borrow<&{String: Test.R}>()!
              log(ref2["a"]?.owner?.address)
              log(ref2["b"]?.owner?.address)
              ref2["a"]?.logOwnerAddress()
              ref2["b"]?.logOwnerAddress()
          }
      }
    `)

	accountCodes := map[Location][]byte{}
	var events []cadence.Event
	var loggedMessages []string

	runtimeInterface := &testRuntimeInterface{
		getCode: func(location Location) (bytes []byte, err error) {
			return accountCodes[location], nil
		},
		storage: newTestLedger(nil, nil),
		getSigningAccounts: func() ([]Address, error) {
			return []Address{address}, nil
		},
		resolveLocation: singleIdentifierLocationResolver(t),
		getAccountContractCode: func(address Address, name string) (code []byte, err error) {
			location := common.AddressLocation{
				Address: address,
				Name:    name,
			}
			return accountCodes[location], nil
		},
		updateAccountContractCode: func(address Address, name string, code []byte) error {
			location := common.AddressLocation{
				Address: address,
				Name:    name,
			}
			accountCodes[location] = code
			return nil
		},
		emitEvent: func(event cadence.Event) error {
			events = append(events, event)
			return nil
		},
		log: func(message string) {
			loggedMessages = append(loggedMessages, message)
		},
	}

	nextTransactionLocation := newTransactionLocationGenerator()

	err := runtime.ExecuteTransaction(
		Script{
			Source: deploy,
		},
		Context{
			Interface: runtimeInterface,
			Location:  nextTransactionLocation(),
		},
	)
	require.NoError(t, err)

	err = runtime.ExecuteTransaction(
		Script{
			Source: tx,
		},
		Context{
			Interface: runtimeInterface,
			Location:  nextTransactionLocation(),
		},
	)
	require.NoError(t, err)

	assert.Equal(t,
		[]string{
			"nil", "nil",
			"nil", "nil",
			"0x0000000000000001", "0x0000000000000001",
			"0x0000000000000001", "0x0000000000000001",
			"0x0000000000000001", "0x0000000000000001",
			"0x0000000000000001", "0x0000000000000001",
		},
		loggedMessages,
	)

	loggedMessages = nil
	err = runtime.ExecuteTransaction(
		Script{
			Source: tx2,
		},
		Context{
			Interface: runtimeInterface,
			Location:  nextTransactionLocation(),
		},
	)
	require.NoError(t, err)

	assert.Equal(t,
		[]string{
			"0x0000000000000001", "0x0000000000000001",
			"0x0000000000000001", "0x0000000000000001",
			"0x0000000000000001", "0x0000000000000001",
			"0x0000000000000001", "0x0000000000000001",
		},
		loggedMessages,
	)
}

func TestRuntimeMetrics(t *testing.T) {

	t.Parallel()

	runtime := newTestInterpreterRuntime()

	imported1Location := common.StringLocation("imported1")

	importedScript1 := []byte(`
      pub fun generate(): [Int] {
        return [1, 2, 3]
      }
    `)

	imported2Location := common.StringLocation("imported2")

	importedScript2 := []byte(`
      pub fun getPath(): StoragePath {
        return /storage/foo
      }
    `)

	script1 := []byte(`
      import "imported1"

      transaction {
          prepare(signer: AuthAccount) {
              signer.save(generate(), to: /storage/foo)
          }
          execute {}
      }
    `)

	script2 := []byte(`
      import "imported2"

      transaction {
          prepare(signer: AuthAccount) {
              signer.load<[Int]>(from: getPath())
          }
          execute {}
      }
    `)

	storage := newTestLedger(nil, nil)

	type reports struct {
		programParsed      map[Location]int
		programChecked     map[Location]int
		programInterpreted map[Location]int
	}

	newRuntimeInterface := func() (runtimeInterface Interface, r *reports) {

		r = &reports{
			programParsed:      map[common.Location]int{},
			programChecked:     map[common.Location]int{},
			programInterpreted: map[common.Location]int{},
		}

		runtimeInterface = &testRuntimeInterface{
			storage: storage,
			getSigningAccounts: func() ([]Address, error) {
				return []Address{{42}}, nil
			},
			getCode: func(location Location) (bytes []byte, err error) {
				switch location {
				case imported1Location:
					return importedScript1, nil
				case imported2Location:
					return importedScript2, nil
				default:
					return nil, fmt.Errorf("unknown import location: %s", location)
				}
			},
			programParsed: func(location common.Location, duration time.Duration) {
				r.programParsed[location]++
			},
			programChecked: func(location common.Location, duration time.Duration) {
				r.programChecked[location]++
			},
			programInterpreted: func(location common.Location, duration time.Duration) {
				r.programInterpreted[location]++
			},
		}

		return
	}

	i1, r1 := newRuntimeInterface()

	nextTransactionLocation := newTransactionLocationGenerator()

	transactionLocation := nextTransactionLocation()
	err := runtime.ExecuteTransaction(
		Script{
			Source: script1,
		},
		Context{
			Interface: i1,
			Location:  transactionLocation,
		},
	)
	require.NoError(t, err)

	assert.Equal(t,
		map[common.Location]int{
			transactionLocation: 1,
			imported1Location:   1,
		},
		r1.programParsed,
	)
	assert.Equal(t,
		map[common.Location]int{
			transactionLocation: 1,
			imported1Location:   1,
		},
		r1.programChecked,
	)
	assert.Equal(t,
		map[common.Location]int{
			transactionLocation: 1,
		},
		r1.programInterpreted,
	)

	i2, r2 := newRuntimeInterface()

	transactionLocation = nextTransactionLocation()

	err = runtime.ExecuteTransaction(
		Script{
			Source: script2,
		},
		Context{
			Interface: i2,
			Location:  transactionLocation,
		},
	)
	require.NoError(t, err)

	assert.Equal(t,
		map[common.Location]int{
			transactionLocation: 1,
			imported2Location:   1,
		},
		r2.programParsed,
	)
	assert.Equal(t,
		map[common.Location]int{
			transactionLocation: 1,
			imported2Location:   1,
		},
		r2.programChecked,
	)
	assert.Equal(t,
		map[common.Location]int{
			transactionLocation: 1,
		},
		r2.programInterpreted,
	)
}

type testWrite struct {
	owner, key []byte
}

func (w testWrite) String() string {
	return string(w.key)
}

func TestRuntimeContractWriteback(t *testing.T) {

	t.Parallel()

	runtime := newTestInterpreterRuntime()

	addressValue := cadence.BytesToAddress([]byte{0xCA, 0xDE})

	contract := []byte(`
      pub contract Test {

          pub(set) var test: Int

          init() {
              self.test = 1
          }
      }
    `)

	deploy := utils.DeploymentTransaction("Test", contract)

	readTx := []byte(`
      import Test from 0xCADE

       transaction {

          prepare(signer: AuthAccount) {
              log(Test.test)
          }
       }
    `)

	writeTx := []byte(`
      import Test from 0xCADE

       transaction {

          prepare(signer: AuthAccount) {
              Test.test = 2
          }
       }
    `)

	var accountCode []byte
	var events []cadence.Event
	var loggedMessages []string
	var writes []testWrite

	onWrite := func(owner, key, value []byte) {
		writes = append(writes, testWrite{
			owner,
			key,
		})
	}

	runtimeInterface := &testRuntimeInterface{
		getCode: func(_ Location) (bytes []byte, err error) {
			return accountCode, nil
		},
		storage: newTestLedger(nil, onWrite),
		getSigningAccounts: func() ([]Address, error) {
			return []Address{Address(addressValue)}, nil
		},
		resolveLocation: singleIdentifierLocationResolver(t),
		getAccountContractCode: func(_ Address, _ string) (code []byte, err error) {
			return accountCode, nil
		},
		updateAccountContractCode: func(_ Address, _ string, code []byte) (err error) {
			accountCode = code
			return nil
		},
		emitEvent: func(event cadence.Event) error {
			events = append(events, event)
			return nil
		},
		log: func(message string) {
			loggedMessages = append(loggedMessages, message)
		},
	}

	nextTransactionLocation := newTransactionLocationGenerator()

	err := runtime.ExecuteTransaction(
		Script{
			Source: deploy,
		},
		Context{
			Interface: runtimeInterface,
			Location:  nextTransactionLocation(),
		},
	)
	require.NoError(t, err)

	assert.NotNil(t, accountCode)

	assert.Equal(t,
		[]testWrite{
			// storage index to contract domain storage map
			{
				addressValue[:],
				[]byte("contract"),
			},
			// contract value
			{
				addressValue[:],
				[]byte{'$', 0x0, 0x0, 0x0, 0x0, 0x0, 0x0, 0x0, 0x1},
			},
			// contract domain storage map
			{
				addressValue[:],
				[]byte{'$', 0x0, 0x0, 0x0, 0x0, 0x0, 0x0, 0x0, 0x2},
			},
		},
		writes,
	)

	writes = nil

	err = runtime.ExecuteTransaction(
		Script{
			Source: readTx,
		},
		Context{
			Interface: runtimeInterface,
			Location:  nextTransactionLocation(),
		},
	)
	require.NoError(t, err)

	assert.Empty(t, writes)

	writes = nil

	err = runtime.ExecuteTransaction(
		Script{
			Source: writeTx,
		},
		Context{
			Interface: runtimeInterface,
			Location:  nextTransactionLocation(),
		},
	)
	require.NoError(t, err)

	assert.Equal(t,
		[]testWrite{
			// contract value
			{
				addressValue[:],
				[]byte{'$', 0x0, 0x0, 0x0, 0x0, 0x0, 0x0, 0x0, 0x1},
			},
		},
		writes,
	)
}

func TestRuntimeStorageWriteback(t *testing.T) {

	t.Parallel()

	runtime := newTestInterpreterRuntime()

	addressValue := cadence.BytesToAddress([]byte{0xCA, 0xDE})

	contract := []byte(`
      pub contract Test {

          pub resource R {

              pub(set) var test: Int

              init() {
                  self.test = 1
              }
          }


          pub fun createR(): @R {
              return <-create R()
          }
      }
    `)

	deploy := utils.DeploymentTransaction("Test", contract)

	var accountCode []byte
	var events []cadence.Event
	var loggedMessages []string
	var writes []testWrite

	onWrite := func(owner, key, _ []byte) {
		writes = append(writes, testWrite{
			owner,
			key,
		})
	}

	runtimeInterface := &testRuntimeInterface{
		getCode: func(_ Location) (bytes []byte, err error) {
			return accountCode, nil
		},
		storage: newTestLedger(nil, onWrite),
		getSigningAccounts: func() ([]Address, error) {
			return []Address{Address(addressValue)}, nil
		},
		resolveLocation: singleIdentifierLocationResolver(t),
		getAccountContractCode: func(_ Address, _ string) (code []byte, err error) {
			return accountCode, nil
		},
		updateAccountContractCode: func(_ Address, _ string, code []byte) error {
			accountCode = code
			return nil
		},
		emitEvent: func(event cadence.Event) error {
			events = append(events, event)
			return nil
		},
		log: func(message string) {
			loggedMessages = append(loggedMessages, message)
		},
	}

	nextTransactionLocation := newTransactionLocationGenerator()

	err := runtime.ExecuteTransaction(
		Script{
			Source: deploy,
		},
		Context{
			Interface: runtimeInterface,
			Location:  nextTransactionLocation(),
		},
	)
	require.NoError(t, err)

	assert.NotNil(t, accountCode)

	assert.Equal(t,
		[]testWrite{
			// storage index to contract domain storage map
			{
				addressValue[:],
				[]byte("contract"),
			},
			// contract value
			{
				addressValue[:],
				[]byte{'$', 0x0, 0x0, 0x0, 0x0, 0x0, 0x0, 0x0, 0x1},
			},
			// contract domain storage map
			{
				addressValue[:],
				[]byte{'$', 0x0, 0x0, 0x0, 0x0, 0x0, 0x0, 0x0, 0x2},
			},
		},
		writes,
	)

	writes = nil

	err = runtime.ExecuteTransaction(
		Script{
			Source: []byte(`
              import Test from 0xCADE

               transaction {

                  prepare(signer: AuthAccount) {
                      signer.save(<-Test.createR(), to: /storage/r)
                  }
               }
            `),
		},
		Context{
			Interface: runtimeInterface,
			Location:  nextTransactionLocation(),
		},
	)
	require.NoError(t, err)

	assert.Equal(t,
		[]testWrite{
			// storage index to storage domain storage map
			{
				addressValue[:],
				[]byte("storage"),
			},
			// resource value
			{
				addressValue[:],
				[]byte{'$', 0x0, 0x0, 0x0, 0x0, 0x0, 0x0, 0x0, 0x3},
			},
			// storage domain storage map
			{
				addressValue[:],
				[]byte{'$', 0x0, 0x0, 0x0, 0x0, 0x0, 0x0, 0x0, 0x4},
			},
		},
		writes,
	)

	readTx := []byte(`
     import Test from 0xCADE

      transaction {

         prepare(signer: AuthAccount) {
             log(signer.borrow<&Test.R>(from: /storage/r)!.test)
         }
      }
    `)

	writes = nil

	err = runtime.ExecuteTransaction(
		Script{
			Source: readTx,
		},
		Context{
			Interface: runtimeInterface,
			Location:  nextTransactionLocation(),
		},
	)
	require.NoError(t, err)

	assert.Empty(t, writes)

	writeTx := []byte(`
     import Test from 0xCADE

      transaction {

         prepare(signer: AuthAccount) {
             let r = signer.borrow<&Test.R>(from: /storage/r)!
             r.test = 2
         }
      }
    `)

	writes = nil

	err = runtime.ExecuteTransaction(
		Script{
			Source: writeTx,
		},
		Context{
			Interface: runtimeInterface,
			Location:  nextTransactionLocation(),
		},
	)
	require.NoError(t, err)

	assert.Equal(t,
		[]testWrite{
			// resource value
			{
				addressValue[:],
				[]byte{'$', 0x0, 0x0, 0x0, 0x0, 0x0, 0x0, 0x0, 0x3},
			},
		},
		writes,
	)
}

func TestRuntimeExternalError(t *testing.T) {

	t.Parallel()

	interpreterRuntime := newTestInterpreterRuntime()

	script := []byte(`
      transaction {
        prepare() {
          log("ok")
        }
      }
    `)

	type logPanic struct{}

	runtimeInterface := &testRuntimeInterface{
		getSigningAccounts: func() ([]Address, error) {
			return nil, nil
		},
		log: func(message string) {
			panic(logPanic{})
		},
	}

	nextTransactionLocation := newTransactionLocationGenerator()

	err := interpreterRuntime.ExecuteTransaction(
		Script{
			Source: script,
		},
		Context{
			Interface: runtimeInterface,
			Location:  nextTransactionLocation(),
		},
	)

	require.Error(t, err)
	assertRuntimeErrorIsExternalError(t, err)
}

func TestRuntimeDeployCodeCaching(t *testing.T) {

	t.Parallel()

	const helloWorldContract = `
      pub contract HelloWorld {

          pub let greeting: String

          init() {
              self.greeting = "Hello, World!"
          }

          pub fun hello(): String {
              return self.greeting
          }
      }
    `

	const callHelloTxTemplate = `
        import HelloWorld from 0x%s

        transaction {
            prepare(signer: AuthAccount) {
                assert(HelloWorld.hello() == "Hello, World!")
            }
        }
    `

	createAccountTx := []byte(`
        transaction {
            prepare(signer: AuthAccount) {
                AuthAccount(payer: signer)
            }
        }
    `)

	deployTx := utils.DeploymentTransaction("HelloWorld", []byte(helloWorldContract))

	runtime := newTestInterpreterRuntime()

	accountCodes := map[common.Location][]byte{}
	var events []cadence.Event

	var accountCounter uint8 = 0

	var signerAddresses []Address

	runtimeInterface := &testRuntimeInterface{
		createAccount: func(payer Address) (address Address, err error) {
			accountCounter++
			return Address{accountCounter}, nil
		},
		getCode: func(location Location) (bytes []byte, err error) {
			return accountCodes[location], nil
		},
		storage: newTestLedger(nil, nil),
		getSigningAccounts: func() ([]Address, error) {
			return signerAddresses, nil
		},
		resolveLocation: singleIdentifierLocationResolver(t),
		getAccountContractCode: func(address Address, name string) (code []byte, err error) {
			location := common.AddressLocation{
				Address: address,
				Name:    name,
			}
			return accountCodes[location], nil
		},
		updateAccountContractCode: func(address Address, name string, code []byte) error {
			location := common.AddressLocation{
				Address: address,
				Name:    name,
			}
			accountCodes[location] = code
			return nil
		},
		emitEvent: func(event cadence.Event) error {
			events = append(events, event)
			return nil
		},
	}

	nextTransactionLocation := newTransactionLocationGenerator()

	// create the account

	signerAddresses = []Address{{accountCounter}}

	err := runtime.ExecuteTransaction(
		Script{
			Source: createAccountTx,
		},
		Context{
			Interface: runtimeInterface,
			Location:  nextTransactionLocation(),
		},
	)
	require.NoError(t, err)

	// deploy the contract

	signerAddresses = []Address{{accountCounter}}

	err = runtime.ExecuteTransaction(
		Script{
			Source: deployTx,
		},
		Context{
			Interface: runtimeInterface,
			Location:  nextTransactionLocation(),
		},
	)
	require.NoError(t, err)

	// call the hello function

	callTx := []byte(fmt.Sprintf(callHelloTxTemplate, Address{accountCounter}))

	err = runtime.ExecuteTransaction(
		Script{
			Source: callTx,
		},
		Context{
			Interface: runtimeInterface,
			Location:  nextTransactionLocation(),
		},
	)
	require.NoError(t, err)
}

func TestRuntimeUpdateCodeCaching(t *testing.T) {

	t.Parallel()

	const helloWorldContract1 = `
      pub contract HelloWorld {

          pub fun hello(): String {
              return "1"
          }
      }
    `

	const helloWorldContract2 = `
      pub contract HelloWorld {

          pub fun hello(): String {
              return "2"
          }
      }
    `

	const callHelloScriptTemplate = `
        import HelloWorld from 0x%s

        pub fun main(): String {
            return HelloWorld.hello()
        }
    `

	createAccountTx := []byte(`
        transaction {
            prepare(signer: AuthAccount) {
                AuthAccount(payer: signer)
            }
        }
    `)

	deployTx := utils.DeploymentTransaction("HelloWorld", []byte(helloWorldContract1))
	updateTx := utils.UpdateTransaction("HelloWorld", []byte(helloWorldContract2))

	runtime := newTestInterpreterRuntime()

	accountCodes := map[common.Location][]byte{}
	var events []cadence.Event

	var accountCounter uint8 = 0

	var signerAddresses []Address

	var programHits []string

	var codeChanged bool

	runtimeInterface := &testRuntimeInterface{
		createAccount: func(payer Address) (address Address, err error) {
			accountCounter++
			return Address{accountCounter}, nil
		},
		getCode: func(location Location) (bytes []byte, err error) {
			return accountCodes[location], nil
		},
		storage: newTestLedger(nil, nil),
		getSigningAccounts: func() ([]Address, error) {
			return signerAddresses, nil
		},
		resolveLocation: singleIdentifierLocationResolver(t),
		getAccountContractCode: func(address Address, name string) (code []byte, err error) {
			location := common.AddressLocation{
				Address: address,
				Name:    name,
			}
			return accountCodes[location], nil
		},
		updateAccountContractCode: func(address Address, name string, code []byte) error {
			codeChanged = true

			location := common.AddressLocation{
				Address: address,
				Name:    name,
			}
			accountCodes[location] = code
			return nil
		},
		emitEvent: func(event cadence.Event) error {
			events = append(events, event)
			return nil
		},
	}

	// When code is changed, the parsed+checked programs have to be invalidated

	clearProgramsIfNeeded := func() {
		if !codeChanged {
			return
		}

		for locationID := range runtimeInterface.programs {
			delete(runtimeInterface.programs, locationID)
		}
	}

	nextTransactionLocation := newTransactionLocationGenerator()

	// create the account

	signerAddresses = []Address{{accountCounter}}

	err := runtime.ExecuteTransaction(
		Script{
			Source: createAccountTx,
		},
		Context{
			Interface: runtimeInterface,
			Location:  nextTransactionLocation(),
		},
	)
	require.NoError(t, err)

	// deploy the contract

	programHits = nil

	signerAddresses = []Address{{accountCounter}}

	codeChanged = false

	err = runtime.ExecuteTransaction(
		Script{
			Source: deployTx,
		},
		Context{
			Interface: runtimeInterface,
			Location:  nextTransactionLocation(),
		},
	)
	require.NoError(t, err)
	require.Empty(t, programHits)

	location := common.AddressLocation{
		Address: signerAddresses[0],
		Name:    "HelloWorld",
	}

	require.NotContains(t, runtimeInterface.programs, location)

	clearProgramsIfNeeded()

	// call the initial hello function

	callScript := []byte(fmt.Sprintf(callHelloScriptTemplate, Address{accountCounter}))

	result1, err := runtime.ExecuteScript(
		Script{
			Source: callScript,
		},
		Context{
			Interface: runtimeInterface,
			Location:  nextTransactionLocation(),
		},
	)
	require.NoError(t, err)
	require.Equal(t, cadence.String("1"), result1)

	// The deployed hello world contract was imported,
	// assert that it was stored in the program storage
	// after it was parsed and checked

	initialProgram := runtimeInterface.programs[location]
	require.NotNil(t, initialProgram)

	// update the contract

	programHits = nil
	codeChanged = false

	err = runtime.ExecuteTransaction(
		Script{
			Source: updateTx,
		},
		Context{
			Interface: runtimeInterface,
			Location:  nextTransactionLocation(),
		},
	)
	require.NoError(t, err)
	require.Empty(t, programHits)

	// Assert that the contract update did NOT change
	// the program in program storage

	require.Same(t,
		initialProgram,
		runtimeInterface.programs[location],
	)
	require.NotNil(t, runtimeInterface.programs[location])

	clearProgramsIfNeeded()

	// call the new hello function

	result2, err := runtime.ExecuteScript(
		Script{
			Source: callScript,
		},
		Context{
			Interface: runtimeInterface,
			Location:  nextTransactionLocation(),
		},
	)
	require.NoError(t, err)
	require.Equal(t, cadence.String("2"), result2)
}

func TestRuntimeNoProgramsHitForToplevelPrograms(t *testing.T) {

	// We do not want to hit the stored programs for toplevel programs
	// (scripts and transactions) until we have moved the caching layer to Cadence.

	t.Parallel()

	const helloWorldContract = `
      pub contract HelloWorld {

          pub let greeting: String

          init() {
              self.greeting = "Hello, World!"
          }

          pub fun hello(): String {
              return self.greeting
          }
      }
    `

	const callHelloTxTemplate = `
        import HelloWorld from 0x%s

        transaction {
            prepare(signer: AuthAccount) {
                assert(HelloWorld.hello() == "Hello, World!")
            }
        }
    `

	createAccountTx := []byte(`
        transaction {
            prepare(signer: AuthAccount) {
                AuthAccount(payer: signer)
            }
        }
    `)

	deployTx := utils.DeploymentTransaction("HelloWorld", []byte(helloWorldContract))

	runtime := newTestInterpreterRuntime()

	accountCodes := map[common.Location][]byte{}
	var events []cadence.Event

	programs := map[common.Location]*interpreter.Program{}

	var accountCounter uint8 = 0

	var signerAddresses []Address

	var programsHits []string

	runtimeInterface := &testRuntimeInterface{
		createAccount: func(payer Address) (address Address, err error) {
			accountCounter++
			return Address{accountCounter}, nil
		},
		getCode: func(location Location) (bytes []byte, err error) {
			return accountCodes[location], nil
		},
		setProgram: func(location Location, program *interpreter.Program) error {
			programs[location] = program
			return nil
		},
		getProgram: func(location Location) (*interpreter.Program, error) {
			programsHits = append(programsHits, string(location.ID()))
			return programs[location], nil
		},
		storage: newTestLedger(nil, nil),
		getSigningAccounts: func() ([]Address, error) {
			return signerAddresses, nil
		},
		resolveLocation: singleIdentifierLocationResolver(t),
		getAccountContractCode: func(address Address, name string) (code []byte, err error) {
			location := common.AddressLocation{
				Address: address,
				Name:    name,
			}
			return accountCodes[location], nil
		},
		updateAccountContractCode: func(address Address, name string, code []byte) error {
			location := common.AddressLocation{
				Address: address,
				Name:    name,
			}
			accountCodes[location] = code
			return nil
		},
		emitEvent: func(event cadence.Event) error {
			events = append(events, event)
			return nil
		},
	}

	nextTransactionLocation := newTransactionLocationGenerator()

	signerAddresses = []Address{{accountCounter}}

	// create the account

	err := runtime.ExecuteTransaction(
		Script{
			Source: createAccountTx,
		},
		Context{
			Interface: runtimeInterface,
			Location:  nextTransactionLocation(),
		},
	)
	require.NoError(t, err)

	signerAddresses = []Address{{accountCounter}}

	err = runtime.ExecuteTransaction(
		Script{
			Source: deployTx,
		},
		Context{
			Interface: runtimeInterface,
			Location:  nextTransactionLocation(),
		},
	)
	require.NoError(t, err)

	// call the function

	callTx := []byte(fmt.Sprintf(callHelloTxTemplate, Address{accountCounter}))

	err = runtime.ExecuteTransaction(
		Script{
			Source: callTx,
		},
		Context{
			Interface: runtimeInterface,
			Location:  nextTransactionLocation(),
		},
	)
	require.NoError(t, err)

	// We should only receive a cache hit for the imported program, not the transactions/scripts.

	require.GreaterOrEqual(t, len(programsHits), 1)

	for _, cacheHit := range programsHits {
		require.Equal(t, "A.0100000000000000.HelloWorld", cacheHit)
	}
}

func TestRuntimeTransaction_ContractUpdate(t *testing.T) {

	t.Parallel()

	runtime := newTestInterpreterRuntime()

	const contract1 = `
      pub contract Test {

          pub resource R {

              pub let name: String

              init(name: String) {
                  self.name = name
              }

              pub fun hello(): Int {
                  return 1
              }
          }

          pub var rs: @{String: R}

          pub fun hello(): Int {
              return 1
          }

          init() {
              self.rs <- {}
              self.rs["r1"] <-! create R(name: "1")
          }
      }
    `

	const contract2 = `
      pub contract Test {

          pub resource R {

              pub let name: String

              init(name: String) {
                  self.name = name
              }

              pub fun hello(): Int {
                  return 2
              }
          }

          pub var rs: @{String: R}

          pub fun hello(): Int {
              return 2
          }

          init() {
              self.rs <- {}
              panic("should never be executed")
          }
      }
    `

	var accountCode []byte
	var events []cadence.Event

	var codeChanged bool

	signerAddress := common.MustBytesToAddress([]byte{0x42})

	runtimeInterface := &testRuntimeInterface{
		storage: newTestLedger(nil, nil),
		getSigningAccounts: func() ([]Address, error) {
			return []Address{signerAddress}, nil
		},
		getCode: func(_ Location) (bytes []byte, err error) {
			return accountCode, nil
		},
		resolveLocation: func(identifiers []Identifier, location Location) ([]ResolvedLocation, error) {
			require.Empty(t, identifiers)
			require.IsType(t, common.AddressLocation{}, location)

			return []ResolvedLocation{
				{
					Location: common.AddressLocation{
						Address: location.(common.AddressLocation).Address,
						Name:    "Test",
					},
					Identifiers: []ast.Identifier{
						{
							Identifier: "Test",
						},
					},
				},
			}, nil
		},
		getAccountContractCode: func(_ Address, _ string) (code []byte, err error) {
			return accountCode, nil
		},
		updateAccountContractCode: func(_ Address, _ string, code []byte) error {
			codeChanged = true
			accountCode = code
			return nil
		},
		emitEvent: func(event cadence.Event) error {
			events = append(events, event)
			return nil
		},
	}

	// When code is changed, the parsed+checked programs have to be invalidated

	clearProgramsIfNeeded := func() {
		if !codeChanged {
			return
		}

		for locationID := range runtimeInterface.programs {
			delete(runtimeInterface.programs, locationID)
		}
	}

	nextTransactionLocation := newTransactionLocationGenerator()

	// Deploy the Test contract

	codeChanged = false
	deployTx1 := utils.DeploymentTransaction("Test", []byte(contract1))

	err := runtime.ExecuteTransaction(
		Script{
			Source: deployTx1,
		},
		Context{
			Interface: runtimeInterface,
			Location:  nextTransactionLocation(),
		},
	)
	require.NoError(t, err)

	location := common.AddressLocation{
		Address: signerAddress,
		Name:    "Test",
	}

	require.NotContains(t, runtimeInterface.programs, location)

	clearProgramsIfNeeded()

	// Use the Test contract

	script1 := []byte(`
      import 0x42

      pub fun main() {
          // Check stored data

          assert(Test.rs.length == 1)
          assert(Test.rs["r1"]?.name == "1")

          // Check functions

          assert(Test.rs["r1"]?.hello() == 1)
          assert(Test.hello() == 1)
      }
    `)

	_, err = runtime.ExecuteScript(
		Script{
			Source: script1,
		},
		Context{
			Interface: runtimeInterface,
			Location:  nextTransactionLocation(),
		},
	)
	require.NoError(t, err)

	// The deployed hello world contract was imported,
	// assert that it was stored in the program storage
	// after it was parsed and checked

	initialProgram := runtimeInterface.programs[location]
	require.NotNil(t, initialProgram)

	// Update the Test contract

	codeChanged = false

	deployTx2 := utils.UpdateTransaction("Test", []byte(contract2))

	err = runtime.ExecuteTransaction(
		Script{
			Source: deployTx2,
		},
		Context{
			Interface: runtimeInterface,
			Location:  nextTransactionLocation(),
		},
	)
	require.NoError(t, err)

	// Assert that the contract update did NOT change
	// the program in program storage

	require.Same(t,
		initialProgram,
		runtimeInterface.programs[location],
	)
	require.NotNil(t, runtimeInterface.programs[location])

	clearProgramsIfNeeded()

	// Use the new Test contract

	script2 := []byte(`
      import 0x42

      pub fun main() {
          // Existing data is still available and the same as before

          assert(Test.rs.length == 1)
          assert(Test.rs["r1"]?.name == "1")

          // New function code is executed.
          // Compare with script1 above, which checked 1.

          assert(Test.rs["r1"]?.hello() == 2)
          assert(Test.hello() == 2)
      }
    `)

	_, err = runtime.ExecuteScript(
		Script{
			Source: script2,
		},
		Context{
			Interface: runtimeInterface,
			Location:  nextTransactionLocation(),
		},
	)
	require.NoError(t, err)
}

func TestRuntimeExecuteScriptArguments(t *testing.T) {

	t.Parallel()

	runtime := newTestInterpreterRuntime()

	script := []byte(`
      pub fun main(num: Int) {}
    `)

	type testCase struct {
		name      string
		arguments [][]byte
		valid     bool
	}

	test := func(tc testCase) {
		t.Run(tc.name, func(t *testing.T) {

			// NOTE: to parallelize this sub-test,
			// access to `programs` must be made thread-safe first

			storage := newTestLedger(nil, nil)

			runtimeInterface := &testRuntimeInterface{
				storage: storage,
				meterMemory: func(_ common.MemoryUsage) error {
					return nil
				},
			}
			runtimeInterface.decodeArgument = func(b []byte, t cadence.Type) (value cadence.Value, err error) {
				return json.Decode(runtimeInterface, b)
			}

			_, err := runtime.ExecuteScript(
				Script{
					Source:    script,
					Arguments: tc.arguments,
				},
				Context{
					Interface: runtimeInterface,
					Location:  common.ScriptLocation{0x1},
				},
			)

			if tc.valid {
				require.NoError(t, err)
			} else {
				require.Error(t, err)
				assertRuntimeErrorIsUserError(t, err)

				require.ErrorAs(t, err, &InvalidEntryPointParameterCountError{})
			}
		})
	}

	for _, testCase := range []testCase{
		{
			name:      "too few arguments",
			arguments: [][]byte{},
			valid:     false,
		},
		{
			name: "correct number of arguments",
			arguments: [][]byte{
				jsoncdc.MustEncode(cadence.NewInt(1)),
			},
			valid: true,
		},
		{
			name: "too many arguments",
			arguments: [][]byte{
				jsoncdc.MustEncode(cadence.NewInt(1)),
				jsoncdc.MustEncode(cadence.NewInt(2)),
			},
			valid: false,
		},
	} {
		test(testCase)
	}
}

func singleIdentifierLocationResolver(t testing.TB) func(identifiers []Identifier, location Location) ([]ResolvedLocation, error) {
	return func(identifiers []Identifier, location Location) ([]ResolvedLocation, error) {
		require.Len(t, identifiers, 1)
		require.IsType(t, common.AddressLocation{}, location)

		return []ResolvedLocation{
			{
				Location: common.AddressLocation{
					Address: location.(common.AddressLocation).Address,
					Name:    identifiers[0].Identifier,
				},
				Identifiers: identifiers,
			},
		}, nil
	}
}

func TestRuntimePanics(t *testing.T) {

	t.Parallel()

	runtime := newTestInterpreterRuntime()

	script := []byte(`
      pub fun main() {
        [1][1]
      }
    `)

	storage := newTestLedger(nil, nil)

	runtimeInterface := &testRuntimeInterface{
		storage: storage,
		getSigningAccounts: func() ([]Address, error) {
			return []Address{{42}}, nil
		},
	}

	nextTransactionLocation := newTransactionLocationGenerator()

	_, err := runtime.ExecuteScript(
		Script{
			Source: script,
		},
		Context{
			Interface: runtimeInterface,
			Location:  nextTransactionLocation(),
		},
	)
	assert.Error(t, err)
}

func TestRuntimeGetCapability(t *testing.T) {

	t.Parallel()

	t.Run("invalid: private path, public account used as auth account", func(t *testing.T) {

		t.Parallel()

		runtime := newTestInterpreterRuntime()

		script := []byte(`
          pub fun main(): Capability {
              let dict: {Int: AuthAccount} = {}
              let ref = &dict as &{Int: AnyStruct}
              ref[0] = getAccount(0x01) as AnyStruct
              return dict.values[0].getCapability(/private/xxx)
          }
        `)

		runtimeInterface := &testRuntimeInterface{}

		nextTransactionLocation := newTransactionLocationGenerator()

		_, err := runtime.ExecuteScript(
			Script{
				Source: script,
			},
			Context{
				Interface: runtimeInterface,
				Location:  nextTransactionLocation(),
			},
		)

		require.Error(t, err)
		assertRuntimeErrorIsUserError(t, err)

		var typeErr interpreter.ContainerMutationError
		require.ErrorAs(t, err, &typeErr)
	})

	t.Run("invalid: public path, public account used as auth account", func(t *testing.T) {

		t.Parallel()

		runtime := newTestInterpreterRuntime()

		script := []byte(`
          pub fun main(): Capability {
              let dict: {Int: AuthAccount} = {}
              let ref = &dict as &{Int: AnyStruct}
              ref[0] = getAccount(0x01) as AnyStruct
              return dict.values[0].getCapability(/public/xxx)
          }
        `)

		runtimeInterface := &testRuntimeInterface{}

		nextTransactionLocation := newTransactionLocationGenerator()

		_, err := runtime.ExecuteScript(
			Script{
				Source: script,
			},
			Context{
				Interface: runtimeInterface,
				Location:  nextTransactionLocation(),
			},
		)

		require.Error(t, err)
		assertRuntimeErrorIsUserError(t, err)

		var typeErr interpreter.ContainerMutationError
		require.ErrorAs(t, err, &typeErr)
	})

	t.Run("valid: public path, public account used as public account", func(t *testing.T) {

		t.Parallel()

		runtime := newTestInterpreterRuntime()

		script := []byte(`
          pub fun main(): Capability {
              let dict: {Int: PublicAccount} = {}
              let ref = &dict as &{Int: AnyStruct}
              ref[0] = getAccount(0x01) as AnyStruct
              return dict.values[0].getCapability(/public/xxx)
          }
        `)

		runtimeInterface := &testRuntimeInterface{}

		nextTransactionLocation := newTransactionLocationGenerator()

		res, err := runtime.ExecuteScript(
			Script{
				Source: script,
			},
			Context{
				Interface: runtimeInterface,
				Location:  nextTransactionLocation(),
			},
		)

		require.NoError(t, err)
		require.Equal(t,
			cadence.Capability{
				Address: cadence.BytesToAddress([]byte{0x1}),
				Path: cadence.Path{
					Domain:     "public",
					Identifier: "xxx",
				},
			},
			res,
		)
	})
}

func TestRuntimeStackOverflow(t *testing.T) {

	if testing.Short() {
		t.Skip()
	}

	t.Parallel()

	runtime := newTestInterpreterRuntime()

	const contract = `

        pub contract Recurse {

            priv fun recurse() {
                self.recurse()
            }

            init() {
                self.recurse()
            }
        }
    `

	deployTx := utils.DeploymentTransaction("Recurse", []byte(contract))

	var events []cadence.Event
	var loggedMessages []string
	var signerAddress common.Address
	accountCodes := map[common.Location]string{}

	runtimeInterface := &testRuntimeInterface{
		storage: newTestLedger(nil, nil),
		getSigningAccounts: func() ([]Address, error) {
			return []Address{signerAddress}, nil
		},
		resolveLocation: singleIdentifierLocationResolver(t),
		updateAccountContractCode: func(address Address, name string, code []byte) error {
			location := common.AddressLocation{
				Address: address,
				Name:    name,
			}
			accountCodes[location] = string(code)
			return nil
		},
		getAccountContractCode: func(address Address, name string) (code []byte, err error) {
			location := common.AddressLocation{
				Address: address,
				Name:    name,
			}
			code = []byte(accountCodes[location])
			return code, nil
		},
		emitEvent: func(event cadence.Event) error {
			events = append(events, event)
			return nil
		},
		log: func(message string) {
			loggedMessages = append(loggedMessages, message)
		},
		meterMemory: func(_ common.MemoryUsage) error {
			return nil
		},
	}
	runtimeInterface.decodeArgument = func(b []byte, t cadence.Type) (value cadence.Value, err error) {
		return json.Decode(runtimeInterface, b)
	}

	nextTransactionLocation := newTransactionLocationGenerator()

	// Deploy

	err := runtime.ExecuteTransaction(
		Script{
			Source: deployTx,
		},
		Context{
			Interface: runtimeInterface,
			Location:  nextTransactionLocation(),
		},
	)
	require.Error(t, err)
	assertRuntimeErrorIsUserError(t, err)

	var callStackLimitExceededErr CallStackLimitExceededError
	require.ErrorAs(t, err, &callStackLimitExceededErr)
}

func TestRuntimeInternalErrors(t *testing.T) {

	t.Parallel()

	runtime := newTestInterpreterRuntime()

	t.Run("script with go error", func(t *testing.T) {

		t.Parallel()

		script := []byte(`
          pub fun main() {
              log("hello")
          }
        `)

		runtimeInterface := &testRuntimeInterface{
			log: func(message string) {
				// panic due to go-error in cadence implementation
				var val any = message
				_ = val.(int)
			},
		}

		nextTransactionLocation := newTransactionLocationGenerator()

		_, err := runtime.ExecuteScript(
			Script{
				Source: script,
			},
			Context{
				Interface: runtimeInterface,
				Location:  nextTransactionLocation(),
			},
		)

		require.Error(t, err)
		assertRuntimeErrorIsInternalError(t, err)
	})

	t.Run("script with cadence error", func(t *testing.T) {

		t.Parallel()

		script := []byte(`
          pub fun main() {
              log("hello")
          }
        `)

		runtimeInterface := &testRuntimeInterface{
			log: func(message string) {
				// intentionally panic
				panic(fmt.Errorf("panic trying to log %s", message))
			},
		}

		nextTransactionLocation := newTransactionLocationGenerator()

		_, err := runtime.ExecuteScript(
			Script{
				Source: script,
			},
			Context{
				Interface: runtimeInterface,
				Location:  nextTransactionLocation(),
			},
		)

		require.Error(t, err)
		assertRuntimeErrorIsExternalError(t, err)
	})

	t.Run("transaction", func(t *testing.T) {

		t.Parallel()

		script := []byte(`
          transaction {
              prepare() {}
              execute {
                  log("hello")
              }
          }
        `)

		runtimeInterface := &testRuntimeInterface{
			log: func(message string) {
				// panic due to Cadence implementation error
				var val any = message
				_ = val.(int)
			},
		}

		nextTransactionLocation := newTransactionLocationGenerator()

		err := runtime.ExecuteTransaction(
			Script{
				Source: script,
			},
			Context{
				Interface: runtimeInterface,
				Location:  nextTransactionLocation(),
			},
		)

		require.Error(t, err)
		assertRuntimeErrorIsInternalError(t, err)
	})

	t.Run("contract function", func(t *testing.T) {

		t.Parallel()

		addressValue := Address{
			0x0, 0x0, 0x0, 0x0, 0x0, 0x0, 0x0, 0x1,
		}

		contract := []byte(`
          pub contract Test {
              pub fun hello() {
                  log("Hello World!")
              }
          }
       `)

		var accountCode []byte

		storage := newTestLedger(nil, nil)

		runtimeInterface := &testRuntimeInterface{
			storage: storage,
			getSigningAccounts: func() ([]Address, error) {
				return []Address{addressValue}, nil
			},
			resolveLocation: singleIdentifierLocationResolver(t),
			getAccountContractCode: func(_ Address, _ string) (code []byte, err error) {
				return accountCode, nil
			},
			updateAccountContractCode: func(_ Address, _ string, code []byte) error {
				accountCode = code
				return nil
			},
			emitEvent: func(_ cadence.Event) error {
				return nil
			},
			log: func(message string) {
				// panic due to Cadence implementation error
				var val any = message
				_ = val.(int)
			},
		}

		nextTransactionLocation := newTransactionLocationGenerator()

		deploy := utils.DeploymentTransaction("Test", contract)
		err := runtime.ExecuteTransaction(
			Script{
				Source: deploy,
			},
			Context{
				Interface: runtimeInterface,
				Location:  nextTransactionLocation(),
			},
		)
		require.NoError(t, err)

		assert.NotNil(t, accountCode)

		_, err = runtime.InvokeContractFunction(
			common.AddressLocation{
				Address: addressValue,
				Name:    "Test",
			},
			"hello",
			nil,
			nil,
			Context{
				Interface: runtimeInterface,
				Location:  nextTransactionLocation(),
			},
		)

		require.Error(t, err)
		assertRuntimeErrorIsInternalError(t, err)
	})

	t.Run("parse and check", func(t *testing.T) {

		t.Parallel()

		script := []byte("pub fun test() {}")
		runtimeInterface := &testRuntimeInterface{
			setProgram: func(location Location, program *interpreter.Program) error {
				panic(errors.New("crash while setting program"))
			},
		}

		nextTransactionLocation := newTransactionLocationGenerator()

		_, err := runtime.ParseAndCheckProgram(
			script,
			Context{
				Interface: runtimeInterface,
				Location:  nextTransactionLocation(),
			},
		)

		require.Error(t, err)
		assertRuntimeErrorIsExternalError(t, err)
	})

	t.Run("read stored", func(t *testing.T) {

		t.Parallel()

		runtimeInterface := &testRuntimeInterface{
			storage: testLedger{
				getValue: func(owner, key []byte) (value []byte, err error) {
					panic(errors.New("crasher"))
				},
			},
		}

		address, err := common.BytesToAddress([]byte{0x42})
		require.NoError(t, err)

		_, err = runtime.ReadStored(
			address,
			cadence.Path{
				Domain:     "storage",
				Identifier: "test",
			},
			Context{
				Interface: runtimeInterface,
			},
		)

		require.Error(t, err)
		assertRuntimeErrorIsExternalError(t, err)
	})

	t.Run("read linked", func(t *testing.T) {

		t.Parallel()

		runtimeInterface := &testRuntimeInterface{
			storage: testLedger{
				getValue: func(owner, key []byte) (value []byte, err error) {
					panic(errors.New("crasher"))
				},
			},
		}

		address, err := common.BytesToAddress([]byte{0x42})
		require.NoError(t, err)

		_, err = runtime.ReadLinked(
			address,
			cadence.Path{
				Domain:     "storage",
				Identifier: "test",
			},
			Context{
				Interface: runtimeInterface,
			},
		)

		require.Error(t, err)
		assertRuntimeErrorIsExternalError(t, err)
	})

	t.Run("panic with non error", func(t *testing.T) {

		t.Parallel()

		script := []byte(`pub fun main() {}`)

		runtimeInterface := &testRuntimeInterface{
			meterMemory: func(usage common.MemoryUsage) error {
				// panic with a non-error type
				panic("crasher")
			},
		}

		nextTransactionLocation := newTransactionLocationGenerator()

		_, err := runtime.ExecuteScript(
			Script{
				Source: script,
			},
			Context{
				Interface: runtimeInterface,
				Location:  nextTransactionLocation(),
			},
		)

		require.Error(t, err)
		assertRuntimeErrorIsInternalError(t, err)
	})

}

func TestRuntimeComputationMetring(t *testing.T) {
	t.Parallel()

	type test struct {
		name        string
		code        string
		ok          bool
		expCompUsed uint
	}

	compLimit := uint(6)

	tests := []test{
		{
			name: "Infinite while loop",
			code: `
		  while true {}
		`,
			ok:          false,
			expCompUsed: compLimit,
		},
		{
			name: "Limited while loop",
			code: `
		  var i = 0
		  while i < 5 {
			  i = i + 1
		  }
		`,
			ok:          false,
			expCompUsed: compLimit,
		},
		{
			name: "statement + createArray + transferArray + too many for-in loop iterations",
			code: `
		  for i in [1, 2, 3, 4, 5, 6, 7, 8, 9, 10] {}
		`,
			ok:          false,
			expCompUsed: compLimit,
		},
		{
			name: "statement + createArray + transferArray + some for-in loop iterations",
			code: `
		  for i in [1, 2] {}
		`,
			ok:          true,
			expCompUsed: 5,
		},
	}

	for _, test := range tests {

		t.Run(test.name, func(t *testing.T) {

			script := []byte(
				fmt.Sprintf(
					`
				  transaction {
					  prepare() {
						  %s
					  }
				  }
				`,
					test.code,
				),
			)

			runtime := newTestInterpreterRuntime()

			compErr := errors.New("computation exceeded limit")
			var compUsed uint
			meterComputationFunc := func(kind common.ComputationKind, intensity uint) error {
				compUsed++
				if compUsed >= compLimit {
					return compErr
				}
				return nil
			}

			runtimeInterface := &testRuntimeInterface{
				storage: newTestLedger(nil, nil),
				getSigningAccounts: func() ([]Address, error) {
					return nil, nil
				},
				meterComputation: meterComputationFunc,
			}

			nextTransactionLocation := newTransactionLocationGenerator()

			err := runtime.ExecuteTransaction(
				Script{
					Source: script,
				},
				Context{
					Interface: runtimeInterface,
					Location:  nextTransactionLocation(),
				},
			)
			if test.ok {
				require.NoError(t, err)
			} else {
				var executionErr Error
				require.ErrorAs(t, err, &executionErr)
				require.ErrorAs(t, err.(Error).Unwrap(), &compErr)
			}

			require.Equal(t, test.expCompUsed, compUsed)
		})
	}
}

func TestRuntimeImportAnyStruct(t *testing.T) {

	t.Parallel()

	rt := newTestInterpreterRuntime()

	var loggedMessages []string

	address := common.MustBytesToAddress([]byte{0x1})

	storage := newTestLedger(nil, nil)

	runtimeInterface := &testRuntimeInterface{
		storage: storage,
		getSigningAccounts: func() ([]Address, error) {
			return []Address{address}, nil
		},
		log: func(message string) {
			loggedMessages = append(loggedMessages, message)
		},
		meterMemory: func(_ common.MemoryUsage) error {
			return nil
		},
	}
	runtimeInterface.decodeArgument = func(b []byte, t cadence.Type) (value cadence.Value, err error) {
		return json.Decode(runtimeInterface, b)
	}

	err := rt.ExecuteTransaction(
		Script{
			Source: []byte(`
			  transaction(args: [AnyStruct]) {
			    prepare(signer: AuthAccount) {}
			  }
			`),
			Arguments: [][]byte{
				[]byte(`{"value":[{"value":"0xf8d6e0586b0a20c7","type":"Address"},{"value":{"domain":"private","identifier":"USDCAdminCap-ca258982-c98e-4ef0-adef-7ff80ee96b10"},"type":"Path"}],"type":"Array"}`),
			},
		},
		Context{
			Interface: runtimeInterface,
			Location:  utils.TestLocation,
		},
	)
	require.NoError(t, err)
}

// Error needs to be `runtime.Error`, and the inner error should be `errors.UserError`.
func assertRuntimeErrorIsUserError(t *testing.T, err error) {
	var runtimeError Error
	require.ErrorAs(t, err, &runtimeError)

	innerError := runtimeError.Unwrap()
	require.True(
		t,
		runtimeErrors.IsUserError(innerError),
		"Expected `UserError`, found `%T`", innerError,
	)
}

// Error needs to be `runtime.Error`, and the inner error should be `errors.InternalError`.
func assertRuntimeErrorIsInternalError(t *testing.T, err error) {
	var runtimeError Error
	require.ErrorAs(t, err, &runtimeError)

	innerError := runtimeError.Unwrap()
	require.True(
		t,
		runtimeErrors.IsInternalError(innerError),
		"Expected `UserError`, found `%T`", innerError,
	)
}

// Error needs to be `runtime.Error`, and the inner error should be `interpreter.ExternalError`.
func assertRuntimeErrorIsExternalError(t *testing.T, err error) {
	var runtimeError Error
	require.ErrorAs(t, err, &runtimeError)

	innerError := runtimeError.Unwrap()
	require.ErrorAs(t, innerError, &runtimeErrors.ExternalError{})
}

<<<<<<< HEAD
func TestImportingTestStdlib(t *testing.T) {

	t.Parallel()

	rt := newTestInterpreterRuntime()

	runtimeInterface := &testRuntimeInterface{}

	_, err := rt.ExecuteScript(
		Script{
			Source: []byte(`
			    import Test

			    pub fun main() {
			        Test.assert(true)
			    }
			`),
		},
		Context{
			Interface: runtimeInterface,
			Location:  utils.TestLocation,
		},
	)

	require.Error(t, err)
	errs := checker.ExpectCheckerErrors(t, err, 1)

	notDeclaredErr := &sema.NotDeclaredError{}
	require.ErrorAs(t, errs[0], &notDeclaredErr)
	assert.Equal(t, "Test", notDeclaredErr.Name)
=======
func BenchmarkRuntimeScriptNoop(b *testing.B) {

	runtimeInterface := &testRuntimeInterface{
		storage: newTestLedger(nil, nil),
	}

	script := Script{
		Source: []byte("pub fun main() {}"),
	}

	environment := NewScriptInterpreterEnvironment(Config{})

	context := Context{
		Interface:   runtimeInterface,
		Location:    common.ScriptLocation{},
		Environment: environment,
	}

	require.NotNil(b, stdlib.CryptoChecker)

	runtime := newTestInterpreterRuntime()

	b.ReportAllocs()
	b.ResetTimer()

	for i := 0; i < b.N; i++ {
		_, _ = runtime.ExecuteScript(script, context)
	}
>>>>>>> 919fc3bf
}<|MERGE_RESOLUTION|>--- conflicted
+++ resolved
@@ -7430,7 +7430,36 @@
 	require.ErrorAs(t, innerError, &runtimeErrors.ExternalError{})
 }
 
-<<<<<<< HEAD
+func BenchmarkRuntimeScriptNoop(b *testing.B) {
+
+	runtimeInterface := &testRuntimeInterface{
+		storage: newTestLedger(nil, nil),
+	}
+
+	script := Script{
+		Source: []byte("pub fun main() {}"),
+	}
+
+	environment := NewScriptInterpreterEnvironment(Config{})
+
+	context := Context{
+		Interface:   runtimeInterface,
+		Location:    common.ScriptLocation{},
+		Environment: environment,
+	}
+
+	require.NotNil(b, stdlib.CryptoChecker)
+
+	runtime := newTestInterpreterRuntime()
+
+	b.ReportAllocs()
+	b.ResetTimer()
+
+	for i := 0; i < b.N; i++ {
+		_, _ = runtime.ExecuteScript(script, context)
+	}
+}
+
 func TestImportingTestStdlib(t *testing.T) {
 
 	t.Parallel()
@@ -7461,34 +7490,4 @@
 	notDeclaredErr := &sema.NotDeclaredError{}
 	require.ErrorAs(t, errs[0], &notDeclaredErr)
 	assert.Equal(t, "Test", notDeclaredErr.Name)
-=======
-func BenchmarkRuntimeScriptNoop(b *testing.B) {
-
-	runtimeInterface := &testRuntimeInterface{
-		storage: newTestLedger(nil, nil),
-	}
-
-	script := Script{
-		Source: []byte("pub fun main() {}"),
-	}
-
-	environment := NewScriptInterpreterEnvironment(Config{})
-
-	context := Context{
-		Interface:   runtimeInterface,
-		Location:    common.ScriptLocation{},
-		Environment: environment,
-	}
-
-	require.NotNil(b, stdlib.CryptoChecker)
-
-	runtime := newTestInterpreterRuntime()
-
-	b.ReportAllocs()
-	b.ResetTimer()
-
-	for i := 0; i < b.N; i++ {
-		_, _ = runtime.ExecuteScript(script, context)
-	}
->>>>>>> 919fc3bf
 }