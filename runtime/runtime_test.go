--- conflicted
+++ resolved
@@ -14,17 +14,10 @@
 )
 
 type testRuntimeInterface struct {
-<<<<<<< HEAD
 	resolveImport      func(Location) ([]byte, error)
 	getValue           func(controller, owner, key []byte) (value []byte, err error)
 	setValue           func(controller, owner, key, value []byte) (err error)
-	createAccount      func(publicKeys []values.Bytes, code values.Bytes) (address values.Address, err error)
-=======
-	resolveImport      func(Location) (values.Bytes, error)
-	getValue           func(controller, owner, key values.Bytes) (value values.Bytes, err error)
-	setValue           func(controller, owner, key, value values.Bytes) (err error)
 	createAccount      func(publicKeys []values.Bytes) (address values.Address, err error)
->>>>>>> 72343244
 	addAccountKey      func(address values.Address, publicKey values.Bytes) error
 	removeAccountKey   func(address values.Address, index values.Int) (publicKey values.Bytes, err error)
 	checkCode          func(address values.Address, code values.Bytes) (err error)
@@ -1191,10 +1184,10 @@
 	var events []values.Event
 
 	runtimeInterface := &testRuntimeInterface{
-		getValue: func(controller, owner, key values.Bytes) (value values.Bytes, err error) {
+		getValue: func(controller, owner, key []byte) (value []byte, err error) {
 			return nil, nil
 		},
-		setValue: func(controller, owner, key, value values.Bytes) (err error) {
+		setValue: func(controller, owner, key, value []byte) (err error) {
 			return nil
 		},
 		getSigningAccounts: func() []values.Address {
@@ -1233,10 +1226,10 @@
 	var events []values.Event
 
 	runtimeInterface := &testRuntimeInterface{
-		getValue: func(controller, owner, key values.Bytes) (value values.Bytes, err error) {
+		getValue: func(controller, owner, key []byte) (value []byte, err error) {
 			return nil, nil
 		},
-		setValue: func(controller, owner, key, value values.Bytes) (err error) {
+		setValue: func(controller, owner, key, value []byte) (err error) {
 			return nil
 		},
 		createAccount: func(publicKeys []values.Bytes) (address values.Address, err error) {
@@ -1277,7 +1270,7 @@
 	)
 
 	runtimeInterface := &testRuntimeInterface{
-		resolveImport: func(location Location) (bytes values.Bytes, err error) {
+		resolveImport: func(location Location) (bytes []byte, err error) {
 			switch location {
 			case StringLocation("imported"):
 				return imported, nil
@@ -1427,10 +1420,10 @@
 				var events []values.Event
 
 				runtimeInterface := &testRuntimeInterface{
-					getValue: func(controller, owner, key values.Bytes) (value values.Bytes, err error) {
+					getValue: func(controller, owner, key []byte) (value []byte, err error) {
 						return nil, nil
 					},
-					setValue: func(controller, owner, key, value values.Bytes) (err error) {
+					setValue: func(controller, owner, key, value []byte) (err error) {
 						return nil
 					},
 					getSigningAccounts: func() []values.Address {
@@ -1489,10 +1482,10 @@
 				var events []values.Event
 
 				runtimeInterface := &testRuntimeInterface{
-					getValue: func(controller, owner, key values.Bytes) (value values.Bytes, err error) {
+					getValue: func(controller, owner, key []byte) (value []byte, err error) {
 						return nil, nil
 					},
-					setValue: func(controller, owner, key, value values.Bytes) (err error) {
+					setValue: func(controller, owner, key, value []byte) (err error) {
 						return nil
 					},
 					createAccount: func(publicKeys []values.Bytes) (address values.Address, err error) {
@@ -1574,13 +1567,13 @@
 	var events []values.Event
 
 	runtimeInterface := &testRuntimeInterface{
-		resolveImport: func(_ Location) (bytes values.Bytes, err error) {
+		resolveImport: func(_ Location) (bytes []byte, err error) {
 			return accountCode, nil
 		},
-		getValue: func(controller, owner, key values.Bytes) (value values.Bytes, err error) {
+		getValue: func(controller, owner, key []byte) (value []byte, err error) {
 			return storedValues[string(key)], nil
 		},
-		setValue: func(controller, owner, key, value values.Bytes) (err error) {
+		setValue: func(controller, owner, key, value []byte) (err error) {
 			storedValues[string(key)] = value
 			return nil
 		},
@@ -1667,13 +1660,13 @@
 	var loggedMessage string
 
 	runtimeInterface := &testRuntimeInterface{
-		resolveImport: func(_ Location) (bytes values.Bytes, err error) {
+		resolveImport: func(_ Location) (bytes []byte, err error) {
 			return accountCode, nil
 		},
-		getValue: func(controller, owner, key values.Bytes) (value values.Bytes, err error) {
+		getValue: func(controller, owner, key []byte) (value []byte, err error) {
 			return storedValues[string(key)], nil
 		},
-		setValue: func(controller, owner, key, value values.Bytes) (err error) {
+		setValue: func(controller, owner, key, value []byte) (err error) {
 			storedValues[string(key)] = value
 			return nil
 		},
@@ -1866,14 +1859,14 @@
 	signerAccount := address1Value
 
 	runtimeInterface := &testRuntimeInterface{
-		resolveImport: func(location Location) (bytes values.Bytes, err error) {
+		resolveImport: func(location Location) (bytes []byte, err error) {
 			key := string(location.(AddressLocation).ID())
 			return accountCodes[key], nil
 		},
-		getValue: func(controller, owner, key values.Bytes) (value values.Bytes, err error) {
+		getValue: func(controller, owner, key []byte) (value []byte, err error) {
 			return storedValues[storageKey(string(controller), string(owner), string(key))], nil
 		},
-		setValue: func(controller, owner, key, value values.Bytes) (err error) {
+		setValue: func(controller, owner, key, value []byte) (err error) {
 			storedValues[storageKey(string(controller), string(owner), string(key))] = value
 			return nil
 		},
@@ -1969,14 +1962,14 @@
 	signerAccount := address1Value
 
 	runtimeInterface := &testRuntimeInterface{
-		resolveImport: func(location Location) (bytes values.Bytes, err error) {
+		resolveImport: func(location Location) (bytes []byte, err error) {
 			key := string(location.(AddressLocation).ID())
 			return accountCodes[key], nil
 		},
-		getValue: func(controller, owner, key values.Bytes) (value values.Bytes, err error) {
+		getValue: func(controller, owner, key []byte) (value []byte, err error) {
 			return storedValues[storageKey(string(controller), string(owner), string(key))], nil
 		},
-		setValue: func(controller, owner, key, value values.Bytes) (err error) {
+		setValue: func(controller, owner, key, value []byte) (err error) {
 			storedValues[storageKey(string(controller), string(owner), string(key))] = value
 			return nil
 		},
