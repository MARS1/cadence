/*
 * Cadence - The resource-oriented smart contract programming language
 *
 * Copyright Dapper Labs, Inc.
 *
 * Licensed under the Apache License, Version 2.0 (the "License");
 * you may not use this file except in compliance with the License.
 * You may obtain a copy of the License at
 *
 *   http://www.apache.org/licenses/LICENSE-2.0
 *
 * Unless required by applicable law or agreed to in writing, software
 * distributed under the License is distributed on an "AS IS" BASIS,
 * WITHOUT WARRANTIES OR CONDITIONS OF ANY KIND, either express or implied.
 * See the License for the specific language governing permissions and
 * limitations under the License.
 */

package runtime

import (
	"math/big"

	"github.com/onflow/cadence"
	"github.com/onflow/cadence/runtime/common"
	"github.com/onflow/cadence/runtime/errors"
	"github.com/onflow/cadence/runtime/interpreter"
	"github.com/onflow/cadence/runtime/sema"
	"github.com/onflow/cadence/runtime/stdlib"
)

// exportValue converts a runtime value to its native Go representation.
func exportValue(
	value exportableValue,
	locationRange interpreter.LocationRange,
) (
	cadence.Value,
	error,
) {
	return exportValueWithInterpreter(
		value.Value,
		value.Interpreter(),
		locationRange,
		seenReferences{},
	)
}

// ExportValue converts a runtime value to its native Go representation.
func ExportValue(
	value interpreter.Value,
	inter *interpreter.Interpreter,
	locationRange interpreter.LocationRange,
) (cadence.Value, error) {
	return exportValueWithInterpreter(
		value,
		inter,
		locationRange,
		seenReferences{},
	)
}

// NOTE: Do not generalize to map[interpreter.Value],
// as not all values are Go hashable, i.e. this might lead to run-time panics
type seenReferences map[interpreter.ReferenceValue]struct{}

// exportValueWithInterpreter exports the given internal (interpreter) value to an external value.
//
// The export is recursive, the results parameter prevents cycles:
// it is checked at the start of the recursively called function,
// and pre-set before a recursive call.
func exportValueWithInterpreter(
	value interpreter.Value,
	inter *interpreter.Interpreter,
	locationRange interpreter.LocationRange,
	seenReferences seenReferences,
) (
	cadence.Value,
	error,
) {

	switch v := value.(type) {
	case interpreter.VoidValue:
		return cadence.NewMeteredVoid(inter), nil
	case interpreter.NilValue:
		return cadence.NewMeteredOptional(inter, nil), nil
	case *interpreter.SomeValue:
		return exportSomeValue(v, inter, locationRange, seenReferences)
	case interpreter.BoolValue:
		return cadence.NewMeteredBool(inter, bool(v)), nil
	case *interpreter.StringValue:
		return cadence.NewMeteredString(
			inter,
			common.NewCadenceStringMemoryUsage(len(v.Str)),
			func() string {
				return v.Str
			},
		)
	case interpreter.CharacterValue:
		return cadence.NewMeteredCharacter(
			inter,
			common.NewCadenceCharacterMemoryUsage(len(v)),
			func() string {
				return string(v)
			},
		)
	case *interpreter.ArrayValue:
		return exportArrayValue(
			v,
			inter,
			locationRange,
			seenReferences,
		)
	case interpreter.IntValue:
		bigInt := v.ToBigInt(inter)
		return cadence.NewMeteredIntFromBig(
			inter,
			common.NewCadenceIntMemoryUsage(
				common.BigIntByteLength(bigInt),
			),
			func() *big.Int {
				return bigInt
			},
		), nil
	case interpreter.Int8Value:
		return cadence.NewMeteredInt8(inter, int8(v)), nil
	case interpreter.Int16Value:
		return cadence.NewMeteredInt16(inter, int16(v)), nil
	case interpreter.Int32Value:
		return cadence.NewMeteredInt32(inter, int32(v)), nil
	case interpreter.Int64Value:
		return cadence.NewMeteredInt64(inter, int64(v)), nil
	case interpreter.Int128Value:
		return cadence.NewMeteredInt128FromBig(
			inter,
			func() *big.Int {
				return v.ToBigInt(inter)
			},
		)
	case interpreter.Int256Value:
		return cadence.NewMeteredInt256FromBig(
			inter,
			func() *big.Int {
				return v.ToBigInt(inter)
			},
		)
	case interpreter.UIntValue:
		bigInt := v.ToBigInt(inter)
		return cadence.NewMeteredUIntFromBig(
			inter,
			common.NewCadenceIntMemoryUsage(
				common.BigIntByteLength(bigInt),
			),
			func() *big.Int {
				return bigInt
			},
		)
	case interpreter.UInt8Value:
		return cadence.NewMeteredUInt8(inter, uint8(v)), nil
	case interpreter.UInt16Value:
		return cadence.NewMeteredUInt16(inter, uint16(v)), nil
	case interpreter.UInt32Value:
		return cadence.NewMeteredUInt32(inter, uint32(v)), nil
	case interpreter.UInt64Value:
		return cadence.NewMeteredUInt64(inter, uint64(v)), nil
	case interpreter.UInt128Value:
		return cadence.NewMeteredUInt128FromBig(
			inter,
			func() *big.Int {
				return v.ToBigInt(inter)
			},
		)
	case interpreter.UInt256Value:
		return cadence.NewMeteredUInt256FromBig(
			inter,
			func() *big.Int {
				return v.ToBigInt(inter)
			},
		)
	case interpreter.Word8Value:
		return cadence.NewMeteredWord8(inter, uint8(v)), nil
	case interpreter.Word16Value:
		return cadence.NewMeteredWord16(inter, uint16(v)), nil
	case interpreter.Word32Value:
		return cadence.NewMeteredWord32(inter, uint32(v)), nil
	case interpreter.Word64Value:
		return cadence.NewMeteredWord64(inter, uint64(v)), nil
	case interpreter.Fix64Value:
		return cadence.Fix64(v), nil
	case interpreter.UFix64Value:
		return cadence.UFix64(v), nil
	case *interpreter.CompositeValue:
		return exportCompositeValue(
			v,
			inter,
			locationRange,
			seenReferences,
		)
	case *interpreter.SimpleCompositeValue:
		return exportCompositeValue(
			v,
			inter,
			locationRange,
			seenReferences,
		)
	case *interpreter.DictionaryValue:
		return exportDictionaryValue(
			v,
			inter,
			locationRange,
			seenReferences,
		)
	case interpreter.AddressValue:
		return cadence.NewMeteredAddress(inter, v), nil
	case interpreter.PathLinkValue:
		return exportPathLinkValue(v, inter)
	case interpreter.AccountLinkValue:
		return exportAccountLinkValue(inter), nil
	case interpreter.PathValue:
		return exportPathValue(inter, v)
	case interpreter.TypeValue:
		return exportTypeValue(v, inter), nil
	case *interpreter.StorageCapabilityValue:
		return exportStorageCapabilityValue(v, inter)
	case *interpreter.EphemeralReferenceValue:
		// Break recursion through references
		if _, ok := seenReferences[v]; ok {
			return nil, nil
		}
		defer delete(seenReferences, v)
		seenReferences[v] = struct{}{}
		return exportValueWithInterpreter(
			v.Value,
			inter,
			locationRange,
			seenReferences,
		)
	case *interpreter.StorageReferenceValue:
		// Break recursion through references
		if _, ok := seenReferences[v]; ok {
			return nil, nil
		}
		defer delete(seenReferences, v)
		seenReferences[v] = struct{}{}

		referencedValue := v.ReferencedValue(inter, interpreter.EmptyLocationRange, true)
		if referencedValue == nil {
			return nil, nil
		}
		return exportValueWithInterpreter(
			*referencedValue,
			inter,
			locationRange,
			seenReferences,
		)
	case interpreter.FunctionValue:
		return exportFunctionValue(v, inter), nil
	default:
		return nil, &ValueNotExportableError{
			Type: v.StaticType(inter),
		}
	}
}

func exportSomeValue(
	v *interpreter.SomeValue,
	inter *interpreter.Interpreter,
	locationRange interpreter.LocationRange,
	seenReferences seenReferences,
) (
	cadence.Optional,
	error,
) {
	innerValue := v.InnerValue(inter, locationRange)

	if innerValue == nil {
		return cadence.NewMeteredOptional(inter, nil), nil
	}

	value, err := exportValueWithInterpreter(
		innerValue,
		inter,
		locationRange,
		seenReferences,
	)
	if err != nil {
		return cadence.Optional{}, err
	}

	return cadence.NewMeteredOptional(inter, value), nil
}

func exportArrayValue(
	v *interpreter.ArrayValue,
	inter *interpreter.Interpreter,
	locationRange interpreter.LocationRange,
	seenReferences seenReferences,
) (
	cadence.Array,
	error,
) {
	array, err := cadence.NewMeteredArray(
		inter,
		v.Count(),
		func() ([]cadence.Value, error) {
			values := make([]cadence.Value, 0, v.Count())

			var err error
			v.Iterate(inter, func(value interpreter.Value) (resume bool) {
				var exportedValue cadence.Value
				exportedValue, err = exportValueWithInterpreter(
					value,
					inter,
					locationRange,
					seenReferences,
				)
				if err != nil {
					return false
				}
				values = append(
					values,
					exportedValue,
				)
				return true
			})

			if err != nil {
				return nil, err
			}
			return values, nil
		},
	)
	if err != nil {
		return cadence.Array{}, err
	}

	exportType := ExportType(v.SemaType(inter), map[sema.TypeID]cadence.Type{}).(cadence.ArrayType)

	return array.WithType(exportType), err
}

func exportCompositeValue(
	v interpreter.Value,
	inter *interpreter.Interpreter,
	locationRange interpreter.LocationRange,
	seenReferences seenReferences,
) (
	cadence.Value,
	error,
) {

	staticType := v.StaticType(inter)

	semaType, err := inter.ConvertStaticToSemaType(staticType)
	if err != nil {
		return nil, err
	}

	if !semaType.IsExportable(map[*sema.Member]bool{}) {
		return nil, &ValueNotExportableError{
			Type: staticType,
		}
	}

	compositeType, ok := semaType.(*sema.CompositeType)
	if !ok {
		panic(errors.NewUnreachableError())
	}

	// TODO: consider making the results map "global", by moving it up to exportValueWithInterpreter
	t := exportCompositeType(inter, compositeType, map[sema.TypeID]cadence.Type{})

	// NOTE: use the exported type's fields to ensure fields in type
	// and value are in sync

	fieldNames := t.CompositeFields()

	makeFields := func() ([]cadence.Value, error) {
		fields := make([]cadence.Value, len(fieldNames))

		for i, field := range fieldNames {
			fieldName := field.Identifier

			var fieldValue interpreter.Value

			switch v := v.(type) {
			case *interpreter.SimpleCompositeValue:
				fieldValue = v.Fields[fieldName]
				computeField := v.ComputeField

				if fieldValue == nil && computeField != nil {
					fieldValue = computeField(fieldName, inter, locationRange)
				}

			case *interpreter.CompositeValue:
				fieldValue = v.GetField(inter, locationRange, fieldName)
				if fieldValue == nil && v.ComputedFields != nil {
					if computedField, ok := v.ComputedFields[fieldName]; ok {
						fieldValue = computedField(inter, locationRange)
					}
				}
			}

			exportedFieldValue, err := exportValueWithInterpreter(
				fieldValue,
				inter,
				locationRange,
				seenReferences,
			)
			if err != nil {
				return nil, err
			}
			fields[i] = exportedFieldValue
		}

		if composite, ok := v.(*interpreter.CompositeValue); ok {
			for _, attachment := range composite.GetAttachments(inter, locationRange) {
				exportedAttachmentValue, err := exportValueWithInterpreter(
					attachment,
					inter,
					locationRange,
					seenReferences,
				)
				if err != nil {
					return nil, err
				}
				fields = append(fields, exportedAttachmentValue)
			}
		}

		return fields, nil
	}

	compositeKind := compositeType.Kind

	// NOTE: when modifying the cases below,
	// also update the error message below!

	switch compositeKind {
	case common.CompositeKindStructure:
		structure, err := cadence.NewMeteredStruct(
			inter,
			len(fieldNames),
			func() ([]cadence.Value, error) {
				return makeFields()
			},
		)
		if err != nil {
			return nil, err
		}
		return structure.WithType(t.(*cadence.StructType)), nil
	case common.CompositeKindResource:
		resource, err := cadence.NewMeteredResource(
			inter,
			len(fieldNames),
			func() ([]cadence.Value, error) {
				return makeFields()
			},
		)
		if err != nil {
			return nil, err
		}
		return resource.WithType(t.(*cadence.ResourceType)), nil
	case common.CompositeKindAttachment:
		attachment, err := cadence.NewMeteredAttachment(
			inter,
			len(fieldNames),
			func() ([]cadence.Value, error) {
				return makeFields()
			},
		)
		if err != nil {
			return nil, err
		}
		return attachment.WithType(t.(*cadence.AttachmentType)), nil
	case common.CompositeKindEvent:
		event, err := cadence.NewMeteredEvent(
			inter,
			len(fieldNames),
			func() ([]cadence.Value, error) {
				return makeFields()
			},
		)
		if err != nil {
			return nil, err
		}
		return event.WithType(t.(*cadence.EventType)), nil
	case common.CompositeKindContract:
		contract, err := cadence.NewMeteredContract(
			inter,
			len(fieldNames),
			func() ([]cadence.Value, error) {
				return makeFields()
			},
		)
		if err != nil {
			return nil, err
		}
		return contract.WithType(t.(*cadence.ContractType)), nil
	case common.CompositeKindEnum:
		enum, err := cadence.NewMeteredEnum(
			inter,
			len(fieldNames),
			func() ([]cadence.Value, error) {
				return makeFields()
			},
		)
		if err != nil {
			return nil, err
		}
		return enum.WithType(t.(*cadence.EnumType)), nil
	}

	return nil, errors.NewDefaultUserError(
		"invalid composite kind `%s`, must be %s",
		compositeKind,
		common.EnumerateWords(
			[]string{
				common.CompositeKindStructure.Name(),
				common.CompositeKindResource.Name(),
				common.CompositeKindAttachment.Name(),
				common.CompositeKindEvent.Name(),
				common.CompositeKindContract.Name(),
				common.CompositeKindEnum.Name(),
			},
			"or",
		),
	)
}

func exportDictionaryValue(
	v *interpreter.DictionaryValue,
	inter *interpreter.Interpreter,
	locationRange interpreter.LocationRange,
	seenReferences seenReferences,
) (
	cadence.Dictionary,
	error,
) {
	dictionary, err := cadence.NewMeteredDictionary(
		inter,
		v.Count(),
		func() ([]cadence.KeyValuePair, error) {
			var err error
			pairs := make([]cadence.KeyValuePair, 0, v.Count())

			v.Iterate(inter, func(key, value interpreter.Value) (resume bool) {

				var convertedKey cadence.Value
				convertedKey, err = exportValueWithInterpreter(
					key,
					inter,
					locationRange,
					seenReferences,
				)
				if err != nil {
					return false
				}

				var convertedValue cadence.Value
				convertedValue, err = exportValueWithInterpreter(
					value,
					inter,
					locationRange,
					seenReferences,
				)
				if err != nil {
					return false
				}

				pairs = append(
					pairs,
					cadence.KeyValuePair{
						Key:   convertedKey,
						Value: convertedValue,
					},
				)

				return true
			})

			if err != nil {
				return nil, err
			}

			return pairs, nil
		},
	)
	if err != nil {
		return cadence.Dictionary{}, err
	}

	exportType := ExportType(v.SemaType(inter), map[sema.TypeID]cadence.Type{}).(*cadence.DictionaryType)

	return dictionary.WithType(exportType), err
}

func exportPathLinkValue(v interpreter.PathLinkValue, inter *interpreter.Interpreter) (cadence.PathLink, error) {
	path, err := exportPathValue(inter, v.TargetPath)
	if err != nil {
		return cadence.PathLink{}, err
	}
	ty := string(inter.MustConvertStaticToSemaType(v.Type).ID())
	return cadence.NewMeteredPathLink(inter, path, ty), nil
}

func exportAccountLinkValue(inter *interpreter.Interpreter) cadence.AccountLink {
	return cadence.NewMeteredAccountLink(inter)
}

func exportPathValue(gauge common.MemoryGauge, v interpreter.PathValue) (cadence.Path, error) {
	return cadence.NewMeteredPath(
		gauge,
		v.Domain,
		v.Identifier,
	)
}

func exportTypeValue(v interpreter.TypeValue, inter *interpreter.Interpreter) cadence.TypeValue {
	var typ sema.Type
	if v.Type != nil {
		typ = inter.MustConvertStaticToSemaType(v.Type)
	}
	return cadence.NewMeteredTypeValue(
		inter,
		ExportMeteredType(inter, typ, map[sema.TypeID]cadence.Type{}),
	)
}

func exportStorageCapabilityValue(
	v *interpreter.StorageCapabilityValue,
	inter *interpreter.Interpreter,
<<<<<<< HEAD
) cadence.StorageCapability {
=======
) (cadence.StorageCapability, error) {
>>>>>>> 5bbb28fb
	var borrowType sema.Type
	if v.BorrowType != nil {
		borrowType = inter.MustConvertStaticToSemaType(v.BorrowType)
	}

	path, err := exportPathValue(inter, v.Path)
	if err != nil {
		return cadence.StorageCapability{}, err
	}

	return cadence.NewMeteredStorageCapability(
		inter,
<<<<<<< HEAD
		cadence.NewMeteredUInt64(inter, uint64(v.ID)),
=======
		path,
>>>>>>> 5bbb28fb
		cadence.NewMeteredAddress(inter, v.Address),
		exportPathValue(inter, v.Path),
		ExportMeteredType(inter, borrowType, map[sema.TypeID]cadence.Type{}),
	), nil
}

// exportEvent converts a runtime event to its native Go representation.
func exportEvent(
	gauge common.MemoryGauge,
	event exportableEvent,
	locationRange interpreter.LocationRange,
	seenReferences seenReferences,
) (
	cadence.Event,
	error,
) {
	exported, err := cadence.NewMeteredEvent(
		gauge,
		len(event.Fields),
		func() ([]cadence.Value, error) {
			fields := make([]cadence.Value, len(event.Fields))

			for i, field := range event.Fields {
				value, err := exportValueWithInterpreter(
					field.Value,
					field.Interpreter(),
					locationRange,
					seenReferences,
				)
				if err != nil {
					return nil, err
				}
				fields[i] = value
			}

			return fields, nil
		},
	)

	if err != nil {
		return cadence.Event{}, err
	}

	eventType := ExportMeteredType(gauge, event.Type, map[sema.TypeID]cadence.Type{}).(*cadence.EventType)

	return exported.WithType(eventType), nil
}

func exportFunctionValue(
	v interpreter.FunctionValue,
	inter *interpreter.Interpreter,
) cadence.Function {
	return cadence.NewMeteredFunction(
		inter,
		ExportMeteredType(inter, v.FunctionType(), map[sema.TypeID]cadence.Type{}).(*cadence.FunctionType),
	)
}

type valueImporter struct {
	inter                  *interpreter.Interpreter
	locationRange          interpreter.LocationRange
	standardLibraryHandler stdlib.StandardLibraryHandler
}

// ImportValue converts a Cadence value to a runtime value.
func ImportValue(
	inter *interpreter.Interpreter,
	locationRange interpreter.LocationRange,
	standardLibraryHandler stdlib.StandardLibraryHandler,
	value cadence.Value,
	expectedType sema.Type,
) (interpreter.Value, error) {
	return valueImporter{
		inter:                  inter,
		locationRange:          locationRange,
		standardLibraryHandler: standardLibraryHandler,
	}.importValue(value, expectedType)
}

func (i valueImporter) importValue(value cadence.Value, expectedType sema.Type) (interpreter.Value, error) {
	switch v := value.(type) {
	case cadence.Void:
		return interpreter.Void, nil
	case cadence.Optional:
		return i.importOptionalValue(v, expectedType)
	case cadence.Bool:
		return interpreter.AsBoolValue(bool(v)), nil
	case cadence.String:
		return i.importString(v), nil
	case cadence.Character:
		return i.importCharacter(v), nil
	case cadence.Bytes:
		return interpreter.ByteSliceToByteArrayValue(i.inter, v), nil
	case cadence.Address:
		return i.importAddress(v), nil
	case cadence.Int:
		return i.importInt(v), nil
	case cadence.Int8:
		return i.importInt8(v), nil
	case cadence.Int16:
		return i.importInt16(v), nil
	case cadence.Int32:
		return i.importInt32(v), nil
	case cadence.Int64:
		return i.importInt64(v), nil
	case cadence.Int128:
		return i.importInt128(v), nil
	case cadence.Int256:
		return i.importInt256(v), nil
	case cadence.UInt:
		return i.importUInt(v), nil
	case cadence.UInt8:
		return i.importUInt8(v), nil
	case cadence.UInt16:
		return i.importUInt16(v), nil
	case cadence.UInt32:
		return i.importUInt32(v), nil
	case cadence.UInt64:
		return i.importUInt64(v), nil
	case cadence.UInt128:
		return i.importUInt128(v), nil
	case cadence.UInt256:
		return i.importUInt256(v), nil
	case cadence.Word8:
		return i.importWord8(v), nil
	case cadence.Word16:
		return i.importWord16(v), nil
	case cadence.Word32:
		return i.importWord32(v), nil
	case cadence.Word64:
		return i.importWord64(v), nil
	case cadence.Fix64:
		return i.importFix64(v), nil
	case cadence.UFix64:
		return i.importUFix64(v), nil
	case cadence.Path:
		return i.importPathValue(v), nil
	case cadence.Array:
		return i.importArrayValue(v, expectedType)
	case cadence.Dictionary:
		return i.importDictionaryValue(v, expectedType)
	case cadence.Struct:
		return i.importCompositeValue(
			common.CompositeKindStructure,
			v.StructType.Location,
			v.StructType.QualifiedIdentifier,
			v.StructType.Fields,
			v.Fields,
		)
	case cadence.Resource:
		return i.importCompositeValue(
			common.CompositeKindResource,
			v.ResourceType.Location,
			v.ResourceType.QualifiedIdentifier,
			v.ResourceType.Fields,
			v.Fields,
		)
	case cadence.Event:
		return i.importCompositeValue(
			common.CompositeKindEvent,
			v.EventType.Location,
			v.EventType.QualifiedIdentifier,
			v.EventType.Fields,
			v.Fields,
		)
	case cadence.Enum:
		return i.importCompositeValue(
			common.CompositeKindEnum,
			v.EnumType.Location,
			v.EnumType.QualifiedIdentifier,
			v.EnumType.Fields,
			v.Fields,
		)
	case cadence.TypeValue:
		return i.importTypeValue(v.StaticType)
	case cadence.StorageCapability:
		return i.importStorageCapability(
			v.ID,
			v.Address,
			v.Path,
			v.BorrowType,
		)
	case cadence.Contract:
		return nil, errors.NewDefaultUserError("cannot import contract")
	case cadence.Function:
		return nil, errors.NewDefaultUserError("cannot import function")
	case cadence.PathLink:
		return nil, errors.NewDefaultUserError("cannot import path link")
	case cadence.AccountLink:
		return nil, errors.NewDefaultUserError("cannot import account link")
	default:
		// This means the implementation has unhandled types.
		// Hence, return an internal error
		return nil, errors.NewUnexpectedError("cannot import value of type %T", value)
	}
}
func (i valueImporter) importUInt8(v cadence.UInt8) interpreter.UInt8Value {
	return interpreter.NewUInt8Value(
		i.inter,
		func() uint8 {
			return uint8(v)
		},
	)
}

func (i valueImporter) importUInt16(v cadence.UInt16) interpreter.UInt16Value {
	return interpreter.NewUInt16Value(
		i.inter,
		func() uint16 {
			return uint16(v)
		},
	)
}

func (i valueImporter) importUInt32(v cadence.UInt32) interpreter.UInt32Value {
	return interpreter.NewUInt32Value(
		i.inter,
		func() uint32 {
			return uint32(v)
		},
	)
}

func (i valueImporter) importUInt64(v cadence.UInt64) interpreter.UInt64Value {
	return interpreter.NewUInt64Value(
		i.inter,
		func() uint64 {
			return uint64(v)
		},
	)
}

func (i valueImporter) importUInt128(v cadence.UInt128) interpreter.UInt128Value {
	return interpreter.NewUInt128ValueFromBigInt(
		i.inter,
		func() *big.Int {
			return v.Value
		},
	)
}

func (i valueImporter) importUInt256(v cadence.UInt256) interpreter.UInt256Value {
	return interpreter.NewUInt256ValueFromBigInt(
		i.inter,
		func() *big.Int {
			return v.Value
		},
	)
}

func (i valueImporter) importInt(v cadence.Int) interpreter.IntValue {
	memoryUsage := common.NewBigIntMemoryUsage(
		common.BigIntByteLength(v.Value),
	)
	return interpreter.NewIntValueFromBigInt(
		i.inter,
		memoryUsage,
		func() *big.Int {
			return v.Value
		},
	)
}

func (i valueImporter) importInt8(v cadence.Int8) interpreter.Int8Value {
	return interpreter.NewInt8Value(
		i.inter,
		func() int8 {
			return int8(v)
		},
	)
}

func (i valueImporter) importInt16(v cadence.Int16) interpreter.Int16Value {
	return interpreter.NewInt16Value(
		i.inter,
		func() int16 {
			return int16(v)
		},
	)
}

func (i valueImporter) importInt32(v cadence.Int32) interpreter.Int32Value {
	return interpreter.NewInt32Value(
		i.inter,
		func() int32 {
			return int32(v)
		},
	)
}

func (i valueImporter) importInt64(v cadence.Int64) interpreter.Int64Value {
	return interpreter.NewInt64Value(
		i.inter,
		func() int64 {
			return int64(v)
		},
	)
}

func (i valueImporter) importInt128(v cadence.Int128) interpreter.Int128Value {
	return interpreter.NewInt128ValueFromBigInt(
		i.inter,
		func() *big.Int {
			return v.Value
		},
	)
}

func (i valueImporter) importInt256(v cadence.Int256) interpreter.Int256Value {
	return interpreter.NewInt256ValueFromBigInt(
		i.inter,
		func() *big.Int {
			return v.Value
		},
	)
}

func (i valueImporter) importUInt(v cadence.UInt) interpreter.UIntValue {
	memoryUsage := common.NewBigIntMemoryUsage(
		common.BigIntByteLength(v.Value),
	)
	return interpreter.NewUIntValueFromBigInt(
		i.inter,
		memoryUsage,
		func() *big.Int {
			return v.Value
		},
	)
}

func (i valueImporter) importWord8(v cadence.Word8) interpreter.Word8Value {
	return interpreter.NewWord8Value(
		i.inter,
		func() uint8 {
			return uint8(v)
		},
	)
}

func (i valueImporter) importWord16(v cadence.Word16) interpreter.Word16Value {
	return interpreter.NewWord16Value(
		i.inter,
		func() uint16 {
			return uint16(v)
		},
	)
}

func (i valueImporter) importWord32(v cadence.Word32) interpreter.Word32Value {
	return interpreter.NewWord32Value(
		i.inter,
		func() uint32 {
			return uint32(v)
		},
	)
}

func (i valueImporter) importWord64(v cadence.Word64) interpreter.Word64Value {
	return interpreter.NewWord64Value(
		i.inter,
		func() uint64 {
			return uint64(v)
		},
	)
}

func (i valueImporter) importFix64(v cadence.Fix64) interpreter.Fix64Value {
	return interpreter.NewFix64Value(
		i.inter,
		func() int64 {
			return int64(v)
		},
	)
}

func (i valueImporter) importUFix64(v cadence.UFix64) interpreter.UFix64Value {
	return interpreter.NewUFix64Value(
		i.inter,
		func() uint64 {
			return uint64(v)
		},
	)
}

func (i valueImporter) importString(v cadence.String) *interpreter.StringValue {
	memoryUsage := common.NewStringMemoryUsage(len(v))
	return interpreter.NewStringValue(
		i.inter,
		memoryUsage,
		func() string {
			return string(v)
		},
	)
}

func (i valueImporter) importCharacter(v cadence.Character) interpreter.CharacterValue {
	s := string(v)
	memoryUsage := common.NewCharacterMemoryUsage(len(s))
	return interpreter.NewCharacterValue(
		i.inter,
		memoryUsage,
		func() string {
			return s
		},
	)
}

func (i valueImporter) importAddress(v cadence.Address) interpreter.AddressValue {
	return interpreter.NewAddressValue(
		i.inter,
		common.Address(v),
	)
}

func (i valueImporter) importPathValue(v cadence.Path) interpreter.PathValue {
	inter := i.inter

	// meter the Path's Identifier since path is just a container
	common.UseMemory(inter, common.NewRawStringMemoryUsage(len(v.Identifier)))

	return interpreter.NewPathValue(
		inter,
		v.Domain,
		v.Identifier,
	)
}

func (i valueImporter) importTypeValue(v cadence.Type) (interpreter.TypeValue, error) {
	inter := i.inter

	typ := ImportType(inter, v)

	// Creating a static type performs no validation,
	// so in order to be sure the type we have created is legal,
	// we convert it to a sema type.
	//
	// If this fails, the import is invalid

	_, err := inter.ConvertStaticToSemaType(typ)
	if err != nil {
		// unmetered because when err != nil, value should be ignored
		return interpreter.EmptyTypeValue, err
	}

	return interpreter.NewTypeValue(inter, typ), nil
}

func (i valueImporter) importStorageCapability(
	id cadence.UInt64,
	address cadence.Address,
	path cadence.Path,
	borrowType cadence.Type,
) (
	*interpreter.StorageCapabilityValue,
	error,
) {
	_, ok := borrowType.(*cadence.ReferenceType)
	if !ok {
		return nil, errors.NewDefaultUserError(
			"cannot import capability: expected reference, got '%s'",
			borrowType.ID(),
		)
	}

	inter := i.inter

	return interpreter.NewStorageCapabilityValue(
		inter,
		i.importUInt64(id),
		interpreter.NewAddressValue(
			inter,
			common.Address(address),
		),
		i.importPathValue(path),
		ImportType(inter, borrowType),
	), nil
}

func (i valueImporter) importOptionalValue(
	v cadence.Optional,
	expectedType sema.Type,
) (
	interpreter.Value,
	error,
) {
	if v.Value == nil {
		return interpreter.Nil, nil
	}

	var innerType sema.Type
	if optionalType, ok := expectedType.(*sema.OptionalType); ok {
		innerType = optionalType.Type
	}

	innerValue, err := i.importValue(v.Value, innerType)
	if err != nil {
		return nil, err
	}

	return interpreter.NewSomeValueNonCopying(i.inter, innerValue), nil
}

func (i valueImporter) importArrayValue(
	v cadence.Array,
	expectedType sema.Type,
) (
	*interpreter.ArrayValue,
	error,
) {
	values := make([]interpreter.Value, len(v.Values))

	var elementType sema.Type
	arrayType, ok := expectedType.(sema.ArrayType)
	if ok {
		elementType = arrayType.ElementType(false)
	}

	inter := i.inter
	locationRange := i.locationRange

	for elementIndex, element := range v.Values {
		value, err := i.importValue(
			element,
			elementType,
		)
		if err != nil {
			return nil, err
		}
		values[elementIndex] = value
	}

	var staticArrayType interpreter.ArrayStaticType
	if arrayType != nil {
		staticArrayType = interpreter.ConvertSemaArrayTypeToStaticArrayType(inter, arrayType)
	} else {
		types := make([]sema.Type, len(v.Values))

		for i, value := range values {
			typ, err := inter.ConvertStaticToSemaType(value.StaticType(inter))
			if err != nil {
				return nil, err
			}
			types[i] = typ
		}

		elementSuperType := sema.LeastCommonSuperType(types...)
		if elementSuperType == sema.InvalidType {
			return nil, errors.NewUnexpectedError("cannot import array: elements do not belong to the same type")
		}

		staticArrayType = interpreter.NewVariableSizedStaticType(
			inter,
			interpreter.ConvertSemaToStaticType(inter, elementSuperType),
		)
	}

	return interpreter.NewArrayValue(
		inter,
		locationRange,
		staticArrayType,
		common.ZeroAddress,
		values...,
	), nil
}

func (i valueImporter) importDictionaryValue(
	v cadence.Dictionary,
	expectedType sema.Type,
) (
	*interpreter.DictionaryValue,
	error,
) {
	keysAndValues := make([]interpreter.Value, len(v.Pairs)*2)

	var keyType sema.Type
	var valueType sema.Type

	dictionaryType, ok := expectedType.(*sema.DictionaryType)
	if ok {
		keyType = dictionaryType.KeyType
		valueType = dictionaryType.ValueType
	}

	inter := i.inter
	locationRange := i.locationRange

	for pairIndex, pair := range v.Pairs {
		key, err := i.importValue(pair.Key, keyType)
		if err != nil {
			return nil, err
		}
		keysAndValues[pairIndex*2] = key

		value, err := i.importValue(pair.Value, valueType)
		if err != nil {
			return nil, err
		}
		keysAndValues[pairIndex*2+1] = value
	}

	var dictionaryStaticType interpreter.DictionaryStaticType
	if dictionaryType != nil {
		dictionaryStaticType = interpreter.ConvertSemaDictionaryTypeToStaticDictionaryType(inter, dictionaryType)
	} else {
		size := len(v.Pairs)
		keyTypes := make([]sema.Type, size)
		valueTypes := make([]sema.Type, size)

		for i := 0; i < size; i++ {
			keyType, err := inter.ConvertStaticToSemaType(keysAndValues[i*2].StaticType(inter))
			if err != nil {
				return nil, err
			}
			keyTypes[i] = keyType

			valueType, err := inter.ConvertStaticToSemaType(keysAndValues[i*2+1].StaticType(inter))
			if err != nil {
				return nil, err
			}
			valueTypes[i] = valueType
		}

		keySuperType := sema.LeastCommonSuperType(keyTypes...)
		valueSuperType := sema.LeastCommonSuperType(valueTypes...)

		if !sema.IsValidDictionaryKeyType(keySuperType) {
			return nil, errors.NewDefaultUserError(
				"cannot import dictionary: keys does not belong to the same type",
			)
		}

		if valueSuperType == sema.InvalidType {
			return nil, errors.NewDefaultUserError("cannot import dictionary: values does not belong to the same type")
		}

		dictionaryStaticType = interpreter.NewDictionaryStaticType(
			inter,
			interpreter.ConvertSemaToStaticType(inter, keySuperType),
			interpreter.ConvertSemaToStaticType(inter, valueSuperType),
		)
	}

	return interpreter.NewDictionaryValue(
		inter,
		locationRange,
		dictionaryStaticType,
		keysAndValues...,
	), nil
}

func (i valueImporter) importCompositeValue(
	kind common.CompositeKind,
	location Location,
	qualifiedIdentifier string,
	fieldTypes []cadence.Field,
	fieldValues []cadence.Value,
) (
	interpreter.Value,
	error,
) {
	var fields []interpreter.CompositeField

	inter := i.inter
	locationRange := i.locationRange

	typeID := common.NewTypeIDFromQualifiedName(inter, location, qualifiedIdentifier)
	compositeType, typeErr := inter.GetCompositeType(location, qualifiedIdentifier, typeID)
	if typeErr != nil {
		return nil, typeErr
	}

	for fieldIndex := 0; fieldIndex < len(fieldTypes) && fieldIndex < len(fieldValues); fieldIndex++ {
		fieldType := fieldTypes[fieldIndex]
		fieldValue := fieldValues[fieldIndex]

		var expectedFieldType sema.Type

		member, ok := compositeType.Members.Get(fieldType.Identifier)
		if ok {
			expectedFieldType = member.TypeAnnotation.Type
		}

		importedFieldValue, err := i.importValue(fieldValue, expectedFieldType)
		if err != nil {
			return nil, err
		}

		fields = append(fields,
			interpreter.NewCompositeField(
				inter,
				fieldType.Identifier,
				importedFieldValue,
			),
		)
	}

	if location == nil {
		switch sema.NativeCompositeTypes[qualifiedIdentifier] {
		case sema.PublicKeyType:
			// PublicKey has a dedicated constructor
			// (e.g. it has computed fields that must be initialized)
			return i.importPublicKey(fields)

		case sema.HashAlgorithmType:
			// HashAlgorithmType has a dedicated constructor
			// (e.g. it has host functions)
			return i.importHashAlgorithm(fields)

		case sema.SignatureAlgorithmType:
			// SignatureAlgorithmType has a dedicated constructor
			// (e.g. it has host functions)
			return i.importSignatureAlgorithm(fields)

		default:
			return nil, errors.NewDefaultUserError(
				"cannot import value of type %s",
				qualifiedIdentifier,
			)
		}
	}

	return interpreter.NewCompositeValue(
		inter,
		locationRange,
		location,
		qualifiedIdentifier,
		kind,
		fields,
		common.ZeroAddress,
	), nil
}

func (i valueImporter) importPublicKey(
	fields []interpreter.CompositeField,
) (
	*interpreter.CompositeValue,
	error,
) {

	var publicKeyValue *interpreter.ArrayValue
	var signAlgoValue *interpreter.SimpleCompositeValue

	ty := sema.PublicKeyType

	for _, field := range fields {
		switch field.Name {
		case sema.PublicKeyTypePublicKeyFieldName:
			arrayValue, ok := field.Value.(*interpreter.ArrayValue)
			if !ok {
				return nil, errors.NewDefaultUserError(
					"cannot import value of type '%s'. invalid value for field '%s': %v",
					ty,
					field.Name,
					field.Value,
				)
			}

			publicKeyValue = arrayValue

		case sema.PublicKeyTypeSignAlgoFieldName:
			compositeValue, ok := field.Value.(*interpreter.SimpleCompositeValue)
			if !ok {
				return nil, errors.NewDefaultUserError(
					"cannot import value of type '%s'. invalid value for field '%s': %v",
					ty,
					field.Name,
					field.Value,
				)
			}

			signAlgoValue = compositeValue

		default:
			return nil, errors.NewDefaultUserError(
				"cannot import value of type '%s'. invalid field '%s'",
				ty,
				field.Name,
			)
		}

	}

	if publicKeyValue == nil {
		return nil, errors.NewDefaultUserError(
			"cannot import value of type '%s'. missing field '%s'",
			ty,
			sema.PublicKeyTypePublicKeyFieldName,
		)
	}

	if signAlgoValue == nil {
		return nil, errors.NewDefaultUserError(
			"cannot import value of type '%s'. missing field '%s'",
			ty,
			sema.PublicKeyTypeSignAlgoFieldName,
		)
	}

	return stdlib.NewPublicKeyFromFields(
		i.inter,
		i.locationRange,
		publicKeyValue,
		signAlgoValue,
		i.standardLibraryHandler,
		i.standardLibraryHandler,
		i.standardLibraryHandler,
	), nil
}

func (i valueImporter) importHashAlgorithm(
	fields []interpreter.CompositeField,
) (
	interpreter.MemberAccessibleValue,
	error,
) {

	var foundRawValue bool
	var rawValue interpreter.UInt8Value

	ty := sema.HashAlgorithmType

	for _, field := range fields {
		switch field.Name {
		case sema.EnumRawValueFieldName:
			rawValue, foundRawValue = field.Value.(interpreter.UInt8Value)
			if !foundRawValue {
				return nil, errors.NewDefaultUserError(
					"cannot import value of type '%s'. invalid value for field '%s': %v",
					ty,
					field.Name,
					field.Value,
				)
			}

		default:
			return nil, errors.NewDefaultUserError(
				"cannot import value of type '%s'. invalid field '%s'",
				ty,
				field.Name,
			)
		}
	}

	if !foundRawValue {
		return nil, errors.NewDefaultUserError(
			"cannot import value of type '%s'. missing field '%s'",
			ty,
			sema.EnumRawValueFieldName,
		)
	}

	return stdlib.NewHashAlgorithmCase(rawValue, i.standardLibraryHandler)
}

func (valueImporter) importSignatureAlgorithm(
	fields []interpreter.CompositeField,
) (
	interpreter.MemberAccessibleValue,
	error,
) {

	var foundRawValue bool
	var rawValue interpreter.UInt8Value

	ty := sema.SignatureAlgorithmType

	for _, field := range fields {
		switch field.Name {
		case sema.EnumRawValueFieldName:
			rawValue, foundRawValue = field.Value.(interpreter.UInt8Value)
			if !foundRawValue {
				return nil, errors.NewDefaultUserError(
					"cannot import value of type '%s'. invalid value for field '%s': %v",
					ty,
					field.Name,
					field.Value,
				)
			}

		default:
			return nil, errors.NewDefaultUserError(
				"cannot import value of type '%s'. invalid field '%s'",
				ty,
				field.Name,
			)
		}
	}

	if !foundRawValue {
		return nil, errors.NewDefaultUserError(
			"cannot import value of type '%s'. missing field '%s'",
			ty,
			sema.EnumRawValueFieldName,
		)
	}

	caseValue, ok := stdlib.SignatureAlgorithmCaseValues[rawValue]
	if !ok {
		return nil, errors.NewDefaultUserError(
			"unknown SignatureAlgorithm with rawValue %d",
			rawValue,
		)
	}

	return caseValue, nil
}<|MERGE_RESOLUTION|>--- conflicted
+++ resolved
@@ -629,11 +629,7 @@
 func exportStorageCapabilityValue(
 	v *interpreter.StorageCapabilityValue,
 	inter *interpreter.Interpreter,
-<<<<<<< HEAD
-) cadence.StorageCapability {
-=======
 ) (cadence.StorageCapability, error) {
->>>>>>> 5bbb28fb
 	var borrowType sema.Type
 	if v.BorrowType != nil {
 		borrowType = inter.MustConvertStaticToSemaType(v.BorrowType)
@@ -646,13 +642,9 @@
 
 	return cadence.NewMeteredStorageCapability(
 		inter,
-<<<<<<< HEAD
 		cadence.NewMeteredUInt64(inter, uint64(v.ID)),
-=======
+		cadence.NewMeteredAddress(inter, v.Address),
 		path,
->>>>>>> 5bbb28fb
-		cadence.NewMeteredAddress(inter, v.Address),
-		exportPathValue(inter, v.Path),
 		ExportMeteredType(inter, borrowType, map[sema.TypeID]cadence.Type{}),
 	), nil
 }
