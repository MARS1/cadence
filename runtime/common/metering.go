--- conflicted
+++ resolved
@@ -34,21 +34,10 @@
 }
 
 var (
-<<<<<<< HEAD
 	ValueTokenMemoryUsage  = NewConstantMemoryUsage(MemoryKindValueToken)
 	SyntaxTokenMemoryUsage = NewConstantMemoryUsage(MemoryKindSyntaxToken)
 	SpaceTokenMemoryUsage  = NewConstantMemoryUsage(MemoryKindSpaceToken)
 
-	ProgramMemoryUsage        = NewConstantMemoryUsage(MemoryKindProgram)
-	IdentifierMemoryUsage     = NewConstantMemoryUsage(MemoryKindIdentifier)
-	ArgumentMemoryUsage       = NewConstantMemoryUsage(MemoryKindArgument)
-	BlockMemoryUsage          = NewConstantMemoryUsage(MemoryKindBlock)
-	FunctionBlockMemoryUsage  = NewConstantMemoryUsage(MemoryKindFunctionBlock)
-	ParameterMemoryUsage      = NewConstantMemoryUsage(MemoryKindParameter)
-	ParameterListMemoryUsage  = NewConstantMemoryUsage(MemoryKindParameterList)
-	TransferMemoryUsage       = NewConstantMemoryUsage(MemoryKindTransfer)
-	TypeAnnotationMemoryUsage = NewConstantMemoryUsage(MemoryKindTypeAnnotation)
-=======
 	ProgramMemoryUsage         = NewConstantMemoryUsage(MemoryKindProgram)
 	IdentifierMemoryUsage      = NewConstantMemoryUsage(MemoryKindIdentifier)
 	ArgumentMemoryUsage        = NewConstantMemoryUsage(MemoryKindArgument)
@@ -59,7 +48,6 @@
 	TransferMemoryUsage        = NewConstantMemoryUsage(MemoryKindTransfer)
 	TypeAnnotationMemoryUsage  = NewConstantMemoryUsage(MemoryKindTypeAnnotation)
 	DictionaryEntryMemoryUsage = NewConstantMemoryUsage(MemoryKindDictionaryEntry)
->>>>>>> 8cda3e66
 
 	FunctionDeclarationMemoryUsage        = NewConstantMemoryUsage(MemoryKindFunctionDeclaration)
 	CompositeDeclarationMemoryUsage       = NewConstantMemoryUsage(MemoryKindCompositeDeclaration)
