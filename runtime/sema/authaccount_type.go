/*
 * Cadence - The resource-oriented smart contract programming language
 *
 * Copyright 2019-2022 Dapper Labs, Inc.
 *
 * Licensed under the Apache License, Version 2.0 (the "License");
 * you may not use this file except in compliance with the License.
 * You may obtain a copy of the License at
 *
 *   http://www.apache.org/licenses/LICENSE-2.0
 *
 * Unless required by applicable law or agreed to in writing, software
 * distributed under the License is distributed on an "AS IS" BASIS,
 * WITHOUT WARRANTIES OR CONDITIONS OF ANY KIND, either express or implied.
 * See the License for the specific language governing permissions and
 * limitations under the License.
 */

package sema

import (
	"github.com/onflow/cadence/runtime/common"
)

const AuthAccountTypeName = "AuthAccount"
const AuthAccountAddressField = "address"
const AuthAccountBalanceField = "balance"
const AuthAccountAvailableBalanceField = "availableBalance"
const AuthAccountStorageUsedField = "storageUsed"
const AuthAccountStorageCapacityField = "storageCapacity"
const AuthAccountSaveField = "save"
const AuthAccountLoadField = "load"
const AuthAccountTypeField = "type"
const AuthAccountCopyField = "copy"
const AuthAccountBorrowField = "borrow"
const AuthAccountLinkField = "link"
const AuthAccountUnlinkField = "unlink"
const AuthAccountGetCapabilityField = "getCapability"
const AuthAccountGetLinkTargetField = "getLinkTarget"
const AuthAccountContractsField = "contracts"
const AuthAccountKeysField = "keys"

// AuthAccountType represents the authorized access to an account.
// Access to an AuthAccount means having full access to its storage, public keys, and code.
// Only signed transactions can get the AuthAccount for an account.
//
var AuthAccountType = func() *CompositeType {

	authAccountType := &CompositeType{
		Identifier:         AuthAccountTypeName,
		Kind:               common.CompositeKindStructure,
		hasComputedMembers: true,
		importable:         false,

		nestedTypes: func() *StringTypeOrderedMap {
			nestedTypes := NewStringTypeOrderedMap()
			nestedTypes.Set(AuthAccountContractsTypeName, AuthAccountContractsType)
			nestedTypes.Set(AccountKeysTypeName, AuthAccountKeysType)
			return nestedTypes
		}(),
	}

	var members = []*Member{
		NewUnmeteredPublicConstantFieldMember(
			authAccountType,
			AuthAccountAddressField,
			&AddressType{},
			accountTypeAddressFieldDocString,
		),
		NewUnmeteredPublicConstantFieldMember(
			authAccountType,
			AuthAccountBalanceField,
			UFix64Type,
			accountTypeAccountBalanceFieldDocString,
		),
		NewUnmeteredPublicConstantFieldMember(
			authAccountType,
			AuthAccountAvailableBalanceField,
			UFix64Type,
			accountTypeAccountAvailableBalanceFieldDocString,
		),
		NewUnmeteredPublicConstantFieldMember(
			authAccountType,
			AuthAccountStorageUsedField,
			UInt64Type,
			accountTypeStorageUsedFieldDocString,
		),
		NewUnmeteredPublicConstantFieldMember(
			authAccountType,
			AuthAccountStorageCapacityField,
			UInt64Type,
			accountTypeStorageCapacityFieldDocString,
		),
		NewUnmeteredPublicFunctionMember(
			authAccountType,
<<<<<<< HEAD
			AuthAccountAddPublicKeyField,
			AuthAccountTypeAddPublicKeyFunctionType,
			authAccountTypeAddPublicKeyFunctionDocString,
		),
		NewUnmeteredPublicFunctionMember(
			authAccountType,
			AuthAccountRemovePublicKeyField,
			AuthAccountTypeRemovePublicKeyFunctionType,
			authAccountTypeRemovePublicKeyFunctionDocString,
		),
		NewUnmeteredPublicFunctionMember(
			authAccountType,
=======
>>>>>>> 477f6ab9
			AuthAccountSaveField,
			AuthAccountTypeSaveFunctionType,
			authAccountTypeSaveFunctionDocString,
		),
		NewUnmeteredPublicFunctionMember(
			authAccountType,
			AuthAccountTypeField,
			AuthAccountTypeTypeFunctionType,
			authAccountTypeTypeFunctionDocString,
		),
		NewUnmeteredPublicFunctionMember(
			authAccountType,
			AuthAccountLoadField,
			AuthAccountTypeLoadFunctionType,
			authAccountTypeLoadFunctionDocString,
		),
		NewUnmeteredPublicFunctionMember(
			authAccountType,
			AuthAccountCopyField,
			AuthAccountTypeCopyFunctionType,
			authAccountTypeCopyFunctionDocString,
		),
		NewUnmeteredPublicFunctionMember(
			authAccountType,
			AuthAccountBorrowField,
			AuthAccountTypeBorrowFunctionType,
			authAccountTypeBorrowFunctionDocString,
		),
		NewUnmeteredPublicFunctionMember(
			authAccountType,
			AuthAccountLinkField,
			AuthAccountTypeLinkFunctionType,
			authAccountTypeLinkFunctionDocString,
		),
		NewUnmeteredPublicFunctionMember(
			authAccountType,
			AuthAccountUnlinkField,
			AuthAccountTypeUnlinkFunctionType,
			authAccountTypeUnlinkFunctionDocString,
		),
		NewUnmeteredPublicFunctionMember(
			authAccountType,
			AuthAccountGetCapabilityField,
			AuthAccountTypeGetCapabilityFunctionType,
			authAccountTypeGetCapabilityFunctionDocString,
		),
		NewUnmeteredPublicFunctionMember(
			authAccountType,
			AuthAccountGetLinkTargetField,
			AccountTypeGetLinkTargetFunctionType,
			accountTypeGetLinkTargetFunctionDocString,
		),
		NewUnmeteredPublicConstantFieldMember(
			authAccountType,
			AuthAccountContractsField,
			AuthAccountContractsType,
			accountTypeContractsFieldDocString,
		),
		NewUnmeteredPublicConstantFieldMember(
			authAccountType,
			AuthAccountKeysField,
			AuthAccountKeysType,
			accountTypeKeysFieldDocString,
		),
	}

	authAccountType.Members = GetMembersAsMap(members)
	authAccountType.Fields = getFieldNames(members)
	return authAccountType
}()

var AuthAccountTypeSaveFunctionType = func() *FunctionType {

	typeParameter := &TypeParameter{
		Name:      "T",
		TypeBound: StorableType,
	}

	return &FunctionType{
		TypeParameters: []*TypeParameter{
			typeParameter,
		},
		Parameters: []*Parameter{
			{
				Label:      ArgumentLabelNotRequired,
				Identifier: "value",
				TypeAnnotation: NewTypeAnnotation(
					&GenericType{
						TypeParameter: typeParameter,
					},
				),
			},
			{
				Label:          "to",
				Identifier:     "path",
				TypeAnnotation: NewTypeAnnotation(StoragePathType),
			},
		},
		ReturnTypeAnnotation: NewTypeAnnotation(VoidType),
	}
}()

const authAccountTypeSaveFunctionDocString = `
Saves the given object into the account's storage at the given path.
Resources are moved into storage, and structures are copied.

If there is already an object stored under the given path, the program aborts.

The path must be a storage path, i.e., only the domain ` + "`storage`" + ` is allowed
`

var AuthAccountTypeLoadFunctionType = func() *FunctionType {

	typeParameter := &TypeParameter{
		Name:      "T",
		TypeBound: StorableType,
	}

	return &FunctionType{
		TypeParameters: []*TypeParameter{
			typeParameter,
		},
		Parameters: []*Parameter{
			{
				Label:          "from",
				Identifier:     "path",
				TypeAnnotation: NewTypeAnnotation(StoragePathType),
			},
		},
		ReturnTypeAnnotation: NewTypeAnnotation(
			&OptionalType{
				Type: &GenericType{
					TypeParameter: typeParameter,
				},
			},
		),
	}
}()

const authAccountTypeTypeFunctionDocString = `
Reads the type of an object from the account's storage which is stored under the given path, or nil if no object is stored under the given path.

If there is an object stored, the type of the object is returned without modifying the stored object. 

The path must be a storage path, i.e., only the domain ` + "`storage`" + ` is allowed
`

var AuthAccountTypeTypeFunctionType = &FunctionType{
	Parameters: []*Parameter{
		{
			Label:          "at",
			Identifier:     "path",
			TypeAnnotation: NewTypeAnnotation(StoragePathType),
		},
	},
	ReturnTypeAnnotation: NewTypeAnnotation(
		&OptionalType{
			Type: MetaType,
		},
	),
}

const authAccountTypeLoadFunctionDocString = `
Loads an object from the account's storage which is stored under the given path, or nil if no object is stored under the given path.

If there is an object stored, the stored resource or structure is moved out of storage and returned as an optional.

When the function returns, the storage no longer contains an object under the given path.

The given type must be a supertype of the type of the loaded object.
If it is not, the function returns nil.
The given type must not necessarily be exactly the same as the type of the loaded object.

The path must be a storage path, i.e., only the domain ` + "`storage`" + ` is allowed
`

var AuthAccountTypeCopyFunctionType = func() *FunctionType {

	typeParameter := &TypeParameter{
		Name:      "T",
		TypeBound: AnyStructType,
	}

	return &FunctionType{
		TypeParameters: []*TypeParameter{
			typeParameter,
		},
		Parameters: []*Parameter{
			{
				Label:          "from",
				Identifier:     "path",
				TypeAnnotation: NewTypeAnnotation(StoragePathType),
			},
		},
		ReturnTypeAnnotation: NewTypeAnnotation(
			&OptionalType{
				Type: &GenericType{
					TypeParameter: typeParameter,
				},
			},
		),
	}
}()

const authAccountTypeCopyFunctionDocString = `
Returns a copy of a structure stored in account storage under the given path, without removing it from storage, or nil if no object is stored under the given path.

If there is a structure stored, it is copied.
The structure stays stored in storage after the function returns.

The given type must be a supertype of the type of the copied structure.
If it is not, the function returns nil.
The given type must not necessarily be exactly the same as the type of the copied structure.

The path must be a storage path, i.e., only the domain ` + "`storage`" + ` is allowed
`

var AuthAccountTypeBorrowFunctionType = func() *FunctionType {

	typeParameter := &TypeParameter{
		TypeBound: &ReferenceType{
			Type: AnyType,
		},
		Name: "T",
	}

	return &FunctionType{
		TypeParameters: []*TypeParameter{
			typeParameter,
		},
		Parameters: []*Parameter{
			{
				Label:          "from",
				Identifier:     "path",
				TypeAnnotation: NewTypeAnnotation(StoragePathType),
			},
		},
		ReturnTypeAnnotation: NewTypeAnnotation(
			&OptionalType{
				Type: &GenericType{
					TypeParameter: typeParameter,
				},
			},
		),
	}
}()

const authAccountTypeBorrowFunctionDocString = `
Returns a reference to an object in storage without removing it from storage.

If no object is stored under the given path, the function returns nil.
If there is an object stored, a reference is returned as an optional.

The given type must be a reference type.
It must be possible to create the given reference type for the borrowed object.
If it is not, the function returns nil.

The given type must not necessarily be exactly the same as the type of the borrowed object.

The path must be a storage path, i.e., only the domain ` + "`storage`" + ` is allowed
`

var AuthAccountTypeLinkFunctionType = func() *FunctionType {

	typeParameter := &TypeParameter{
		TypeBound: &ReferenceType{
			Type: AnyType,
		},
		Name: "T",
	}

	return &FunctionType{
		TypeParameters: []*TypeParameter{
			typeParameter,
		},
		Parameters: []*Parameter{
			{
				Label:          ArgumentLabelNotRequired,
				Identifier:     "newCapabilityPath",
				TypeAnnotation: NewTypeAnnotation(CapabilityPathType),
			},
			{
				Identifier:     "target",
				TypeAnnotation: NewTypeAnnotation(PathType),
			},
		},
		ReturnTypeAnnotation: NewTypeAnnotation(
			&OptionalType{
				Type: &CapabilityType{
					BorrowType: &GenericType{
						TypeParameter: typeParameter,
					},
				},
			},
		),
	}
}()

const authAccountTypeLinkFunctionDocString = `
Creates a capability at the given public or private path which targets the given public, private, or storage path.
The target path leads to the object that will provide the functionality defined by this capability.

The given type defines how the capability can be borrowed, i.e., how the stored value can be accessed.

Returns nil if a link for the given capability path already exists, or the newly created capability if not.

It is not necessary for the target path to lead to a valid object; the target path could be empty, or could lead to an object which does not provide the necessary type interface:
The link function does **not** check if the target path is valid/exists at the time the capability is created and does **not** check if the target value conforms to the given type.
The link is latent. The target value might be stored after the link is created, and the target value might be moved out after the link has been created.
`

var AuthAccountTypeUnlinkFunctionType = &FunctionType{
	Parameters: []*Parameter{
		{
			Label:          ArgumentLabelNotRequired,
			Identifier:     "capabilityPath",
			TypeAnnotation: NewTypeAnnotation(CapabilityPathType),
		},
	},
	ReturnTypeAnnotation: NewTypeAnnotation(VoidType),
}

const authAccountTypeUnlinkFunctionDocString = `
Removes the capability at the given public or private path
`

var AuthAccountTypeGetCapabilityFunctionType = func() *FunctionType {

	typeParameter := &TypeParameter{
		TypeBound: &ReferenceType{
			Type: AnyType,
		},
		Name:     "T",
		Optional: true,
	}

	return &FunctionType{
		TypeParameters: []*TypeParameter{
			typeParameter,
		},
		Parameters: []*Parameter{
			{
				Label:          ArgumentLabelNotRequired,
				Identifier:     "capabilityPath",
				TypeAnnotation: NewTypeAnnotation(CapabilityPathType),
			},
		},
		ReturnTypeAnnotation: NewTypeAnnotation(
			&CapabilityType{
				BorrowType: &GenericType{
					TypeParameter: typeParameter,
				},
			},
		),
	}
}()

const authAccountTypeGetCapabilityFunctionDocString = `
Returns the capability at the given private or public path, or nil if it does not exist
`

var AccountTypeGetLinkTargetFunctionType = &FunctionType{
	Parameters: []*Parameter{
		{
			Label:          ArgumentLabelNotRequired,
			Identifier:     "capabilityPath",
			TypeAnnotation: NewTypeAnnotation(CapabilityPathType),
		},
	},
	ReturnTypeAnnotation: NewTypeAnnotation(
		&OptionalType{
			Type: PathType,
		},
	),
}

// AuthAccountKeysType represents the keys associated with an auth account.
var AuthAccountKeysType = func() *CompositeType {

	accountKeys := &CompositeType{
		Identifier: AccountKeysTypeName,
		Kind:       common.CompositeKindStructure,
		importable: false,
	}

	var members = []*Member{
		NewUnmeteredPublicFunctionMember(
			accountKeys,
			AccountKeysAddFunctionName,
			AuthAccountKeysTypeAddFunctionType,
			authAccountKeysTypeAddFunctionDocString,
		),
		NewUnmeteredPublicFunctionMember(
			accountKeys,
			AccountKeysGetFunctionName,
			AccountKeysTypeGetFunctionType,
			accountKeysTypeGetFunctionDocString,
		),
		NewUnmeteredPublicFunctionMember(
			accountKeys,
			AccountKeysRevokeFunctionName,
			AuthAccountKeysTypeRevokeFunctionType,
			authAccountKeysTypeRevokeFunctionDocString,
		),
	}

	accountKeys.Members = GetMembersAsMap(members)
	accountKeys.Fields = getFieldNames(members)
	return accountKeys
}()

var AuthAccountKeysTypeAddFunctionType = &FunctionType{
	Parameters: []*Parameter{
		{
			Identifier:     AccountKeyPublicKeyField,
			TypeAnnotation: NewTypeAnnotation(PublicKeyType),
		},
		{
			Identifier:     AccountKeyHashAlgoField,
			TypeAnnotation: NewTypeAnnotation(HashAlgorithmType),
		},
		{
			Identifier:     AccountKeyWeightField,
			TypeAnnotation: NewTypeAnnotation(UFix64Type),
		},
	},
	ReturnTypeAnnotation:  NewTypeAnnotation(AccountKeyType),
	RequiredArgumentCount: RequiredArgumentCount(3),
}

var AccountKeysTypeGetFunctionType = &FunctionType{
	Parameters: []*Parameter{
		{
			Identifier:     AccountKeyKeyIndexField,
			TypeAnnotation: NewTypeAnnotation(IntType),
		},
	},
	ReturnTypeAnnotation:  NewTypeAnnotation(&OptionalType{Type: AccountKeyType}),
	RequiredArgumentCount: RequiredArgumentCount(1),
}

var AuthAccountKeysTypeRevokeFunctionType = &FunctionType{
	Parameters: []*Parameter{
		{
			Identifier:     AccountKeyKeyIndexField,
			TypeAnnotation: NewTypeAnnotation(IntType),
		},
	},
	ReturnTypeAnnotation:  NewTypeAnnotation(&OptionalType{Type: AccountKeyType}),
	RequiredArgumentCount: RequiredArgumentCount(1),
}

func init() {
	// Set the container type after initializing the AccountKeysTypes, to avoid initializing loop.
	AuthAccountKeysType.SetContainerType(AuthAccountType)
}

const AccountKeysTypeName = "Keys"
const AccountKeysAddFunctionName = "add"
const AccountKeysGetFunctionName = "get"
const AccountKeysRevokeFunctionName = "revoke"

const accountTypeGetLinkTargetFunctionDocString = `
Returns the target path of the capability at the given public or private path, or nil if there exists no capability at the given path.
`

const accountTypeAddressFieldDocString = `
The address of the account
`

const accountTypeContractsFieldDocString = `
The contracts of the account
`

const accountTypeAccountBalanceFieldDocString = `
The FLOW balance of the default vault of this account
`

const accountTypeAccountAvailableBalanceFieldDocString = `
The FLOW balance of the default vault of this account that is available to be moved
`

const accountTypeStorageUsedFieldDocString = `
The current amount of storage used by the account in bytes
`

const accountTypeStorageCapacityFieldDocString = `
The storage capacity of the account in bytes
`

const accountTypeKeysFieldDocString = `
The keys associated with the account
`

const authAccountKeysTypeAddFunctionDocString = `
Adds the given key to the keys list of the account.
`

const accountKeysTypeGetFunctionDocString = `
Retrieves the key at the given index of the account.
`

const authAccountKeysTypeRevokeFunctionDocString = `
Revokes the key at the given index of the account.
`<|MERGE_RESOLUTION|>--- conflicted
+++ resolved
@@ -93,21 +93,6 @@
 		),
 		NewUnmeteredPublicFunctionMember(
 			authAccountType,
-<<<<<<< HEAD
-			AuthAccountAddPublicKeyField,
-			AuthAccountTypeAddPublicKeyFunctionType,
-			authAccountTypeAddPublicKeyFunctionDocString,
-		),
-		NewUnmeteredPublicFunctionMember(
-			authAccountType,
-			AuthAccountRemovePublicKeyField,
-			AuthAccountTypeRemovePublicKeyFunctionType,
-			authAccountTypeRemovePublicKeyFunctionDocString,
-		),
-		NewUnmeteredPublicFunctionMember(
-			authAccountType,
-=======
->>>>>>> 477f6ab9
 			AuthAccountSaveField,
 			AuthAccountTypeSaveFunctionType,
 			authAccountTypeSaveFunctionDocString,
