/*
 * Cadence - The resource-oriented smart contract programming language
 *
 * Copyright Dapper Labs, Inc.
 *
 * Licensed under the Apache License, Version 2.0 (the "License");
 * you may not use this file except in compliance with the License.
 * You may obtain a copy of the License at
 *
 *   http://www.apache.org/licenses/LICENSE-2.0
 *
 * Unless required by applicable law or agreed to in writing, software
 * distributed under the License is distributed on an "AS IS" BASIS,
 * WITHOUT WARRANTIES OR CONDITIONS OF ANY KIND, either express or implied.
 * See the License for the specific language governing permissions and
 * limitations under the License.
 */

package sema

import (
	goErrors "errors"
	"math"
	"math/big"

	"github.com/rivo/uniseg"

	"github.com/onflow/cadence/fixedpoint"
	"github.com/onflow/cadence/runtime/ast"
	"github.com/onflow/cadence/runtime/common"
	"github.com/onflow/cadence/runtime/common/persistent"
	"github.com/onflow/cadence/runtime/errors"
)

const ArgumentLabelNotRequired = "_"
const SelfIdentifier = "self"
const BaseIdentifier = "base"
const BeforeIdentifier = "before"
const ResultIdentifier = "result"

var beforeType = func() *FunctionType {

	typeParameter := &TypeParameter{
		Name:      "T",
		TypeBound: AnyStructType,
	}

	typeAnnotation := NewTypeAnnotation(
		&GenericType{
			TypeParameter: typeParameter,
		},
	)

	return &FunctionType{
		Purity: FunctionPurityView,
		TypeParameters: []*TypeParameter{
			typeParameter,
		},
		Parameters: []Parameter{
			{
				Label:          ArgumentLabelNotRequired,
				Identifier:     "value",
				TypeAnnotation: typeAnnotation,
			},
		},
		ReturnTypeAnnotation: typeAnnotation,
	}
}()

type ValidTopLevelDeclarationsHandlerFunc = func(common.Location) common.DeclarationKindSet

type CheckHandlerFunc func(checker *Checker, check func())

type ResolvedLocation struct {
	Location    common.Location
	Identifiers []ast.Identifier
}

type LocationHandlerFunc func(identifiers []ast.Identifier, location common.Location) ([]ResolvedLocation, error)

type ImportHandlerFunc func(checker *Checker, importedLocation common.Location, importRange ast.Range) (Import, error)

type MemberAccountAccessHandlerFunc func(checker *Checker, memberLocation common.Location) bool

type PurityCheckScope struct {
	// whether encountering an impure operation should cause an error
	EnforcePurity   bool
	ActivationDepth int
}

type ContractValueHandlerFunc func(
	checker *Checker,
	declaration *ast.CompositeDeclaration,
	compositeType *CompositeType,
) ValueDeclaration

// Checker

type Checker struct {
	// memoryGauge is used for metering memory usage
	memoryGauge             common.MemoryGauge
	Location                common.Location
	expectedType            Type
	resources               *Resources
	valueActivations        *VariableActivations
	currentMemberExpression *ast.MemberExpression
	typeActivations         *VariableActivations
	containerTypes          map[Type]bool
	Program                 *ast.Program
	PositionInfo            *PositionInfo
	Config                  *Config
	Elaboration             *Elaboration
	// initialized lazily. use beforeExtractor()
	_beforeExtractor                   *BeforeExtractor
	errors                             []error
	functionActivations                *FunctionActivations
	purityCheckScopes                  []PurityCheckScope
	entitlementMappingInScope          *EntitlementMapType
	inCondition                        bool
	allowSelfResourceFieldInvalidation bool
	inAssignment                       bool
	inInvocation                       bool
	inCreate                           bool
	isChecked                          bool
}

var _ ast.DeclarationVisitor[struct{}] = &Checker{}
var _ ast.StatementVisitor[struct{}] = &Checker{}
var _ ast.ExpressionVisitor[Type] = &Checker{}

var baseFunctionType = NewSimpleFunctionType(
	FunctionPurityImpure,
	nil,
	VoidTypeAnnotation,
)

func NewChecker(
	program *ast.Program,
	location common.Location,
	memoryGauge common.MemoryGauge,
	config *Config,
) (*Checker, error) {

	if location == nil {
		return nil, errors.NewDefaultUserError("missing location")
	}

	if config.AccessCheckMode == AccessCheckModeDefault {
		return nil, errors.NewDefaultUserError("invalid default access check mode")
	}

	functionActivations := &FunctionActivations{
		// Pre-allocate a common function depth
		activations: make([]*FunctionActivation, 0, 2),
	}
	functionActivations.EnterFunction(
		baseFunctionType,
		0,
	)

	elaboration := NewElaboration(memoryGauge)

	checker := &Checker{
		Program:             program,
		Location:            location,
		Config:              config,
		Elaboration:         elaboration,
		resources:           NewResources(),
		functionActivations: functionActivations,
		containerTypes:      map[Type]bool{},
		purityCheckScopes:   []PurityCheckScope{{}},
		memoryGauge:         memoryGauge,
	}

	// Initialize value activations

	baseValueActivation := config.BaseValueActivation
	if baseValueActivation == nil {
		baseValueActivation = BaseValueActivation
	}
	checker.valueActivations = NewVariableActivations(baseValueActivation)

	// Initialize type activations

	baseTypeActivation := config.BaseTypeActivation
	if baseTypeActivation == nil {
		baseTypeActivation = BaseTypeActivation
	}
	checker.typeActivations = NewVariableActivations(baseTypeActivation)

	// Initialize position info, if enabled
	if checker.Config.PositionInfoEnabled {
		checker.PositionInfo = NewPositionInfo()
	}

	return checker, nil
}

func (checker *Checker) SubChecker(program *ast.Program, location common.Location) (*Checker, error) {
	return NewChecker(
		program,
		location,
		checker.memoryGauge,
		checker.Config,
	)
}

func (checker *Checker) SetMemoryGauge(gauge common.MemoryGauge) {
	checker.memoryGauge = gauge
}

func (checker *Checker) IsChecked() bool {
	return checker.isChecked
}

func (checker *Checker) CurrentPurityScope() PurityCheckScope {
	return checker.purityCheckScopes[len(checker.purityCheckScopes)-1]
}

func (checker *Checker) PushNewPurityScope(enforce bool, depth int) {
	checker.purityCheckScopes = append(
		checker.purityCheckScopes,
		PurityCheckScope{
			EnforcePurity:   enforce,
			ActivationDepth: depth,
		},
	)
}

func (checker *Checker) PopPurityScope() PurityCheckScope {
	scope := checker.CurrentPurityScope()
	checker.purityCheckScopes = checker.purityCheckScopes[:len(checker.purityCheckScopes)-1]
	return scope
}

func (checker *Checker) EnforcePurity(operation ast.Element, purity FunctionPurity) {
	if purity == FunctionPurityImpure {
		checker.ObserveImpureOperation(operation)
	}
}

func (checker *Checker) ObserveImpureOperation(operation ast.Element) {
	scope := checker.CurrentPurityScope()
	if scope.EnforcePurity {
		checker.report(
			&PurityError{Range: ast.NewRangeFromPositioned(checker.memoryGauge, operation)},
		)
	}
}

func (checker *Checker) InNewPurityScope(enforce bool, f func()) {
	checker.PushNewPurityScope(enforce, checker.ValueActivationDepth())
	f()
	checker.PopPurityScope()
}

type stopChecking struct{}

func (checker *Checker) Check() error {
	if !checker.IsChecked() {
		checker.Elaboration.setIsChecking(true)
		checker.errors = nil
		check := func() {
			if checker.Config.ErrorShortCircuitingEnabled {
				defer func() {
					switch recovered := recover().(type) {
					case stopChecking:
						// checking should stop
						break
					case nil:
						// nothing was recovered
						break
					default:
						// re-panic what was recovered
						panic(recovered)
					}
				}()
			}

			checker.CheckProgram(checker.Program)
		}
		if checker.Config.CheckHandler != nil {
			checker.Config.CheckHandler(checker, check)
		} else {
			check()
		}

		if checker.PositionInfo != nil {
			checker.declareGlobalRanges()
		}

		checker.Elaboration.setIsChecking(false)
		checker.isChecked = true

		checker.resources.Reclaim()
		checker.resources = nil
	}
	err := checker.CheckerError()
	if err != nil {
		return err
	}
	return nil
}

func (checker *Checker) CheckerError() *CheckerError {
	if len(checker.errors) > 0 {
		return &CheckerError{
			Location: checker.Location,
			Errors:   checker.errors,
		}
	}
	return nil
}

func (checker *Checker) report(err error) {
	if err == nil {
		return
	}

	checker.errors = append(checker.errors, err)
	if checker.Config.ErrorShortCircuitingEnabled {
		panic(stopChecking{})
	}
}

func (checker *Checker) CheckProgram(program *ast.Program) {

	for _, declaration := range program.ImportDeclarations() {
		checker.declareImportDeclaration(declaration)
	}

	// Declare interface and composite types

	registerInElaboration := func(ty Type) {
		switch typedType := ty.(type) {
		case *InterfaceType:
			checker.Elaboration.SetInterfaceType(typedType.ID(), typedType)
		case *CompositeType:
			checker.Elaboration.SetCompositeType(typedType.ID(), typedType)
		case *EntitlementType:
			checker.Elaboration.SetEntitlementType(typedType.ID(), typedType)
		case *EntitlementMapType:
			checker.Elaboration.SetEntitlementMapType(typedType.ID(), typedType)
		default:
			panic(errors.NewUnreachableError())
		}
	}

<<<<<<< HEAD
	for _, declaration := range program.EntitlementDeclarations() {
		entitlementType := checker.declareEntitlementType(declaration)

		// NOTE: register types in elaboration
		// *after* the full container chain is fully set up

		VisitThisAndNested(entitlementType, registerInElaboration)
	}

	for _, declaration := range program.EntitlementMappingDeclarations() {
		entitlementType := checker.declareEntitlementMappingType(declaration)

		// NOTE: register types in elaboration
		// *after* the full container chain is fully set up

		VisitThisAndNested(entitlementType, registerInElaboration)
	}
=======
	// NOTE: Resolving interface conformances and registering types in elaboration
	// must be done *after* the full container chain is fully set up for *all* interfaces types.
	// This is because initializing the explicit interface conformances (`explicitInterfaceConformances()`)
	// requires the other interfaces to be already defined.
	// Therefore, this is done in two steps.
>>>>>>> a0862a6b

	for _, declaration := range program.InterfaceDeclarations() {
		checker.declareInterfaceType(declaration)
	}

	for _, declaration := range program.InterfaceDeclarations() {
		interfaceType := checker.Elaboration.InterfaceDeclarationType(declaration)

		// Resolve conformances
		interfaceType.ExplicitInterfaceConformances =
			checker.explicitInterfaceConformances(declaration, interfaceType)

		VisitThisAndNested(interfaceType, registerInElaboration)
	}

	for _, declaration := range program.CompositeDeclarations() {
		compositeType := checker.declareCompositeType(declaration)

		// NOTE: register types in elaboration
		// *after* the full container chain is fully set up

		VisitThisAndNested(compositeType, registerInElaboration)
	}

	for _, declaration := range program.AttachmentDeclarations() {
		compositeType := checker.declareAttachmentType(declaration)

		// NOTE: register types in elaboration
		// *after* the full container chain is fully set up

		VisitThisAndNested(compositeType, registerInElaboration)
	}

	// Declare interfaces' and composites' members

	for _, declaration := range program.InterfaceDeclarations() {
		checker.declareInterfaceMembers(declaration)
	}

	for _, declaration := range program.CompositeDeclarations() {
		checker.declareCompositeLikeMembersAndValue(declaration, ContainerKindComposite)
	}

	for _, declaration := range program.AttachmentDeclarations() {
		checker.declareAttachmentMembersAndValue(declaration, ContainerKindComposite)
	}

	// Declare events, functions, and transactions

	for _, declaration := range program.FunctionDeclarations() {
		checker.declareGlobalFunctionDeclaration(declaration)
	}

	for _, declaration := range program.TransactionDeclarations() {
		checker.declareTransactionDeclaration(declaration)
	}

	// Check all declarations

	declarations := program.Declarations()

	checker.checkTopLevelDeclarationsValidity(declarations)

	var rejectAllowAccountLinkingPragma bool

	for _, declaration := range declarations {

		// A pragma declaration #allowAccountLinking determines
		// if the program is allowed to use account linking.
		//
		// It must appear as a top-level declaration (i.e. not nested in the program),
		// and must appear before all other declarations (i.e. at the top of the program).
		//
		// This is a temporary feature, which is planned to get replaced by capability controllers,
		// and a new Account type with entitlements.

		if pragmaDeclaration, isPragma := declaration.(*ast.PragmaDeclaration); isPragma {
			if IsAllowAccountLinkingPragma(pragmaDeclaration) {
				if rejectAllowAccountLinkingPragma {
					checker.reportInvalidNonHeaderPragma(pragmaDeclaration)
				}
				continue
			}
		}

		rejectAllowAccountLinkingPragma = true

		// Skip import declarations, they are already handled above
		if _, isImport := declaration.(*ast.ImportDeclaration); isImport {
			continue
		}

		ast.AcceptDeclaration[struct{}](declaration, checker)
		checker.declareGlobalDeclaration(declaration)
	}
}

func (checker *Checker) checkTopLevelDeclarationsValidity(declarations []ast.Declaration) {
	validTopLevelDeclarationsHandler := checker.Config.ValidTopLevelDeclarationsHandler

	if validTopLevelDeclarationsHandler == nil {
		return
	}

	validTopLevelDeclarations := validTopLevelDeclarationsHandler(checker.Location)

	for _, declaration := range declarations {
		checker.checkTopLevelDeclarationValidity(declaration, validTopLevelDeclarations)
	}
}

func (checker *Checker) checkTopLevelDeclarationValidity(
	declaration ast.Declaration,
	validTopLevelDeclarations common.DeclarationKindSet,
) {
	declarationKind := declaration.DeclarationKind()

	if validTopLevelDeclarations.Has(declarationKind) {
		return
	}

	var errorRange ast.Range

	identifier := declaration.DeclarationIdentifier()
	if identifier == nil {
		position := declaration.StartPosition()
		errorRange = ast.NewRange(
			checker.memoryGauge,
			position,
			position,
		)
	} else {
		errorRange = ast.NewRangeFromPositioned(checker.memoryGauge, identifier)
	}

	checker.report(
		&InvalidTopLevelDeclarationError{
			DeclarationKind: declarationKind,
			Range:           errorRange,
		},
	)
}

func (checker *Checker) declareGlobalFunctionDeclaration(declaration *ast.FunctionDeclaration) {
	functionType := checker.functionType(
		declaration.Purity,
		UnauthorizedAccess,
		declaration.ParameterList,
		declaration.ReturnTypeAnnotation,
	)
	checker.Elaboration.SetFunctionDeclarationFunctionType(declaration, functionType)
	checker.declareFunctionDeclaration(declaration, functionType)
}

func (checker *Checker) checkTransfer(transfer *ast.Transfer, valueType Type) {
	if valueType.IsResourceType() {
		if !transfer.Operation.IsMove() {
			checker.report(
				&IncorrectTransferOperationError{
					ActualOperation:   transfer.Operation,
					ExpectedOperation: ast.TransferOperationMove,
					Range:             ast.NewRangeFromPositioned(checker.memoryGauge, transfer),
				},
			)
		}
	} else if !valueType.IsInvalidType() {
		if transfer.Operation.IsMove() {
			checker.report(
				&IncorrectTransferOperationError{
					ActualOperation:   transfer.Operation,
					ExpectedOperation: ast.TransferOperationCopy,
					Range:             ast.NewRangeFromPositioned(checker.memoryGauge, transfer),
				},
			)
		}
	}
}

// This method is only used for checking invocation-expression.
// This is also temporary, until the type inferring support is added for func arguments
// TODO: Remove this method
func (checker *Checker) checkTypeCompatibility(expression ast.Expression, valueType Type, targetType Type) bool {
	switch typedExpression := expression.(type) {
	case *ast.IntegerExpression:
		unwrappedTargetType := UnwrapOptionalType(targetType)

		if IsSameTypeKind(unwrappedTargetType, IntegerType) {
			CheckIntegerLiteral(checker.memoryGauge, typedExpression, unwrappedTargetType, checker.report)

			return true

		} else if IsSameTypeKind(unwrappedTargetType, TheAddressType) {
			CheckAddressLiteral(checker.memoryGauge, typedExpression, checker.report)

			return true
		}

	case *ast.FixedPointExpression:
		unwrappedTargetType := UnwrapOptionalType(targetType)

		if IsSameTypeKind(unwrappedTargetType, FixedPointType) {
			valueTypeOK := CheckFixedPointLiteral(checker.memoryGauge, typedExpression, valueType, checker.report)
			if valueTypeOK {
				CheckFixedPointLiteral(checker.memoryGauge, typedExpression, unwrappedTargetType, checker.report)
			}
			return true
		}

	case *ast.ArrayExpression:

		// Variable sized array literals are compatible with constant sized target types
		// if their element type matches and the element count matches

		if variableSizedValueType, isVariableSizedValue :=
			valueType.(*VariableSizedType); isVariableSizedValue {

			if constantSizedTargetType, isConstantSizedTarget :=
				targetType.(*ConstantSizedType); isConstantSizedTarget {

				valueElementType := variableSizedValueType.ElementType(false)
				targetElementType := constantSizedTargetType.ElementType(false)

				literalCount := int64(len(typedExpression.Values))

				if IsSubType(valueElementType, targetElementType) {

					expectedSize := constantSizedTargetType.Size

					if literalCount == expectedSize {
						return true
					}

					checker.report(
						&ConstantSizedArrayLiteralSizeError{
							ExpectedSize: expectedSize,
							ActualSize:   literalCount,
							Range:        typedExpression.Range,
						},
					)
				}
			}
		}

	case *ast.StringExpression:
		unwrappedTargetType := UnwrapOptionalType(targetType)

		if IsSameTypeKind(unwrappedTargetType, CharacterType) {
			checker.checkCharacterLiteral(typedExpression)

			return true
		}
	}

	return IsSubType(valueType, targetType)
}

// CheckIntegerLiteral checks that the value of the integer literal
// fits into range of the target integer type
func CheckIntegerLiteral(memoryGauge common.MemoryGauge, expression *ast.IntegerExpression, targetType Type, report func(error)) bool {
	ranged, ok := targetType.(IntegerRangedType)

	// if this isn't an integer ranged type, report a mismatch
	if !ok {
		report(&TypeMismatchWithDescriptionError{
			ActualType:              targetType,
			ExpectedTypeDescription: "an integer type",
			Range:                   ast.NewRangeFromPositioned(memoryGauge, expression),
		})
	}
	minInt := ranged.MinInt()
	maxInt := ranged.MaxInt()

	if !checkIntegerRange(expression.Value, minInt, maxInt) {
		if report != nil {
			report(&InvalidIntegerLiteralRangeError{
				ExpectedType:   targetType,
				ExpectedMinInt: minInt,
				ExpectedMaxInt: maxInt,
				Range:          ast.NewRangeFromPositioned(memoryGauge, expression),
			})
		}

		return false
	}

	return true
}

// CheckFixedPointLiteral checks that the value of the fixed-point literal
// fits into range of the target fixed-point type
func CheckFixedPointLiteral(
	memoryGauge common.MemoryGauge,
	expression *ast.FixedPointExpression,
	targetType Type,
	report func(error),
) bool {

	// The target type might just be an integer type,
	// in which case only the integer range can be checked.

	switch targetType := targetType.(type) {
	case FractionalRangedType:
		minInt := targetType.MinInt()
		maxInt := targetType.MaxInt()
		scale := targetType.Scale()
		minFractional := targetType.MinFractional()
		maxFractional := targetType.MaxFractional()

		if expression.Scale > scale {
			if report != nil {
				report(&InvalidFixedPointLiteralScaleError{
					ExpectedType:  targetType,
					ExpectedScale: scale,
					Range:         ast.NewRangeFromPositioned(memoryGauge, expression),
				})
			}

			return false
		}

		if !fixedpoint.CheckRange(
			expression.Negative,
			expression.UnsignedInteger,
			expression.Fractional,
			minInt,
			minFractional,
			maxInt,
			maxFractional,
		) {
			if report != nil {
				report(&InvalidFixedPointLiteralRangeError{
					ExpectedType:          targetType,
					ExpectedMinInt:        minInt,
					ExpectedMinFractional: minFractional,
					ExpectedMaxInt:        maxInt,
					ExpectedMaxFractional: maxFractional,
					Range:                 ast.NewRangeFromPositioned(memoryGauge, expression),
				})
			}

			return false
		}

	case IntegerRangedType:
		minInt := targetType.MinInt()
		maxInt := targetType.MaxInt()

		integerValue := new(big.Int).Set(expression.UnsignedInteger)

		if expression.Negative {
			integerValue.Neg(expression.UnsignedInteger)
		}

		if !checkIntegerRange(integerValue, minInt, maxInt) {
			if report != nil {
				report(&InvalidIntegerLiteralRangeError{
					ExpectedType:   targetType,
					ExpectedMinInt: minInt,
					ExpectedMaxInt: maxInt,
					Range:          ast.NewRangeFromPositioned(memoryGauge, expression),
				})
			}

			return false
		}
	}

	return true
}

// CheckAddressLiteral checks that the value of the integer literal
// fits into the range of an address (64 bits), and is hexadecimal
func CheckAddressLiteral(memoryGauge common.MemoryGauge, expression *ast.IntegerExpression, report func(error)) bool {
	rangeMin := AddressTypeMinIntBig
	rangeMax := AddressTypeMaxIntBig

	valid := true

	if expression.Base != 16 {
		if report != nil {
			report(&InvalidAddressLiteralError{
				Range: ast.NewRangeFromPositioned(memoryGauge, expression),
			})
		}

		valid = false
	}

	if !checkIntegerRange(expression.Value, rangeMin, rangeMax) {
		if report != nil {
			report(&InvalidAddressLiteralError{
				Range: ast.NewRangeFromPositioned(memoryGauge, expression),
			})
		}

		valid = false
	}

	return valid
}

func checkIntegerRange(value, min, max *big.Int) bool {
	return (min == nil || value.Cmp(min) >= 0) &&
		(max == nil || value.Cmp(max) <= 0)
}

func (checker *Checker) declareGlobalDeclaration(declaration ast.Declaration) {
	identifier := declaration.DeclarationIdentifier()
	if identifier == nil {
		return
	}
	name := identifier.Identifier
	checker.declareGlobalValue(name)
	checker.declareGlobalType(name)
}

func (checker *Checker) declareGlobalValue(name string) {
	variable := checker.valueActivations.Find(name)
	if variable == nil {
		return
	}
	checker.Elaboration.SetGlobalValue(name, variable)
}

func (checker *Checker) declareGlobalType(name string) {
	ty := checker.typeActivations.Find(name)
	if ty == nil {
		return
	}
	checker.Elaboration.SetGlobalType(name, ty)
}

func (checker *Checker) checkResourceMoveOperation(valueExpression ast.Expression, valueType Type) {
	// The check is only necessary for resources.
	// Bail out early if the value is not a resource

	if !valueType.IsResourceType() {
		return
	}

	// Check the moved expression is wrapped in a unary expression with the move operation (<-).
	// Report an error if not and bail out if it is missing or another unary operator is used

	unaryExpression, ok := valueExpression.(*ast.UnaryExpression)
	if !ok || unaryExpression.Operation != ast.OperationMove {
		checker.report(
			&MissingMoveOperationError{
				Pos: valueExpression.StartPosition(),
			},
		)
		return
	}
}

func (checker *Checker) inLoop() bool {
	return checker.functionActivations.Current().InLoop()
}

func (checker *Checker) inSwitch() bool {
	return checker.functionActivations.Current().InSwitch()
}

func (checker *Checker) findAndCheckValueVariable(identifierExpression *ast.IdentifierExpression, recordOccurrence bool) *Variable {
	identifier := identifierExpression.Identifier
	variable := checker.valueActivations.Find(identifier.Identifier)
	if variable == nil {
		checker.report(
			&NotDeclaredError{
				ExpectedKind: common.DeclarationKindVariable,
				Name:         identifier.Identifier,
				Expression:   identifierExpression,
				Pos:          identifier.StartPosition(),
			},
		)
		return nil
	}

	if checker.PositionInfo != nil && recordOccurrence && identifier.Identifier != "" {
		checker.recordVariableReferenceOccurrence(
			identifier.StartPosition(),
			identifier.EndPosition(checker.memoryGauge),
			variable,
		)
	}

	return variable
}

// ConvertType converts an AST type representation to a sema type
func (checker *Checker) ConvertType(t ast.Type) Type {
	switch t := t.(type) {
	case *ast.NominalType:
		return checker.convertNominalType(t)

	case *ast.VariableSizedType:
		return checker.convertVariableSizedType(t)

	case *ast.ConstantSizedType:
		return checker.convertConstantSizedType(t)

	case *ast.FunctionType:
		return checker.convertFunctionType(t)

	case *ast.OptionalType:
		return checker.convertOptionalType(t)

	case *ast.DictionaryType:
		return checker.convertDictionaryType(t)

	case *ast.ReferenceType:
		return checker.convertReferenceType(t)

	case *ast.RestrictedType:
		return checker.convertRestrictedType(t)

	case *ast.InstantiationType:
		return checker.convertInstantiationType(t)

	case nil:
		// The AST might contain "holes" if parsing failed
		return InvalidType
	}

	panic(&astTypeConversionError{invalidASTType: t})
}

func CheckRestrictedType(
	memoryGauge common.MemoryGauge,
	restrictedType Type,
	restrictions []*InterfaceType,
	report func(func(*ast.RestrictedType) error),
) Type {
	restrictionRanges := make(map[*InterfaceType]func(*ast.RestrictedType) ast.Range, len(restrictions))
	restrictionsCompositeKind := common.CompositeKindUnknown
	memberSet := map[string]*InterfaceType{}

	for i, restrictionInterfaceType := range restrictions {
		restrictionCompositeKind := restrictionInterfaceType.CompositeKind

		if restrictionsCompositeKind == common.CompositeKindUnknown {
			restrictionsCompositeKind = restrictionCompositeKind

		} else if restrictionCompositeKind != restrictionsCompositeKind {
			report(func(t *ast.RestrictedType) error {
				return &RestrictionCompositeKindMismatchError{
					CompositeKind:         restrictionCompositeKind,
					PreviousCompositeKind: restrictionsCompositeKind,
					Range:                 ast.NewRangeFromPositioned(memoryGauge, t.Restrictions[i]),
				}
			})
		}

		// The restriction must not be duplicated

		if _, exists := restrictionRanges[restrictionInterfaceType]; exists {
			report(func(t *ast.RestrictedType) error {
				return &InvalidRestrictionTypeDuplicateError{
					Type:  restrictionInterfaceType,
					Range: ast.NewRangeFromPositioned(memoryGauge, t.Restrictions[i]),
				}
			})

		} else {
			restrictionRanges[restrictionInterfaceType] =
				func(t *ast.RestrictedType) ast.Range {
					return ast.NewRangeFromPositioned(memoryGauge, t.Restrictions[i])
				}
		}

		// The restrictions may not have clashing members

		// TODO: also include interface conformances' members
		//   once interfaces can have conformances

		restrictionInterfaceType.Members.Foreach(func(name string, member *Member) {
			if previousDeclaringInterfaceType, ok := memberSet[name]; ok {

				// If there is an overlap in members, ensure the members have the same type

				memberType := member.TypeAnnotation.Type

				prevMemberType, ok := previousDeclaringInterfaceType.Members.Get(name)
				if !ok {
					panic(errors.NewUnreachableError())
				}

				previousMemberType := prevMemberType.TypeAnnotation.Type

				if !memberType.IsInvalidType() &&
					!previousMemberType.IsInvalidType() &&
					!memberType.Equal(previousMemberType) {

					report(func(t *ast.RestrictedType) error {
						return &RestrictionMemberClashError{
							Name:                  name,
							RedeclaringType:       restrictionInterfaceType,
							OriginalDeclaringType: previousDeclaringInterfaceType,
							Range:                 ast.NewRangeFromPositioned(memoryGauge, t.Restrictions[i]),
						}
					})
				}
			} else {
				memberSet[name] = restrictionInterfaceType
			}
		})
	}

	var hadExplicitType = restrictedType != nil

	if !hadExplicitType {
		// If no restricted type is given, infer `AnyResource`/`AnyStruct`
		// based on the composite kind of the restrictions.

		switch restrictionsCompositeKind {
		case common.CompositeKindUnknown:
			// If no restricted type is given, and also no restrictions,
			// the type is ambiguous.

			restrictedType = InvalidType

			report(func(t *ast.RestrictedType) error {
				return &AmbiguousRestrictedTypeError{Range: ast.NewRangeFromPositioned(memoryGauge, t)}
			})

		case common.CompositeKindResource:
			restrictedType = AnyResourceType

		case common.CompositeKindStructure:
			restrictedType = AnyStructType

		default:
			panic(errors.NewUnreachableError())
		}
	}

	// The restricted type must be a composite type
	// or `AnyResource`/`AnyStruct`

	reportInvalidRestrictedType := func() {
		report(func(t *ast.RestrictedType) error {
			return &InvalidRestrictedTypeError{
				Type:  restrictedType,
				Range: ast.NewRangeFromPositioned(memoryGauge, t.Type),
			}
		})
	}

	var compositeType *CompositeType

	if !restrictedType.IsInvalidType() {

		if typeResult, ok := restrictedType.(*CompositeType); ok {
			switch typeResult.Kind {

			case common.CompositeKindResource,
				common.CompositeKindStructure:

				compositeType = typeResult

			default:
				reportInvalidRestrictedType()
			}
		} else {

			switch restrictedType {
			case AnyResourceType, AnyStructType, AnyType:
				break

			default:
				if hadExplicitType {
					reportInvalidRestrictedType()
				}
			}
		}
	}

	// If the restricted type is a composite type,
	// check that the restrictions are conformances

	if compositeType != nil {

		// Prepare a set of all the conformances

		conformances := compositeType.EffectiveInterfaceConformanceSet()

		for _, restriction := range restrictions {
			// The restriction must be an explicit or implicit conformance
			// of the composite (restricted type)

			if !conformances.Contains(restriction) {
				report(func(t *ast.RestrictedType) error {
					return &InvalidNonConformanceRestrictionError{
						Type:  restriction,
						Range: restrictionRanges[restriction](t),
					}
				})
			}
		}
	}
	return restrictedType
}

func (checker *Checker) convertRestrictedType(t *ast.RestrictedType) Type {
	var restrictedType Type

	// Convert the restricted type, if any

	if t.Type != nil {
		restrictedType = checker.ConvertType(t.Type)
	}

	// Convert the restrictions

	var restrictions []*InterfaceType

	for _, restriction := range t.Restrictions {
		restrictionResult := checker.ConvertType(restriction)

		// The restriction must be a resource or structure interface type

		restrictionInterfaceType, ok := restrictionResult.(*InterfaceType)
		restrictionCompositeKind := common.CompositeKindUnknown
		if ok {
			restrictionCompositeKind = restrictionInterfaceType.CompositeKind
		}
		if !ok || (restrictionCompositeKind != common.CompositeKindResource &&
			restrictionCompositeKind != common.CompositeKindStructure) {

			if !restrictionResult.IsInvalidType() {
				checker.report(&InvalidRestrictionTypeError{
					Type:  restrictionResult,
					Range: ast.NewRangeFromPositioned(checker.memoryGauge, restriction),
				})
			}

			// NOTE: ignore this invalid type
			// and do not add it to the restrictions result
			continue
		}

		restrictions = append(restrictions, restrictionInterfaceType)
	}

	restrictedType = CheckRestrictedType(
		checker.memoryGauge,
		restrictedType,
		restrictions,
		func(getError func(*ast.RestrictedType) error) {
			checker.report(getError(t))
		},
	)

	return &RestrictedType{
		Type:         restrictedType,
		Restrictions: restrictions,
	}
}

func (checker *Checker) convertReferenceType(t *ast.ReferenceType) Type {

	var access Access = UnauthorizedAccess
	var ty Type

	if t.Authorization != nil {
		access = checker.accessFromAstAccess(ast.EntitlementAccess{EntitlementSet: t.Authorization.EntitlementSet})
		switch mapAccess := access.(type) {
		case EntitlementMapAccess:
			// mapped auth types are only allowed in the annotations of composite fields and accessor functions
			if checker.entitlementMappingInScope == nil || !checker.entitlementMappingInScope.Equal(mapAccess.Type) {
				checker.report(&InvalidMappedAuthorizationOutsideOfFieldError{
					Range: ast.NewRangeFromPositioned(checker.memoryGauge, t),
					Map:   mapAccess.Type,
				})
				access = UnauthorizedAccess
			}
		}
	}

	ty = checker.ConvertType(t.Type)

	return &ReferenceType{
		Authorization: access,
		Type:          ty,
	}
}

func (checker *Checker) convertDictionaryType(t *ast.DictionaryType) Type {
	keyType := checker.ConvertType(t.KeyType)
	valueType := checker.ConvertType(t.ValueType)

	if !IsValidDictionaryKeyType(keyType) {
		checker.report(
			&InvalidDictionaryKeyTypeError{
				Type:  keyType,
				Range: ast.NewRangeFromPositioned(checker.memoryGauge, t.KeyType),
			},
		)
	}

	return &DictionaryType{
		KeyType:   keyType,
		ValueType: valueType,
	}
}

func (checker *Checker) convertOptionalType(t *ast.OptionalType) Type {
	// optional types annotations are special cased to not be considered nested so that
	// we can have mapped-entitlement optional reference fields
	ty := checker.ConvertType(t.Type)
	return &OptionalType{
		Type: ty,
	}
}

// convertFunctionType converts the given AST function type into a sema function type.
//
// NOTE: type annotations are *NOT* checked!
func (checker *Checker) convertFunctionType(t *ast.FunctionType) Type {
	parameterTypeAnnotations := t.ParameterTypeAnnotations

	var parameters []Parameter
	parameterCount := len(parameterTypeAnnotations)
	if parameterCount > 0 {
		parameters = make([]Parameter, 0, parameterCount)

		for _, parameterTypeAnnotation := range parameterTypeAnnotations {
			convertedParameterTypeAnnotation := checker.ConvertTypeAnnotation(parameterTypeAnnotation)
			parameters = append(
				parameters,
				Parameter{
					TypeAnnotation: convertedParameterTypeAnnotation,
				},
			)
		}
	}

	returnTypeAnnotation := checker.ConvertTypeAnnotation(t.ReturnTypeAnnotation)

	purity := PurityFromAnnotation(t.PurityAnnotation)

	return NewSimpleFunctionType(
		purity,
		parameters,
		returnTypeAnnotation,
	)
}

func (checker *Checker) convertConstantSizedType(t *ast.ConstantSizedType) Type {
	elementType := checker.ConvertType(t.Type)

	size := t.Size.Value

	if !t.Size.Value.IsInt64() || t.Size.Value.Sign() < 0 {
		minSize := new(big.Int)
		maxSize := new(big.Int).SetInt64(math.MaxInt64)

		checker.report(
			&InvalidConstantSizedTypeSizeError{
				ActualSize:     t.Size.Value,
				ExpectedMinInt: minSize,
				ExpectedMaxInt: maxSize,
				Range:          ast.NewRangeFromPositioned(checker.memoryGauge, t.Size),
			},
		)

		switch {
		case t.Size.Value.Cmp(minSize) < 0:
			size = minSize

		case t.Size.Value.Cmp(maxSize) > 0:
			size = maxSize
		}
	}

	finalSize := size.Int64()

	const expectedBase = 10
	if t.Size.Base != expectedBase {
		checker.report(
			&InvalidConstantSizedTypeBaseError{
				ActualBase:   t.Size.Base,
				ExpectedBase: expectedBase,
				Range:        ast.NewRangeFromPositioned(checker.memoryGauge, t.Size),
			},
		)
	}

	return &ConstantSizedType{
		Type: elementType,
		Size: finalSize,
	}
}

func (checker *Checker) convertVariableSizedType(t *ast.VariableSizedType) Type {
	elementType := checker.ConvertType(t.Type)
	return &VariableSizedType{
		Type: elementType,
	}
}

func (checker *Checker) findAndCheckTypeVariable(identifier ast.Identifier, recordOccurrence bool) *Variable {
	variable := checker.typeActivations.Find(identifier.Identifier)
	if variable == nil {
		checker.report(
			&NotDeclaredError{
				ExpectedKind: common.DeclarationKindType,
				Name:         identifier.Identifier,
				Pos:          identifier.StartPosition(),
			},
		)

		return nil
	}

	if checker.PositionInfo != nil && recordOccurrence && identifier.Identifier != "" {
		checker.recordVariableReferenceOccurrence(
			identifier.StartPosition(),
			identifier.EndPosition(checker.memoryGauge),
			variable,
		)
	}

	return variable
}

func (checker *Checker) convertNominalType(t *ast.NominalType) Type {
	variable := checker.findAndCheckTypeVariable(t.Identifier, true)
	if variable == nil {
		return InvalidType
	}

	ty := variable.Type

	var resolvedIdentifiers []ast.Identifier

	for _, identifier := range t.NestedIdentifiers {
		if containerType, ok := ty.(ContainerType); ok && containerType.IsContainerType() {
			ty, _ = containerType.GetNestedTypes().Get(identifier.Identifier)
		} else {
			if !ty.IsInvalidType() {
				checker.report(
					&InvalidNestedTypeError{
						Type: ast.NewNominalType(
							checker.memoryGauge,
							t.Identifier,
							resolvedIdentifiers,
						),
					},
				)
			}

			return InvalidType
		}

		resolvedIdentifiers = append(resolvedIdentifiers, identifier)

		if ty == nil {
			nonExistentType := ast.NewNominalType(
				checker.memoryGauge,
				t.Identifier,
				resolvedIdentifiers,
			)
			checker.report(
				&NotDeclaredError{
					ExpectedKind: common.DeclarationKindType,
					Name:         nonExistentType.String(),
					Pos:          t.StartPosition(),
				},
			)
			return InvalidType
		}
	}

	return ty
}

// ConvertTypeAnnotation converts an AST type annotation representation
// to a sema type annotation
//
// NOTE: type annotations are *NOT* checked!
func (checker *Checker) ConvertTypeAnnotation(typeAnnotation *ast.TypeAnnotation) TypeAnnotation {
	convertedType := checker.ConvertType(typeAnnotation.Type)
	return TypeAnnotation{
		IsResource: typeAnnotation.IsResource,
		Type:       convertedType,
	}
}

func (checker *Checker) functionType(
	purity ast.FunctionPurity,
	access Access,
	parameterList *ast.ParameterList,
	returnTypeAnnotation *ast.TypeAnnotation,
) *FunctionType {
	convertedParameters := checker.parameters(parameterList)

	convertedReturnTypeAnnotation := VoidTypeAnnotation
	if returnTypeAnnotation != nil {
		// to allow entitlement mapping types to be used in the return annotation only of
		// a mapped accessor function, we introduce a "variable" into the typing scope while
		// checking the return
		if mapAccess, isMapAccess := access.(EntitlementMapAccess); isMapAccess {
			checker.entitlementMappingInScope = mapAccess.Type
		}
		convertedReturnTypeAnnotation =
			checker.ConvertTypeAnnotation(returnTypeAnnotation)
		checker.entitlementMappingInScope = nil
	}

	return &FunctionType{
		Purity:               PurityFromAnnotation(purity),
		Parameters:           convertedParameters,
		ReturnTypeAnnotation: convertedReturnTypeAnnotation,
	}
}

func (checker *Checker) parameters(parameterList *ast.ParameterList) []Parameter {

	// TODO: required for initializer conformance checking at the moment, optimize/refactor
	var parameters = make([]Parameter, len(parameterList.Parameters))

	if len(parameterList.Parameters) > 0 {

		for i, parameter := range parameterList.Parameters {
			convertedParameterType := checker.ConvertType(parameter.TypeAnnotation.Type)

			// NOTE: copying resource annotation from source type annotation as-is,
			// so a potential error is properly reported

			parameters[i] = Parameter{
				Label:      parameter.Label,
				Identifier: parameter.Identifier.Identifier,
				TypeAnnotation: TypeAnnotation{
					IsResource: parameter.TypeAnnotation.IsResource,
					Type:       convertedParameterType,
				},
			}
		}
	}

	return parameters
}

func (checker *Checker) recordVariableReferenceOccurrence(startPos, endPos ast.Position, variable *Variable) {
	checker.PositionInfo.recordVariableReferenceOccurrence(
		checker.memoryGauge,
		startPos,
		endPos,
		variable,
	)
}

func (checker *Checker) recordVariableDeclarationOccurrence(name string, variable *Variable) {
	checker.PositionInfo.recordVariableDeclarationOccurrence(
		checker.memoryGauge,
		name,
		variable,
	)
}

func (checker *Checker) recordFieldDeclarationOrigin(
	identifier ast.Identifier,
	fieldType Type,
	docString string,
) *Origin {
	return checker.PositionInfo.recordFieldDeclarationOrigin(
		checker.memoryGauge,
		identifier,
		fieldType,
		docString,
	)
}

func (checker *Checker) recordFunctionDeclarationOrigin(
	function *ast.FunctionDeclaration,
	functionType *FunctionType,
) *Origin {
	return checker.PositionInfo.recordFunctionDeclarationOrigin(
		checker.memoryGauge,
		function,
		functionType,
	)
}

func (checker *Checker) enterValueScope() {
	//fmt.Printf("ENTER: %d\n", checker.valueActivations.Depth())
	checker.valueActivations.Enter()
}

func (checker *Checker) leaveValueScope(getEndPosition EndPositionGetter, checkResourceLoss bool) {
	if checkResourceLoss {
		checker.checkResourceLoss(checker.valueActivations.Depth())
	}

	checker.valueActivations.Leave(getEndPosition)
}

// TODO: prune resource variables declared in function's scope
//    from `checker.resources`, so they don't get checked anymore
//    when detecting resource use after invalidation in loops

// checkResourceLoss reports an error if there is a variable in the current scope
// that has a resource type and which was not moved or destroyed
func (checker *Checker) checkResourceLoss(depth int) {

	returnInfo := checker.functionActivations.Current().ReturnInfo
	if returnInfo.IsUnreachable() {
		return
	}

	checker.valueActivations.ForEachVariableDeclaredInAndBelow(depth, func(name string, variable *Variable) {

		if variable.Type.IsResourceType() &&
			variable.DeclarationKind != common.DeclarationKindSelf &&
			!checker.resources.Get(Resource{Variable: variable}).DefinitivelyInvalidated() {

			checker.report(
				&ResourceLossError{
					Range: ast.NewRange(
						checker.memoryGauge,
						*variable.Pos,
						variable.Pos.Shifted(checker.memoryGauge, len(name)-1),
					),
				},
			)
		}
	})
}

type recordedResourceInvalidation struct {
	resource     Resource
	invalidation ResourceInvalidation
}

func (checker *Checker) recordResourceInvalidation(
	expression ast.Expression,
	valueType Type,
	invalidationKind ResourceInvalidationKind,
) *recordedResourceInvalidation {

	if !(invalidationKind.IsDefinite() ||
		invalidationKind == ResourceInvalidationKindMoveTemporary) {

		panic(errors.NewUnexpectedError("invalidation should be recorded as definite or temporary"))
	}

	if !valueType.IsResourceType() {
		return nil
	}

	reportInvalidNestedMove := func() {
		checker.report(
			&InvalidNestedResourceMoveError{
				Range: ast.NewRangeFromPositioned(
					checker.memoryGauge,
					expression,
				),
			},
		)
	}

	accessedSelfMember := checker.accessedSelfMember(expression)

	switch expression.(type) {
	case *ast.MemberExpression:

		if accessedSelfMember == nil ||
			!checker.allowSelfResourceFieldInvalidation {

			reportInvalidNestedMove()
			return nil
		}

	case *ast.IndexExpression:
		reportInvalidNestedMove()
		return nil
	}

	invalidation := ResourceInvalidation{
		Kind:     invalidationKind,
		StartPos: expression.StartPosition(),
		EndPos:   expression.EndPosition(checker.memoryGauge),
	}

	if checker.allowSelfResourceFieldInvalidation && accessedSelfMember != nil {
		res := Resource{Member: accessedSelfMember}

		checker.maybeAddResourceInvalidation(res, invalidation)

		return &recordedResourceInvalidation{
			resource:     res,
			invalidation: invalidation,
		}
	}

	identifierExpression, ok := expression.(*ast.IdentifierExpression)
	if !ok {
		return nil
	}

	variable := checker.findAndCheckValueVariable(identifierExpression, false)
	if variable == nil {
		return nil
	}

	if invalidationKind != ResourceInvalidationKindMoveTemporary &&
		variable.DeclarationKind == common.DeclarationKindSelf {

		checker.report(
			&InvalidSelfInvalidationError{
				InvalidationKind: invalidationKind,
				Range: ast.NewRangeFromPositioned(
					checker.memoryGauge,
					expression,
				),
			},
		)
	}

	res := Resource{Variable: variable}

	checker.maybeAddResourceInvalidation(res, invalidation)

	return &recordedResourceInvalidation{
		resource:     res,
		invalidation: invalidation,
	}
}

func (checker *Checker) checkWithResources(
	check TypeCheckFunc,
	temporaryResources *Resources,
) Type {
	originalResources := checker.resources
	checker.resources = temporaryResources
	defer func() {
		checker.resources = originalResources
	}()

	return check()
}

func (checker *Checker) checkWithReturnInfo(
	check TypeCheckFunc,
	temporaryReturnInfo *ReturnInfo,
) Type {
	functionActivation := checker.functionActivations.Current()
	initialReturnInfo := functionActivation.ReturnInfo
	functionActivation.ReturnInfo = temporaryReturnInfo
	defer func() {
		functionActivation.ReturnInfo = initialReturnInfo
	}()

	return check()
}

func (checker *Checker) checkWithInitializedMembers(
	check TypeCheckFunc,
	temporaryInitializedMembers *persistent.OrderedSet[*Member],
) Type {
	if temporaryInitializedMembers != nil {
		functionActivation := checker.functionActivations.Current()
		initializationInfo := functionActivation.InitializationInfo
		initialInitializedMembers := initializationInfo.InitializedFieldMembers
		initializationInfo.InitializedFieldMembers = temporaryInitializedMembers
		defer func() {
			initializationInfo.InitializedFieldMembers = initialInitializedMembers
		}()
	}

	return check()
}

// checkUnusedExpressionResourceLoss checks for a resource loss caused by an expression
// which has a resource type, but will not be used after its evaluation,
// i.e. implicitly dropped at this point.
//
// For example, function invocations, array literals, or dictionary literals will cause a resource loss
// if the expression is accessed immediately: e.g.
//   - `returnResource()[0]`
//   - `[<-create R(), <-create R()][0]`
//   - in an equality binary expression: `f() != nil`
//
// Basically any expression that does not have an identifier as its "base" expression
// will cause the resource to be lost.
//
// Safe expressions are identifier expressions,
// an indexing expression into a safe expression,
// or a member access on a safe expression.
func (checker *Checker) checkUnusedExpressionResourceLoss(expressionType Type, expression ast.Expression) {
	if !expressionType.IsResourceType() {
		return
	}

	// Get the base expression of the given expression, i.e. get the accessed expression
	// as long as there is one.
	//
	// For example, in the expression `foo[0].bar`, both the wrapping member access
	// expression `bar` and the wrapping indexing expression `[0]` are removed,
	// leaving the base expression `foo`

	baseExpression := expression

	for {
		accessExpression, isAccess := baseExpression.(ast.AccessExpression)
		if !isAccess {
			break
		}
		baseExpression = accessExpression.AccessedExpression()
	}

	if _, isIdentifier := baseExpression.(*ast.IdentifierExpression); isIdentifier {
		return
	}

	checker.report(
		&ResourceLossError{
			Range: ast.NewRangeFromPositioned(checker.memoryGauge, expression),
		},
	)
}

// checkResourceFieldNesting checks if any resource fields are nested
// in non resource composites (concrete or interface)
func (checker *Checker) checkResourceFieldNesting(
	members *StringMemberOrderedMap,
	compositeKind common.CompositeKind,
	baseType Type,
	fieldPositionGetter func(name string) ast.Position,
) {
	// Resource fields are only allowed in resources and contracts

	switch compositeKind {
	case common.CompositeKindResource,
		common.CompositeKindContract:

		return
	case common.CompositeKindAttachment:
		if baseType != nil && baseType.IsResourceType() {
			return
		}
	}

	// The field is not a resource or contract.
	// Check if there are any fields that have a resource type and report them

	members.Foreach(func(name string, member *Member) {
		// NOTE: check type, not resource annotation:
		// the field could have a wrong annotation

		if !member.TypeAnnotation.Type.IsResourceType() {
			return
		}

		// Skip enums' implicit rawValue field.
		// If a resource type is used as the enum raw type,
		// it is already reported

		if compositeKind == common.CompositeKindEnum &&
			name == EnumRawValueFieldName {

			return
		}

		pos := fieldPositionGetter(name)

		checker.report(
			&InvalidResourceFieldError{
				Name:          name,
				CompositeKind: compositeKind,
				Pos:           pos,
			},
		)
	})
}

// checkPotentiallyUnevaluated runs the given type checking function
// under the assumption that the checked expression might not be evaluated.
// That means that resource invalidation and returns are not definite,
// but only potential
func (checker *Checker) checkPotentiallyUnevaluated(check TypeCheckFunc) Type {
	functionActivation := checker.functionActivations.Current()

	initialReturnInfo := functionActivation.ReturnInfo
	temporaryReturnInfo := initialReturnInfo.Clone()

	var temporaryInitializedMembers *persistent.OrderedSet[*Member]
	if functionActivation.InitializationInfo != nil {
		initialInitializedMembers := functionActivation.InitializationInfo.InitializedFieldMembers
		temporaryInitializedMembers = initialInitializedMembers.Clone()
	}

	initialResources := checker.resources
	temporaryResources := initialResources.Clone()
	defer temporaryResources.Reclaim()

	result := checker.checkBranch(
		check,
		temporaryReturnInfo,
		temporaryInitializedMembers,
		temporaryResources,
	)

	functionActivation.ReturnInfo.MergePotentiallyUnevaluated(temporaryReturnInfo)

	checker.resources.MergeBranches(
		temporaryResources,
		temporaryReturnInfo,
		nil,
		nil,
	)

	return result
}

func (checker *Checker) ResetErrors() {
	checker.errors = nil
}

const invalidTypeDeclarationAccessModifierExplanation = "type declarations must be public"

func (checker *Checker) checkDeclarationAccessModifier(
	access Access,
	declarationKind common.DeclarationKind,
	declarationType Type,
	containerKind *common.CompositeKind,
	startPos ast.Position,
	isConstant bool,
) {
	if checker.functionActivations.IsLocal() {

		if !access.Equal(PrimitiveAccess(ast.AccessNotSpecified)) {
			checker.report(
				&InvalidAccessModifierError{
					Access:          access,
					Explanation:     "local declarations may not have an access modifier",
					DeclarationKind: declarationKind,
					Pos:             startPos,
				},
			)
		}
	} else {

		isTypeDeclaration := declarationKind.IsTypeDeclaration()

		switch access := access.(type) {
		case PrimitiveAccess:
			switch ast.PrimitiveAccess(access) {
			case ast.AccessPublicSettable:
				// Public settable access for a constant is not sensible
				// and type declarations must be public for now

				if isConstant || isTypeDeclaration {
					var explanation string
					switch {
					case isConstant:
						explanation = "constants can never be set"
					case isTypeDeclaration:
						explanation = invalidTypeDeclarationAccessModifierExplanation
					}

					checker.report(
						&InvalidAccessModifierError{
							Access:          access,
							Explanation:     explanation,
							DeclarationKind: declarationKind,
							Pos:             startPos,
						},
					)
				}

			case ast.AccessPrivate:
				// Type declarations must be public for now

				if isTypeDeclaration {

					checker.report(
						&InvalidAccessModifierError{
							Access:          access,
							Explanation:     invalidTypeDeclarationAccessModifierExplanation,
							DeclarationKind: declarationKind,
							Pos:             startPos,
						},
					)
				}

			case ast.AccessContract,
				ast.AccessAccount:

				// Type declarations must be public for now

				if isTypeDeclaration {
					checker.report(
						&InvalidAccessModifierError{
							Access:          access,
							Explanation:     invalidTypeDeclarationAccessModifierExplanation,
							DeclarationKind: declarationKind,
							Pos:             startPos,
						},
					)
				}

			case ast.AccessNotSpecified:

				// Type declarations cannot be effectively private for now

				if isTypeDeclaration &&
					checker.Config.AccessCheckMode == AccessCheckModeNotSpecifiedRestricted {

					checker.report(
						&MissingAccessModifierError{
							DeclarationKind: declarationKind,
							Explanation:     invalidTypeDeclarationAccessModifierExplanation,
							Pos:             startPos,
						},
					)
				}

				// In strict mode, access modifiers must be given

				if checker.Config.AccessCheckMode == AccessCheckModeStrict {
					checker.report(
						&MissingAccessModifierError{
							DeclarationKind: declarationKind,
							Pos:             startPos,
						},
					)
				}
			}

		case EntitlementMapAccess:
			// attachments may be declared with an entitlement map access
			if declarationKind == common.DeclarationKindAttachment {
				return
			}

			// otherwise, mapped entitlements may only be used in structs and resources
			if containerKind == nil ||
				(*containerKind != common.CompositeKindResource &&
					*containerKind != common.CompositeKindStructure) {
				checker.report(
					&InvalidMappedEntitlementMemberError{
						Pos: startPos,
					},
				)
				return
			}

			// mapped entitlement fields must be (optional) references that are authorized to the same mapped entitlement,
			// or functions that return an (optional) reference authorized to the same mapped entitlement
			requireIsPotentiallyOptionalReference := func(typ Type) {
				switch ty := typ.(type) {
				case *ReferenceType:
					if ty.Authorization.Equal(access) {
						return
					}
				case *OptionalType:
					switch optionalType := ty.Type.(type) {
					case *ReferenceType:
						if optionalType.Authorization.Equal(access) {
							return
						}
					}
				}
				checker.report(
					&InvalidMappedEntitlementMemberError{
						Pos: startPos,
					},
				)
			}

			switch ty := declarationType.(type) {
			case *FunctionType:
				if declarationKind == common.DeclarationKindFunction {
					requireIsPotentiallyOptionalReference(ty.ReturnTypeAnnotation.Type)
				} else {
					requireIsPotentiallyOptionalReference(ty)
				}
			default:
				requireIsPotentiallyOptionalReference(ty)
			}

		case EntitlementSetAccess:
			if containerKind == nil ||
				(*containerKind != common.CompositeKindResource &&
					*containerKind != common.CompositeKindStructure &&
					*containerKind != common.CompositeKindAttachment) {
				checker.report(
					&InvalidEntitlementAccessError{
						Pos: startPos,
					},
				)
				return
			}

			// when using entitlement set access, it is not permitted for the value to be declared with a mapped entitlement
			switch ty := declarationType.(type) {
			case *ReferenceType:
				if _, isMap := ty.Authorization.(EntitlementMapAccess); isMap {
					checker.report(
						&InvalidMappedEntitlementMemberError{
							Pos: startPos,
						},
					)
				}
			case *OptionalType:
				switch optionalType := ty.Type.(type) {
				case *ReferenceType:
					if _, isMap := optionalType.Authorization.(EntitlementMapAccess); isMap {
						checker.report(
							&InvalidMappedEntitlementMemberError{
								Pos: startPos,
							},
						)
					}
				}
			}
		}
	}
}

func (checker *Checker) checkFieldsAccessModifier(
	fields []*ast.FieldDeclaration,
	members *StringMemberOrderedMap,
	containerKind *common.CompositeKind,
) {
	for _, field := range fields {
		isConstant := field.VariableKind == ast.VariableKindConstant
		member, present := members.Get(field.Identifier.Identifier)
		if present {
			checker.checkDeclarationAccessModifier(
				member.Access,
				field.DeclarationKind(),
				member.TypeAnnotation.Type,
				containerKind,
				field.StartPos,
				isConstant,
			)
		}
	}
}

// checkCharacterLiteral checks that the string literal is a valid character,
// i.e. it has exactly one grapheme cluster.
func (checker *Checker) checkCharacterLiteral(expression *ast.StringExpression) {
	if IsValidCharacter(expression.Value) {
		return
	}

	checker.report(
		&InvalidCharacterLiteralError{
			Length: uniseg.GraphemeClusterCount(expression.Value),
			Range:  ast.NewRangeFromPositioned(checker.memoryGauge, expression),
		},
	)
}

func (checker *Checker) accessFromAstAccess(access ast.Access) (result Access) {

	switch access := access.(type) {
	case ast.PrimitiveAccess:
		return PrimitiveAccess(access)

	case ast.EntitlementAccess:
		semaAccess, hasAccess := checker.Elaboration.GetSemanticAccess(access)
		if hasAccess {
			return semaAccess
		}
		defer func() {
			checker.Elaboration.SetSemanticAccess(access, result)
		}()

		astEntitlements := access.EntitlementSet.Entitlements()
		nominalType := checker.convertNominalType(astEntitlements[0])

		switch nominalType := nominalType.(type) {
		case *EntitlementType:
			semanticEntitlements := make([]*EntitlementType, 0, len(astEntitlements))
			semanticEntitlements = append(semanticEntitlements, nominalType)

			for _, entitlement := range astEntitlements[1:] {
				nominalType := checker.convertNominalType(entitlement)
				entitlementType, ok := nominalType.(*EntitlementType)
				if !ok {
					// don't duplicate errors when the type here is invalid, as this will have triggered an error before
					if nominalType != InvalidType {
						checker.report(
							&InvalidNonEntitlementAccessError{
								Range: ast.NewRangeFromPositioned(checker.memoryGauge, entitlement),
							},
						)
					}
					result = PrimitiveAccess(ast.AccessNotSpecified)
					return
				}
				semanticEntitlements = append(semanticEntitlements, entitlementType)
			}
			if access.EntitlementSet.Separator() == ast.Conjunction {
				result = NewEntitlementSetAccess(semanticEntitlements, Conjunction)
				return
			}
			result = NewEntitlementSetAccess(semanticEntitlements, Disjunction)
			return
		case *EntitlementMapType:
			// 0-length entitlement lists are rejected by the parser
			if len(astEntitlements) != 1 {
				checker.report(
					&InvalidMultipleMappedEntitlementError{
						Pos: astEntitlements[1].Identifier.Pos,
					},
				)
				result = PrimitiveAccess(ast.AccessNotSpecified)
				return
			}
			result = NewEntitlementMapAccess(nominalType)
			return
		default:
			// don't duplicate errors when the type here is invalid, as this will have triggered an error before
			if nominalType != InvalidType {
				checker.report(
					&InvalidNonEntitlementAccessError{
						Range: ast.NewRangeFromPositioned(checker.memoryGauge, astEntitlements[0]),
					},
				)
			}
			result = PrimitiveAccess(ast.AccessNotSpecified)
			return
		}
	}
	panic(errors.NewUnreachableError())
}

func (checker *Checker) withSelfResourceInvalidationAllowed(f func()) {
	allowSelfResourceFieldInvalidation := checker.allowSelfResourceFieldInvalidation
	checker.allowSelfResourceFieldInvalidation = true
	defer func() {
		checker.allowSelfResourceFieldInvalidation = allowSelfResourceFieldInvalidation
	}()

	f()
}

const ResourceOwnerFieldName = "owner"
const ResourceUUIDFieldName = "uuid"

const ContractAccountFieldName = "account"

const contractAccountFieldDocString = `
The account where the contract is deployed in
`

const resourceOwnerFieldDocString = `
The account owning the resource, i.e. the account that stores the account, or nil if the resource is not currently in storage
`

const resourceUUIDFieldDocString = `
The automatically generated, unique ID of the resource
`

func (checker *Checker) predeclaredMembers(containerType Type) []*Member {
	var predeclaredMembers []*Member

	addPredeclaredMember := func(
		identifier string,
		fieldType Type,
		declarationKind common.DeclarationKind,
		access ast.PrimitiveAccess,
		ignoreInSerialization bool,
		docString string,
	) {
		predeclaredMembers = append(predeclaredMembers, &Member{
			ContainerType:         containerType,
			Access:                PrimitiveAccess(access),
			Identifier:            ast.NewIdentifier(checker.memoryGauge, identifier, ast.EmptyPosition),
			DeclarationKind:       declarationKind,
			VariableKind:          ast.VariableKindConstant,
			TypeAnnotation:        NewTypeAnnotation(fieldType),
			Predeclared:           true,
			IgnoreInSerialization: ignoreInSerialization,
			DocString:             docString,
		})
	}

	// All types have a predeclared member `fun isInstance(_ type: Type): Bool`

	addPredeclaredMember(
		IsInstanceFunctionName,
		IsInstanceFunctionType,
		common.DeclarationKindFunction,
		ast.AccessPublic,
		true,
		isInstanceFunctionDocString,
	)

	// All types have a predeclared member `fun getType(): Type`

	addPredeclaredMember(
		GetTypeFunctionName,
		GetTypeFunctionType,
		common.DeclarationKindFunction,
		ast.AccessPublic,
		true,
		getTypeFunctionDocString,
	)

	if compositeKindedType, ok := containerType.(CompositeKindedType); ok {

		switch compositeKindedType.GetCompositeKind() {
		case common.CompositeKindContract:

			// All contracts have a predeclared member
			// `priv let account: AuthAccount`,
			// which is ignored in serialization

			addPredeclaredMember(
				ContractAccountFieldName,
				AuthAccountType,
				common.DeclarationKindField,
				ast.AccessPrivate,
				true,
				contractAccountFieldDocString,
			)

		case common.CompositeKindResource:

			// All resources have two predeclared fields:

			// `pub let owner: PublicAccount?`,
			// ignored in serialization

			addPredeclaredMember(
				ResourceOwnerFieldName,
				&OptionalType{
					Type: PublicAccountType,
				},
				common.DeclarationKindField,
				ast.AccessPublic,
				true,
				resourceOwnerFieldDocString,
			)

			// `pub let uuid: UInt64`,
			// included in serialization

			addPredeclaredMember(
				ResourceUUIDFieldName,
				UInt64Type,
				common.DeclarationKindField,
				ast.AccessPublic,
				false,
				resourceUUIDFieldDocString,
			)
		}

		if compositeKindedType.GetCompositeKind().SupportsAttachments() {
			addPredeclaredMember(
				CompositeForEachAttachmentFunctionName,
				CompositeForEachAttachmentFunctionType(compositeKindedType.GetCompositeKind()),
				common.DeclarationKindFunction,
				ast.AccessPublic,
				true,
				compositeForEachAttachmentFunctionDocString,
			)
		}
	}

	return predeclaredMembers
}

func (checker *Checker) checkVariableMove(expression ast.Expression) {

	identifierExpression, ok := expression.(*ast.IdentifierExpression)
	if !ok {
		return
	}

	variable := checker.valueActivations.Find(identifierExpression.Identifier.Identifier)
	if variable == nil {
		return
	}

	reportInvalidMove := func(declarationKind common.DeclarationKind) {
		checker.report(
			&InvalidMoveError{
				Name:            variable.Identifier,
				DeclarationKind: declarationKind,
				Pos:             identifierExpression.StartPosition(),
			},
		)
	}

	switch ty := variable.Type.(type) {
	case *TransactionType:
		reportInvalidMove(common.DeclarationKindTransaction)

	case CompositeKindedType:
		kind := ty.GetCompositeKind()
		if kind == common.CompositeKindContract {
			reportInvalidMove(common.DeclarationKindContract)
		}
	}
}

func (checker *Checker) rewritePostConditions(postConditions []*ast.Condition) PostConditionsRewrite {

	var beforeStatements []ast.Statement

	var rewrittenPostConditions []*ast.Condition

	count := len(postConditions)
	if count > 0 {
		rewrittenPostConditions = make([]*ast.Condition, count)

		beforeExtractor := checker.beforeExtractor()

		for i, postCondition := range postConditions {

			// copy condition and set expression to rewritten one
			newPostCondition := *postCondition

			testExtraction := beforeExtractor.ExtractBefore(postCondition.Test)

			extractedExpressions := testExtraction.ExtractedExpressions

			newPostCondition.Test = testExtraction.RewrittenExpression

			if postCondition.Message != nil {
				messageExtraction := beforeExtractor.ExtractBefore(postCondition.Message)

				newPostCondition.Message = messageExtraction.RewrittenExpression

				extractedExpressions = append(
					extractedExpressions,
					messageExtraction.ExtractedExpressions...,
				)
			}

			for _, extractedExpression := range extractedExpressions {
				expression := extractedExpression.Expression
				startPos := expression.StartPosition()

				// NOTE: no need to check the before statements or update elaboration here:
				// The before statements are visited/checked later
				variableDeclaration := ast.NewEmptyVariableDeclaration(checker.memoryGauge)
				variableDeclaration.StartPos = startPos
				variableDeclaration.Identifier = extractedExpression.Identifier
				variableDeclaration.Transfer = ast.NewTransfer(
					checker.memoryGauge,
					ast.TransferOperationCopy,
					startPos,
				)
				variableDeclaration.Value = expression

				beforeStatements = append(beforeStatements,
					variableDeclaration,
				)
			}

			rewrittenPostConditions[i] = &newPostCondition
		}
	}

	return PostConditionsRewrite{
		BeforeStatements:        beforeStatements,
		RewrittenPostConditions: rewrittenPostConditions,
	}
}

func (checker *Checker) checkTypeAnnotation(typeAnnotation TypeAnnotation, pos ast.HasPosition) {

	switch typeAnnotation.TypeAnnotationState() {
	case TypeAnnotationStateMissingResourceAnnotation:
		checker.report(
			&MissingResourceAnnotationError{
				Range: ast.NewRangeFromPositioned(checker.memoryGauge, pos),
			},
		)

	case TypeAnnotationStateInvalidResourceAnnotation:
		checker.report(
			&InvalidResourceAnnotationError{
				Range: ast.NewRangeFromPositioned(checker.memoryGauge, pos),
			},
		)

	case TypeAnnotationStateDirectEntitlementTypeAnnotation:
		checker.report(
			&DirectEntitlementAnnotationError{
				Range: ast.NewRangeFromPositioned(checker.memoryGauge, pos),
			},
		)

	case TypeAnnotationStateDirectAttachmentTypeAnnotation:
		checker.report(
			&InvalidAttachmentAnnotationError{

				Range: ast.NewRangeFromPositioned(checker.memoryGauge, pos),
			},
		)
	}

	checker.checkInvalidInterfaceAsType(typeAnnotation.Type, pos)
}

func (checker *Checker) checkInvalidInterfaceAsType(ty Type, pos ast.HasPosition) {
	rewrittenType, rewritten := ty.RewriteWithRestrictedTypes()
	if rewritten {
		checker.report(
			&InvalidInterfaceTypeError{
				ActualType:   ty,
				ExpectedType: rewrittenType,
				Range: ast.NewRange(
					checker.memoryGauge,
					pos.StartPosition(),
					pos.EndPosition(checker.memoryGauge),
				),
			},
		)
	}
}

func (checker *Checker) ValueActivationDepth() int {
	return checker.valueActivations.Depth()
}

func (checker *Checker) TypeActivationDepth() int {
	return checker.typeActivations.Depth()
}

func (checker *Checker) effectiveMemberAccess(access Access, containerKind ContainerKind) Access {
	switch containerKind {
	case ContainerKindComposite:
		return checker.effectiveCompositeMemberAccess(access)
	case ContainerKindInterface:
		return checker.effectiveInterfaceMemberAccess(access)
	default:
		panic(errors.NewUnreachableError())
	}
}

func (checker *Checker) effectiveInterfaceMemberAccess(access Access) Access {
	if access.Equal(PrimitiveAccess(ast.AccessNotSpecified)) {
		return PrimitiveAccess(ast.AccessPublic)
	} else {
		return access
	}
}

func (checker *Checker) effectiveCompositeMemberAccess(access Access) Access {
	if !access.Equal(PrimitiveAccess(ast.AccessNotSpecified)) {
		return access
	}

	switch checker.Config.AccessCheckMode {
	case AccessCheckModeStrict, AccessCheckModeNotSpecifiedRestricted:
		return PrimitiveAccess(ast.AccessPrivate)

	case AccessCheckModeNotSpecifiedUnrestricted, AccessCheckModeNone:
		return PrimitiveAccess(ast.AccessPublic)

	default:
		panic(errors.NewUnreachableError())
	}
}

func (checker *Checker) convertInstantiationType(t *ast.InstantiationType) Type {

	ty := checker.ConvertType(t.Type)

	// Always convert (check) the type arguments,
	// even if the instantiated type is invalid

	var typeArgumentAnnotations []TypeAnnotation
	typeArgumentCount := len(t.TypeArguments)
	if typeArgumentCount > 0 {
		typeArgumentAnnotations = make([]TypeAnnotation, typeArgumentCount)

		for i, rawTypeArgument := range t.TypeArguments {
			typeArgument := checker.ConvertTypeAnnotation(rawTypeArgument)
			checker.checkTypeAnnotation(typeArgument, rawTypeArgument)
			typeArgumentAnnotations[i] = typeArgument
		}
	}

	parameterizedType, ok := ty.(ParameterizedType)
	if !ok {

		// The type is not parameterized,
		// report an error for all type arguments

		checker.report(
			&UnparameterizedTypeInstantiationError{
				Range: ast.NewRange(
					checker.memoryGauge,
					t.TypeArgumentsStartPos,
					t.EndPosition(checker.memoryGauge),
				),
			},
		)

		// Just return the converted instantiated type as-is

		return ty
	}

	typeParameters := parameterizedType.TypeParameters()
	typeParameterCount := len(typeParameters)

	typeArgumentAnnotationCount := len(typeArgumentAnnotations)
	var typeArguments []Type
	if typeArgumentAnnotationCount > 0 {
		typeArguments = make([]Type, typeArgumentAnnotationCount)

		for i, typeAnnotation := range typeArgumentAnnotations {
			typeArgument := typeAnnotation.Type
			typeArguments[i] = typeArgument

			// If the type parameter corresponding to the type argument (if any) has a type bound,
			// then check that the argument is a subtype of the type bound.

			if i < typeParameterCount {
				typeParameter := typeParameters[i]
				rawTypeArgument := t.TypeArguments[i]

				err := typeParameter.checkTypeBound(
					typeArgument,
					ast.NewRangeFromPositioned(checker.memoryGauge, rawTypeArgument),
				)
				checker.report(err)
			}
		}
	}

	if typeArgumentCount != typeParameterCount {

		// The instantiation has an incorrect number of type arguments

		checker.report(
			&InvalidTypeArgumentCountError{
				TypeParameterCount: typeParameterCount,
				TypeArgumentCount:  typeArgumentCount,
				Range: ast.NewRange(
					checker.memoryGauge,
					t.TypeArgumentsStartPos,
					t.EndPos,
				),
			},
		)

		// Just return the converted instantiated type as-is

		return ty
	}

	return parameterizedType.Instantiate(typeArguments, checker.report)
}

func (checker *Checker) VisitExpression(expr ast.Expression, expectedType Type) Type {
	// Always return 'visibleType' as the type of the expression,
	// to avoid bubbling up type-errors of inner expressions.
	visibleType, _ := checker.visitExpression(expr, expectedType)
	return visibleType
}

func (checker *Checker) visitExpression(expr ast.Expression, expectedType Type) (visibleType Type, actualType Type) {
	return checker.visitExpressionWithForceType(expr, expectedType, true)
}

func (checker *Checker) VisitExpressionWithForceType(expr ast.Expression, expectedType Type, forceType bool) Type {
	// Always return 'visibleType' as the type of the expression,
	// to avoid bubbling up type-errors of inner expressions.
	visibleType, _ := checker.visitExpressionWithForceType(expr, expectedType, forceType)
	return visibleType
}

// visitExpressionWithForceType
//
// Parameters:
// expr         - Expression to check
// expectedType - Contextually expected type of the expression
// forceType    - Specifies whether to use the expected type as a hard requirement (forceType = true)
//
//	or whether to use the expected type for type inferring only (forceType = false)
//
// Return types:
// visibleType - The type that others should 'see' as the type of this expression. This could be
//
//	used as the type of the expression to avoid the type errors being delegated up.
//
// actualType  - The actual type of the expression.
func (checker *Checker) visitExpressionWithForceType(
	expr ast.Expression,
	expectedType Type,
	forceType bool,
) (visibleType Type, actualType Type) {

	// Cache the current contextually expected type, and set the `expectedType`
	// as the new contextually expected type.
	prevExpectedType := checker.expectedType

	checker.expectedType = expectedType
	defer func() {
		// Restore the prev contextually expected type
		checker.expectedType = prevExpectedType
	}()

	actualType = ast.AcceptExpression[Type](expr, checker)

	if checker.Config.ExtendedElaborationEnabled {
		checker.Elaboration.SetExpressionTypes(
			expr,
			ExpressionTypes{
				ActualType:   actualType,
				ExpectedType: expectedType,
			},
		)
	}

	if forceType &&
		expectedType != nil &&
		!expectedType.IsInvalidType() &&
		actualType != InvalidType &&
		!IsSubType(actualType, expectedType) {

		checker.report(
			&TypeMismatchError{
				ExpectedType: expectedType,
				ActualType:   actualType,
				Expression:   expr,
				Range:        checker.expressionRange(expr),
			},
		)

		// If there are type mismatch errors, return the expected type as the visible-type of the expression.
		// This is done to avoid the same error getting delegated up.
		// i.e: Impact of the mismatched type would be local to that expression only.
		return expectedType, actualType
	}

	return actualType, actualType
}

func (checker *Checker) expressionRange(expression ast.Expression) ast.Range {
	if indexExpr, ok := expression.(*ast.IndexExpression); ok {
		return ast.NewRange(
			checker.memoryGauge,
			indexExpr.TargetExpression.StartPosition(),
			indexExpr.EndPosition(checker.memoryGauge),
		)
	} else {
		return ast.NewRangeFromPositioned(checker.memoryGauge, expression)
	}
}

func (checker *Checker) declareGlobalRanges() {
	memoryGauge := checker.memoryGauge

	_ = BaseTypeActivation.ForEach(func(name string, variable *Variable) error {
		checker.PositionInfo.recordGlobalRange(memoryGauge, name, variable)
		return nil
	})

	_ = BaseValueActivation.ForEach(func(name string, variable *Variable) error {
		checker.PositionInfo.recordGlobalRange(memoryGauge, name, variable)
		return nil
	})

	checker.Elaboration.ForEachGlobalType(func(name string, variable *Variable) {
		checker.PositionInfo.recordGlobalRange(memoryGauge, name, variable)
	})

	checker.Elaboration.ForEachGlobalValue(func(name string, variable *Variable) {
		checker.PositionInfo.recordGlobalRange(memoryGauge, name, variable)
	})
}

var errFoundJump = goErrors.New("jump found")

func (checker *Checker) maybeAddResourceInvalidation(resource Resource, invalidation ResourceInvalidation) {
	functionActivation := checker.functionActivations.Current()

	returnInfo := functionActivation.ReturnInfo

	// Resource invalidations are only definite
	// if the invalidation can be definitely reached.

	if returnInfo.IsUnreachable() {
		return
	}

	var onlyPotential bool
	switch {
	case resource.Member != nil:
		onlyPotential = returnInfo.MaybeReturned || returnInfo.MaybeJumped()

	case resource.Variable != nil &&
		resource.Variable.DeclarationKind != common.DeclarationKindSelf:

		declarationOffset := resource.Variable.Pos.Offset
		invalidationOffset := invalidation.StartPos.Offset

		err := returnInfo.JumpOffsets.ForEach(func(jumpOffset int) error {
			if declarationOffset < jumpOffset && jumpOffset < invalidationOffset {
				return errFoundJump
			}
			return nil
		})

		onlyPotential = err == errFoundJump
	}

	if onlyPotential {
		invalidation.Kind = invalidation.Kind.AsPotential()
	}

	// Maybe record the invalidation.
	// If there had already been an invalidation before, the new invalidation is ignored.
	// However, the repeated invalidation is still reported as an error,
	// but as a use-after invalidation error.

	checker.resources.MaybeRecordInvalidation(resource, invalidation)
}

func (checker *Checker) beforeExtractor() *BeforeExtractor {
	if checker._beforeExtractor == nil {
		checker._beforeExtractor = NewBeforeExtractor(checker.memoryGauge, checker.report)
	}
	return checker._beforeExtractor
}

func wrapWithOptionalIfNotNil(typ Type) Type {
	if typ == nil {
		return nil
	}

	return &OptionalType{
		Type: typ,
	}
}

func (checker *Checker) CheckStatement(element ast.Statement) {
	ast.AcceptStatement[struct{}](element, checker)
}

func (checker *Checker) checkStaticModifier(isStatic bool, position ast.HasPosition) {
	if isStatic && !checker.Config.AllowStaticDeclarations {
		checker.report(
			&InvalidStaticModifierError{
				Range: ast.NewRangeFromPositioned(checker.memoryGauge, position),
			},
		)
	}
}

func (checker *Checker) checkNativeModifier(isNative bool, position ast.HasPosition) {
	if isNative && !checker.Config.AllowNativeDeclarations {
		checker.report(
			&InvalidNativeModifierError{
				Range: ast.NewRangeFromPositioned(checker.memoryGauge, position),
			},
		)
	}
}

func (checker *Checker) isAvailableMember(expressionType Type, identifier string) bool {
	switch expressionType {
	case AuthAccountType:
		switch identifier {
		case AuthAccountTypeLinkAccountFunctionName:
			return checker.Config.AccountLinkingEnabled

		case AuthAccountTypeCapabilitiesFieldName:
			return checker.Config.CapabilityControllersEnabled
		}

	case PublicAccountType:
		switch identifier {
		case PublicAccountTypeCapabilitiesFieldName:
			return checker.Config.CapabilityControllersEnabled
		}
	}

	return true
}<|MERGE_RESOLUTION|>--- conflicted
+++ resolved
@@ -346,7 +346,6 @@
 		}
 	}
 
-<<<<<<< HEAD
 	for _, declaration := range program.EntitlementDeclarations() {
 		entitlementType := checker.declareEntitlementType(declaration)
 
@@ -364,13 +363,12 @@
 
 		VisitThisAndNested(entitlementType, registerInElaboration)
 	}
-=======
+
 	// NOTE: Resolving interface conformances and registering types in elaboration
 	// must be done *after* the full container chain is fully set up for *all* interfaces types.
 	// This is because initializing the explicit interface conformances (`explicitInterfaceConformances()`)
 	// requires the other interfaces to be already defined.
 	// Therefore, this is done in two steps.
->>>>>>> a0862a6b
 
 	for _, declaration := range program.InterfaceDeclarations() {
 		checker.declareInterfaceType(declaration)
