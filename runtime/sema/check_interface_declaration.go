--- conflicted
+++ resolved
@@ -352,7 +352,7 @@
 	eventMembers *orderedmap.OrderedMap[string, *Member],
 	interfaceType Type,
 ) {
-	checker.declareCompositeLikeMembersAndValue(nestedCompositeDeclaration, ContainerKindComposite)
+	checker.declareCompositeLikeMembersAndValue(nestedCompositeDeclaration)
 
 	// Declare nested composites' values (constructor/instance) as members of the containing composite
 	identifier := *nestedCompositeDeclaration.DeclarationIdentifier()
@@ -441,42 +441,9 @@
 			checker.declareInterfaceMembersAndValue(nestedInterfaceDeclaration)
 		}
 
-<<<<<<< HEAD
-		declareNestedEvent := func(nestedCompositeDeclaration ast.CompositeLikeDeclaration) {
-			checker.declareCompositeLikeMembersAndValue(nestedCompositeDeclaration)
-
-			// Declare nested composites' values (constructor/instance) as members of the containing composite
-			identifier := *nestedCompositeDeclaration.DeclarationIdentifier()
-
-			// Find the value declaration
-			nestedCompositeDeclarationVariable :=
-				checker.valueActivations.Find(identifier.Identifier)
-
-			eventMembers.Set(
-				nestedCompositeDeclarationVariable.Identifier,
-				&Member{
-					Identifier:            identifier,
-					Access:                checker.accessFromAstAccess(nestedCompositeDeclaration.DeclarationAccess()),
-					ContainerType:         interfaceType,
-					TypeAnnotation:        NewTypeAnnotation(nestedCompositeDeclarationVariable.Type),
-					DeclarationKind:       nestedCompositeDeclarationVariable.DeclarationKind,
-					VariableKind:          ast.VariableKindConstant,
-					ArgumentLabels:        nestedCompositeDeclarationVariable.ArgumentLabels,
-					IgnoreInSerialization: true,
-					DocString:             nestedCompositeDeclaration.DeclarationDocString(),
-				})
-		}
-
-		for _, nestedCompositeDeclaration := range declaration.Members.Composites() {
-			if nestedCompositeDeclaration.Kind() == common.CompositeKindEvent {
-				declareNestedEvent(nestedCompositeDeclaration)
-=======
 		for _, nestedCompositeDeclaration := range declaration.Members.Composites() {
 			if nestedCompositeDeclaration.Kind() == common.CompositeKindEvent {
 				checker.declareNestedEvent(nestedCompositeDeclaration, eventMembers, interfaceType)
-			} else {
-				checker.declareCompositeLikeMembersAndValue(nestedCompositeDeclaration, ContainerKindInterface)
->>>>>>> ca553b6e
 			}
 		}
 	})()
