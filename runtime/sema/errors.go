--- conflicted
+++ resolved
@@ -3929,7 +3929,6 @@
 	}
 }
 
-<<<<<<< HEAD
 // InvalidEntitlementMemberAccessDeclaration
 
 type InvalidEntitlementMemberAccessDeclaration struct {
@@ -4089,7 +4088,8 @@
 		e.Member.Identifier.Identifier,
 		e.EntitlementType.QualifiedString(),
 	)
-=======
+}
+
 // InvalidBaseTypeError
 
 type InvalidBaseTypeError struct {
@@ -4252,5 +4252,4 @@
 
 func (e *AttachmentsNotEnabledError) Error() string {
 	return "attachments are not enabled and cannot be used in this environment"
->>>>>>> c493e537
 }