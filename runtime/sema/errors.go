/*
 * Cadence - The resource-oriented smart contract programming language
 *
 * Copyright Dapper Labs, Inc.
 *
 * Licensed under the Apache License, Version 2.0 (the "License");
 * you may not use this file except in compliance with the License.
 * You may obtain a copy of the License at
 *
 *   http://www.apache.org/licenses/LICENSE-2.0
 *
 * Unless required by applicable law or agreed to in writing, software
 * distributed under the License is distributed on an "AS IS" BASIS,
 * WITHOUT WARRANTIES OR CONDITIONS OF ANY KIND, either express or implied.
 * See the License for the specific language governing permissions and
 * limitations under the License.
 */

package sema

import (
	"fmt"
	"math/big"
	"sort"
	"strings"

	"github.com/texttheater/golang-levenshtein/levenshtein"

	"github.com/onflow/cadence/runtime/ast"
	"github.com/onflow/cadence/runtime/common"
	"github.com/onflow/cadence/runtime/errors"
	"github.com/onflow/cadence/runtime/pretty"
)

func ErrorMessageExpectedActualTypes(
	expectedType Type,
	actualType Type,
) (
	expected string,
	actual string,
) {
	expected = expectedType.QualifiedString()
	actual = actualType.QualifiedString()

	if expected == actual {
		expected = string(expectedType.ID())
		actual = string(actualType.ID())
	}

	return
}

// astTypeConversionError

type astTypeConversionError struct {
	invalidASTType ast.Type
}

func (e *astTypeConversionError) Error() string {
	return fmt.Sprintf("cannot convert unsupported AST type: %#+v", e.invalidASTType)
}

// unsupportedOperation

type unsupportedOperation struct {
	kind      common.OperationKind
	operation ast.Operation
	ast.Range
}

func (e *unsupportedOperation) Error() string {
	return fmt.Sprintf(
		"cannot check unsupported %s operation: `%s`",
		e.kind.Name(),
		e.operation.Symbol(),
	)
}

// InvalidPragmaError

type InvalidPragmaError struct {
	Message string
	ast.Range
}

var _ SemanticError = &InvalidPragmaError{}
var _ errors.UserError = &InvalidPragmaError{}
var _ errors.SecondaryError = &InvalidPragmaError{}

func (*InvalidPragmaError) isSemanticError() {}

func (*InvalidPragmaError) IsUserError() {}

func (e *InvalidPragmaError) Error() string {
	return "invalid pragma"
}

func (e *InvalidPragmaError) SecondaryError() string {
	return e.Message
}

// CheckerError

type CheckerError struct {
	Location common.Location
	Codes    map[common.Location][]byte
	Errors   []error
}

var _ errors.UserError = CheckerError{}
var _ errors.ParentError = CheckerError{}

func (CheckerError) IsUserError() {}

func (e CheckerError) Error() string {
	var sb strings.Builder
	sb.WriteString("Checking failed:\n")
	codes := e.Codes
	if codes == nil {
		codes = map[common.Location][]byte{}
	}
	printErr := pretty.NewErrorPrettyPrinter(&sb, false).
		PrettyPrintError(e, e.Location, codes)
	if printErr != nil {
		panic(printErr)
	}
	return sb.String()
}

func (e CheckerError) ChildErrors() []error {
	return e.Errors
}

func (e CheckerError) ImportLocation() common.Location {
	return e.Location
}

// SemanticError

type SemanticError interface {
	errors.UserError
	ast.HasPosition
	isSemanticError()
}

// RedeclarationError

type RedeclarationError struct {
	PreviousPos *ast.Position
	Name        string
	Pos         ast.Position
	Kind        common.DeclarationKind
}

var _ SemanticError = &RedeclarationError{}
var _ errors.UserError = &RedeclarationError{}

func (*RedeclarationError) isSemanticError() {}

func (*RedeclarationError) IsUserError() {}

func (e *RedeclarationError) Error() string {
	return fmt.Sprintf(
		"cannot redeclare %s: `%s` is already declared",
		e.Kind.Name(),
		e.Name,
	)
}

func (e *RedeclarationError) StartPosition() ast.Position {
	return e.Pos
}

func (e *RedeclarationError) EndPosition(memoryGauge common.MemoryGauge) ast.Position {
	length := len(e.Name)
	return e.Pos.Shifted(memoryGauge, length-1)
}

func (e *RedeclarationError) ErrorNotes() []errors.ErrorNote {
	if e.PreviousPos == nil || e.PreviousPos.Line < 1 {
		return nil
	}

	previousStartPos := *e.PreviousPos
	length := len(e.Name)
	previousEndPos := previousStartPos.Shifted(nil, length-1)

	return []errors.ErrorNote{
		&RedeclarationNote{
			Range: ast.NewUnmeteredRange(
				previousStartPos,
				previousEndPos,
			),
		},
	}
}

// RedeclarationNote

type RedeclarationNote struct {
	ast.Range
}

func (n RedeclarationNote) Message() string {
	return "previously declared here"
}

// NotDeclaredError

type NotDeclaredError struct {
	Expression   *ast.IdentifierExpression
	Name         string
	Pos          ast.Position
	ExpectedKind common.DeclarationKind
}

var _ SemanticError = &NotDeclaredError{}
var _ errors.UserError = &NotDeclaredError{}
var _ errors.SecondaryError = &NotDeclaredError{}

func (*NotDeclaredError) isSemanticError() {}

func (*NotDeclaredError) IsUserError() {}

func (e *NotDeclaredError) Error() string {
	return fmt.Sprintf(
		"cannot find %s in this scope: `%s`",
		e.ExpectedKind.Name(),
		e.Name,
	)
}

func (e *NotDeclaredError) SecondaryError() string {
	return "not found in this scope"
}

func (e *NotDeclaredError) StartPosition() ast.Position {
	return e.Pos
}

func (e *NotDeclaredError) EndPosition(memoryGauge common.MemoryGauge) ast.Position {
	length := len(e.Name)
	return e.Pos.Shifted(memoryGauge, length-1)
}

// AssignmentToConstantError

type AssignmentToConstantError struct {
	Name string
	ast.Range
}

var _ SemanticError = &AssignmentToConstantError{}
var _ errors.UserError = &AssignmentToConstantError{}
var _ errors.SecondaryError = &AssignmentToConstantError{}

func (*AssignmentToConstantError) isSemanticError() {}

func (*AssignmentToConstantError) IsUserError() {}

func (e *AssignmentToConstantError) Error() string {
	return fmt.Sprintf("cannot assign to constant: `%s`", e.Name)
}

func (e *AssignmentToConstantError) SecondaryError() string {
	return fmt.Sprintf("consider changing the declaration of `%s` to be `var`", e.Name)
}

// TypeMismatchError

type TypeMismatchError struct {
	ExpectedType Type
	ActualType   Type
	Expression   ast.Expression
	ast.Range
}

var _ SemanticError = &TypeMismatchError{}
var _ errors.UserError = &TypeMismatchError{}
var _ errors.SecondaryError = &TypeMismatchError{}

func (*TypeMismatchError) isSemanticError() {}

func (*TypeMismatchError) IsUserError() {}

func (e *TypeMismatchError) Error() string {
	return "mismatched types"
}

func (e *TypeMismatchError) SecondaryError() string {
	expected, actual := ErrorMessageExpectedActualTypes(
		e.ExpectedType,
		e.ActualType,
	)

	return fmt.Sprintf(
		"expected `%s`, got `%s`",
		expected,
		actual,
	)
}

// TypeMismatchWithDescriptionError

type TypeMismatchWithDescriptionError struct {
	ActualType              Type
	ExpectedTypeDescription string
	ast.Range
}

var _ SemanticError = &TypeMismatchWithDescriptionError{}
var _ errors.UserError = &TypeMismatchWithDescriptionError{}
var _ errors.SecondaryError = &TypeMismatchWithDescriptionError{}

func (*TypeMismatchWithDescriptionError) isSemanticError() {}

func (*TypeMismatchWithDescriptionError) IsUserError() {}

func (e *TypeMismatchWithDescriptionError) Error() string {
	return "mismatched types"
}

func (e *TypeMismatchWithDescriptionError) SecondaryError() string {
	return fmt.Sprintf(
		"expected %s, got `%s`",
		e.ExpectedTypeDescription,
		e.ActualType.QualifiedString(),
	)
}

// NotIndexableTypeError

type NotIndexableTypeError struct {
	Type Type
	ast.Range
}

var _ SemanticError = &NotIndexableTypeError{}
var _ errors.UserError = &NotIndexableTypeError{}

func (*NotIndexableTypeError) isSemanticError() {}

func (*NotIndexableTypeError) IsUserError() {}

func (e *NotIndexableTypeError) Error() string {
	return fmt.Sprintf(
		"cannot index into value which has type: `%s`",
		e.Type.QualifiedString(),
	)
}

// NotIndexingAssignableTypeError

type NotIndexingAssignableTypeError struct {
	Type Type
	ast.Range
}

var _ SemanticError = &NotIndexingAssignableTypeError{}
var _ errors.UserError = &NotIndexingAssignableTypeError{}

func (*NotIndexingAssignableTypeError) isSemanticError() {}

func (*NotIndexingAssignableTypeError) IsUserError() {}

func (e *NotIndexingAssignableTypeError) Error() string {
	return fmt.Sprintf(
		"cannot assign into value which has type: `%s`",
		e.Type.QualifiedString(),
	)
}

// NotEquatableTypeError

type NotEquatableTypeError struct {
	Type Type
	ast.Range
}

var _ SemanticError = &NotEquatableTypeError{}
var _ errors.UserError = &NotEquatableTypeError{}

func (*NotEquatableTypeError) isSemanticError() {}

func (*NotEquatableTypeError) IsUserError() {}

func (e *NotEquatableTypeError) Error() string {
	return fmt.Sprintf(
		"cannot compare value which has type: `%s`",
		e.Type.QualifiedString(),
	)
}

// NotCallableError

type NotCallableError struct {
	Type Type
	ast.Range
}

var _ SemanticError = &NotCallableError{}
var _ errors.UserError = &NotCallableError{}

func (*NotCallableError) isSemanticError() {}

func (*NotCallableError) IsUserError() {}

func (e *NotCallableError) Error() string {
	return fmt.Sprintf("cannot call type: `%s`",
		e.Type.QualifiedString(),
	)
}

// ArgumentCountError

type ArgumentCountError struct {
	ParameterCount int
	ArgumentCount  int
	ast.Range
}

var _ SemanticError = &ArgumentCountError{}
var _ errors.UserError = &ArgumentCountError{}
var _ errors.SecondaryError = &ArgumentCountError{}

func (*ArgumentCountError) isSemanticError() {}

func (*ArgumentCountError) IsUserError() {}

func (e *ArgumentCountError) Error() string {
	return "incorrect number of arguments"
}

func (e *ArgumentCountError) SecondaryError() string {
	return fmt.Sprintf(
		"expected %d, got %d",
		e.ParameterCount,
		e.ArgumentCount,
	)
}

// MissingArgumentLabelError

// TODO: suggest adding argument label

type MissingArgumentLabelError struct {
	ExpectedArgumentLabel string
	ast.Range
}

var _ SemanticError = &MissingArgumentLabelError{}
var _ errors.UserError = &MissingArgumentLabelError{}

func (*MissingArgumentLabelError) isSemanticError() {}

func (*MissingArgumentLabelError) IsUserError() {}

func (e *MissingArgumentLabelError) Error() string {
	return fmt.Sprintf(
		"missing argument label: `%s`",
		e.ExpectedArgumentLabel,
	)
}

// IncorrectArgumentLabelError

type IncorrectArgumentLabelError struct {
	ExpectedArgumentLabel string
	ActualArgumentLabel   string
	ast.Range
}

var _ SemanticError = &IncorrectArgumentLabelError{}
var _ errors.UserError = &IncorrectArgumentLabelError{}
var _ errors.SecondaryError = &IncorrectArgumentLabelError{}

func (*IncorrectArgumentLabelError) isSemanticError() {}

func (*IncorrectArgumentLabelError) IsUserError() {}

func (e *IncorrectArgumentLabelError) Error() string {
	return "incorrect argument label"
}

func (e *IncorrectArgumentLabelError) SecondaryError() string {
	expected := "no label"
	if e.ExpectedArgumentLabel != "" {
		expected = fmt.Sprintf("`%s`", e.ExpectedArgumentLabel)
	}
	return fmt.Sprintf(
		"expected %s, got `%s`",
		expected,
		e.ActualArgumentLabel,
	)
}

// InvalidUnaryOperandError

type InvalidUnaryOperandError struct {
	ExpectedType Type
	ActualType   Type
	ast.Range
	Operation ast.Operation
}

var _ SemanticError = &InvalidUnaryOperandError{}
var _ errors.UserError = &InvalidUnaryOperandError{}
var _ errors.SecondaryError = &InvalidUnaryOperandError{}

func (*InvalidUnaryOperandError) isSemanticError() {}

func (*InvalidUnaryOperandError) IsUserError() {}

func (e *InvalidUnaryOperandError) Error() string {
	return fmt.Sprintf(
		"cannot apply unary operation %s to type",
		e.Operation.Symbol(),
	)
}

func (e *InvalidUnaryOperandError) SecondaryError() string {
	expected, actual := ErrorMessageExpectedActualTypes(
		e.ExpectedType,
		e.ActualType,
	)

	return fmt.Sprintf(
		"expected `%s`, got `%s`",
		expected,
		actual,
	)
}

// InvalidBinaryOperandError

type InvalidBinaryOperandError struct {
	ExpectedType Type
	ActualType   Type
	ast.Range
	Operation ast.Operation
	Side      common.OperandSide
}

var _ SemanticError = &InvalidBinaryOperandError{}
var _ errors.UserError = &InvalidBinaryOperandError{}
var _ errors.SecondaryError = &InvalidBinaryOperandError{}

func (*InvalidBinaryOperandError) isSemanticError() {}

func (*InvalidBinaryOperandError) IsUserError() {}

func (e *InvalidBinaryOperandError) Error() string {
	return fmt.Sprintf(
		"cannot apply binary operation %s to %s-hand type",
		e.Operation.Symbol(),
		e.Side.Name(),
	)
}

func (e *InvalidBinaryOperandError) SecondaryError() string {
	expected, actual := ErrorMessageExpectedActualTypes(
		e.ExpectedType,
		e.ActualType,
	)

	return fmt.Sprintf(
		"expected `%s`, got `%s`",
		expected,
		actual,
	)
}

// InvalidBinaryOperandsError

type InvalidBinaryOperandsError struct {
	LeftType  Type
	RightType Type
	ast.Range
	Operation ast.Operation
}

var _ SemanticError = &InvalidBinaryOperandsError{}
var _ errors.UserError = &InvalidBinaryOperandsError{}

func (*InvalidBinaryOperandsError) isSemanticError() {}

func (*InvalidBinaryOperandsError) IsUserError() {}

func (e *InvalidBinaryOperandsError) Error() string {
	return fmt.Sprintf(
		"cannot apply binary operation %s to types: `%s`, `%s`",
		e.Operation.Symbol(),
		e.LeftType.QualifiedString(),
		e.RightType.QualifiedString(),
	)
}

// InvalidNilCoalescingRightResourceOperandError

type InvalidNilCoalescingRightResourceOperandError struct {
	ast.Range
}

func (e *InvalidNilCoalescingRightResourceOperandError) Error() string {
	return "nil-coalescing with right-hand resource is not supported at the moment"
}

// InvalidConditionalResourceOperandError

type InvalidConditionalResourceOperandError struct {
	ast.Range
}

func (e *InvalidConditionalResourceOperandError) Error() string {
	return "conditional with resource is not supported at the moment"
}

// ControlStatementError

type ControlStatementError struct {
	ControlStatement common.ControlStatement
	ast.Range
}

var _ SemanticError = &ControlStatementError{}
var _ errors.UserError = &ControlStatementError{}
var _ errors.SecondaryError = &ControlStatementError{}

func (*ControlStatementError) isSemanticError() {}

func (*ControlStatementError) IsUserError() {}

func (e *ControlStatementError) Error() string {
	return fmt.Sprintf(
		"invalid control statement: `%s`",
		e.ControlStatement.Symbol(),
	)
}

func (e *ControlStatementError) SecondaryError() string {
	validLocation := "a loop "
	if e.ControlStatement == common.ControlStatementBreak {
		validLocation += " or switch statement"
	}
	return fmt.Sprintf(
		"`%s` can only be used within %s body",
		e.ControlStatement.Symbol(),
		validLocation,
	)
}

// InvalidAccessModifierError

type InvalidAccessModifierError struct {
	Explanation     string
	Pos             ast.Position
	DeclarationKind common.DeclarationKind
	Access          Access
}

var _ SemanticError = &InvalidAccessModifierError{}
var _ errors.UserError = &InvalidAccessModifierError{}

func (*InvalidAccessModifierError) isSemanticError() {}

func (*InvalidAccessModifierError) IsUserError() {}

func (e *InvalidAccessModifierError) Error() string {
	var explanation string
	if e.Explanation != "" {
		explanation = fmt.Sprintf(". %s", e.Explanation)
	}

	if e.Access.Equal(PrimitiveAccess(ast.AccessNotSpecified)) {
		return fmt.Sprintf(
			"invalid effective access modifier for %s%s",
			e.DeclarationKind.Name(),
			explanation,
		)
	} else {
		return fmt.Sprintf(
			"invalid access modifier for %s: `%s`%s",
			e.DeclarationKind.Name(),
			e.Access.AccessKeyword(),
			explanation,
		)
	}
}

func (e *InvalidAccessModifierError) StartPosition() ast.Position {
	return e.Pos
}

func (e *InvalidAccessModifierError) EndPosition(memoryGauge common.MemoryGauge) ast.Position {
	if e.Access.Equal(PrimitiveAccess(ast.AccessNotSpecified)) {
		return e.Pos
	}

	length := len(e.Access.AccessKeyword())
	return e.Pos.Shifted(memoryGauge, length-1)
}

// MissingAccessModifierError

type MissingAccessModifierError struct {
	Explanation     string
	Pos             ast.Position
	DeclarationKind common.DeclarationKind
}

var _ errors.UserError = &MissingAccessModifierError{}
var _ SemanticError = &MissingAccessModifierError{}

func (*MissingAccessModifierError) isSemanticError() {}

func (*MissingAccessModifierError) IsUserError() {}

func (e *MissingAccessModifierError) Error() string {
	var explanation string
	if e.Explanation != "" {
		explanation = fmt.Sprintf(". %s", e.Explanation)
	}

	return fmt.Sprintf(
		"missing access modifier for %s%s",
		e.DeclarationKind.Name(),
		explanation,
	)
}

func (e *MissingAccessModifierError) StartPosition() ast.Position {
	return e.Pos
}

func (e *MissingAccessModifierError) EndPosition(common.MemoryGauge) ast.Position {
	return e.Pos
}

// InvalidStaticModifierError

type InvalidStaticModifierError struct {
	ast.Range
}

var _ SemanticError = &InvalidStaticModifierError{}
var _ errors.UserError = &InvalidStaticModifierError{}

func (*InvalidStaticModifierError) isSemanticError() {}

func (*InvalidStaticModifierError) IsUserError() {}

func (e *InvalidStaticModifierError) Error() string {
	return "invalid static modifier for declaration"
}

// InvalidNativeModifierError

type InvalidNativeModifierError struct {
	ast.Range
}

var _ SemanticError = &InvalidNativeModifierError{}
var _ errors.UserError = &InvalidNativeModifierError{}

func (*InvalidNativeModifierError) isSemanticError() {}

func (*InvalidNativeModifierError) IsUserError() {}

func (e *InvalidNativeModifierError) Error() string {
	return "invalid native modifier for declaration"
}

// InvalidNameError

type InvalidNameError struct {
	Name string
	Pos  ast.Position
}

var _ SemanticError = &InvalidNameError{}
var _ errors.UserError = &InvalidNameError{}

func (*InvalidNameError) isSemanticError() {}

func (*InvalidNameError) IsUserError() {}

func (e *InvalidNameError) Error() string {
	return fmt.Sprintf("invalid name: `%s`", e.Name)
}

func (e *InvalidNameError) StartPosition() ast.Position {
	return e.Pos
}

func (e *InvalidNameError) EndPosition(memoryGauge common.MemoryGauge) ast.Position {
	length := len(e.Name)
	return e.Pos.Shifted(memoryGauge, length-1)
}

// UnknownSpecialFunctionError

type UnknownSpecialFunctionError struct {
	Pos ast.Position
}

var _ SemanticError = &UnknownSpecialFunctionError{}
var _ errors.UserError = &UnknownSpecialFunctionError{}

func (*UnknownSpecialFunctionError) isSemanticError() {}

func (*UnknownSpecialFunctionError) IsUserError() {}

func (e *UnknownSpecialFunctionError) Error() string {
	return "unknown special function. did you mean `init`, `destroy`, or forget the `fun` keyword?"
}

func (e *UnknownSpecialFunctionError) StartPosition() ast.Position {
	return e.Pos
}

func (e *UnknownSpecialFunctionError) EndPosition(common.MemoryGauge) ast.Position {
	return e.Pos
}

// InvalidVariableKindError

type InvalidVariableKindError struct {
	Kind ast.VariableKind
	ast.Range
}

var _ SemanticError = &InvalidVariableKindError{}
var _ errors.UserError = &InvalidVariableKindError{}

func (*InvalidVariableKindError) isSemanticError() {}

func (*InvalidVariableKindError) IsUserError() {}

func (e *InvalidVariableKindError) Error() string {
	if e.Kind == ast.VariableKindNotSpecified {
		return "missing variable kind"
	}
	return fmt.Sprintf("invalid variable kind: `%s`", e.Kind.Name())
}

// InvalidDeclarationError

type InvalidDeclarationError struct {
	Identifier string
	Kind       common.DeclarationKind
	ast.Range
}

var _ SemanticError = &InvalidDeclarationError{}
var _ errors.UserError = &InvalidDeclarationError{}

func (*InvalidDeclarationError) isSemanticError() {}

func (*InvalidDeclarationError) IsUserError() {}

func (e *InvalidDeclarationError) Error() string {
	if e.Identifier != "" {
		return fmt.Sprintf(
			"cannot declare %s here: `%s`",
			e.Kind.Name(),
			e.Identifier,
		)
	}

	return fmt.Sprintf("cannot declare %s here", e.Kind.Name())
}

// MissingInitializerError

type MissingInitializerError struct {
	ContainerType  Type
	FirstFieldName string
	FirstFieldPos  ast.Position
}

var _ SemanticError = &MissingInitializerError{}
var _ errors.UserError = &MissingInitializerError{}

func (*MissingInitializerError) isSemanticError() {}

func (*MissingInitializerError) IsUserError() {}

func (e *MissingInitializerError) Error() string {
	return fmt.Sprintf(
		"missing initializer for field `%s` in type `%s`",
		e.FirstFieldName,
		e.ContainerType.QualifiedString(),
	)
}

func (e *MissingInitializerError) StartPosition() ast.Position {
	return e.FirstFieldPos
}

func (e *MissingInitializerError) EndPosition(memoryGauge common.MemoryGauge) ast.Position {
	length := len(e.FirstFieldName)
	return e.FirstFieldPos.Shifted(memoryGauge, length-1)
}

// NotDeclaredMemberError

type NotDeclaredMemberError struct {
	Type       Type
	Expression *ast.MemberExpression
	Name       string
	ast.Range
	suggestMember bool
}

var _ SemanticError = &NotDeclaredMemberError{}
var _ errors.UserError = &NotDeclaredMemberError{}
var _ errors.SecondaryError = &NotDeclaredMemberError{}

func (*NotDeclaredMemberError) isSemanticError() {}

func (*NotDeclaredMemberError) IsUserError() {}

func (e *NotDeclaredMemberError) Error() string {
	return fmt.Sprintf(
		"value of type `%s` has no member `%s`",
		e.Type.QualifiedString(),
		e.Name,
	)
}

func (e *NotDeclaredMemberError) SecondaryError() string {
	if optionalType, ok := e.Type.(*OptionalType); ok {
		members := optionalType.Type.GetMembers()
		name := e.Name
		if _, ok := members[name]; ok {
			return fmt.Sprintf("type is optional, consider optional-chaining: ?.%s", name)
		}
	}
	if closestMember := e.findClosestMember(); closestMember != "" {
		return fmt.Sprintf("did you mean `%s`?", closestMember)
	}
	return "unknown member"
}

// findClosestMember searches the names of the members on the accessed type,
// and finds the name with the smallest edit distance from the member the user
// tried to access. In cases of typos, this should provide a helpful hint.
func (e *NotDeclaredMemberError) findClosestMember() (closestMember string) {
	if !e.suggestMember {
		return
	}

	nameRunes := []rune(e.Name)

	closestDistance := len(e.Name)

	var sortedMemberNames []string
	for memberName := range e.Type.GetMembers() { //nolint:maprange
		sortedMemberNames = append(sortedMemberNames, memberName)
	}
	sort.Strings(sortedMemberNames)

	for _, memberName := range sortedMemberNames {
		distance := levenshtein.DistanceForStrings(
			nameRunes,
			[]rune(memberName),
			levenshtein.DefaultOptions,
		)

		// Don't update the closest member if the distance is greater than one already found,
		// or if the edits required would involve a complete replacement of the member's text
		if distance < closestDistance && distance < len(memberName) {
			closestMember = memberName
			closestDistance = distance
		}
	}

	return
}

// AssignmentToConstantMemberError

// TODO: maybe split up into two errors:
//  - assignment to constant field
//  - assignment to function

type AssignmentToConstantMemberError struct {
	Name string
	ast.Range
}

var _ SemanticError = &AssignmentToConstantMemberError{}
var _ errors.UserError = &AssignmentToConstantMemberError{}

func (*AssignmentToConstantMemberError) isSemanticError() {}

func (*AssignmentToConstantMemberError) IsUserError() {}

func (e *AssignmentToConstantMemberError) Error() string {
	return fmt.Sprintf("cannot assign to constant member: `%s`", e.Name)
}

// FieldReinitializationError
type FieldReinitializationError struct {
	Name string
	ast.Range
}

var _ SemanticError = &FieldReinitializationError{}
var _ errors.UserError = &FieldReinitializationError{}

func (*FieldReinitializationError) isSemanticError() {}

func (*FieldReinitializationError) IsUserError() {}

func (e *FieldReinitializationError) Error() string {
	return fmt.Sprintf("invalid reinitialization of field: `%s`", e.Name)
}

// FieldUninitializedError
type FieldUninitializedError struct {
	ContainerType Type
	Name          string
	Pos           ast.Position
}

var _ SemanticError = &FieldUninitializedError{}
var _ errors.UserError = &FieldUninitializedError{}
var _ errors.SecondaryError = &FieldUninitializedError{}

func (*FieldUninitializedError) isSemanticError() {}

func (*FieldUninitializedError) IsUserError() {}

func (e *FieldUninitializedError) Error() string {
	return fmt.Sprintf(
		"missing initialization of field `%s` in type `%s`",
		e.Name,
		e.ContainerType.QualifiedString(),
	)
}

func (e *FieldUninitializedError) SecondaryError() string {
	return "not initialized"
}

func (e *FieldUninitializedError) StartPosition() ast.Position {
	return e.Pos
}

func (e *FieldUninitializedError) EndPosition(memoryGauge common.MemoryGauge) ast.Position {
	length := len(e.Name)
	return e.Pos.Shifted(memoryGauge, length-1)
}

// FieldTypeNotStorableError is an error that is reported for
// fields of composite types that are not storable.
//
// Field types have to be storable because the storage layer
// needs to know how to store the field, which is not possible
// for all types.
//
// For example, the type `Int` is a storable type,
// whereas a function type is not.

type FieldTypeNotStorableError struct {
	Type Type
	Name string
	Pos  ast.Position
}

var _ SemanticError = &FieldTypeNotStorableError{}
var _ errors.UserError = &FieldTypeNotStorableError{}
var _ errors.SecondaryError = &FieldTypeNotStorableError{}

func (*FieldTypeNotStorableError) isSemanticError() {}

func (*FieldTypeNotStorableError) IsUserError() {}

func (e *FieldTypeNotStorableError) Error() string {
	return fmt.Sprintf(
		"field %s has non-storable type: %s",
		e.Name,
		e.Type,
	)
}

func (e *FieldTypeNotStorableError) SecondaryError() string {
	return "all contract fields must be storable"
}

func (e *FieldTypeNotStorableError) StartPosition() ast.Position {
	return e.Pos
}

func (e *FieldTypeNotStorableError) EndPosition(memoryGauge common.MemoryGauge) ast.Position {
	length := len(e.Name)
	return e.Pos.Shifted(memoryGauge, length-1)
}

// FunctionExpressionInConditionError

type FunctionExpressionInConditionError struct {
	ast.Range
}

var _ SemanticError = &FunctionExpressionInConditionError{}
var _ errors.UserError = &FunctionExpressionInConditionError{}

func (*FunctionExpressionInConditionError) isSemanticError() {}

func (*FunctionExpressionInConditionError) IsUserError() {}

func (e *FunctionExpressionInConditionError) Error() string {
	return "condition contains function"
}

// MissingReturnValueError

type MissingReturnValueError struct {
	ExpectedValueType Type
	ast.Range
}

var _ SemanticError = &MissingReturnValueError{}
var _ errors.UserError = &MissingReturnValueError{}

func (*MissingReturnValueError) isSemanticError() {}

func (*MissingReturnValueError) IsUserError() {}

func (e *MissingReturnValueError) Error() string {
	var typeDescription string
	if e.ExpectedValueType.IsInvalidType() {
		typeDescription = "non-void"
	} else {
		typeDescription = fmt.Sprintf("`%s`", e.ExpectedValueType)
	}

	return fmt.Sprintf(
		"missing value in return from function with %s return type",
		typeDescription,
	)
}

// InvalidImplementationError

type InvalidImplementationError struct {
	ImplementedKind common.DeclarationKind
	ContainerKind   common.DeclarationKind
	Pos             ast.Position
}

var _ SemanticError = &InvalidImplementationError{}
var _ errors.UserError = &InvalidImplementationError{}

func (*InvalidImplementationError) isSemanticError() {}

func (*InvalidImplementationError) IsUserError() {}

func (e *InvalidImplementationError) Error() string {
	return fmt.Sprintf(
		"cannot implement %s in %s",
		e.ImplementedKind.Name(),
		e.ContainerKind.Name(),
	)
}

func (e *InvalidImplementationError) StartPosition() ast.Position {
	return e.Pos
}

func (e *InvalidImplementationError) EndPosition(common.MemoryGauge) ast.Position {
	return e.Pos
}

// InvalidConformanceError

type InvalidConformanceError struct {
	Type Type
	ast.Range
}

var _ SemanticError = &InvalidConformanceError{}
var _ errors.UserError = &InvalidConformanceError{}

func (*InvalidConformanceError) isSemanticError() {}

func (*InvalidConformanceError) IsUserError() {}

func (e *InvalidConformanceError) Error() string {
	return fmt.Sprintf(
		"cannot conform to non-interface type: `%s`",
		e.Type.QualifiedString(),
	)
}

// InvalidEnumRawTypeError

type InvalidEnumRawTypeError struct {
	Type Type
	ast.Range
}

var _ SemanticError = &InvalidEnumRawTypeError{}
var _ errors.UserError = &InvalidEnumRawTypeError{}
var _ errors.SecondaryError = &InvalidEnumRawTypeError{}

func (*InvalidEnumRawTypeError) isSemanticError() {}

func (*InvalidEnumRawTypeError) IsUserError() {}

func (e *InvalidEnumRawTypeError) Error() string {
	return fmt.Sprintf(
		"invalid enum raw type: `%s`",
		e.Type.QualifiedString(),
	)
}

func (e *InvalidEnumRawTypeError) SecondaryError() string {
	return "only integer types are currently supported for enums"
}

// MissingEnumRawTypeError

type MissingEnumRawTypeError struct {
	Pos ast.Position
}

var _ SemanticError = &MissingEnumRawTypeError{}
var _ errors.UserError = &MissingEnumRawTypeError{}

func (*MissingEnumRawTypeError) isSemanticError() {}

func (*MissingEnumRawTypeError) IsUserError() {}

func (e *MissingEnumRawTypeError) Error() string {
	return "missing enum raw type"
}

func (e *MissingEnumRawTypeError) StartPosition() ast.Position {
	return e.Pos
}

func (e *MissingEnumRawTypeError) EndPosition(common.MemoryGauge) ast.Position {
	return e.Pos
}

// InvalidEnumConformancesError

type InvalidEnumConformancesError struct {
	ast.Range
}

var _ SemanticError = &InvalidEnumConformancesError{}
var _ errors.UserError = &InvalidEnumConformancesError{}

func (*InvalidEnumConformancesError) isSemanticError() {}

func (*InvalidEnumConformancesError) IsUserError() {}

func (e *InvalidEnumConformancesError) Error() string {
	return "enums cannot conform to interfaces"
}

// ConformanceError

// TODO: report each missing member and mismatch as note

type MemberMismatch struct {
	CompositeMember *Member
	InterfaceMember *Member
}

type InitializerMismatch struct {
	CompositePurity     FunctionPurity
	InterfacePurity     FunctionPurity
	CompositeParameters []Parameter
	InterfaceParameters []Parameter
}
type ConformanceError struct {
	CompositeDeclaration           ast.CompositeLikeDeclaration
	CompositeType                  *CompositeType
	InterfaceType                  *InterfaceType
	InitializerMismatch            *InitializerMismatch
	MissingMembers                 []*Member
	MemberMismatches               []MemberMismatch
	MissingNestedCompositeTypes    []*CompositeType
	Pos                            ast.Position
	InterfaceTypeIsTypeRequirement bool
}

var _ SemanticError = &ConformanceError{}
var _ errors.UserError = &ConformanceError{}
var _ errors.SecondaryError = &ConformanceError{}

func (*ConformanceError) isSemanticError() {}

func (*ConformanceError) IsUserError() {}

func (e *ConformanceError) Error() string {
	var interfaceDescription string
	if e.InterfaceTypeIsTypeRequirement {
		interfaceDescription = "type requirement"
	} else {
		interfaceDescription = "interface"
	}

	return fmt.Sprintf(
		"%s `%s` does not conform to %s %s `%s`",
		e.CompositeType.Kind.Name(),
		e.CompositeType.QualifiedString(),
		e.InterfaceType.CompositeKind.Name(),
		interfaceDescription,
		e.InterfaceType.QualifiedString(),
	)
}

func (e *ConformanceError) SecondaryError() string {
	var builder strings.Builder
	if len(e.MissingMembers) > 0 {
		builder.WriteString(fmt.Sprintf("`%s` is missing definitions for members: ", e.CompositeType.QualifiedString()))
		for i, member := range e.MissingMembers {
			builder.WriteString(fmt.Sprintf("`%s`", member.Identifier.Identifier))
			if i != len(e.MissingMembers)-1 {
				builder.WriteString(", ")
			}
		}
		if len(e.MissingNestedCompositeTypes) > 0 {
			builder.WriteString(". ")
		}
	}

	if len(e.MissingNestedCompositeTypes) > 0 {
		builder.WriteString(fmt.Sprintf("`%s` is", e.CompositeType.QualifiedString()))
		if len(e.MissingMembers) > 0 {
			builder.WriteString(" also")
		}
		builder.WriteString(" missing definitions for types: ")
		for i, ty := range e.MissingNestedCompositeTypes {
			builder.WriteString(fmt.Sprintf("`%s`", ty.QualifiedString()))
			if i != len(e.MissingNestedCompositeTypes)-1 {
				builder.WriteString(", ")
			}
		}
	}

	return builder.String()
}

func (e *ConformanceError) StartPosition() ast.Position {
	return e.Pos
}

func (e *ConformanceError) EndPosition(common.MemoryGauge) ast.Position {
	return e.Pos
}

func (e *ConformanceError) ErrorNotes() (notes []errors.ErrorNote) {

	for _, memberMismatch := range e.MemberMismatches {
		compositeMemberIdentifierRange :=
			ast.NewUnmeteredRangeFromPositioned(memberMismatch.CompositeMember.Identifier)

		notes = append(notes, &MemberMismatchNote{
			Range: compositeMemberIdentifierRange,
		})
	}

	if e.InitializerMismatch != nil && len(e.CompositeDeclaration.DeclarationMembers().Initializers()) > 0 {
		compositeMemberIdentifierRange :=
			//	right now we only support a single initializer
			ast.NewUnmeteredRangeFromPositioned(e.CompositeDeclaration.DeclarationMembers().Initializers()[0].FunctionDeclaration.Identifier)

		notes = append(notes, &MemberMismatchNote{
			Range: compositeMemberIdentifierRange,
		})
	}

	return
}

// MemberMismatchNote

type MemberMismatchNote struct {
	ast.Range
}

func (n MemberMismatchNote) Message() string {
	return "mismatch here"
}

// DuplicateConformanceError
//
// TODO: just make this a warning?
type DuplicateConformanceError struct {
	CompositeType *CompositeType
	InterfaceType *InterfaceType
	ast.Range
}

var _ SemanticError = &DuplicateConformanceError{}
var _ errors.UserError = &DuplicateConformanceError{}

func (*DuplicateConformanceError) isSemanticError() {}

func (*DuplicateConformanceError) IsUserError() {}

func (e *DuplicateConformanceError) Error() string {
	return fmt.Sprintf(
		"%s `%s` repeats conformance to %s `%s`",
		e.CompositeType.Kind.Name(),
		e.CompositeType.QualifiedString(),
		e.InterfaceType.CompositeKind.DeclarationKind(true).Name(),
		e.InterfaceType.QualifiedString(),
	)
}

// MultipleInterfaceDefaultImplementationsError
type MultipleInterfaceDefaultImplementationsError struct {
	CompositeType *CompositeType
	Member        *Member
}

var _ SemanticError = &MultipleInterfaceDefaultImplementationsError{}
var _ errors.UserError = &MultipleInterfaceDefaultImplementationsError{}

func (*MultipleInterfaceDefaultImplementationsError) isSemanticError() {}

func (*MultipleInterfaceDefaultImplementationsError) IsUserError() {}

func (e *MultipleInterfaceDefaultImplementationsError) Error() string {
	return fmt.Sprintf(
		"%s `%s` has multiple interface default implementations for function `%s`",
		e.CompositeType.Kind.Name(),
		e.CompositeType.QualifiedString(),
		e.Member.Identifier.Identifier,
	)
}

func (e *MultipleInterfaceDefaultImplementationsError) StartPosition() ast.Position {
	return e.Member.Identifier.StartPosition()
}

func (e *MultipleInterfaceDefaultImplementationsError) EndPosition(memoryGauge common.MemoryGauge) ast.Position {
	return e.Member.Identifier.EndPosition(memoryGauge)
}

// SpecialFunctionDefaultImplementationError
type SpecialFunctionDefaultImplementationError struct {
	Container  ast.Declaration
	Identifier *ast.Identifier
	KindName   string
}

var _ SemanticError = &SpecialFunctionDefaultImplementationError{}
var _ errors.UserError = &SpecialFunctionDefaultImplementationError{}

func (*SpecialFunctionDefaultImplementationError) isSemanticError() {}

func (*SpecialFunctionDefaultImplementationError) IsUserError() {}

func (e *SpecialFunctionDefaultImplementationError) Error() string {
	return fmt.Sprintf(
		"%s may not be defined as a default function on %s %s",
		e.Identifier.Identifier,
		e.KindName,
		e.Container.DeclarationIdentifier().Identifier,
	)
}

func (e *SpecialFunctionDefaultImplementationError) StartPosition() ast.Position {
	return e.Identifier.StartPosition()
}

func (e *SpecialFunctionDefaultImplementationError) EndPosition(memoryGauge common.MemoryGauge) ast.Position {
	return e.Identifier.EndPosition(memoryGauge)
}

// DefaultFunctionConflictError
type DefaultFunctionConflictError struct {
	CompositeType *CompositeType
	Member        *Member
}

var _ SemanticError = &DefaultFunctionConflictError{}
var _ errors.UserError = &DefaultFunctionConflictError{}

func (*DefaultFunctionConflictError) isSemanticError() {}

func (*DefaultFunctionConflictError) IsUserError() {}

func (e *DefaultFunctionConflictError) Error() string {
	return fmt.Sprintf(
		"%s `%s` has conflicting requirements for function `%s`",
		e.CompositeType.Kind.Name(),
		e.CompositeType.QualifiedString(),
		e.Member.Identifier.Identifier,
	)
}

func (e *DefaultFunctionConflictError) StartPosition() ast.Position {
	return e.Member.Identifier.StartPosition()
}

func (e *DefaultFunctionConflictError) EndPosition(memoryGauge common.MemoryGauge) ast.Position {
	return e.Member.Identifier.EndPosition(memoryGauge)
}

// MissingConformanceError
type MissingConformanceError struct {
	CompositeType *CompositeType
	InterfaceType *InterfaceType
	ast.Range
}

var _ SemanticError = &MissingConformanceError{}
var _ errors.UserError = &MissingConformanceError{}

func (*MissingConformanceError) isSemanticError() {}

func (*MissingConformanceError) IsUserError() {}

func (e *MissingConformanceError) Error() string {
	return fmt.Sprintf(
		"%s `%s` is missing a declaration to required conformance to %s `%s`",
		e.CompositeType.Kind.Name(),
		e.CompositeType.QualifiedString(),
		e.InterfaceType.CompositeKind.DeclarationKind(true).Name(),
		e.InterfaceType.QualifiedString(),
	)
}

// UnresolvedImportError

type UnresolvedImportError struct {
	ImportLocation common.Location
	ast.Range
}

var _ SemanticError = &UnresolvedImportError{}
var _ errors.UserError = &UnresolvedImportError{}

func (*UnresolvedImportError) isSemanticError() {}

func (*UnresolvedImportError) IsUserError() {}

func (e *UnresolvedImportError) Error() string {
	return fmt.Sprintf("import could not be resolved: %s", e.ImportLocation)
}

// NotExportedError

type NotExportedError struct {
	Name           string
	ImportLocation common.Location
	Available      []string
	Pos            ast.Position
}

var _ SemanticError = &NotExportedError{}
var _ errors.UserError = &NotExportedError{}
var _ errors.SecondaryError = &NotExportedError{}

func (*NotExportedError) isSemanticError() {}

func (*NotExportedError) IsUserError() {}

func (e *NotExportedError) Error() string {
	return fmt.Sprintf(
		"cannot find declaration `%s` in `%s`",
		e.Name,
		e.ImportLocation,
	)
}

func (e *NotExportedError) SecondaryError() string {
	var builder strings.Builder
	builder.WriteString("available exported declarations are:\n")

	for _, available := range e.Available {
		builder.WriteString(fmt.Sprintf(" - `%s`\n", available))
	}

	return builder.String()
}

func (e *NotExportedError) StartPosition() ast.Position {
	return e.Pos
}

func (e *NotExportedError) EndPosition(memoryGauge common.MemoryGauge) ast.Position {
	length := len(e.Name)
	return e.Pos.Shifted(memoryGauge, length-1)
}

// ImportedProgramError

type ImportedProgramError struct {
	Err      error
	Location common.Location
	ast.Range
}

var _ SemanticError = &ImportedProgramError{}
var _ errors.UserError = &ImportedProgramError{}
var _ errors.ParentError = &ImportedProgramError{}

func (*ImportedProgramError) isSemanticError() {}

func (*ImportedProgramError) IsUserError() {}

func (e *ImportedProgramError) Error() string {
	return fmt.Sprintf(
		"checking of imported program `%s` failed",
		e.Location,
	)
}

func (e *ImportedProgramError) ImportLocation() common.Location {
	return e.Location
}

func (e *ImportedProgramError) ChildErrors() []error {
	return []error{e.Err}
}

func (e *ImportedProgramError) Unwrap() error {
	return e.Err
}

// AlwaysFailingNonResourceCastingTypeError

type AlwaysFailingNonResourceCastingTypeError struct {
	ValueType  Type
	TargetType Type
	ast.Range
}

var _ SemanticError = &AlwaysFailingNonResourceCastingTypeError{}
var _ errors.UserError = &AlwaysFailingNonResourceCastingTypeError{}

func (*AlwaysFailingNonResourceCastingTypeError) isSemanticError() {}

func (*AlwaysFailingNonResourceCastingTypeError) IsUserError() {}

func (e *AlwaysFailingNonResourceCastingTypeError) Error() string {
	return fmt.Sprintf(
		"cast of value of resource-type `%s` to non-resource type `%s` will always fail",
		e.ValueType.QualifiedString(),
		e.TargetType.QualifiedString(),
	)
}

// AlwaysFailingResourceCastingTypeError

type AlwaysFailingResourceCastingTypeError struct {
	ValueType  Type
	TargetType Type
	ast.Range
}

var _ SemanticError = &AlwaysFailingResourceCastingTypeError{}
var _ errors.UserError = &AlwaysFailingResourceCastingTypeError{}

func (*AlwaysFailingResourceCastingTypeError) isSemanticError() {}

func (*AlwaysFailingResourceCastingTypeError) IsUserError() {}

func (e *AlwaysFailingResourceCastingTypeError) Error() string {
	return fmt.Sprintf(
		"cast of value of non-resource-type `%s` to resource type `%s` will always fail",
		e.ValueType.QualifiedString(),
		e.TargetType.QualifiedString(),
	)
}

// UnsupportedOverloadingError

type UnsupportedOverloadingError struct {
	DeclarationKind common.DeclarationKind
	ast.Range
}

var _ SemanticError = &UnsupportedOverloadingError{}
var _ errors.UserError = &UnsupportedOverloadingError{}

func (*UnsupportedOverloadingError) isSemanticError() {}

func (*UnsupportedOverloadingError) IsUserError() {}

func (e *UnsupportedOverloadingError) Error() string {
	return fmt.Sprintf(
		"%s overloading is not supported yet",
		e.DeclarationKind.Name(),
	)
}

// CompositeKindMismatchError

type CompositeKindMismatchError struct {
	ExpectedKind common.CompositeKind
	ActualKind   common.CompositeKind
	ast.Range
}

var _ SemanticError = &CompositeKindMismatchError{}
var _ errors.UserError = &CompositeKindMismatchError{}
var _ errors.SecondaryError = &CompositeKindMismatchError{}

func (*CompositeKindMismatchError) isSemanticError() {}

func (*CompositeKindMismatchError) IsUserError() {}

func (e *CompositeKindMismatchError) Error() string {
	return "mismatched composite kinds"
}

func (e *CompositeKindMismatchError) SecondaryError() string {
	return fmt.Sprintf(
		"expected `%s`, got `%s`",
		e.ExpectedKind.Name(),
		e.ActualKind.Name(),
	)
}

// InvalidIntegerLiteralRangeError

type InvalidIntegerLiteralRangeError struct {
	ExpectedType   Type
	ExpectedMinInt *big.Int
	ExpectedMaxInt *big.Int
	ast.Range
}

var _ SemanticError = &InvalidIntegerLiteralRangeError{}
var _ errors.UserError = &InvalidIntegerLiteralRangeError{}
var _ errors.SecondaryError = &InvalidIntegerLiteralRangeError{}

func (*InvalidIntegerLiteralRangeError) IsUserError() {}

func (*InvalidIntegerLiteralRangeError) isSemanticError() {}

func (e *InvalidIntegerLiteralRangeError) Error() string {
	return "integer literal out of range"
}

func (e *InvalidIntegerLiteralRangeError) SecondaryError() string {
	return fmt.Sprintf(
		"expected `%s`, in range [%s, %s]",
		e.ExpectedType.QualifiedString(),
		e.ExpectedMinInt,
		e.ExpectedMaxInt,
	)
}

// InvalidAddressLiteralError

type InvalidAddressLiteralError struct {
	ast.Range
}

var _ SemanticError = &InvalidAddressLiteralError{}
var _ errors.UserError = &InvalidAddressLiteralError{}

func (*InvalidAddressLiteralError) isSemanticError() {}

func (*InvalidAddressLiteralError) IsUserError() {}

func (e *InvalidAddressLiteralError) Error() string {
	return "invalid address"
}

// InvalidFixedPointLiteralRangeError

type InvalidFixedPointLiteralRangeError struct {
	ExpectedType          Type
	ExpectedMinInt        *big.Int
	ExpectedMinFractional *big.Int
	ExpectedMaxInt        *big.Int
	ExpectedMaxFractional *big.Int
	ast.Range
}

var _ SemanticError = &InvalidFixedPointLiteralRangeError{}
var _ errors.UserError = &InvalidFixedPointLiteralRangeError{}
var _ errors.SecondaryError = &InvalidFixedPointLiteralRangeError{}

func (*InvalidFixedPointLiteralRangeError) isSemanticError() {}

func (*InvalidFixedPointLiteralRangeError) IsUserError() {}

func (e *InvalidFixedPointLiteralRangeError) Error() string {
	return "fixed-point literal out of range"
}

func (e *InvalidFixedPointLiteralRangeError) SecondaryError() string {
	return fmt.Sprintf(
		"expected `%s`, in range [%s.%s, %s.%s]",
		e.ExpectedType.QualifiedString(),
		e.ExpectedMinInt,
		e.ExpectedMinFractional,
		e.ExpectedMaxInt,
		e.ExpectedMaxFractional,
	)
}

// InvalidFixedPointLiteralScaleError

type InvalidFixedPointLiteralScaleError struct {
	ExpectedType  Type
	ExpectedScale uint
	ast.Range
}

var _ SemanticError = &InvalidFixedPointLiteralScaleError{}
var _ errors.UserError = &InvalidFixedPointLiteralScaleError{}
var _ errors.SecondaryError = &InvalidFixedPointLiteralScaleError{}

func (*InvalidFixedPointLiteralScaleError) isSemanticError() {}

func (*InvalidFixedPointLiteralScaleError) IsUserError() {}

func (e *InvalidFixedPointLiteralScaleError) Error() string {
	return "fixed-point literal scale out of range"
}

func (e *InvalidFixedPointLiteralScaleError) SecondaryError() string {
	return fmt.Sprintf(
		"expected `%s`, with maximum scale %d",
		e.ExpectedType.QualifiedString(),
		e.ExpectedScale,
	)
}

// MissingReturnStatementError

type MissingReturnStatementError struct {
	ast.Range
}

var _ SemanticError = &MissingReturnStatementError{}
var _ errors.UserError = &MissingReturnStatementError{}

func (*MissingReturnStatementError) isSemanticError() {}

func (*MissingReturnStatementError) IsUserError() {}

func (e *MissingReturnStatementError) Error() string {
	return "missing return statement"
}

// UnsupportedOptionalChainingAssignmentError

type UnsupportedOptionalChainingAssignmentError struct {
	ast.Range
}

var _ SemanticError = &UnsupportedOptionalChainingAssignmentError{}
var _ errors.UserError = &UnsupportedOptionalChainingAssignmentError{}

func (*UnsupportedOptionalChainingAssignmentError) isSemanticError() {}

func (*UnsupportedOptionalChainingAssignmentError) IsUserError() {}

func (e *UnsupportedOptionalChainingAssignmentError) Error() string {
	return "cannot assign to optional chaining expression"
}

// MissingResourceAnnotationError

type MissingResourceAnnotationError struct {
	ast.Range
}

var _ SemanticError = &MissingResourceAnnotationError{}
var _ errors.UserError = &MissingResourceAnnotationError{}

func (*MissingResourceAnnotationError) isSemanticError() {}

func (*MissingResourceAnnotationError) IsUserError() {}

func (e *MissingResourceAnnotationError) Error() string {
	return fmt.Sprintf(
		"missing resource annotation: `%s`",
		common.CompositeKindResource.Annotation(),
	)
}

// InvalidNestedResourceMoveError

type InvalidNestedResourceMoveError struct {
	ast.Range
}

var _ SemanticError = &InvalidNestedResourceMoveError{}
var _ errors.UserError = &InvalidNestedResourceMoveError{}

func (*InvalidNestedResourceMoveError) isSemanticError() {}

func (*InvalidNestedResourceMoveError) IsUserError() {}

func (e *InvalidNestedResourceMoveError) Error() string {
	return "cannot move nested resource"
}

// InvalidResourceAnnotationError

type InvalidResourceAnnotationError struct {
	ast.Range
}

var _ SemanticError = &InvalidResourceAnnotationError{}
var _ errors.UserError = &InvalidResourceAnnotationError{}

func (*InvalidResourceAnnotationError) isSemanticError() {}

func (*InvalidResourceAnnotationError) IsUserError() {}

func (e *InvalidResourceAnnotationError) Error() string {
	return fmt.Sprintf(
		"invalid resource annotation: `%s`",
		common.CompositeKindResource.Annotation(),
	)
}

// InvalidInterfaceTypeError

type InvalidInterfaceTypeError struct {
	ActualType   Type
	ExpectedType Type
	ast.Range
}

var _ SemanticError = &InvalidInterfaceTypeError{}
var _ errors.UserError = &InvalidInterfaceTypeError{}
var _ errors.SecondaryError = &InvalidInterfaceTypeError{}

func (*InvalidInterfaceTypeError) isSemanticError() {}

func (*InvalidInterfaceTypeError) IsUserError() {}

func (e *InvalidInterfaceTypeError) Error() string {
	return "invalid use of interface as type"
}

func (e *InvalidInterfaceTypeError) SecondaryError() string {
	return fmt.Sprintf(
		"got `%s`; consider using `%s`",
		e.ActualType.QualifiedString(),
		e.ExpectedType.QualifiedString(),
	)
}

// InvalidInterfaceDeclarationError

type InvalidInterfaceDeclarationError struct {
	CompositeKind common.CompositeKind
	ast.Range
}

var _ SemanticError = &InvalidInterfaceDeclarationError{}
var _ errors.UserError = &InvalidInterfaceDeclarationError{}

func (*InvalidInterfaceDeclarationError) isSemanticError() {}

func (*InvalidInterfaceDeclarationError) IsUserError() {}

func (e *InvalidInterfaceDeclarationError) Error() string {
	return fmt.Sprintf(
		"%s interfaces are not supported",
		e.CompositeKind.Name(),
	)
}

// IncorrectTransferOperationError

type IncorrectTransferOperationError struct {
	ActualOperation   ast.TransferOperation
	ExpectedOperation ast.TransferOperation
	ast.Range
}

var _ SemanticError = &IncorrectTransferOperationError{}
var _ errors.UserError = &IncorrectTransferOperationError{}
var _ errors.SecondaryError = &IncorrectTransferOperationError{}

func (*IncorrectTransferOperationError) isSemanticError() {}

func (*IncorrectTransferOperationError) IsUserError() {}

func (e *IncorrectTransferOperationError) Error() string {
	return "incorrect transfer operation"
}

func (e *IncorrectTransferOperationError) SecondaryError() string {
	return fmt.Sprintf(
		"expected `%s`",
		e.ExpectedOperation.Operator(),
	)
}

// InvalidConstructionError

type InvalidConstructionError struct {
	ast.Range
}

var _ SemanticError = &InvalidConstructionError{}
var _ errors.UserError = &InvalidConstructionError{}

func (*InvalidConstructionError) isSemanticError() {}

func (*InvalidConstructionError) IsUserError() {}

func (e *InvalidConstructionError) Error() string {
	return "cannot create value: not a resource"
}

// InvalidDestructionError

type InvalidDestructionError struct {
	ast.Range
}

var _ SemanticError = &InvalidDestructionError{}
var _ errors.UserError = &InvalidDestructionError{}

func (*InvalidDestructionError) isSemanticError() {}

func (*InvalidDestructionError) IsUserError() {}

func (e *InvalidDestructionError) Error() string {
	return "cannot destroy value: not a resource"
}

// ResourceLossError

type ResourceLossError struct {
	ast.Range
}

var _ SemanticError = &ResourceLossError{}
var _ errors.UserError = &ResourceLossError{}

func (*ResourceLossError) isSemanticError() {}

func (*ResourceLossError) IsUserError() {}

func (e *ResourceLossError) Error() string {
	return "loss of resource"
}

// ResourceUseAfterInvalidationError

type ResourceUseAfterInvalidationError struct {
	Invalidation ResourceInvalidation
	ast.Range
}

var _ SemanticError = &ResourceUseAfterInvalidationError{}
var _ errors.UserError = &ResourceUseAfterInvalidationError{}
var _ errors.SecondaryError = &ResourceUseAfterInvalidationError{}

func (*ResourceUseAfterInvalidationError) isSemanticError() {}

func (*ResourceUseAfterInvalidationError) IsUserError() {}

func (e *ResourceUseAfterInvalidationError) Error() string {
	return fmt.Sprintf(
		"use of previously %s resource",
		e.Invalidation.Kind.CoarsePassiveVerb(),
	)
}

func (e *ResourceUseAfterInvalidationError) SecondaryError() string {
	return fmt.Sprintf(
		"resource used here after %s",
		e.Invalidation.Kind.CoarseNoun(),
	)
}

func (e *ResourceUseAfterInvalidationError) ErrorNotes() []errors.ErrorNote {
	invalidation := e.Invalidation
	return []errors.ErrorNote{
		newPreviousResourceInvalidationNote(invalidation),
	}
}

// PreviousResourceInvalidationNote

type PreviousResourceInvalidationNote struct {
	ResourceInvalidation
	ast.Range
}

func newPreviousResourceInvalidationNote(invalidation ResourceInvalidation) PreviousResourceInvalidationNote {
	return PreviousResourceInvalidationNote{
		ResourceInvalidation: invalidation,
		Range: ast.NewUnmeteredRange(
			invalidation.StartPos,
			invalidation.EndPos,
		),
	}
}

func (n PreviousResourceInvalidationNote) Message() string {
	return fmt.Sprintf(
		"resource previously %s here",
		n.ResourceInvalidation.Kind.CoarsePassiveVerb(),
	)
}

// MissingCreateError

type MissingCreateError struct {
	ast.Range
}

var _ SemanticError = &MissingCreateError{}
var _ errors.UserError = &MissingCreateError{}
var _ errors.SecondaryError = &MissingCreateError{}

func (*MissingCreateError) isSemanticError() {}

func (*MissingCreateError) IsUserError() {}

func (e *MissingCreateError) Error() string {
	return "cannot create resource"
}

func (e *MissingCreateError) SecondaryError() string {
	return "expected `create`"
}

// MissingMoveOperationError

type MissingMoveOperationError struct {
	Pos ast.Position
}

var _ SemanticError = &MissingMoveOperationError{}
var _ errors.UserError = &MissingMoveOperationError{}

func (*MissingMoveOperationError) isSemanticError() {}

func (*MissingMoveOperationError) IsUserError() {}

func (e *MissingMoveOperationError) Error() string {
	return "missing move operation: `<-`"
}

func (e *MissingMoveOperationError) StartPosition() ast.Position {
	return e.Pos
}

func (e *MissingMoveOperationError) EndPosition(common.MemoryGauge) ast.Position {
	return e.Pos
}

// InvalidMoveOperationError

type InvalidMoveOperationError struct {
	ast.Range
}

var _ SemanticError = &InvalidMoveOperationError{}
var _ errors.UserError = &InvalidMoveOperationError{}
var _ errors.SecondaryError = &InvalidMoveOperationError{}

func (*InvalidMoveOperationError) isSemanticError() {}

func (*InvalidMoveOperationError) IsUserError() {}

func (e *InvalidMoveOperationError) Error() string {
	return "invalid move operation for non-resource"
}

func (e *InvalidMoveOperationError) SecondaryError() string {
	return "unexpected `<-`"
}

// ResourceCapturingError

type ResourceCapturingError struct {
	Name string
	Pos  ast.Position
}

var _ SemanticError = &ResourceCapturingError{}
var _ errors.UserError = &ResourceCapturingError{}

func (*ResourceCapturingError) isSemanticError() {}

func (*ResourceCapturingError) IsUserError() {}

func (e *ResourceCapturingError) Error() string {
	return fmt.Sprintf("cannot capture resource in closure: `%s`", e.Name)
}

func (e *ResourceCapturingError) StartPosition() ast.Position {
	return e.Pos
}

func (e *ResourceCapturingError) EndPosition(memoryGauge common.MemoryGauge) ast.Position {
	length := len(e.Name)
	return e.Pos.Shifted(memoryGauge, length-1)
}

// InvalidResourceFieldError

type InvalidResourceFieldError struct {
	Name          string
	CompositeKind common.CompositeKind
	Pos           ast.Position
}

var _ SemanticError = &InvalidResourceFieldError{}
var _ errors.UserError = &InvalidResourceFieldError{}

func (*InvalidResourceFieldError) isSemanticError() {}

func (*InvalidResourceFieldError) IsUserError() {}

func (e *InvalidResourceFieldError) Error() string {
	return fmt.Sprintf(
		"invalid resource field in %s: `%s`",
		e.CompositeKind.Name(),
		e.Name,
	)
}

func (e *InvalidResourceFieldError) StartPosition() ast.Position {
	return e.Pos
}

func (e *InvalidResourceFieldError) EndPosition(memoryGauge common.MemoryGauge) ast.Position {
	length := len(e.Name)
	return e.Pos.Shifted(memoryGauge, length-1)
}

// InvalidSwapExpressionError

type InvalidSwapExpressionError struct {
	Side common.OperandSide
	ast.Range
}

var _ SemanticError = &InvalidSwapExpressionError{}
var _ errors.UserError = &InvalidSwapExpressionError{}
var _ errors.SecondaryError = &InvalidSwapExpressionError{}

func (*InvalidSwapExpressionError) isSemanticError() {}

func (*InvalidSwapExpressionError) IsUserError() {}

func (e *InvalidSwapExpressionError) Error() string {
	return fmt.Sprintf(
		"invalid %s-hand side of swap",
		e.Side.Name(),
	)
}

func (e *InvalidSwapExpressionError) SecondaryError() string {
	return "expected target expression"
}

// InvalidEventParameterTypeError

type InvalidEventParameterTypeError struct {
	Type Type
	ast.Range
}

var _ SemanticError = &InvalidEventParameterTypeError{}
var _ errors.UserError = &InvalidEventParameterTypeError{}

func (*InvalidEventParameterTypeError) isSemanticError() {}

func (*InvalidEventParameterTypeError) IsUserError() {}

func (e *InvalidEventParameterTypeError) Error() string {
	return fmt.Sprintf(
		"unsupported event parameter type: `%s`",
		e.Type.QualifiedString(),
	)
}

// InvalidEventUsageError

type InvalidEventUsageError struct {
	ast.Range
}

var _ SemanticError = &InvalidEventUsageError{}
var _ errors.UserError = &InvalidEventUsageError{}

func (*InvalidEventUsageError) isSemanticError() {}

func (*InvalidEventUsageError) IsUserError() {}

func (e *InvalidEventUsageError) Error() string {
	return "events can only be invoked in an `emit` statement"
}

// EmitNonEventError

type EmitNonEventError struct {
	Type Type
	ast.Range
}

var _ SemanticError = &EmitNonEventError{}
var _ errors.UserError = &EmitNonEventError{}

func (*EmitNonEventError) isSemanticError() {}

func (*EmitNonEventError) IsUserError() {}

func (e *EmitNonEventError) Error() string {
	return fmt.Sprintf(
		"cannot emit non-event type: `%s`",
		e.Type.QualifiedString(),
	)
}

// EmitImportedEventError

type EmitImportedEventError struct {
	Type Type
	ast.Range
}

var _ SemanticError = &EmitImportedEventError{}
var _ errors.UserError = &EmitImportedEventError{}

func (*EmitImportedEventError) isSemanticError() {}

func (*EmitImportedEventError) IsUserError() {}

func (e *EmitImportedEventError) Error() string {
	return fmt.Sprintf(
		"cannot emit imported event type: `%s`",
		e.Type.QualifiedString(),
	)
}

// InvalidResourceAssignmentError

type InvalidResourceAssignmentError struct {
	ast.Range
}

var _ SemanticError = &InvalidResourceAssignmentError{}
var _ errors.UserError = &InvalidResourceAssignmentError{}
var _ errors.SecondaryError = &InvalidResourceAssignmentError{}

func (*InvalidResourceAssignmentError) isSemanticError() {}

func (*InvalidResourceAssignmentError) IsUserError() {}

func (e *InvalidResourceAssignmentError) Error() string {
	return "cannot assign to resource-typed target"
}

func (e *InvalidResourceAssignmentError) SecondaryError() string {
	return "consider force assigning (<-!) or swapping (<->)"
}

// InvalidDestructorError

type InvalidDestructorError struct {
	ast.Range
}

var _ SemanticError = &InvalidDestructorError{}
var _ errors.UserError = &InvalidDestructorError{}

func (*InvalidDestructorError) isSemanticError() {}

func (*InvalidDestructorError) IsUserError() {}

func (e *InvalidDestructorError) Error() string {
	return "cannot declare destructor for non-resource"
}

// MissingDestructorError

type MissingDestructorError struct {
	ContainerType  Type
	FirstFieldName string
	FirstFieldPos  ast.Position
}

var _ SemanticError = &MissingDestructorError{}
var _ errors.UserError = &MissingDestructorError{}

func (*MissingDestructorError) isSemanticError() {}

func (*MissingDestructorError) IsUserError() {}

func (e *MissingDestructorError) Error() string {
	return fmt.Sprintf(
		"missing destructor for resource field `%s` in type `%s`",
		e.FirstFieldName,
		e.ContainerType.QualifiedString(),
	)
}

func (e *MissingDestructorError) StartPosition() ast.Position {
	return e.FirstFieldPos
}

func (e *MissingDestructorError) EndPosition(memoryGauge common.MemoryGauge) ast.Position {
	return e.FirstFieldPos.Shifted(memoryGauge, len(e.FirstFieldName)-1)
}

// InvalidDestructorParametersError

type InvalidDestructorParametersError struct {
	ast.Range
}

var _ SemanticError = &InvalidDestructorParametersError{}
var _ errors.UserError = &InvalidDestructorParametersError{}
var _ errors.SecondaryError = &InvalidDestructorParametersError{}

func (*InvalidDestructorParametersError) isSemanticError() {}

func (*InvalidDestructorParametersError) IsUserError() {}

func (e *InvalidDestructorParametersError) Error() string {
	return "invalid parameters for destructor"
}

func (e *InvalidDestructorParametersError) SecondaryError() string {
	return "consider removing these parameters"
}

// ResourceFieldNotInvalidatedError

type ResourceFieldNotInvalidatedError struct {
	Type      Type
	FieldName string
	Pos       ast.Position
}

var _ SemanticError = &ResourceFieldNotInvalidatedError{}
var _ errors.UserError = &ResourceFieldNotInvalidatedError{}
var _ errors.SecondaryError = &ResourceFieldNotInvalidatedError{}

func (*ResourceFieldNotInvalidatedError) isSemanticError() {}

func (*ResourceFieldNotInvalidatedError) IsUserError() {}

func (e *ResourceFieldNotInvalidatedError) Error() string {
	return fmt.Sprintf(
		"field `%s` of type `%s` is not invalidated (moved or destroyed)",
		e.FieldName,
		e.Type.QualifiedString(),
	)
}

func (e *ResourceFieldNotInvalidatedError) SecondaryError() string {
	return "not invalidated"
}

func (e *ResourceFieldNotInvalidatedError) StartPosition() ast.Position {
	return e.Pos
}

func (e *ResourceFieldNotInvalidatedError) EndPosition(memoryGauge common.MemoryGauge) ast.Position {
	length := len(e.FieldName)
	return e.Pos.Shifted(memoryGauge, length-1)
}

// UninitializedFieldAccessError

type UninitializedFieldAccessError struct {
	Name string
	Pos  ast.Position
}

var _ SemanticError = &UninitializedFieldAccessError{}
var _ errors.UserError = &UninitializedFieldAccessError{}

func (*UninitializedFieldAccessError) isSemanticError() {}

func (*UninitializedFieldAccessError) IsUserError() {}

func (e *UninitializedFieldAccessError) Error() string {
	return fmt.Sprintf(
		"cannot access uninitialized field: `%s`",
		e.Name,
	)
}

func (e *UninitializedFieldAccessError) StartPosition() ast.Position {
	return e.Pos
}

func (e *UninitializedFieldAccessError) EndPosition(memoryGauge common.MemoryGauge) ast.Position {
	length := len(e.Name)
	return e.Pos.Shifted(memoryGauge, length-1)
}

// UnreachableStatementError

type UnreachableStatementError struct {
	ast.Range
}

var _ SemanticError = &UnreachableStatementError{}
var _ errors.UserError = &UnreachableStatementError{}
var _ errors.SecondaryError = &UnreachableStatementError{}

func (*UnreachableStatementError) isSemanticError() {}

func (*UnreachableStatementError) IsUserError() {}

func (e *UnreachableStatementError) Error() string {
	return "unreachable statement"
}

func (e *UnreachableStatementError) SecondaryError() string {
	return "consider removing this code"
}

// UninitializedUseError

type UninitializedUseError struct {
	Name string
	Pos  ast.Position
}

var _ SemanticError = &UninitializedUseError{}
var _ errors.UserError = &UninitializedUseError{}

func (*UninitializedUseError) isSemanticError() {}

func (*UninitializedUseError) IsUserError() {}

func (e *UninitializedUseError) Error() string {
	return fmt.Sprintf(
		"cannot use incompletely initialized value: `%s`",
		e.Name,
	)
}

func (e *UninitializedUseError) StartPosition() ast.Position {
	return e.Pos
}

func (e *UninitializedUseError) EndPosition(memoryGauge common.MemoryGauge) ast.Position {
	length := len(e.Name)
	return e.Pos.Shifted(memoryGauge, length-1)
}

// InvalidResourceArrayMemberError

type InvalidResourceArrayMemberError struct {
	Name            string
	DeclarationKind common.DeclarationKind
	ast.Range
}

var _ SemanticError = &InvalidResourceArrayMemberError{}
var _ errors.UserError = &InvalidResourceArrayMemberError{}

func (*InvalidResourceArrayMemberError) isSemanticError() {}

func (*InvalidResourceArrayMemberError) IsUserError() {}

func (e *InvalidResourceArrayMemberError) Error() string {
	return fmt.Sprintf(
		"%s `%s` is not available for resource arrays",
		e.DeclarationKind.Name(),
		e.Name,
	)
}

// InvalidResourceDictionaryMemberError

type InvalidResourceDictionaryMemberError struct {
	Name            string
	DeclarationKind common.DeclarationKind
	ast.Range
}

var _ SemanticError = &InvalidResourceDictionaryMemberError{}
var _ errors.UserError = &InvalidResourceDictionaryMemberError{}

func (*InvalidResourceDictionaryMemberError) isSemanticError() {}

func (*InvalidResourceDictionaryMemberError) IsUserError() {}

func (e *InvalidResourceDictionaryMemberError) Error() string {
	return fmt.Sprintf(
		"%s `%s` is not available for resource dictionaries",
		e.DeclarationKind.Name(),
		e.Name,
	)
}

// InvalidResourceOptionalMemberError

type InvalidResourceOptionalMemberError struct {
	Name            string
	DeclarationKind common.DeclarationKind
	ast.Range
}

var _ SemanticError = &InvalidResourceOptionalMemberError{}
var _ errors.UserError = &InvalidResourceOptionalMemberError{}

func (*InvalidResourceOptionalMemberError) isSemanticError() {}

func (*InvalidResourceOptionalMemberError) IsUserError() {}

func (e *InvalidResourceOptionalMemberError) Error() string {
	return fmt.Sprintf(
		"%s `%s` is not available for resource optionals",
		e.DeclarationKind.Name(),
		e.Name,
	)
}

// NonReferenceTypeReferenceError

type NonReferenceTypeReferenceError struct {
	ActualType Type
	ast.Range
}

var _ SemanticError = &NonReferenceTypeReferenceError{}
var _ errors.UserError = &NonReferenceTypeReferenceError{}
var _ errors.SecondaryError = &NonReferenceTypeReferenceError{}

func (*NonReferenceTypeReferenceError) isSemanticError() {}

func (*NonReferenceTypeReferenceError) IsUserError() {}

func (e *NonReferenceTypeReferenceError) Error() string {
	return "cannot create reference"
}

func (e *NonReferenceTypeReferenceError) SecondaryError() string {
	return fmt.Sprintf(
		"expected reference type, got `%s`",
		e.ActualType.QualifiedString(),
	)
}

// InvalidResourceCreationError

type InvalidResourceCreationError struct {
	Type Type
	ast.Range
}

var _ SemanticError = &InvalidResourceCreationError{}
var _ errors.UserError = &InvalidResourceCreationError{}

func (*InvalidResourceCreationError) isSemanticError() {}

func (*InvalidResourceCreationError) IsUserError() {}

func (e *InvalidResourceCreationError) Error() string {
	return fmt.Sprintf(
		"cannot create resource type outside of containing contract: `%s`",
		e.Type.QualifiedString(),
	)
}

// NonResourceTypeError

type NonResourceTypeError struct {
	ActualType Type
	ast.Range
}

var _ SemanticError = &NonResourceTypeError{}
var _ errors.UserError = &NonResourceTypeError{}
var _ errors.SecondaryError = &NonResourceTypeError{}

func (*NonResourceTypeError) isSemanticError() {}

func (*NonResourceTypeError) IsUserError() {}

func (e *NonResourceTypeError) Error() string {
	return "invalid type"
}

func (e *NonResourceTypeError) SecondaryError() string {
	return fmt.Sprintf(
		"expected resource type, got `%s`",
		e.ActualType.QualifiedString(),
	)
}

// InvalidAssignmentTargetError

type InvalidAssignmentTargetError struct {
	ast.Range
}

var _ SemanticError = &InvalidAssignmentTargetError{}
var _ errors.UserError = &InvalidAssignmentTargetError{}

func (*InvalidAssignmentTargetError) isSemanticError() {}

func (*InvalidAssignmentTargetError) IsUserError() {}

func (e *InvalidAssignmentTargetError) Error() string {
	return "cannot assign to unassignable expression"
}

// ResourceMethodBindingError

type ResourceMethodBindingError struct {
	ast.Range
}

var _ SemanticError = &ResourceMethodBindingError{}
var _ errors.UserError = &ResourceMethodBindingError{}

func (*ResourceMethodBindingError) isSemanticError() {}

func (*ResourceMethodBindingError) IsUserError() {}

func (e *ResourceMethodBindingError) Error() string {
	return "cannot create bound method for resource"
}

// InvalidDictionaryKeyTypeError

type InvalidDictionaryKeyTypeError struct {
	Type Type
	ast.Range
}

var _ SemanticError = &InvalidDictionaryKeyTypeError{}
var _ errors.UserError = &InvalidDictionaryKeyTypeError{}

func (*InvalidDictionaryKeyTypeError) isSemanticError() {}

func (*InvalidDictionaryKeyTypeError) IsUserError() {}

func (e *InvalidDictionaryKeyTypeError) Error() string {
	return fmt.Sprintf(
		"cannot use type as dictionary key type: `%s`",
		e.Type.QualifiedString(),
	)
}

// MissingFunctionBodyError

type MissingFunctionBodyError struct {
	Pos ast.Position
}

var _ SemanticError = &MissingFunctionBodyError{}
var _ errors.UserError = &MissingFunctionBodyError{}

func (*MissingFunctionBodyError) isSemanticError() {}

func (*MissingFunctionBodyError) IsUserError() {}

func (e *MissingFunctionBodyError) Error() string {
	return "missing function implementation"
}

func (e *MissingFunctionBodyError) StartPosition() ast.Position {
	return e.Pos
}

func (e *MissingFunctionBodyError) EndPosition(common.MemoryGauge) ast.Position {
	return e.Pos
}

// InvalidOptionalChainingError

type InvalidOptionalChainingError struct {
	Type Type
	ast.Range
}

var _ SemanticError = &InvalidOptionalChainingError{}
var _ errors.UserError = &InvalidOptionalChainingError{}

func (*InvalidOptionalChainingError) isSemanticError() {}

func (*InvalidOptionalChainingError) IsUserError() {}

func (e *InvalidOptionalChainingError) Error() string {
	return fmt.Sprintf(
		"cannot use optional chaining: type `%s` is not optional",
		e.Type.QualifiedString(),
	)
}

// InvalidAccessError

type InvalidAccessError struct {
	Name              string
	RestrictingAccess Access
	DeclarationKind   common.DeclarationKind
	ast.Range
}

var _ SemanticError = &InvalidAccessError{}
var _ errors.UserError = &InvalidAccessError{}

func (*InvalidAccessError) isSemanticError() {}

func (*InvalidAccessError) IsUserError() {}

func (e *InvalidAccessError) Error() string {
	return fmt.Sprintf(
		"cannot access `%s`: %s has %s access",
		e.Name,
		e.DeclarationKind.Name(),
		e.RestrictingAccess.Description(),
	)
}

// InvalidAssignmentAccessError

type InvalidAssignmentAccessError struct {
	Name              string
	RestrictingAccess Access
	DeclarationKind   common.DeclarationKind
	ast.Range
}

var _ SemanticError = &InvalidAssignmentAccessError{}
var _ errors.UserError = &InvalidAssignmentAccessError{}
var _ errors.SecondaryError = &InvalidAssignmentAccessError{}

func (*InvalidAssignmentAccessError) isSemanticError() {}

func (*InvalidAssignmentAccessError) IsUserError() {}

func (e *InvalidAssignmentAccessError) Error() string {
	return fmt.Sprintf(
		"cannot assign to `%s`: %s has %s access",
		e.Name,
		e.DeclarationKind.Name(),
		e.RestrictingAccess.Description(),
	)
}

func (e *InvalidAssignmentAccessError) SecondaryError() string {
	return fmt.Sprintf(
		"consider making it publicly settable with `%s`",
		ast.AccessPublicSettable.Keyword(),
	)
}

// InvalidCharacterLiteralError

type InvalidCharacterLiteralError struct {
	Length int
	ast.Range
}

var _ SemanticError = &InvalidCharacterLiteralError{}
var _ errors.UserError = &InvalidCharacterLiteralError{}
var _ errors.SecondaryError = &InvalidCharacterLiteralError{}

func (*InvalidCharacterLiteralError) isSemanticError() {}

func (*InvalidCharacterLiteralError) IsUserError() {}

func (e *InvalidCharacterLiteralError) Error() string {
	return "character literal has invalid length"
}

func (e *InvalidCharacterLiteralError) SecondaryError() string {
	return fmt.Sprintf("expected 1, got %d",
		e.Length,
	)
}

// InvalidFailableResourceDowncastOutsideOptionalBindingError

type InvalidFailableResourceDowncastOutsideOptionalBindingError struct {
	ast.Range
}

var _ SemanticError = &InvalidFailableResourceDowncastOutsideOptionalBindingError{}
var _ errors.UserError = &InvalidFailableResourceDowncastOutsideOptionalBindingError{}

func (*InvalidFailableResourceDowncastOutsideOptionalBindingError) isSemanticError() {}

func (*InvalidFailableResourceDowncastOutsideOptionalBindingError) IsUserError() {}

func (e *InvalidFailableResourceDowncastOutsideOptionalBindingError) Error() string {
	return "cannot failably downcast resource type outside of optional binding"
}

// InvalidNonIdentifierFailableResourceDowncast

type InvalidNonIdentifierFailableResourceDowncast struct {
	ast.Range
}

var _ SemanticError = &InvalidNonIdentifierFailableResourceDowncast{}
var _ errors.UserError = &InvalidNonIdentifierFailableResourceDowncast{}
var _ errors.SecondaryError = &InvalidNonIdentifierFailableResourceDowncast{}

func (*InvalidNonIdentifierFailableResourceDowncast) isSemanticError() {}

func (*InvalidNonIdentifierFailableResourceDowncast) IsUserError() {}

func (e *InvalidNonIdentifierFailableResourceDowncast) Error() string {
	return "cannot failably downcast non-identifier resource"
}

func (e *InvalidNonIdentifierFailableResourceDowncast) SecondaryError() string {
	return "consider declaring a variable for this expression"
}

// ReadOnlyTargetAssignmentError

type ReadOnlyTargetAssignmentError struct {
	ast.Range
}

var _ SemanticError = &ReadOnlyTargetAssignmentError{}
var _ errors.UserError = &ReadOnlyTargetAssignmentError{}

func (*ReadOnlyTargetAssignmentError) isSemanticError() {}

func (*ReadOnlyTargetAssignmentError) IsUserError() {}

func (e *ReadOnlyTargetAssignmentError) Error() string {
	return "cannot assign to read-only target"
}

// InvalidTransactionBlockError

type InvalidTransactionBlockError struct {
	Name string
	Pos  ast.Position
}

var _ SemanticError = &InvalidTransactionBlockError{}
var _ errors.UserError = &InvalidTransactionBlockError{}
var _ errors.SecondaryError = &InvalidTransactionBlockError{}

func (*InvalidTransactionBlockError) isSemanticError() {}

func (*InvalidTransactionBlockError) IsUserError() {}

func (e *InvalidTransactionBlockError) Error() string {
	return "invalid transaction block"
}

func (e *InvalidTransactionBlockError) SecondaryError() string {
	return fmt.Sprintf(
		"expected `prepare` or `execute`, got `%s`",
		e.Name,
	)
}

func (e *InvalidTransactionBlockError) StartPosition() ast.Position {
	return e.Pos
}

func (e *InvalidTransactionBlockError) EndPosition(memoryGauge common.MemoryGauge) ast.Position {
	length := len(e.Name)
	return e.Pos.Shifted(memoryGauge, length-1)
}

// TransactionMissingPrepareError

type TransactionMissingPrepareError struct {
	FirstFieldName string
	FirstFieldPos  ast.Position
}

var _ SemanticError = &TransactionMissingPrepareError{}
var _ errors.UserError = &TransactionMissingPrepareError{}

func (*TransactionMissingPrepareError) isSemanticError() {}

func (*TransactionMissingPrepareError) IsUserError() {}

func (e *TransactionMissingPrepareError) Error() string {
	return fmt.Sprintf(
		"transaction missing prepare function for field `%s`",
		e.FirstFieldName,
	)
}

func (e *TransactionMissingPrepareError) StartPosition() ast.Position {
	return e.FirstFieldPos
}

func (e *TransactionMissingPrepareError) EndPosition(memoryGauge common.MemoryGauge) ast.Position {
	length := len(e.FirstFieldName)
	return e.FirstFieldPos.Shifted(memoryGauge, length-1)
}

// InvalidResourceTransactionParameterError

type InvalidResourceTransactionParameterError struct {
	Type Type
	ast.Range
}

var _ SemanticError = &InvalidResourceTransactionParameterError{}
var _ errors.UserError = &InvalidResourceTransactionParameterError{}

func (*InvalidResourceTransactionParameterError) isSemanticError() {}

func (*InvalidResourceTransactionParameterError) IsUserError() {}

func (e *InvalidResourceTransactionParameterError) Error() string {
	return fmt.Sprintf(
		"transaction parameter must not be resource type: `%s`",
		e.Type.QualifiedString(),
	)
}

// InvalidNonImportableTransactionParameterTypeError

type InvalidNonImportableTransactionParameterTypeError struct {
	Type Type
	ast.Range
}

var _ SemanticError = &InvalidNonImportableTransactionParameterTypeError{}
var _ errors.UserError = &InvalidNonImportableTransactionParameterTypeError{}

func (*InvalidNonImportableTransactionParameterTypeError) isSemanticError() {}

func (*InvalidNonImportableTransactionParameterTypeError) IsUserError() {}

func (e *InvalidNonImportableTransactionParameterTypeError) Error() string {
	return fmt.Sprintf(
		"transaction parameter must be importable: `%s`",
		e.Type.QualifiedString(),
	)
}

// InvalidTransactionFieldAccessModifierError

type InvalidTransactionFieldAccessModifierError struct {
	Name   string
	Access ast.Access
	Pos    ast.Position
}

var _ SemanticError = &InvalidTransactionFieldAccessModifierError{}
var _ errors.UserError = &InvalidTransactionFieldAccessModifierError{}

func (*InvalidTransactionFieldAccessModifierError) isSemanticError() {}

func (*InvalidTransactionFieldAccessModifierError) IsUserError() {}

func (e *InvalidTransactionFieldAccessModifierError) Error() string {
	return fmt.Sprintf(
		"access modifier not allowed for transaction field `%s`: `%s`",
		e.Name,
		e.Access.Keyword(),
	)
}

func (e *InvalidTransactionFieldAccessModifierError) StartPosition() ast.Position {
	return e.Pos
}

func (e *InvalidTransactionFieldAccessModifierError) EndPosition(memoryGauge common.MemoryGauge) ast.Position {
	length := len(e.Access.Keyword())
	return e.Pos.Shifted(memoryGauge, length-1)
}

// InvalidTransactionPrepareParameterTypeError

type InvalidTransactionPrepareParameterTypeError struct {
	Type Type
	ast.Range
}

var _ SemanticError = &InvalidTransactionPrepareParameterTypeError{}
var _ errors.UserError = &InvalidTransactionPrepareParameterTypeError{}

func (*InvalidTransactionPrepareParameterTypeError) isSemanticError() {}

func (*InvalidTransactionPrepareParameterTypeError) IsUserError() {}

func (e *InvalidTransactionPrepareParameterTypeError) Error() string {
	return fmt.Sprintf(
		"prepare parameter must be of type `%s`, not `%s`",
		AuthAccountType,
		e.Type.QualifiedString(),
	)
}

// InvalidNestedDeclarationError

type InvalidNestedDeclarationError struct {
	NestedDeclarationKind    common.DeclarationKind
	ContainerDeclarationKind common.DeclarationKind
	ast.Range
}

var _ SemanticError = &InvalidNestedDeclarationError{}
var _ errors.UserError = &InvalidNestedDeclarationError{}

func (*InvalidNestedDeclarationError) isSemanticError() {}

func (*InvalidNestedDeclarationError) IsUserError() {}

func (e *InvalidNestedDeclarationError) Error() string {
	return fmt.Sprintf(
		"%s declarations cannot be nested inside %s declarations",
		e.NestedDeclarationKind.Name(),
		e.ContainerDeclarationKind.Name(),
	)
}

// InvalidNestedTypeError

type InvalidNestedTypeError struct {
	Type *ast.NominalType
}

var _ SemanticError = &InvalidNestedTypeError{}
var _ errors.UserError = &InvalidNestedTypeError{}

func (*InvalidNestedTypeError) isSemanticError() {}

func (*InvalidNestedTypeError) IsUserError() {}

func (e *InvalidNestedTypeError) Error() string {
	return fmt.Sprintf(
		"type does not support nested types: `%s`",
		e.Type,
	)
}

func (e *InvalidNestedTypeError) StartPosition() ast.Position {
	return e.Type.StartPosition()
}

func (e *InvalidNestedTypeError) EndPosition(memoryGauge common.MemoryGauge) ast.Position {
	return e.Type.EndPosition(memoryGauge)
}

// InvalidEnumCaseError

type InvalidEnumCaseError struct {
	ContainerDeclarationKind common.DeclarationKind
	ast.Range
}

var _ SemanticError = &InvalidEnumCaseError{}
var _ errors.UserError = &InvalidEnumCaseError{}

func (*InvalidEnumCaseError) isSemanticError() {}

func (*InvalidEnumCaseError) IsUserError() {}

func (e *InvalidEnumCaseError) Error() string {
	return fmt.Sprintf(
		"%s declaration does not allow enum cases",
		e.ContainerDeclarationKind.Name(),
	)
}

// InvalidNonEnumCaseError

type InvalidNonEnumCaseError struct {
	ContainerDeclarationKind common.DeclarationKind
	ast.Range
}

var _ SemanticError = &InvalidNonEnumCaseError{}
var _ errors.UserError = &InvalidNonEnumCaseError{}

func (*InvalidNonEnumCaseError) isSemanticError() {}

func (*InvalidNonEnumCaseError) IsUserError() {}

func (e *InvalidNonEnumCaseError) Error() string {
	return fmt.Sprintf(
		"%s declaration only allows enum cases",
		e.ContainerDeclarationKind.Name(),
	)
}

// DeclarationKindMismatchError

type DeclarationKindMismatchError struct {
	ExpectedDeclarationKind common.DeclarationKind
	ActualDeclarationKind   common.DeclarationKind
	ast.Range
}

var _ SemanticError = &DeclarationKindMismatchError{}
var _ errors.UserError = &DeclarationKindMismatchError{}
var _ errors.SecondaryError = &DeclarationKindMismatchError{}

func (*DeclarationKindMismatchError) isSemanticError() {}

func (*DeclarationKindMismatchError) IsUserError() {}

func (e *DeclarationKindMismatchError) Error() string {
	return "mismatched declarations"
}

func (e *DeclarationKindMismatchError) SecondaryError() string {
	return fmt.Sprintf(
		"expected `%s`, got `%s`",
		e.ExpectedDeclarationKind.Name(),
		e.ActualDeclarationKind.Name(),
	)
}

// InvalidTopLevelDeclarationError

type InvalidTopLevelDeclarationError struct {
	DeclarationKind common.DeclarationKind
	ast.Range
}

var _ SemanticError = &InvalidTopLevelDeclarationError{}
var _ errors.UserError = &InvalidTopLevelDeclarationError{}

func (*InvalidTopLevelDeclarationError) isSemanticError() {}

func (*InvalidTopLevelDeclarationError) IsUserError() {}

func (e *InvalidTopLevelDeclarationError) Error() string {
	return fmt.Sprintf(
		"%s declarations are not valid at the top-level",
		e.DeclarationKind.Name(),
	)
}

// InvalidSelfInvalidationError

type InvalidSelfInvalidationError struct {
	InvalidationKind ResourceInvalidationKind
	ast.Range
}

var _ SemanticError = &InvalidSelfInvalidationError{}
var _ errors.UserError = &InvalidSelfInvalidationError{}

func (*InvalidSelfInvalidationError) isSemanticError() {}

func (*InvalidSelfInvalidationError) IsUserError() {}

func (e *InvalidSelfInvalidationError) Error() string {
	var action string
	switch e.InvalidationKind {
	case ResourceInvalidationKindMoveDefinite,
		ResourceInvalidationKindMoveTemporary,
		ResourceInvalidationKindMovePotential:

		action = "move"

	case ResourceInvalidationKindDestroyDefinite,
		ResourceInvalidationKindDestroyPotential:

		action = "destroy"

	default:
		panic(errors.NewUnreachableError())
	}
	return fmt.Sprintf("cannot %s `self`", action)
}

// InvalidMoveError

type InvalidMoveError struct {
	Name            string
	DeclarationKind common.DeclarationKind
	Pos             ast.Position
}

var _ SemanticError = &InvalidMoveError{}
var _ errors.UserError = &InvalidMoveError{}

func (*InvalidMoveError) isSemanticError() {}

func (*InvalidMoveError) IsUserError() {}

func (e *InvalidMoveError) Error() string {
	return fmt.Sprintf(
		"cannot move %s: `%s`",
		e.DeclarationKind.Name(),
		e.Name,
	)
}

func (e *InvalidMoveError) StartPosition() ast.Position {
	return e.Pos
}

func (e *InvalidMoveError) EndPosition(memoryGauge common.MemoryGauge) ast.Position {
	length := len(e.Name)
	return e.Pos.Shifted(memoryGauge, length-1)
}

// ConstantSizedArrayLiteralSizeError

type ConstantSizedArrayLiteralSizeError struct {
	ActualSize   int64
	ExpectedSize int64
	ast.Range
}

var _ SemanticError = &ConstantSizedArrayLiteralSizeError{}
var _ errors.UserError = &ConstantSizedArrayLiteralSizeError{}
var _ errors.SecondaryError = &ConstantSizedArrayLiteralSizeError{}

func (*ConstantSizedArrayLiteralSizeError) isSemanticError() {}

func (*ConstantSizedArrayLiteralSizeError) IsUserError() {}

func (e *ConstantSizedArrayLiteralSizeError) Error() string {
	return "incorrect number of array literal elements"
}

func (e *ConstantSizedArrayLiteralSizeError) SecondaryError() string {
	return fmt.Sprintf(
		"expected %d, got %d",
		e.ExpectedSize,
		e.ActualSize,
	)
}

// InvalidRestrictedTypeError

type InvalidRestrictedTypeError struct {
	Type Type
	ast.Range
}

var _ SemanticError = &InvalidRestrictedTypeError{}
var _ errors.UserError = &InvalidRestrictedTypeError{}

func (*InvalidRestrictedTypeError) isSemanticError() {}

func (*InvalidRestrictedTypeError) IsUserError() {}

func (e *InvalidRestrictedTypeError) Error() string {
	return fmt.Sprintf(
		"cannot restrict type: `%s`",
		e.Type.QualifiedString(),
	)
}

// InvalidRestrictionTypeError

type InvalidRestrictionTypeError struct {
	Type Type
	ast.Range
}

var _ SemanticError = &InvalidRestrictionTypeError{}
var _ errors.UserError = &InvalidRestrictionTypeError{}

func (*InvalidRestrictionTypeError) isSemanticError() {}

func (*InvalidRestrictionTypeError) IsUserError() {}

func (e *InvalidRestrictionTypeError) Error() string {
	return fmt.Sprintf(
		"cannot restrict using non-resource/structure interface type: `%s`",
		e.Type.QualifiedString(),
	)
}

// RestrictionCompositeKindMismatchError

type RestrictionCompositeKindMismatchError struct {
	CompositeKind         common.CompositeKind
	PreviousCompositeKind common.CompositeKind
	ast.Range
}

var _ SemanticError = &RestrictionCompositeKindMismatchError{}
var _ errors.UserError = &RestrictionCompositeKindMismatchError{}

func (*RestrictionCompositeKindMismatchError) isSemanticError() {}

func (*RestrictionCompositeKindMismatchError) IsUserError() {}

func (e *RestrictionCompositeKindMismatchError) Error() string {
	return fmt.Sprintf(
		"interface kind %s does not match previous interface kind %s",
		e.CompositeKind,
		e.PreviousCompositeKind,
	)
}

// InvalidRestrictionTypeDuplicateError

type InvalidRestrictionTypeDuplicateError struct {
	Type *InterfaceType
	ast.Range
}

var _ SemanticError = &InvalidRestrictionTypeDuplicateError{}
var _ errors.UserError = &InvalidRestrictionTypeDuplicateError{}

func (*InvalidRestrictionTypeDuplicateError) isSemanticError() {}

func (*InvalidRestrictionTypeDuplicateError) IsUserError() {}

func (e *InvalidRestrictionTypeDuplicateError) Error() string {
	return fmt.Sprintf(
		"duplicate restriction: `%s`",
		e.Type.QualifiedString(),
	)
}

// InvalidNonConformanceRestrictionError

type InvalidNonConformanceRestrictionError struct {
	Type *InterfaceType
	ast.Range
}

var _ SemanticError = &InvalidNonConformanceRestrictionError{}
var _ errors.UserError = &InvalidNonConformanceRestrictionError{}

func (*InvalidNonConformanceRestrictionError) isSemanticError() {}

func (*InvalidNonConformanceRestrictionError) IsUserError() {}

func (e *InvalidNonConformanceRestrictionError) Error() string {
	return fmt.Sprintf(
		"restricted type does not conform to restricting type: `%s`",
		e.Type.QualifiedString(),
	)
}

// InvalidRestrictedTypeMemberAccessError

type InvalidRestrictedTypeMemberAccessError struct {
	Name string
	ast.Range
}

var _ SemanticError = &InvalidRestrictedTypeMemberAccessError{}
var _ errors.UserError = &InvalidRestrictedTypeMemberAccessError{}

func (*InvalidRestrictedTypeMemberAccessError) isSemanticError() {}

func (*InvalidRestrictedTypeMemberAccessError) IsUserError() {}

func (e *InvalidRestrictedTypeMemberAccessError) Error() string {
	return fmt.Sprintf("member of restricted type is not accessible: %s", e.Name)
}

// RestrictionMemberClashError

type RestrictionMemberClashError struct {
	RedeclaringType       *InterfaceType
	OriginalDeclaringType *InterfaceType
	Name                  string
	ast.Range
}

var _ SemanticError = &RestrictionMemberClashError{}
var _ errors.UserError = &RestrictionMemberClashError{}

func (*RestrictionMemberClashError) isSemanticError() {}

func (*RestrictionMemberClashError) IsUserError() {}

func (e *RestrictionMemberClashError) Error() string {
	return fmt.Sprintf(
		"restriction has member clash with previous restriction `%s`: %s",
		e.OriginalDeclaringType.QualifiedString(),
		e.Name,
	)
}

// AmbiguousRestrictedTypeError

type AmbiguousRestrictedTypeError struct {
	ast.Range
}

var _ SemanticError = &AmbiguousRestrictedTypeError{}
var _ errors.UserError = &AmbiguousRestrictedTypeError{}

func (*AmbiguousRestrictedTypeError) isSemanticError() {}

func (*AmbiguousRestrictedTypeError) IsUserError() {}

func (e *AmbiguousRestrictedTypeError) Error() string {
	return "ambiguous restricted type"
}

// InvalidPathDomainError

type InvalidPathDomainError struct {
	ActualDomain string
	ast.Range
}

func (e *InvalidPathDomainError) Error() string {
	return fmt.Sprintf("invalid path domain %s", e.ActualDomain)
}

type InvalidPathIdentifierError struct {
	ActualIdentifier string
	ast.Range
}

var _ SemanticError = &InvalidPathDomainError{}
var _ errors.UserError = &InvalidPathDomainError{}
var _ errors.SecondaryError = &InvalidPathDomainError{}

func (*InvalidPathDomainError) isSemanticError() {}

func (*InvalidPathDomainError) IsUserError() {}

func (e *InvalidPathIdentifierError) Error() string {
	return fmt.Sprintf("invalid path identifier %s", e.ActualIdentifier)
}

var validPathDomainDescription = func() string {
	words := make([]string, 0, len(common.AllPathDomains))

	for _, domain := range common.AllPathDomains {
		words = append(words, fmt.Sprintf("`%s`", domain))
	}

	return common.EnumerateWords(words, "or")
}()

func (e *InvalidPathDomainError) SecondaryError() string {
	return fmt.Sprintf(
		"expected one of %s; got `%s`",
		validPathDomainDescription,
		e.ActualDomain,
	)
}

// InvalidTypeArgumentCountError

type InvalidTypeArgumentCountError struct {
	TypeParameterCount int
	TypeArgumentCount  int
	ast.Range
}

var _ SemanticError = &InvalidTypeArgumentCountError{}
var _ errors.UserError = &InvalidTypeArgumentCountError{}
var _ errors.SecondaryError = &InvalidTypeArgumentCountError{}

func (e *InvalidTypeArgumentCountError) isSemanticError() {}

func (*InvalidTypeArgumentCountError) IsUserError() {}

func (e *InvalidTypeArgumentCountError) Error() string {
	return "incorrect number of type arguments"
}

func (e *InvalidTypeArgumentCountError) SecondaryError() string {
	return fmt.Sprintf(
		"expected up to %d, got %d",
		e.TypeParameterCount,
		e.TypeArgumentCount,
	)
}

// TypeParameterTypeInferenceError

type TypeParameterTypeInferenceError struct {
	Name string
	ast.Range
}

var _ SemanticError = &TypeParameterTypeInferenceError{}
var _ errors.UserError = &TypeParameterTypeInferenceError{}

func (e *TypeParameterTypeInferenceError) isSemanticError() {}

func (*TypeParameterTypeInferenceError) IsUserError() {}

func (e *TypeParameterTypeInferenceError) Error() string {
	return fmt.Sprintf(
		"cannot infer type parameter: `%s`",
		e.Name,
	)
}

// InvalidConstantSizedTypeBaseError

type InvalidConstantSizedTypeBaseError struct {
	ActualBase   int
	ExpectedBase int
	ast.Range
}

var _ SemanticError = &InvalidConstantSizedTypeBaseError{}
var _ errors.UserError = &InvalidConstantSizedTypeBaseError{}
var _ errors.SecondaryError = &InvalidConstantSizedTypeBaseError{}

func (e *InvalidConstantSizedTypeBaseError) isSemanticError() {}

func (*InvalidConstantSizedTypeBaseError) IsUserError() {}

func (e *InvalidConstantSizedTypeBaseError) Error() string {
	return "invalid base for constant sized type size"
}

func (e *InvalidConstantSizedTypeBaseError) SecondaryError() string {
	return fmt.Sprintf(
		"expected %d, got %d",
		e.ActualBase,
		e.ExpectedBase,
	)
}

// InvalidConstantSizedTypeSizeError

type InvalidConstantSizedTypeSizeError struct {
	ActualSize     *big.Int
	ExpectedMinInt *big.Int
	ExpectedMaxInt *big.Int
	ast.Range
}

var _ SemanticError = &InvalidConstantSizedTypeSizeError{}
var _ errors.UserError = &InvalidConstantSizedTypeSizeError{}
var _ errors.SecondaryError = &InvalidConstantSizedTypeSizeError{}

func (*InvalidConstantSizedTypeSizeError) isSemanticError() {}

func (*InvalidConstantSizedTypeSizeError) IsUserError() {}

func (e *InvalidConstantSizedTypeSizeError) Error() string {
	return "invalid size for constant sized type"
}

func (e *InvalidConstantSizedTypeSizeError) SecondaryError() string {
	return fmt.Sprintf(
		"expected value in range [%s, %s], got %s",
		e.ExpectedMinInt,
		e.ExpectedMaxInt,
		e.ActualSize,
	)
}

// UnsupportedResourceForLoopError

type UnsupportedResourceForLoopError struct {
	ast.Range
}

var _ SemanticError = &UnsupportedResourceForLoopError{}
var _ errors.UserError = &UnsupportedResourceForLoopError{}

func (*UnsupportedResourceForLoopError) isSemanticError() {}

func (*UnsupportedResourceForLoopError) IsUserError() {}

func (e *UnsupportedResourceForLoopError) Error() string {
	return "cannot loop over resources"
}

// TypeParameterTypeMismatchError

type TypeParameterTypeMismatchError struct {
	TypeParameter *TypeParameter
	ExpectedType  Type
	ActualType    Type
	ast.Range
}

var _ SemanticError = &TypeParameterTypeMismatchError{}
var _ errors.UserError = &TypeParameterTypeMismatchError{}
var _ errors.SecondaryError = &TypeParameterTypeMismatchError{}

func (*TypeParameterTypeMismatchError) isSemanticError() {}

func (*TypeParameterTypeMismatchError) IsUserError() {}

func (e *TypeParameterTypeMismatchError) Error() string {
	return "mismatched types for type parameter"
}

func (e *TypeParameterTypeMismatchError) SecondaryError() string {
	expected, actual := ErrorMessageExpectedActualTypes(
		e.ExpectedType,
		e.ActualType,
	)

	return fmt.Sprintf(
		"type parameter %s is bound to `%s`, but got `%s` here",
		e.TypeParameter.Name,
		expected,
		actual,
	)
}

// UnparameterizedTypeInstantiationError

type UnparameterizedTypeInstantiationError struct {
	ActualTypeArgumentCount int
	ast.Range
}

var _ SemanticError = &UnparameterizedTypeInstantiationError{}
var _ errors.UserError = &UnparameterizedTypeInstantiationError{}
var _ errors.SecondaryError = &UnparameterizedTypeInstantiationError{}

func (*UnparameterizedTypeInstantiationError) isSemanticError() {}

func (*UnparameterizedTypeInstantiationError) IsUserError() {}

func (e *UnparameterizedTypeInstantiationError) Error() string {
	return "cannot instantiate non-parameterized type"
}

func (e *UnparameterizedTypeInstantiationError) SecondaryError() string {
	return fmt.Sprintf(
		"expected no type arguments, got %d",
		e.ActualTypeArgumentCount,
	)
}

// TypeAnnotationRequiredError

type TypeAnnotationRequiredError struct {
	Cause string
	Pos   ast.Position
}

var _ SemanticError = &TypeAnnotationRequiredError{}
var _ errors.UserError = &TypeAnnotationRequiredError{}

func (*TypeAnnotationRequiredError) isSemanticError() {}

func (*TypeAnnotationRequiredError) IsUserError() {}

func (e *TypeAnnotationRequiredError) Error() string {
	if e.Cause != "" {
		return fmt.Sprintf(
			"%s requires an explicit type annotation",
			e.Cause,
		)
	}
	return "explicit type annotation required"
}

func (e *TypeAnnotationRequiredError) StartPosition() ast.Position {
	return e.Pos
}

func (e *TypeAnnotationRequiredError) EndPosition(common.MemoryGauge) ast.Position {
	return e.Pos
}

// CyclicImportsError

type CyclicImportsError struct {
	Location common.Location
	ast.Range
}

var _ SemanticError = &CyclicImportsError{}
var _ errors.UserError = &CyclicImportsError{}

func (*CyclicImportsError) isSemanticError() {}

func (*CyclicImportsError) IsUserError() {}

func (e *CyclicImportsError) Error() string {
	return fmt.Sprintf("cyclic import of `%s`", e.Location)
}

// SwitchDefaultPositionError

type SwitchDefaultPositionError struct {
	ast.Range
}

var _ SemanticError = &SwitchDefaultPositionError{}
var _ errors.UserError = &SwitchDefaultPositionError{}

func (*SwitchDefaultPositionError) isSemanticError() {}

func (*SwitchDefaultPositionError) IsUserError() {}

func (e *SwitchDefaultPositionError) Error() string {
	return "the 'default' case must appear at the end of a 'switch' statement"
}

// MissingSwitchCaseStatementsError

type MissingSwitchCaseStatementsError struct {
	Pos ast.Position
}

var _ SemanticError = &MissingSwitchCaseStatementsError{}
var _ errors.UserError = &MissingSwitchCaseStatementsError{}

func (*MissingSwitchCaseStatementsError) isSemanticError() {}

func (*MissingSwitchCaseStatementsError) IsUserError() {}

func (e *MissingSwitchCaseStatementsError) Error() string {
	return "switch cases must have at least one statement"
}

func (e *MissingSwitchCaseStatementsError) StartPosition() ast.Position {
	return e.Pos
}

func (e *MissingSwitchCaseStatementsError) EndPosition(common.MemoryGauge) ast.Position {
	return e.Pos
}

// MissingEntryPointError

type MissingEntryPointError struct {
	Expected string
}

var _ errors.UserError = &MissingEntryPointError{}

func (*MissingEntryPointError) IsUserError() {}

func (e *MissingEntryPointError) Error() string {
	return fmt.Sprintf("missing entry point: expected '%s'", e.Expected)
}

// InvalidEntryPointError

type InvalidEntryPointTypeError struct {
	Type Type
}

var _ errors.UserError = &InvalidEntryPointTypeError{}

func (*InvalidEntryPointTypeError) IsUserError() {}

func (e *InvalidEntryPointTypeError) Error() string {
	return fmt.Sprintf(
		"invalid entry point type: `%s`",
		e.Type.QualifiedString(),
	)
}

// ExternalMutationError

type ExternalMutationError struct {
	ContainerType Type
	Name          string
	ast.Range
	DeclarationKind common.DeclarationKind
}

var _ SemanticError = &ExternalMutationError{}
var _ errors.UserError = &ExternalMutationError{}
var _ errors.SecondaryError = &ExternalMutationError{}

func (*ExternalMutationError) isSemanticError() {}

func (*ExternalMutationError) IsUserError() {}

func (e *ExternalMutationError) Error() string {
	return fmt.Sprintf(
		"cannot mutate `%s`: %s is only mutable inside `%s`",
		e.Name,
		e.DeclarationKind.Name(),
		e.ContainerType.QualifiedString(),
	)
}

func (e *ExternalMutationError) SecondaryError() string {
	return fmt.Sprintf(
		"Consider adding a setter for `%s` to `%s`",
		e.Name,
		e.ContainerType.QualifiedString(),
	)
}

type PurityError struct {
	ast.Range
}

func (e *PurityError) Error() string {
	return "Impure operation performed in view context"
}

var _ SemanticError = &PurityError{}
var _ errors.UserError = &PurityError{}

func (*PurityError) IsUserError() {}

func (*PurityError) isSemanticError() {}

// InvalidatedResourceReferenceError

type InvalidatedResourceReferenceError struct {
	Invalidation ResourceInvalidation
	ast.Range
}

var _ SemanticError = &InvalidatedResourceReferenceError{}
var _ errors.UserError = &InvalidatedResourceReferenceError{}

func (*InvalidatedResourceReferenceError) isSemanticError() {}

func (*InvalidatedResourceReferenceError) IsUserError() {}

func (e *InvalidatedResourceReferenceError) Error() string {
	return "invalid reference: referenced resource may have been moved or destroyed"
}

func (e *InvalidatedResourceReferenceError) ErrorNotes() []errors.ErrorNote {
	invalidation := e.Invalidation
	return []errors.ErrorNote{
		newPreviousResourceInvalidationNote(invalidation),
	}
}

// InvalidEntitlementAccessError
type InvalidEntitlementAccessError struct {
	Pos ast.Position
}

var _ SemanticError = &InvalidEntitlementAccessError{}
var _ errors.UserError = &InvalidEntitlementAccessError{}

func (*InvalidEntitlementAccessError) isSemanticError() {}

func (*InvalidEntitlementAccessError) IsUserError() {}

func (e *InvalidEntitlementAccessError) Error() string {
	return "only struct or resource members may be declared with entitlement access"
}

func (e *InvalidEntitlementAccessError) StartPosition() ast.Position {
	return e.Pos
}

func (e *InvalidEntitlementAccessError) EndPosition(common.MemoryGauge) ast.Position {
	return e.Pos
}

// InvalidMultipleMappedEntitlementError
type InvalidMultipleMappedEntitlementError struct {
	Pos ast.Position
}

var _ SemanticError = &InvalidMultipleMappedEntitlementError{}
var _ errors.UserError = &InvalidMultipleMappedEntitlementError{}

func (*InvalidMultipleMappedEntitlementError) isSemanticError() {}

func (*InvalidMultipleMappedEntitlementError) IsUserError() {}

func (e *InvalidMultipleMappedEntitlementError) Error() string {
	return "entitlement mappings cannot be used as part of an entitlement set"
}

func (e *InvalidMultipleMappedEntitlementError) StartPosition() ast.Position {
	return e.Pos
}

func (e *InvalidMultipleMappedEntitlementError) EndPosition(common.MemoryGauge) ast.Position {
	return e.Pos
}

// InvalidNonEntitlementTypeInMapError
type InvalidNonEntitlementTypeInMapError struct {
	Pos ast.Position
}

var _ SemanticError = &InvalidNonEntitlementTypeInMapError{}
var _ errors.UserError = &InvalidNonEntitlementTypeInMapError{}

func (*InvalidNonEntitlementTypeInMapError) isSemanticError() {}

func (*InvalidNonEntitlementTypeInMapError) IsUserError() {}

func (e *InvalidNonEntitlementTypeInMapError) Error() string {
	return "cannot use non-entitlement type in entitlement mapping"
}

func (e *InvalidNonEntitlementTypeInMapError) StartPosition() ast.Position {
	return e.Pos
}

func (e *InvalidNonEntitlementTypeInMapError) EndPosition(common.MemoryGauge) ast.Position {
	return e.Pos
}

// InvalidMappedEntitlementMemberError
type InvalidMappedEntitlementMemberError struct {
	Pos ast.Position
}

var _ SemanticError = &InvalidMappedEntitlementMemberError{}
var _ errors.UserError = &InvalidMappedEntitlementMemberError{}

func (*InvalidMappedEntitlementMemberError) isSemanticError() {}

func (*InvalidMappedEntitlementMemberError) IsUserError() {}

func (e *InvalidMappedEntitlementMemberError) Error() string {
	return "mapped entitlement access modifiers may only be used for fields or accessors with a reference type authorized with the same mapped entitlement"
}

func (e *InvalidMappedEntitlementMemberError) StartPosition() ast.Position {
	return e.Pos
}

func (e *InvalidMappedEntitlementMemberError) EndPosition(common.MemoryGauge) ast.Position {
	return e.Pos
}

// InvalidNonEntitlementAccessError
type InvalidNonEntitlementAccessError struct {
	ast.Range
}

var _ SemanticError = &InvalidNonEntitlementAccessError{}
var _ errors.UserError = &InvalidNonEntitlementAccessError{}

func (*InvalidNonEntitlementAccessError) isSemanticError() {}

func (*InvalidNonEntitlementAccessError) IsUserError() {}

func (e *InvalidNonEntitlementAccessError) Error() string {
	return "only entitlements may be used in access modifiers"
}

// DirectEntitlementAnnotationError
type DirectEntitlementAnnotationError struct {
	ast.Range
}

var _ SemanticError = &DirectEntitlementAnnotationError{}
var _ errors.UserError = &DirectEntitlementAnnotationError{}

func (*DirectEntitlementAnnotationError) isSemanticError() {}

func (*DirectEntitlementAnnotationError) IsUserError() {}

func (e *DirectEntitlementAnnotationError) Error() string {
	return "cannot use an entitlement type outside of an `access` declaration or `auth` modifier"
}

<<<<<<< HEAD
// UnrepresentableEntitlementMapOutputError
type UnrepresentableEntitlementMapOutputError struct {
	Input EntitlementSetAccess
	Map   *EntitlementMapType
	ast.Range
}

var _ SemanticError = &UnrepresentableEntitlementMapOutputError{}
var _ errors.UserError = &UnrepresentableEntitlementMapOutputError{}

func (*UnrepresentableEntitlementMapOutputError) isSemanticError() {}

func (*UnrepresentableEntitlementMapOutputError) IsUserError() {}

func (e *UnrepresentableEntitlementMapOutputError) Error() string {
	return fmt.Sprintf("cannot map %s through %s because the output is unrepresentable", e.Input.AccessKeyword(), e.Map.QualifiedString())
}

func (e *UnrepresentableEntitlementMapOutputError) StartPosition() ast.Position {
	return e.StartPos
}

func (e *UnrepresentableEntitlementMapOutputError) EndPosition(common.MemoryGauge) ast.Position {
	return e.EndPos
}

// ExplicitDisjointEntitlementSetReferenceCreationError
type ExplicitDisjointEntitlementSetReferenceCreationError struct {
	ast.Range
}

var _ SemanticError = &ExplicitDisjointEntitlementSetReferenceCreationError{}
var _ errors.UserError = &ExplicitDisjointEntitlementSetReferenceCreationError{}

func (*ExplicitDisjointEntitlementSetReferenceCreationError) isSemanticError() {}

func (*ExplicitDisjointEntitlementSetReferenceCreationError) IsUserError() {}

func (e *ExplicitDisjointEntitlementSetReferenceCreationError) Error() string {
	return "cannot create a reference with a disjoint entitlement set"
}

func (e *ExplicitDisjointEntitlementSetReferenceCreationError) StartPosition() ast.Position {
	return e.StartPos
}

func (e *ExplicitDisjointEntitlementSetReferenceCreationError) EndPosition(common.MemoryGauge) ast.Position {
	return e.EndPos
}

// InvalidMappedAuthorizationOutsideOfFieldError
type InvalidMappedAuthorizationOutsideOfFieldError struct {
	Map *EntitlementMapType
	ast.Range
}

var _ SemanticError = &InvalidMappedAuthorizationOutsideOfFieldError{}
var _ errors.UserError = &InvalidMappedAuthorizationOutsideOfFieldError{}

func (*InvalidMappedAuthorizationOutsideOfFieldError) isSemanticError() {}

func (*InvalidMappedAuthorizationOutsideOfFieldError) IsUserError() {}

func (e *InvalidMappedAuthorizationOutsideOfFieldError) Error() string {
	return fmt.Sprintf(
		"cannot use mapped entitlement authorization for %s outside of a field or accessor function using the same entitlement access",
		e.Map.QualifiedIdentifier(),
	)
}

func (e *InvalidMappedAuthorizationOutsideOfFieldError) StartPosition() ast.Position {
	return e.StartPos
}

func (e *InvalidMappedAuthorizationOutsideOfFieldError) EndPosition(common.MemoryGauge) ast.Position {
	return e.EndPos
}

=======
type DuplicateEntitlementRequirementError struct {
	Entitlement *EntitlementType
	ast.Range
}

var _ SemanticError = &DuplicateEntitlementRequirementError{}
var _ errors.UserError = &DuplicateEntitlementRequirementError{}

func (*DuplicateEntitlementRequirementError) isSemanticError() {}

func (*DuplicateEntitlementRequirementError) IsUserError() {}

func (e *DuplicateEntitlementRequirementError) Error() string {
	return fmt.Sprintf("entitlement %s is already required by this attachment", e.Entitlement.QualifiedString())
}

type DuplicateEntitlementProvidedError struct {
	Entitlement *EntitlementType
	ast.Range
}

var _ SemanticError = &DuplicateEntitlementProvidedError{}
var _ errors.UserError = &DuplicateEntitlementProvidedError{}

func (*DuplicateEntitlementProvidedError) isSemanticError() {}

func (*DuplicateEntitlementProvidedError) IsUserError() {}

func (e *DuplicateEntitlementProvidedError) Error() string {
	return fmt.Sprintf("entitlement %s is already provided to this attachment", e.Entitlement.QualifiedString())
}

// InvalidNonEntitlementRequirement
type InvalidNonEntitlementRequirement struct {
	InvalidType Type
	ast.Range
}

var _ SemanticError = &InvalidNonEntitlementRequirement{}
var _ errors.UserError = &InvalidNonEntitlementRequirement{}

func (*InvalidNonEntitlementRequirement) isSemanticError() {}

func (*InvalidNonEntitlementRequirement) IsUserError() {}

func (e *InvalidNonEntitlementRequirement) Error() string {
	return fmt.Sprintf("cannot use %s as an entitlement requirement", e.InvalidType.QualifiedString())
}

// InvalidNonEntitlementRequirement
type InvalidNonEntitlementProvidedError struct {
	InvalidType Type
	ast.Range
}

var _ SemanticError = &InvalidNonEntitlementProvidedError{}
var _ errors.UserError = &InvalidNonEntitlementProvidedError{}

func (*InvalidNonEntitlementProvidedError) isSemanticError() {}

func (*InvalidNonEntitlementProvidedError) IsUserError() {}

func (e *InvalidNonEntitlementProvidedError) Error() string {
	return fmt.Sprintf("cannot provide %s as an entitlement to this attachment", e.InvalidType.QualifiedString())
}

// InvalidNonEntitlementRequirement
type RequiredEntitlementNotProvidedError struct {
	RequiredEntitlement *EntitlementType
	AttachmentType      *CompositeType
	ast.Range
}

var _ SemanticError = &RequiredEntitlementNotProvidedError{}
var _ errors.UserError = &RequiredEntitlementNotProvidedError{}

func (*RequiredEntitlementNotProvidedError) isSemanticError() {}

func (*RequiredEntitlementNotProvidedError) IsUserError() {}

func (e *RequiredEntitlementNotProvidedError) Error() string {
	return fmt.Sprintf(
		"attachment type %s requires entitlement %s to be provided when attaching",
		e.AttachmentType.QualifiedString(),
		e.RequiredEntitlement.QualifiedString(),
	)
}

>>>>>>> a46a75f1
// InvalidBaseTypeError

type InvalidBaseTypeError struct {
	BaseType   Type
	Attachment *CompositeType
	ast.Range
}

var _ SemanticError = &InvalidBaseTypeError{}
var _ errors.UserError = &InvalidBaseTypeError{}

func (*InvalidBaseTypeError) isSemanticError() {}

func (*InvalidBaseTypeError) IsUserError() {}

func (e *InvalidBaseTypeError) Error() string {
	return fmt.Sprintf(
		"cannot use `%s` as the base type for attachment `%s`",
		e.BaseType.QualifiedString(),
		e.Attachment.QualifiedString(),
	)
}

// InvalidAttachmentAnnotationError

type InvalidAttachmentAnnotationError struct {
	ast.Range
}

var _ SemanticError = &InvalidAttachmentAnnotationError{}
var _ errors.UserError = &InvalidAttachmentAnnotationError{}

func (*InvalidAttachmentAnnotationError) isSemanticError() {}

func (*InvalidAttachmentAnnotationError) IsUserError() {}

func (e *InvalidAttachmentAnnotationError) Error() string {
	return "cannot refer directly to attachment type"
}

// InvalidAttachmentConstructorError

type InvalidAttachmentUsageError struct {
	ast.Range
}

var _ SemanticError = &InvalidAttachmentUsageError{}
var _ errors.UserError = &InvalidAttachmentUsageError{}

func (*InvalidAttachmentUsageError) isSemanticError() {}

func (*InvalidAttachmentUsageError) IsUserError() {}

func (*InvalidAttachmentUsageError) Error() string {
	return "cannot construct attachment outside of an `attach` expression"
}

// AttachNonAttachmentError

type AttachNonAttachmentError struct {
	Type Type
	ast.Range
}

var _ SemanticError = &AttachNonAttachmentError{}
var _ errors.UserError = &AttachNonAttachmentError{}

func (*AttachNonAttachmentError) isSemanticError() {}

func (*AttachNonAttachmentError) IsUserError() {}

func (e *AttachNonAttachmentError) Error() string {
	return fmt.Sprintf(
		"cannot attach non-attachment type: `%s`",
		e.Type.QualifiedString(),
	)
}

// AttachToInvalidTypeError
type AttachToInvalidTypeError struct {
	Type Type
	ast.Range
}

var _ SemanticError = &AttachToInvalidTypeError{}
var _ errors.UserError = &AttachToInvalidTypeError{}

func (*AttachToInvalidTypeError) isSemanticError() {}

func (*AttachToInvalidTypeError) IsUserError() {}

func (e *AttachToInvalidTypeError) Error() string {
	return fmt.Sprintf(
		"cannot attach attachment to type `%s`, as it is not valid for this base type",
		e.Type.QualifiedString(),
	)
}

// InvalidAttachmentRemoveError
type InvalidAttachmentRemoveError struct {
	Attachment Type
	BaseType   Type
	ast.Range
}

var _ SemanticError = &InvalidAttachmentRemoveError{}
var _ errors.UserError = &InvalidAttachmentRemoveError{}

func (*InvalidAttachmentRemoveError) isSemanticError() {}

func (*InvalidAttachmentRemoveError) IsUserError() {}

func (e *InvalidAttachmentRemoveError) Error() string {
	if e.BaseType == nil {
		return fmt.Sprintf(
			"cannot remove `%s`, as it is not an attachment type",
			e.Attachment.QualifiedString(),
		)
	}
	return fmt.Sprintf(
		"cannot remove `%s` from type `%s`, as this attachment cannot exist on this base type",
		e.Attachment.QualifiedString(),
		e.BaseType.QualifiedString(),
	)
}

// InvalidTypeIndexingError
type InvalidTypeIndexingError struct {
	IndexingExpression ast.Expression
	BaseType           Type
	ast.Range
}

var _ SemanticError = &InvalidTypeIndexingError{}
var _ errors.UserError = &InvalidTypeIndexingError{}

func (*InvalidTypeIndexingError) isSemanticError() {}

func (*InvalidTypeIndexingError) IsUserError() {}

func (e *InvalidTypeIndexingError) Error() string {
	return fmt.Sprintf(
		"cannot index `%s` with `%s`, as it is not an valid type index for this type",
		e.BaseType.QualifiedString(),
		e.IndexingExpression.String(),
	)
}

// AttachmentsNotEnabledError
type AttachmentsNotEnabledError struct {
	ast.Range
}

var _ SemanticError = &AttachmentsNotEnabledError{}
var _ errors.UserError = &AttachmentsNotEnabledError{}

func (*AttachmentsNotEnabledError) isSemanticError() {}

func (*AttachmentsNotEnabledError) IsUserError() {}

func (e *AttachmentsNotEnabledError) Error() string {
	return "attachments are not enabled and cannot be used in this environment"
}

// InvalidAttachmentEntitlementError
type InvalidAttachmentEntitlementError struct {
	Attachment               *CompositeType
	AttachmentAccessModifier Access
	InvalidEntitlement       *EntitlementType
	Pos                      ast.Position
}

var _ SemanticError = &InvalidAttachmentEntitlementError{}
var _ errors.UserError = &InvalidAttachmentEntitlementError{}

func (*InvalidAttachmentEntitlementError) isSemanticError() {}

func (*InvalidAttachmentEntitlementError) IsUserError() {}

func (e *InvalidAttachmentEntitlementError) Error() string {
	entitlementDescription := "entitlements"
	if e.InvalidEntitlement != nil {
		entitlementDescription = fmt.Sprintf("`%s`", e.InvalidEntitlement.QualifiedIdentifier())
	}

	return fmt.Sprintf("cannot use %s in the access modifier for a member in `%s`",
		entitlementDescription,
		e.Attachment.QualifiedIdentifier())
}

func (e *InvalidAttachmentEntitlementError) SecondaryError() string {
	switch access := e.AttachmentAccessModifier.(type) {
	case PrimitiveAccess:
		return "attachments declared with `pub` access do not support entitlements on their members"
	case EntitlementMapAccess:
		return fmt.Sprintf("`%s` must appear in the output of the entitlement mapping `%s`",
			e.InvalidEntitlement.QualifiedIdentifier(),
			access.Type.QualifiedIdentifier())
	}
	return ""
}

func (e *InvalidAttachmentEntitlementError) StartPosition() ast.Position {
	return e.Pos
}

func (e *InvalidAttachmentEntitlementError) EndPosition(common.MemoryGauge) ast.Position {
	return e.Pos
}<|MERGE_RESOLUTION|>--- conflicted
+++ resolved
@@ -4057,7 +4057,6 @@
 	return "cannot use an entitlement type outside of an `access` declaration or `auth` modifier"
 }
 
-<<<<<<< HEAD
 // UnrepresentableEntitlementMapOutputError
 type UnrepresentableEntitlementMapOutputError struct {
 	Input EntitlementSetAccess
@@ -4136,7 +4135,6 @@
 	return e.EndPos
 }
 
-=======
 type DuplicateEntitlementRequirementError struct {
 	Entitlement *EntitlementType
 	ast.Range
@@ -4225,7 +4223,6 @@
 	)
 }
 
->>>>>>> a46a75f1
 // InvalidBaseTypeError
 
 type InvalidBaseTypeError struct {
