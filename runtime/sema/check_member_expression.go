--- conflicted
+++ resolved
@@ -110,7 +110,6 @@
 	return memberType
 }
 
-<<<<<<< HEAD
 // getReferenceType Returns a reference type to a given type.
 // Reference to an optional should return an optional reference.
 // This has to be done recursively for nested optionals.
@@ -153,10 +152,7 @@
 	}
 }
 
-func (checker *Checker) visitMember(expression *ast.MemberExpression) (accessedType Type, member *Member, isOptional bool) {
-=======
 func (checker *Checker) visitMember(expression *ast.MemberExpression) (accessedType Type, resultingType Type, member *Member, isOptional bool) {
->>>>>>> 2701a61e
 	memberInfo, ok := checker.Elaboration.MemberExpressionMemberInfo(expression)
 	if ok {
 		return memberInfo.AccessedType, memberInfo.ResultingType, memberInfo.Member, memberInfo.IsOptional
