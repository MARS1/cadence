--- conflicted
+++ resolved
@@ -628,14 +628,8 @@
 	composite.baseType = checker.convertNominalType(declaration.BaseType)
 
 	attachmentAccess := checker.accessFromAstAccess(declaration.Access)
-<<<<<<< HEAD
-	switch attachmentAccess := attachmentAccess.(type) {
-	case EntitlementMapAccess:
+	if attachmentAccess, ok := attachmentAccess.(EntitlementMapAccess); ok {
 		composite.AttachmentEntitlementAccess = &attachmentAccess
-=======
-	if attachmentAccess, ok := attachmentAccess.(EntitlementMapAccess); ok {
-		composite.attachmentEntitlementAccess = &attachmentAccess
->>>>>>> 08d6d84f
 	}
 
 	// add all the required entitlements to a set for this attachment
