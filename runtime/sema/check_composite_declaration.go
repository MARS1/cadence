--- conflicted
+++ resolved
@@ -25,32 +25,6 @@
 	"github.com/onflow/cadence/runtime/errors"
 )
 
-<<<<<<< HEAD
-=======
-// while strictly speaking attachment declarations are not strictly the same thing as composite declarations,
-// they are subject to many of the same checks. In order to avoid duplicating the implementation of these checks, we create a mapping
-// between an attachment declaration and its composite "equivalent" that we can use for these composite checks
-func AttachmentAsComposite(memoryGauge common.MemoryGauge, elaboration *Elaboration, declaration *ast.AttachmentDeclaration) *ast.CompositeDeclaration {
-	compositeDelcaration, ok := elaboration.AttachmentCompositeDeclarations[declaration]
-	if ok {
-		return compositeDelcaration
-	}
-
-	compositeDelcaration = ast.NewCompositeDeclaration(
-		memoryGauge,
-		declaration.Access,
-		common.CompositeKindAttachment,
-		declaration.Identifier,
-		declaration.Conformances,
-		declaration.Members,
-		declaration.DocString,
-		declaration.Range,
-	)
-	elaboration.AttachmentCompositeDeclarations[declaration] = compositeDelcaration
-	return compositeDelcaration
-}
-
->>>>>>> 68503c06
 func (checker *Checker) VisitCompositeDeclaration(declaration *ast.CompositeDeclaration) (_ struct{}) {
 	checker.visitCompositeLikeDeclaration(declaration, ContainerKindComposite)
 	return
