/*
 * Cadence - The resource-oriented smart contract programming language
 *
 * Copyright Dapper Labs, Inc.
 *
 * Licensed under the Apache License, Version 2.0 (the "License");
 * you may not use this file except in compliance with the License.
 * You may obtain a copy of the License at
 *
 *   http://www.apache.org/licenses/LICENSE-2.0
 *
 * Unless required by applicable law or agreed to in writing, software
 * distributed under the License is distributed on an "AS IS" BASIS,
 * WITHOUT WARRANTIES OR CONDITIONS OF ANY KIND, either express or implied.
 * See the License for the specific language governing permissions and
 * limitations under the License.
 */

package sema

import (
	"github.com/onflow/cadence/runtime/ast"
	"github.com/onflow/cadence/runtime/common"
	"github.com/onflow/cadence/runtime/common/orderedmap"
	"github.com/onflow/cadence/runtime/errors"
)

func (checker *Checker) VisitCompositeDeclaration(declaration *ast.CompositeDeclaration) (_ struct{}) {
	checker.visitCompositeLikeDeclaration(declaration, ContainerKindComposite)
	return
}

func (checker *Checker) checkAttachmentBaseType(attachmentType *CompositeType) {
	baseType := attachmentType.baseType

	if baseType == nil {
		panic(errors.NewUnreachableError())
	}

	switch ty := baseType.(type) {
	case *InterfaceType:
		if ty.CompositeKind.SupportsAttachments() {
			return
		}
	case *CompositeType:
		if ty.Location == nil {
			break
		}
		if ty.Kind.SupportsAttachments() {
			return
		}
	case *SimpleType:
		if ty == AnyResourceType || ty == AnyStructType {
			return
		}
	}

	checker.report(&InvalidBaseTypeError{
		BaseType:   baseType,
		Attachment: attachmentType,
	})
}

func (checker *Checker) checkAttachmentMembersAccess(attachmentType *CompositeType) {

	// all the access modifiers for attachment members must be elements of the
	// codomain of the attachment's entitlement map. This is because the codomain
	// of the attachment's declared map specifies all the entitlements one can possibly
	// have to that attachment, since the only way to obtain an attachment reference
	// is to access it off of a base (and hence through the map).
	// ---------------------------------------------------
	// entitlement map M {
	//     E -> F
	//     X -> Y
	//     U -> V
	// }
	//
	// access(M) attachment A for R {
	//	  access(F) fun foo() {}
	//	  access(Y | F) fun bar() {}
	//	  access(V & Y) fun baz() {}
	//
	//    access(V | Q) fun qux() {}
	// }
	// ---------------------------------------------------
	//
	// in this example, the only entitlements one can ever obtain to an &A reference are
	// `F`, `Y` and `V`, and as such these are the only entitlements that may be used
	// in `A`'s definition.  Thus the definitions of `foo`, `bar`, and `baz` are valid,
	// while the definition of `qux` is not.
	var attachmentAccess Access = UnauthorizedAccess
	if attachmentType.AttachmentEntitlementAccess != nil {
		attachmentAccess = *attachmentType.AttachmentEntitlementAccess
	}

	attachmentType.Members.Foreach(func(_ string, member *Member) {
		switch attachmentAccess := attachmentAccess.(type) {
		case EntitlementMapAccess:
			codomain := attachmentAccess.Codomain()
			switch memberAccess := member.Access.(type) {
			case EntitlementSetAccess:
				memberAccess.Entitlements.Foreach(func(entitlement *EntitlementType, _ struct{}) {
					if !codomain.Entitlements.Contains(entitlement) {
						if !member.Access.Equal(UnauthorizedAccess) {
							checker.report(&InvalidAttachmentEntitlementError{
								Attachment:               attachmentType,
								AttachmentAccessModifier: attachmentAccess,
								InvalidEntitlement:       entitlement,
								Pos:                      member.Identifier.Pos,
							})
						}
					}
				})
			}
		default:
			switch member.Access.(type) {
			case PrimitiveAccess:
				return
			default:
				checker.report(&InvalidAttachmentEntitlementError{
					Attachment:               attachmentType,
					AttachmentAccessModifier: attachmentAccess,
					Pos:                      member.Identifier.Pos,
				})
			}
		}
	})
}

func (checker *Checker) VisitAttachmentDeclaration(declaration *ast.AttachmentDeclaration) (_ struct{}) {
	return checker.visitAttachmentDeclaration(declaration, ContainerKindComposite)
}

func (checker *Checker) visitAttachmentDeclaration(declaration *ast.AttachmentDeclaration, kind ContainerKind) (_ struct{}) {

	if !checker.Config.AttachmentsEnabled {
		checker.report(&AttachmentsNotEnabledError{
			Range: ast.NewRangeFromPositioned(checker.memoryGauge, declaration),
		})
	}

	checker.visitCompositeLikeDeclaration(declaration, kind)
	attachmentType := checker.Elaboration.CompositeDeclarationType(declaration)
	checker.checkAttachmentBaseType(attachmentType)
	checker.checkAttachmentMembersAccess(attachmentType)
	return
}

// visitCompositeDeclaration checks a previously declared composite declaration.
// Checking behaviour depends on `kind`, i.e. if the composite declaration declares
// a composite (`kind` is `ContainerKindComposite`), or the composite declaration is
// nested in an interface and so acts as a type requirement (`kind` is `ContainerKindInterface`).
//
// NOTE: This function assumes that the composite type was previously declared using
// `declareCompositeType` and exists in `checker.Elaboration.CompositeDeclarationTypes`,
// and that the members and nested declarations for the composite type were declared
// through `declareCompositeMembersAndValue`.
func (checker *Checker) visitCompositeLikeDeclaration(declaration ast.CompositeLikeDeclaration, kind ContainerKind) {
	compositeType := checker.Elaboration.CompositeDeclarationType(declaration)
	if compositeType == nil {
		panic(errors.NewUnreachableError())
	}

	checker.containerTypes[compositeType] = true
	defer func() {
		checker.containerTypes[compositeType] = false
	}()

	checker.checkDeclarationAccessModifier(
		checker.accessFromAstAccess(declaration.DeclarationAccess()),
		declaration.DeclarationKind(),
		compositeType,
		nil,
		declaration.StartPosition(),
		true,
	)

	members := declaration.DeclarationMembers()

	// NOTE: functions are checked separately
	declarationKind := declaration.Kind()
	checker.checkFieldsAccessModifier(members.Fields(), compositeType.Members, &declarationKind)

	checker.checkNestedIdentifiers(members)

	// Activate new scopes for nested types

	checker.typeActivations.Enter()
	defer checker.typeActivations.Leave(declaration.EndPosition)

	if kind == ContainerKindComposite {
		checker.enterValueScope()
		defer checker.leaveValueScope(declaration.EndPosition, false)
	}

	checker.declareCompositeLikeNestedTypes(declaration, kind, true)

	var initializationInfo *InitializationInfo

	if kind == ContainerKindComposite {
		// The initializer must initialize all members that are fields,
		// e.g. not composite functions (which are by definition constant and "initialized")

		fields := members.Fields()
		fieldMembers := orderedmap.New[MemberFieldDeclarationOrderedMap](len(fields))

		for _, field := range fields {
			fieldName := field.Identifier.Identifier
			member, ok := compositeType.Members.Get(fieldName)
			if !ok {
				continue
			}

			fieldMembers.Set(member, field)
		}

		initializationInfo = NewInitializationInfo(compositeType, fieldMembers)
	}

	checker.checkInitializers(
		members.Initializers(),
		members.Fields(),
		compositeType,
		declaration.DeclarationDocString(),
		compositeType.ConstructorPurity,
		compositeType.ConstructorParameters,
		kind,
		initializationInfo,
	)

	checker.checkUnknownSpecialFunctions(members.SpecialFunctions())

	switch kind {
	case ContainerKindComposite:
		checker.checkCompositeFunctions(
			members.Functions(),
			compositeType,
			declaration.DeclarationDocString(),
		)

	case ContainerKindInterface:
		checker.checkSpecialFunctionDefaultImplementation(declaration, "type requirement")

		declarationKind := declaration.Kind()

		checker.checkInterfaceFunctions(
			members.Functions(),
			compositeType,
			declaration.DeclarationKind(),
			&declarationKind,
			declaration.DeclarationDocString(),
		)

	default:
		panic(errors.NewUnreachableError())
	}

	fieldPositionGetter := func(name string) ast.Position {
		return compositeType.FieldPosition(name, declaration)
	}

	checker.checkResourceFieldNesting(
		compositeType.Members,
		compositeType.Kind,
		compositeType.baseType,
		fieldPositionGetter,
	)

	// Check conformances
	// NOTE: perform after completing composite type (e.g. setting constructor parameter types)

	// If the composite declaration is declaring a composite (`kind` is `ContainerKindComposite`),
	// rather than a type requirement (`kind` is `ContainerKindInterface`), check that the composite
	// conforms to all interfaces the composite declared it conforms to, i.e. all members match,
	// and no members are missing.

	// If the composite declaration is a type requirement (`kind` is `ContainerKindInterface`),
	// DON'T check that the composite conforms to all interfaces the composite declared it
	// conforms to – these are requirements that the composite declaration of the implementation
	// of the containing interface must conform to.
	//
	// Thus, missing members are valid, but still check that members that are declared as requirements
	// match the members of the conformances (members in the interface)

	checkMissingMembers := kind != ContainerKindInterface

	inheritedMembers := map[string]struct{}{}
	typeRequirementsInheritedMembers := map[string]map[string]struct{}{}

	for i, interfaceType := range compositeType.ExplicitInterfaceConformances {
		interfaceNominalType := declaration.ConformanceList()[i]

		checker.checkCompositeLikeConformance(
			declaration,
			compositeType,
			interfaceType,
			interfaceNominalType.Identifier,
			compositeConformanceCheckOptions{
				checkMissingMembers:            checkMissingMembers,
				interfaceTypeIsTypeRequirement: false,
			},
			inheritedMembers,
			typeRequirementsInheritedMembers,
		)
	}

	// NOTE: check destructors after initializer and functions

	checker.withSelfResourceInvalidationAllowed(func() {
		checker.checkDestructors(
			members.Destructors(),
			members.FieldsByIdentifier(),
			compositeType.Members,
			compositeType,
			declaration.DeclarationKind(),
			declaration.DeclarationDocString(),
			kind,
		)
	})

	// NOTE: visit entitlements, then interfaces, then composites
	// DON'T use `nestedDeclarations`, because of non-deterministic order

	for _, nestedEntitlement := range members.Entitlements() {
		ast.AcceptDeclaration[struct{}](nestedEntitlement, checker)
	}

	for _, nestedEntitlement := range members.EntitlementMaps() {
		ast.AcceptDeclaration[struct{}](nestedEntitlement, checker)
	}

	for _, nestedInterface := range members.Interfaces() {
		ast.AcceptDeclaration[struct{}](nestedInterface, checker)
	}

	for _, nestedComposite := range members.Composites() {
		ast.AcceptDeclaration[struct{}](nestedComposite, checker)
	}

	for _, nestedAttachments := range members.Attachments() {
		ast.AcceptDeclaration[struct{}](nestedAttachments, checker)
	}
}

// declareCompositeNestedTypes declares the types nested in a composite,
// and the constructors for them if `declareConstructors` is true
// and `kind` is `ContainerKindComposite`.
//
// It is used when declaring the composite's members (`declareCompositeMembersAndValue`)
// and checking the composite declaration (`visitCompositeDeclaration`).
//
// It assumes the types were previously added to the elaboration in `CompositeNestedDeclarations`,
// and the type for the declaration was added to the elaboration in `CompositeDeclarationTypes`.
func (checker *Checker) declareCompositeLikeNestedTypes(
	declaration ast.CompositeLikeDeclaration,
	kind ContainerKind,
	declareConstructors bool,
) {
	compositeType := checker.Elaboration.CompositeDeclarationType(declaration)
	nestedDeclarations := checker.Elaboration.CompositeNestedDeclarations(declaration)

	compositeType.NestedTypes.Foreach(func(name string, nestedType Type) {

		nestedDeclaration := nestedDeclarations[name]

		identifier := nestedDeclaration.DeclarationIdentifier()
		if identifier == nil {
			// It should be impossible to have a nested declaration
			// that does not have an identifier

			panic(errors.NewUnreachableError())
		}

		// NOTE: We allow the shadowing of types here, because the type was already previously
		// declared without allowing shadowing before. This avoids a duplicate error message.

		_, err := checker.typeActivations.declareType(typeDeclaration{
			identifier:               *identifier,
			ty:                       nestedType,
			declarationKind:          nestedDeclaration.DeclarationKind(),
			access:                   checker.accessFromAstAccess(nestedDeclaration.DeclarationAccess()),
			docString:                nestedDeclaration.DeclarationDocString(),
			allowOuterScopeShadowing: true,
		})
		checker.report(err)

		if declareConstructors && kind == ContainerKindComposite {

			// NOTE: Re-declare the constructor function for the nested composite declaration:
			// The constructor was previously declared in `declareCompositeMembersAndValue`
			// for this nested declaration, but the value activation for it was only temporary,
			// so that the constructor wouldn't be visible outside of the containing declaration

			nestedCompositeDeclaration, isCompositeDeclaration := nestedDeclaration.(ast.CompositeLikeDeclaration)

			if isCompositeDeclaration {

				nestedCompositeType, ok := nestedType.(*CompositeType)
				if !ok {
					// we just checked that this was a composite declaration
					panic(errors.NewUnreachableError())
				}

				// Always determine composite constructor type

				nestedConstructorType, nestedConstructorArgumentLabels :=
					CompositeLikeConstructorType(checker.Elaboration, nestedCompositeDeclaration, nestedCompositeType)

				switch nestedCompositeType.Kind {
				case common.CompositeKindContract:
					// not supported

				case common.CompositeKindEnum:
					checker.declareEnumConstructor(
						nestedCompositeDeclaration.(*ast.CompositeDeclaration),
						nestedCompositeType,
					)

				default:
					checker.declareCompositeLikeConstructor(
						nestedCompositeDeclaration,
						nestedConstructorType,
						nestedConstructorArgumentLabels,
					)
				}
			}
		}
	})
}

func (checker *Checker) declareNestedDeclarations(
	containerCompositeKind common.CompositeKind,
	containerDeclarationKind common.DeclarationKind,
	nestedCompositeDeclarations []*ast.CompositeDeclaration,
	nestedAttachmentDeclaration []*ast.AttachmentDeclaration,
	nestedInterfaceDeclarations []*ast.InterfaceDeclaration,
	nestedEntitlementDeclarations []*ast.EntitlementDeclaration,
	nestedEntitlementMappingDeclarations []*ast.EntitlementMappingDeclaration,
) (
	nestedDeclarations map[string]ast.Declaration,
	nestedInterfaceTypes []*InterfaceType,
	nestedCompositeTypes []*CompositeType,
	nestedEntitlementTypes []*EntitlementType,
	nestedEntitlementMapTypes []*EntitlementMapType,
) {
	nestedDeclarations = map[string]ast.Declaration{}

	// Only contracts and contract interfaces support nested composite declarations
	if containerCompositeKind != common.CompositeKindContract {

		reportInvalidNesting := func(nestedDeclarationKind common.DeclarationKind, identifier ast.Identifier) {
			checker.report(
				&InvalidNestedDeclarationError{
					NestedDeclarationKind:    nestedDeclarationKind,
					ContainerDeclarationKind: containerDeclarationKind,
					Range:                    ast.NewRangeFromPositioned(checker.memoryGauge, identifier),
				},
			)
		}

		if len(nestedCompositeDeclarations) > 0 {

			firstNestedCompositeDeclaration := nestedCompositeDeclarations[0]

			reportInvalidNesting(
				firstNestedCompositeDeclaration.DeclarationKind(),
				firstNestedCompositeDeclaration.Identifier,
			)

		} else if len(nestedInterfaceDeclarations) > 0 {

			firstNestedInterfaceDeclaration := nestedInterfaceDeclarations[0]

			reportInvalidNesting(
				firstNestedInterfaceDeclaration.DeclarationKind(),
				firstNestedInterfaceDeclaration.Identifier,
			)
		} else if len(nestedEntitlementDeclarations) > 0 {

			firstNestedEntitlementDeclaration := nestedEntitlementDeclarations[0]

			reportInvalidNesting(
				firstNestedEntitlementDeclaration.DeclarationKind(),
				firstNestedEntitlementDeclaration.Identifier,
			)
		} else if len(nestedEntitlementMappingDeclarations) > 0 {

			firstNestedEntitlementMappingDeclaration := nestedEntitlementMappingDeclarations[0]

			reportInvalidNesting(
				firstNestedEntitlementMappingDeclaration.DeclarationKind(),
				firstNestedEntitlementMappingDeclaration.Identifier,
			)
		} else if len(nestedAttachmentDeclaration) > 0 {

			firstNestedAttachmentDeclaration := nestedAttachmentDeclaration[0]

			reportInvalidNesting(
				firstNestedAttachmentDeclaration.DeclarationKind(),
				firstNestedAttachmentDeclaration.Identifier,
			)
		}

		// NOTE: don't return, so nested declarations / types are still declared
	} else {

		// Check contract's nested composite declarations and interface declarations
		// are a resource (interface) or a struct (interface)

		checkNestedDeclaration := func(
			nestedCompositeKind common.CompositeKind,
			nestedDeclarationKind common.DeclarationKind,
			identifier ast.Identifier,
		) {

			switch nestedCompositeKind {
			case common.CompositeKindResource,
				common.CompositeKindStructure,
				common.CompositeKindAttachment,
				common.CompositeKindEvent,
				common.CompositeKindEnum:
				break

			default:
				checker.report(
					&InvalidNestedDeclarationError{
						NestedDeclarationKind:    nestedDeclarationKind,
						ContainerDeclarationKind: containerDeclarationKind,
						Range:                    ast.NewRangeFromPositioned(checker.memoryGauge, identifier),
					},
				)
			}
		}

		for _, nestedDeclaration := range nestedInterfaceDeclarations {
			checkNestedDeclaration(
				nestedDeclaration.CompositeKind,
				nestedDeclaration.DeclarationKind(),
				nestedDeclaration.Identifier,
			)
		}

		for _, nestedDeclaration := range nestedCompositeDeclarations {
			checkNestedDeclaration(
				nestedDeclaration.CompositeKind,
				nestedDeclaration.DeclarationKind(),
				nestedDeclaration.Identifier,
			)
		}

		for _, nestedDeclaration := range nestedAttachmentDeclaration {
			checkNestedDeclaration(
				common.CompositeKindAttachment,
				nestedDeclaration.DeclarationKind(),
				nestedDeclaration.Identifier,
			)
		}

		// NOTE: don't return, so nested declarations / types are still declared
	}

	// Declare nested entitlements

	for _, nestedDeclaration := range nestedEntitlementDeclarations {
		if _, exists := nestedDeclarations[nestedDeclaration.Identifier.Identifier]; !exists {
			nestedDeclarations[nestedDeclaration.Identifier.Identifier] = nestedDeclaration
		}

		nestedEntitlementType := checker.declareEntitlementType(nestedDeclaration)
		nestedEntitlementTypes = append(nestedEntitlementTypes, nestedEntitlementType)
	}

	// Declare nested entitlement mappings

	for _, nestedDeclaration := range nestedEntitlementMappingDeclarations {
		if _, exists := nestedDeclarations[nestedDeclaration.Identifier.Identifier]; !exists {
			nestedDeclarations[nestedDeclaration.Identifier.Identifier] = nestedDeclaration
		}

		nestedEntitlementMapType := checker.declareEntitlementMappingType(nestedDeclaration)
		nestedEntitlementMapTypes = append(nestedEntitlementMapTypes, nestedEntitlementMapType)
	}

	// Declare nested interfaces

	for _, nestedDeclaration := range nestedInterfaceDeclarations {
		identifier := nestedDeclaration.Identifier.Identifier
		if _, exists := nestedDeclarations[identifier]; !exists {
			nestedDeclarations[identifier] = nestedDeclaration
		}

		nestedInterfaceType := checker.declareInterfaceType(nestedDeclaration)
		nestedInterfaceTypes = append(nestedInterfaceTypes, nestedInterfaceType)
	}

	// Declare nested composites

	for _, nestedDeclaration := range nestedCompositeDeclarations {
		identifier := nestedDeclaration.Identifier.Identifier
		if _, exists := nestedDeclarations[identifier]; !exists {
			nestedDeclarations[identifier] = nestedDeclaration
		}

		nestedCompositeType := checker.declareCompositeType(nestedDeclaration)
		nestedCompositeTypes = append(nestedCompositeTypes, nestedCompositeType)
	}

	// Declare nested attachments

	for _, nestedDeclaration := range nestedAttachmentDeclaration {
		identifier := nestedDeclaration.Identifier.Identifier
		if _, exists := nestedDeclarations[identifier]; !exists {
			nestedDeclarations[identifier] = nestedDeclaration
		}

		nestedCompositeType := checker.declareAttachmentType(nestedDeclaration)
		nestedCompositeTypes = append(nestedCompositeTypes, nestedCompositeType)

	}

	return
}

func (checker *Checker) declareAttachmentType(declaration *ast.AttachmentDeclaration) *CompositeType {

	composite := checker.declareCompositeType(declaration)

	composite.baseType = checker.convertNominalType(declaration.BaseType)

	attachmentAccess := checker.accessFromAstAccess(declaration.Access)
	switch attachmentAccess := attachmentAccess.(type) {
	case EntitlementMapAccess:
		composite.AttachmentEntitlementAccess = &attachmentAccess
	}

	// add all the required entitlements to a set for this attachment
	requiredEntitlements := orderedmap.New[EntitlementOrderedSet](len(declaration.RequiredEntitlements))
	for _, entitlement := range declaration.RequiredEntitlements {
		nominalType := checker.convertNominalType(entitlement)
		if entitlementType, isEntitlement := nominalType.(*EntitlementType); isEntitlement {
			_, present := requiredEntitlements.Set(entitlementType, struct{}{})
			if present {
				checker.report(&DuplicateEntitlementRequirementError{
					Range:       ast.NewRangeFromPositioned(checker.memoryGauge, entitlement),
					Entitlement: entitlementType,
				})
			}
			continue
		}
		checker.report(&InvalidNonEntitlementRequirement{
			Range:       ast.NewRangeFromPositioned(checker.memoryGauge, entitlement),
			InvalidType: nominalType,
		})
	}
	composite.requiredEntitlements = requiredEntitlements

	return composite
}

// declareCompositeType declares the type for the given composite declaration
// and records it in the elaboration. It also recursively declares all types
// for all nested declarations.
//
// NOTE: The function does *not* declare any members or nested declarations.
//
// See `declareCompositeMembersAndValue` for the declaration of the composite type members.
// See `visitCompositeDeclaration` for the checking of the composite declaration.
func (checker *Checker) declareCompositeType(declaration ast.CompositeLikeDeclaration) *CompositeType {

	identifier := *declaration.DeclarationIdentifier()

	compositeType := &CompositeType{
		Location:    checker.Location,
		Kind:        declaration.Kind(),
		Identifier:  identifier.Identifier,
		NestedTypes: &StringTypeOrderedMap{},
		Members:     &StringMemberOrderedMap{},
	}

	variable, err := checker.typeActivations.declareType(typeDeclaration{
		identifier:               identifier,
		ty:                       compositeType,
		declarationKind:          declaration.DeclarationKind(),
		access:                   checker.accessFromAstAccess(declaration.DeclarationAccess()),
		docString:                declaration.DeclarationDocString(),
		allowOuterScopeShadowing: false,
	})
	checker.report(err)

	if checker.PositionInfo != nil && variable != nil {
		checker.recordVariableDeclarationOccurrence(
			identifier.Identifier,
			variable,
		)
	}

	// Resolve conformances

	if declaration.Kind() == common.CompositeKindEnum {
		compositeType.EnumRawType = checker.enumRawType(declaration.(*ast.CompositeDeclaration))
	} else {
		compositeType.ExplicitInterfaceConformances =
			checker.explicitInterfaceConformances(declaration, compositeType)
	}

	// Register in elaboration

	checker.Elaboration.SetCompositeDeclarationType(declaration, compositeType)
	checker.Elaboration.SetCompositeTypeDeclaration(compositeType, declaration)

	// Activate new scope for nested declarations

	checker.typeActivations.Enter()
	defer checker.typeActivations.Leave(declaration.EndPosition)

	checker.enterValueScope()
	defer checker.leaveValueScope(declaration.EndPosition, false)

	members := declaration.DeclarationMembers()

	// Check and declare nested types

	nestedDeclarations, nestedInterfaceTypes, nestedCompositeTypes, nestedEntitlementTypes, nestedEntitlementMapTypes :=
		checker.declareNestedDeclarations(
			declaration.Kind(),
			declaration.DeclarationKind(),
			members.Composites(),
			members.Attachments(),
			members.Interfaces(),
			members.Entitlements(),
			members.EntitlementMaps(),
		)

	checker.Elaboration.SetCompositeNestedDeclarations(declaration, nestedDeclarations)

	for _, nestedEntitlementType := range nestedEntitlementTypes {
		compositeType.NestedTypes.Set(nestedEntitlementType.Identifier, nestedEntitlementType)
		nestedEntitlementType.SetContainerType(compositeType)
	}

	for _, nestedEntitlementMapType := range nestedEntitlementMapTypes {
		compositeType.NestedTypes.Set(nestedEntitlementMapType.Identifier, nestedEntitlementMapType)
		nestedEntitlementMapType.SetContainerType(compositeType)
	}

	for _, nestedInterfaceType := range nestedInterfaceTypes {
		compositeType.NestedTypes.Set(nestedInterfaceType.Identifier, nestedInterfaceType)
		nestedInterfaceType.SetContainerType(compositeType)
	}

	for _, nestedCompositeType := range nestedCompositeTypes {
		compositeType.NestedTypes.Set(nestedCompositeType.Identifier, nestedCompositeType)
		nestedCompositeType.SetContainerType(compositeType)
	}

	return compositeType
}

func (checker *Checker) declareAttachmentMembersAndValue(declaration *ast.AttachmentDeclaration, kind ContainerKind) {
	checker.declareCompositeLikeMembersAndValue(declaration, kind)
}

// declareCompositeMembersAndValue declares the members and the value
// (e.g. constructor function for non-contract types; instance for contracts)
// for the given composite declaration, and recursively for all nested declarations.
//
// NOTE: This function assumes that the composite type was previously declared using
// `declareCompositeType` and exists in `checker.Elaboration.CompositeDeclarationTypes`.
func (checker *Checker) declareCompositeLikeMembersAndValue(
	declaration ast.CompositeLikeDeclaration,
	kind ContainerKind,
) {
	compositeType := checker.Elaboration.CompositeDeclarationType(declaration)
	if compositeType == nil {
		panic(errors.NewUnreachableError())
	}

	members := declaration.DeclarationMembers()

	nestedComposites := members.Composites()
	nestedAttachments := members.Attachments()
	declarationMembers := orderedmap.New[StringMemberOrderedMap](len(nestedComposites) + len(nestedAttachments))

	(func() {
		// Activate new scopes for nested types

		checker.typeActivations.Enter()
		defer checker.typeActivations.Leave(declaration.EndPosition)

		checker.enterValueScope()
		defer checker.leaveValueScope(declaration.EndPosition, false)

		checker.declareCompositeLikeNestedTypes(declaration, kind, false)

		// NOTE: determine initializer parameter types while nested types are in scope,
		// and after declaring nested types as the initializer may use nested type in parameters

		initializers := members.Initializers()
		compositeType.ConstructorParameters = checker.initializerParameters(initializers)
		compositeType.ConstructorPurity = checker.initializerPurity(initializers)

		// Declare nested declarations' members

		for _, nestedInterfaceDeclaration := range members.Interfaces() {
			checker.declareInterfaceMembers(nestedInterfaceDeclaration)
		}

		// If this composite declaration has nested composite declaration,
		// then recursively declare the members and values of them.
		//
		// For instance, a structure `S`, defined within a contract `MyContract`,
		// as shown in the example code below, is a nested composite declaration
		// which has its own members:
		// ```
		// contract MyContract {
		//   struct S {
		//     var v: Int
		//   }
		// }
		// ```
		declareNestedComposite := func(nestedCompositeDeclaration ast.CompositeLikeDeclaration) {
			checker.declareCompositeLikeMembersAndValue(nestedCompositeDeclaration, kind)

			// Declare nested composites' values (constructor/instance) as members of the containing composite

			identifier := *nestedCompositeDeclaration.DeclarationIdentifier()

			// Find the value declaration
			nestedCompositeDeclarationVariable :=
				checker.valueActivations.Find(identifier.Identifier)

			declarationMembers.Set(
				nestedCompositeDeclarationVariable.Identifier,
				&Member{
					Identifier:            identifier,
					Access:                checker.accessFromAstAccess(nestedCompositeDeclaration.DeclarationAccess()),
					ContainerType:         compositeType,
					TypeAnnotation:        NewTypeAnnotation(nestedCompositeDeclarationVariable.Type),
					DeclarationKind:       nestedCompositeDeclarationVariable.DeclarationKind,
					VariableKind:          ast.VariableKindConstant,
					ArgumentLabels:        nestedCompositeDeclarationVariable.ArgumentLabels,
					IgnoreInSerialization: true,
					DocString:             nestedCompositeDeclaration.DeclarationDocString(),
				})
		}
		for _, nestedCompositeDeclaration := range nestedComposites {
			declareNestedComposite(nestedCompositeDeclaration)
		}
		for _, nestedAttachmentDeclaration := range nestedAttachments {
			declareNestedComposite(nestedAttachmentDeclaration)
		}

		// Declare implicit type requirement conformances, if any,
		// after nested types are declared, and
		// after explicit conformances are declared.
		//
		// For each nested composite type, check if a conformance
		// declares a nested composite type with the same identifier,
		// in which case it is a type requirement,
		// and this nested composite type implicitly conforms to it.

		compositeType.GetNestedTypes().Foreach(func(nestedTypeIdentifier string, nestedType Type) {

			nestedCompositeType, ok := nestedType.(*CompositeType)
			if !ok {
				return
			}

			var inheritedMembers StringMemberOrderedMap

			for _, compositeTypeConformance := range compositeType.ExplicitInterfaceConformances {
				conformanceNestedTypes := compositeTypeConformance.GetNestedTypes()

				nestedType, ok := conformanceNestedTypes.Get(nestedTypeIdentifier)
				if !ok {
					continue
				}

				typeRequirement, ok := nestedType.(*CompositeType)
				if !ok {
					continue
				}

				nestedCompositeType.addImplicitTypeRequirementConformance(typeRequirement)

				// Add default functions

				typeRequirement.Members.Foreach(func(memberName string, member *Member) {

					if member.Predeclared ||
						member.DeclarationKind != common.DeclarationKindFunction {

						return
					}

					_, existing := nestedCompositeType.Members.Get(memberName)
					if existing {
						return
					}

					if _, ok := inheritedMembers.Get(memberName); ok {
						if member.HasImplementation {
							checker.report(
								&MultipleInterfaceDefaultImplementationsError{
									CompositeType: nestedCompositeType,
									Member:        member,
								},
							)
						} else {
							checker.report(
								&DefaultFunctionConflictError{
									CompositeType: nestedCompositeType,
									Member:        member,
								},
							)
						}

						return
					}

					if member.HasImplementation {
						inheritedMembers.Set(memberName, member)
					}
				})
			}

			inheritedMembers.Foreach(func(memberName string, member *Member) {
				inheritedMember := *member
				inheritedMember.ContainerType = nestedCompositeType
				nestedCompositeType.Members.Set(memberName, &inheritedMember)
			})
		})

		// Declare members
		// NOTE: *After* declaring nested composite and interface declarations

		var members *StringMemberOrderedMap
		var fields []string
		var origins map[string]*Origin

		switch declaration.Kind() {
		case common.CompositeKindEvent:
			// Event members are derived from the initializer's parameter list
			members, fields, origins = checker.eventMembersAndOrigins(
				initializers[0],
				compositeType,
			)

		case common.CompositeKindEnum:
			// Enum members are derived from the cases
			members, fields, origins = checker.enumMembersAndOrigins(
				declaration.DeclarationMembers(),
				compositeType,
				declaration.DeclarationKind(),
			)

		default:
			members, fields, origins = checker.defaultMembersAndOrigins(
				declaration.DeclarationMembers(),
				compositeType,
				kind,
				declaration.DeclarationKind(),
			)
		}

		if compositeType.Kind == common.CompositeKindContract {
			checker.checkMemberStorability(members)
		}

		compositeType.Members = members
		compositeType.Fields = fields
		if checker.PositionInfo != nil {
			checker.PositionInfo.recordMemberOrigins(compositeType, origins)
		}
	})()

	// Always determine composite constructor type

	constructorType, constructorArgumentLabels := CompositeLikeConstructorType(checker.Elaboration, declaration, compositeType)
	constructorType.Members = declarationMembers

	// If the composite is a contract,
	// declare a value – the contract is a singleton.
	//
	// If the composite is an enum,
	// declare a special constructor which accepts the raw value,
	// and declare the enum cases as members on the constructor.
	//
	// For all other kinds, declare constructor.

	// NOTE: perform declarations after the nested scope, so they are visible after the declaration

	switch compositeType.Kind {
	case common.CompositeKindContract:
		checker.declareContractValue(
			declaration.(*ast.CompositeDeclaration),
			compositeType,
			declarationMembers,
		)

	case common.CompositeKindEnum:
		checker.declareEnumConstructor(
			declaration.(*ast.CompositeDeclaration),
			compositeType,
		)

	default:
		checker.declareCompositeLikeConstructor(
			declaration,
			constructorType,
			constructorArgumentLabels,
		)
	}
}

func (checker *Checker) declareCompositeLikeConstructor(
	declaration ast.CompositeLikeDeclaration,
	constructorType *FunctionType,
	constructorArgumentLabels []string,
) {
	// Resource and event constructors are effectively always private,
	// i.e. they should be only constructable by the locations that declare them.
	//
	// Instead of enforcing this by declaring the access as private here,
	// we allow the declared access level and check the construction in the respective
	// construction expressions, i.e. create expressions for resources
	// and emit statements for events.
	//
	// This improves the user experience for the developer:
	// If the access would be enforced as private, an import of the composite
	// would fail with an "not declared" error.

	_, err := checker.valueActivations.declare(variableDeclaration{
		identifier:               declaration.DeclarationIdentifier().Identifier,
		ty:                       constructorType,
		docString:                declaration.DeclarationDocString(),
		access:                   checker.accessFromAstAccess(declaration.DeclarationAccess()),
		kind:                     declaration.DeclarationKind(),
		pos:                      declaration.DeclarationIdentifier().Pos,
		isConstant:               true,
		argumentLabels:           constructorArgumentLabels,
		allowOuterScopeShadowing: false,
	})
	checker.report(err)
}

func (checker *Checker) declareContractValue(
	declaration *ast.CompositeDeclaration,
	compositeType *CompositeType,
	declarationMembers *StringMemberOrderedMap,
) {
	contractValueHandler := checker.Config.ContractValueHandler

	if contractValueHandler != nil {
		valueDeclaration := contractValueHandler(checker, declaration, compositeType)
		_, err := checker.valueActivations.DeclareValue(valueDeclaration)
		checker.report(err)
	} else {
		_, err := checker.valueActivations.declare(variableDeclaration{
			identifier: declaration.Identifier.Identifier,
			ty:         compositeType,
			docString:  declaration.DocString,
			// NOTE: contracts are always public
			access:     PrimitiveAccess(ast.AccessPublic),
			kind:       common.DeclarationKindContract,
			pos:        declaration.Identifier.Pos,
			isConstant: true,
		})
		checker.report(err)
	}

	declarationMembers.Foreach(func(name string, declarationMember *Member) {
		if compositeType.Members.Contains(name) {
			return
		}
		compositeType.Members.Set(name, declarationMember)
	})
}

func (checker *Checker) declareEnumConstructor(
	declaration *ast.CompositeDeclaration,
	compositeType *CompositeType,
) {

	enumCases := declaration.Members.EnumCases()

	var constructorOrigins map[string]*Origin

	if checker.PositionInfo != nil {
		constructorOrigins = make(map[string]*Origin, len(enumCases))
	}

	constructorType := EnumConstructorType(compositeType)

	memberCaseTypeAnnotation := NewTypeAnnotation(compositeType)

	for _, enumCase := range enumCases {
		caseName := enumCase.Identifier.Identifier

		if constructorType.Members.Contains(caseName) {
			continue
		}

		constructorType.Members.Set(
			caseName,
			&Member{
				ContainerType: constructorType,
				// enum cases are always public
				Access:          PrimitiveAccess(ast.AccessPublic),
				Identifier:      enumCase.Identifier,
				TypeAnnotation:  memberCaseTypeAnnotation,
				DeclarationKind: common.DeclarationKindField,
				VariableKind:    ast.VariableKindConstant,
				DocString:       enumCase.DocString,
			})

		if checker.PositionInfo != nil && constructorOrigins != nil {
			constructorOrigins[caseName] =
				checker.recordFieldDeclarationOrigin(
					enumCase.Identifier,
					compositeType,
					enumCase.DocString,
				)
		}
	}

	if checker.PositionInfo != nil {
		checker.PositionInfo.recordMemberOrigins(constructorType, constructorOrigins)
	}

	_, err := checker.valueActivations.declare(variableDeclaration{
		identifier: declaration.Identifier.Identifier,
		ty:         constructorType,
		docString:  declaration.DocString,
		// NOTE: enums are always public
		access:         PrimitiveAccess(ast.AccessPublic),
		kind:           common.DeclarationKindEnum,
		pos:            declaration.Identifier.Pos,
		isConstant:     true,
		argumentLabels: []string{EnumRawValueFieldName},
	})
	checker.report(err)
}

func EnumConstructorType(compositeType *CompositeType) *FunctionType {
	return &FunctionType{
		Purity:        FunctionPurityView,
		IsConstructor: true,
		Parameters: []Parameter{
			{
				Identifier:     EnumRawValueFieldName,
				TypeAnnotation: NewTypeAnnotation(compositeType.EnumRawType),
			},
		},
		ReturnTypeAnnotation: NewTypeAnnotation(
			&OptionalType{
				Type: compositeType,
			},
		),
		Members: &StringMemberOrderedMap{},
	}
}

// checkMemberStorability check that all fields have a type that is storable.
func (checker *Checker) checkMemberStorability(members *StringMemberOrderedMap) {

	storableResults := map[*Member]bool{}

	members.Foreach(func(_ string, member *Member) {

		if member.IsStorable(storableResults) {
			return
		}

		checker.report(
			&FieldTypeNotStorableError{
				Name: member.Identifier.Identifier,
				Type: member.TypeAnnotation.Type,
				Pos:  member.Identifier.Pos,
			},
		)
	})
}

func (checker *Checker) initializerPurity(initializers []*ast.SpecialFunctionDeclaration) FunctionPurity {
	// TODO: support multiple overloaded initializers
	initializerCount := len(initializers)
	if initializerCount > 0 {
		firstInitializer := initializers[0]
		return PurityFromAnnotation(firstInitializer.FunctionDeclaration.Purity)
	}
	// a composite with no initializer is view because it runs no code
	return FunctionPurityView
}

func (checker *Checker) initializerParameters(initializers []*ast.SpecialFunctionDeclaration) []Parameter {
	// TODO: support multiple overloaded initializers
	var parameters []Parameter

	initializerCount := len(initializers)
	if initializerCount > 0 {
		firstInitializer := initializers[0]
		parameters = checker.parameters(firstInitializer.FunctionDeclaration.ParameterList)

		if initializerCount > 1 {
			secondInitializer := initializers[1]

			checker.report(
				&UnsupportedOverloadingError{
					DeclarationKind: common.DeclarationKindInitializer,
					Range:           ast.NewRangeFromPositioned(checker.memoryGauge, secondInitializer),
				},
			)
		}
	}
	return parameters
}

func (checker *Checker) explicitInterfaceConformances(
	declaration ast.CompositeLikeDeclaration,
	compositeType *CompositeType,
) []*InterfaceType {

	var interfaceTypes []*InterfaceType
	seenConformances := map[*InterfaceType]bool{}

	for _, conformance := range declaration.ConformanceList() {
		convertedType := checker.ConvertType(conformance)

		if interfaceType, ok := convertedType.(*InterfaceType); ok {
			interfaceTypes = append(interfaceTypes, interfaceType)

			if seenConformances[interfaceType] {
				checker.report(
					&DuplicateConformanceError{
						CompositeType: compositeType,
						InterfaceType: interfaceType,
						Range:         ast.NewRangeFromPositioned(checker.memoryGauge, conformance.Identifier),
					},
				)
			}

			seenConformances[interfaceType] = true

		} else if !convertedType.IsInvalidType() {
			checker.report(
				&InvalidConformanceError{
					Type:  convertedType,
					Range: ast.NewRangeFromPositioned(checker.memoryGauge, conformance),
				},
			)
		}
	}

	return interfaceTypes
}

func (checker *Checker) enumRawType(declaration *ast.CompositeDeclaration) Type {

	conformanceCount := len(declaration.Conformances)

	// Enums must have exactly one conformance, the raw type

	if conformanceCount == 0 {
		checker.report(
			&MissingEnumRawTypeError{
				Pos: declaration.Identifier.EndPosition(checker.memoryGauge).Shifted(checker.memoryGauge, 1),
			},
		)

		return InvalidType
	}

	// Enums may not conform to interfaces,
	// i.e. only have one conformance, the raw type

	if conformanceCount > 1 {
		secondConformance := declaration.Conformances[1]
		lastConformance := declaration.Conformances[conformanceCount-1]

		checker.report(
			&InvalidEnumConformancesError{
				Range: ast.NewRange(
					checker.memoryGauge,
					secondConformance.StartPosition(),
					lastConformance.EndPosition(checker.memoryGauge),
				),
			},
		)

		// NOTE: do not return, the first conformance should
		// still be considered as a raw type
	}

	// The single conformance is considered the raw type.
	// It must be an `Integer`-subtype for now.

	conformance := declaration.Conformances[0]
	rawType := checker.ConvertType(conformance)

	if !rawType.IsInvalidType() &&
		!IsSameTypeKind(rawType, IntegerType) {

		checker.report(
			&InvalidEnumRawTypeError{
				Type:  rawType,
				Range: ast.NewRangeFromPositioned(checker.memoryGauge, conformance),
			},
		)
	}

	return rawType
}

type compositeConformanceCheckOptions struct {
	checkMissingMembers            bool
	interfaceTypeIsTypeRequirement bool
}

// checkCompositeLikeConformance checks if the given composite declaration with the given composite type
// conforms to the specified interface type.
//
// inheritedMembers is an "input/output parameter":
// It tracks which members were inherited from the interface.
// It allows tracking this across conformance checks of multiple interfaces.
//
// typeRequirementsInheritedMembers is an "input/output parameter":
// It tracks which members were inherited in each nested type, which may be a conformance to a type requirement.
// It allows tracking this across conformance checks of multiple interfaces' type requirements.
func (checker *Checker) checkCompositeLikeConformance(
	compositeDeclaration ast.CompositeLikeDeclaration,
	compositeType *CompositeType,
	interfaceType *InterfaceType,
	compositeKindMismatchIdentifier ast.Identifier,
	options compositeConformanceCheckOptions,
	inheritedMembers map[string]struct{},
	// type requirement name -> inherited members
	typeRequirementsInheritedMembers map[string]map[string]struct{},
) {

	var missingMembers []*Member
	var memberMismatches []MemberMismatch
	var missingNestedCompositeTypes []*CompositeType
	var initializerMismatch *InitializerMismatch

	// Ensure the composite kinds match, e.g. a structure shouldn't be able
	// to conform to a resource interface

	if !(interfaceType.CompositeKind == compositeType.Kind ||
		interfaceType.CompositeKind == compositeType.getBaseCompositeKind()) {
		checker.report(
			&CompositeKindMismatchError{
				ExpectedKind: compositeType.Kind,
				ActualKind:   interfaceType.CompositeKind,
				Range:        ast.NewRangeFromPositioned(checker.memoryGauge, compositeKindMismatchIdentifier),
			},
		)
	}

	// Check initializer requirement

	// TODO: add support for overloaded initializers

	if interfaceType.InitializerParameters != nil {

		initializerType := NewSimpleFunctionType(
			compositeType.ConstructorPurity,
			compositeType.ConstructorParameters,
			VoidTypeAnnotation,
		)
		interfaceInitializerType := NewSimpleFunctionType(
			interfaceType.InitializerPurity,
			interfaceType.InitializerParameters,
			VoidTypeAnnotation,
		)

		// TODO: subtype?
		if !initializerType.Equal(interfaceInitializerType) {
			initializerMismatch = &InitializerMismatch{
				CompositePurity:     compositeType.ConstructorPurity,
				InterfacePurity:     interfaceType.InitializerPurity,
				CompositeParameters: compositeType.ConstructorParameters,
				InterfaceParameters: interfaceType.InitializerParameters,
			}
		}
	}

	// Determine missing members and member conformance

	interfaceType.Members.Foreach(func(name string, interfaceMember *Member) {

		// Conforming types do not provide a concrete member
		// for the member in the interface if it is predeclared

		if interfaceMember.Predeclared {
			return
		}

		compositeMember, ok := compositeType.Members.Get(name)
		if ok {

			// If the composite member exists, check if it satisfies the mem

			if !checker.memberSatisfied(compositeMember, interfaceMember) {
				memberMismatches = append(
					memberMismatches,
					MemberMismatch{
						CompositeMember: compositeMember,
						InterfaceMember: interfaceMember,
					},
				)
			}

		} else if options.checkMissingMembers {

			// If the composite member does not exist, the interface may provide a default function.
			// However, only one of the composite's conformances (interfaces)
			// may provide a default function.

			if interfaceMember.DeclarationKind == common.DeclarationKindFunction {

				if _, ok := inheritedMembers[name]; ok {
					if interfaceMember.HasImplementation {
						checker.report(
							&MultipleInterfaceDefaultImplementationsError{
								CompositeType: compositeType,
								Member:        interfaceMember,
							},
						)
					} else {
						checker.report(
							&DefaultFunctionConflictError{
								CompositeType: compositeType,
								Member:        interfaceMember,
							},
						)
					}
					return
				}

				if interfaceMember.HasImplementation {
					inheritedMembers[name] = struct{}{}
					return
				}
			}

			missingMembers = append(missingMembers, interfaceMember)
		}

	})

	// Determine missing nested composite type definitions

	interfaceType.NestedTypes.Foreach(func(name string, typeRequirement Type) {

		// Only nested composite declarations are type requirements of the interface

		requiredCompositeType, ok := typeRequirement.(*CompositeType)
		if !ok {
			return
		}

		nestedCompositeType, ok := compositeType.NestedTypes.Get(name)
		if !ok {

			missingNestedCompositeTypes = append(missingNestedCompositeTypes, requiredCompositeType)
			return
		}

		inherited := typeRequirementsInheritedMembers[name]
		if inherited == nil {
			inherited = map[string]struct{}{}
			typeRequirementsInheritedMembers[name] = inherited
		}

		checker.checkTypeRequirement(nestedCompositeType, compositeDeclaration, requiredCompositeType, inherited)
	})

	if len(missingMembers) > 0 ||
		len(memberMismatches) > 0 ||
		len(missingNestedCompositeTypes) > 0 ||
		initializerMismatch != nil {

		checker.report(
			&ConformanceError{
				CompositeDeclaration:           compositeDeclaration,
				CompositeType:                  compositeType,
				InterfaceType:                  interfaceType,
				Pos:                            compositeDeclaration.DeclarationIdentifier().Pos,
				InitializerMismatch:            initializerMismatch,
				MissingMembers:                 missingMembers,
				MemberMismatches:               memberMismatches,
				MissingNestedCompositeTypes:    missingNestedCompositeTypes,
				InterfaceTypeIsTypeRequirement: options.interfaceTypeIsTypeRequirement,
			},
		)
	}

}

// TODO: return proper error
func (checker *Checker) memberSatisfied(compositeMember, interfaceMember *Member) bool {

	// Check declaration kind
	if compositeMember.DeclarationKind != interfaceMember.DeclarationKind {
		return false
	}

	// Check type

	compositeMemberType := compositeMember.TypeAnnotation.Type
	interfaceMemberType := interfaceMember.TypeAnnotation.Type

	if !compositeMemberType.IsInvalidType() &&
		!interfaceMemberType.IsInvalidType() {

		switch interfaceMember.DeclarationKind {
		case common.DeclarationKindField:
			// If the member is just a field, check the types are equal

			// TODO: subtype?
			if !compositeMemberType.Equal(interfaceMemberType) {
				return false
			}

		case common.DeclarationKindFunction:
			// If the member is a function, check that the argument labels are equal,
			// the parameter types are equal (they are invariant),
			// and that the return types are subtypes (the return type is covariant).
			//
			// This is different from subtyping for functions,
			// where argument labels are not considered,
			// and parameters are contravariant.

			interfaceMemberFunctionType, isInterfaceMemberFunctionType := interfaceMemberType.(*FunctionType)
			compositeMemberFunctionType, isCompositeMemberFunctionType := compositeMemberType.(*FunctionType)

			if !isInterfaceMemberFunctionType || !isCompositeMemberFunctionType {
				return false
			}

			if !interfaceMemberFunctionType.HasSameArgumentLabels(compositeMemberFunctionType) {
				return false
			}

			// Functions are covariant in their purity
			if compositeMemberFunctionType.Purity != interfaceMemberFunctionType.Purity &&
				compositeMemberFunctionType.Purity != FunctionPurityView {

				return false
			}

			// Functions are invariant in their parameter types

			for i, subParameter := range compositeMemberFunctionType.Parameters {
				superParameter := interfaceMemberFunctionType.Parameters[i]
				if !subParameter.TypeAnnotation.Type.
					Equal(superParameter.TypeAnnotation.Type) {

					return false
				}
			}

			// Functions are covariant in their return type

			if compositeMemberFunctionType.ReturnTypeAnnotation.Type != nil &&
				interfaceMemberFunctionType.ReturnTypeAnnotation.Type != nil {

				if !IsSubType(
					compositeMemberFunctionType.ReturnTypeAnnotation.Type,
					interfaceMemberFunctionType.ReturnTypeAnnotation.Type,
				) {
					return false
				}
			}

			if (compositeMemberFunctionType.ReturnTypeAnnotation.Type != nil &&
				interfaceMemberFunctionType.ReturnTypeAnnotation.Type == nil) ||
				(compositeMemberFunctionType.ReturnTypeAnnotation.Type == nil &&
					interfaceMemberFunctionType.ReturnTypeAnnotation.Type != nil) {

				return false
			}

		}
	}

	// Check variable kind

	if interfaceMember.VariableKind != ast.VariableKindNotSpecified &&
		compositeMember.VariableKind != interfaceMember.VariableKind {

		return false
	}

	// Check access

	effectiveInterfaceMemberAccess := checker.effectiveInterfaceMemberAccess(interfaceMember.Access)
	effectiveCompositeMemberAccess := checker.effectiveCompositeMemberAccess(compositeMember.Access)

	return !effectiveCompositeMemberAccess.IsLessPermissiveThan(effectiveInterfaceMemberAccess)
}

// checkTypeRequirement checks conformance of a nested type declaration
// to a type requirement of an interface.
func (checker *Checker) checkTypeRequirement(
	declaredType Type,
	containerDeclaration ast.CompositeLikeDeclaration,
	requiredCompositeType *CompositeType,
	inherited map[string]struct{},
) {

	members := containerDeclaration.DeclarationMembers()

	// A nested interface doesn't satisfy the type requirement,
	// it must be a composite

	if declaredInterfaceType, ok := declaredType.(*InterfaceType); ok {

		// Find the interface declaration of the interface type

		var errorRange ast.Range
		var foundInterfaceDeclaration bool

		for _, nestedInterfaceDeclaration := range members.Interfaces() {
			nestedInterfaceIdentifier := nestedInterfaceDeclaration.Identifier.Identifier
			if nestedInterfaceIdentifier == declaredInterfaceType.Identifier {
				foundInterfaceDeclaration = true
				errorRange = ast.NewRangeFromPositioned(checker.memoryGauge, nestedInterfaceDeclaration.Identifier)
				break
			}
		}

		if !foundInterfaceDeclaration {
			panic(errors.NewUnreachableError())
		}

		checker.report(
			&DeclarationKindMismatchError{
				ExpectedDeclarationKind: requiredCompositeType.Kind.DeclarationKind(false),
				ActualDeclarationKind:   declaredInterfaceType.CompositeKind.DeclarationKind(true),
				Range:                   errorRange,
			},
		)

		return
	}

	// If the nested type is neither an interface nor a composite,
	// something must be wrong in the checker

	declaredCompositeType, ok := declaredType.(*CompositeType)
	if !ok {
		panic(errors.NewUnreachableError())
	}

	// Find the composite declaration of the composite type

	var compositeDeclaration ast.CompositeLikeDeclaration
	var foundRedeclaration bool

	findDeclaration := func(nestedCompositeDeclaration ast.CompositeLikeDeclaration) {
		identifier := nestedCompositeDeclaration.DeclarationIdentifier()
		nestedCompositeIdentifier := identifier.Identifier
		if nestedCompositeIdentifier == declaredCompositeType.Identifier {
			// If we detected a second nested composite declaration with the same identifier,
			// report an error and stop further type requirement checking
			if compositeDeclaration != nil {
				foundRedeclaration = true
				checker.report(&RedeclarationError{
					Kind:        nestedCompositeDeclaration.DeclarationKind(),
					Name:        identifier.Identifier,
					Pos:         identifier.Pos,
					PreviousPos: &compositeDeclaration.DeclarationIdentifier().Pos,
				})
			}
			compositeDeclaration = nestedCompositeDeclaration
			// NOTE: Do not break / stop iteration, but keep looking for
			// another (invalid) nested composite declaration with the same identifier,
			// as the first found declaration is not necessarily the correct one
		}
	}

	for _, nestedCompositeDeclaration := range members.Composites() {
		findDeclaration(nestedCompositeDeclaration)
	}

	for _, nestedAttachmentDeclaration := range members.Attachments() {
		findDeclaration(nestedAttachmentDeclaration)
	}

	if foundRedeclaration {
		return
	}

	if compositeDeclaration == nil {
		panic(errors.NewUnreachableError())
	}

	// Check that the composite declaration declares at least the conformances
	// that the type requirement stated

	for _, requiredConformance := range requiredCompositeType.ExplicitInterfaceConformances {
		found := false
		for _, conformance := range declaredCompositeType.ExplicitInterfaceConformances {
			if conformance == requiredConformance {
				found = true
				break
			}
		}
		if !found {
			checker.report(
				&MissingConformanceError{
					CompositeType: declaredCompositeType,
					InterfaceType: requiredConformance,
					Range:         ast.NewRangeFromPositioned(checker.memoryGauge, compositeDeclaration.DeclarationIdentifier()),
				},
			)
		}
	}

	// Check the conformance of the composite to the type requirement
	// like a top-level composite declaration to an interface type

	requiredInterfaceType := requiredCompositeType.InterfaceType()

	// while attachments cannot be declared as interfaces, an attachment type requirement essentially functions
	// as an interface, so we must enforce that the concrete attachment's base type is a compatible with the requirement's.
	// Specifically, attachment base types are contravariant; if the contract interface requires a struct attachment with a base type
	// of `S`, the concrete contract can fulfill this requirement by implementing an attachment with a base type of `AnyStruct`:
	// if the attachment is valid on any structure, then clearly it is a valid attachment for `S`. See the example below:
	//
	// resource interface RI { /* ... */ }
	// resource R: RI { /* ... */ }
	// contract interface CI {
	//    attachment A for R { /* ... */ }
	// }
	// contract C: CI {
	//    attachment A for RI { /* ... */ }
	// }
	//
	// In this example, as long as `A` in `C` contains the expected member declarations as defined in `CI`, this is a valid
	// implementation of the type requirement, as an `A` that can accept any `RI` as a base can clearly function for an `R` as well.
	// It may also be helpful to conceptualize an attachment as a sort of implicit function that takes a `base` argument and returns a composite value.
	if requiredCompositeType.Kind == common.CompositeKindAttachment && declaredCompositeType.Kind == common.CompositeKindAttachment {
		if !IsSubType(requiredCompositeType.baseType, declaredCompositeType.baseType) {
			checker.report(
				&ConformanceError{
					CompositeDeclaration: compositeDeclaration,
					CompositeType:        declaredCompositeType,
					InterfaceType:        requiredCompositeType.InterfaceType(),
					Pos:                  compositeDeclaration.DeclarationIdentifier().Pos,
				},
			)
		}
	}

	checker.checkCompositeLikeConformance(
		compositeDeclaration,
		declaredCompositeType,
		requiredInterfaceType,
		*compositeDeclaration.DeclarationIdentifier(),
		compositeConformanceCheckOptions{
			checkMissingMembers:            true,
			interfaceTypeIsTypeRequirement: true,
		},
		inherited,
		map[string]map[string]struct{}{},
	)
}

func CompositeLikeConstructorType(
	elaboration *Elaboration,
	compositeDeclaration ast.CompositeLikeDeclaration,
	compositeType *CompositeType,
) (
	constructorFunctionType *FunctionType,
	argumentLabels []string,
) {

	constructorFunctionType = &FunctionType{
		Purity:               compositeType.ConstructorPurity,
		IsConstructor:        true,
		ReturnTypeAnnotation: NewTypeAnnotation(compositeType),
	}

	// TODO: support multiple overloaded initializers

	initializers := compositeDeclaration.DeclarationMembers().Initializers()
	if len(initializers) > 0 {
		firstInitializer := initializers[0]

		argumentLabels = firstInitializer.
			FunctionDeclaration.
			ParameterList.
			EffectiveArgumentLabels()

		constructorFunctionType.Parameters = compositeType.ConstructorParameters

		// NOTE: Don't use `constructorFunctionType`, as it has a return type.
		//   The initializer itself has a `Void` return type.

		elaboration.SetConstructorFunctionType(
			firstInitializer,
			&FunctionType{
				IsConstructor:        true,
				Parameters:           constructorFunctionType.Parameters,
				ReturnTypeAnnotation: VoidTypeAnnotation,
			},
		)
	}

	return constructorFunctionType, argumentLabels
}

func (checker *Checker) defaultMembersAndOrigins(
	allMembers *ast.Members,
	containerType Type,
	containerKind ContainerKind,
	containerDeclarationKind common.DeclarationKind,
) (
	members *StringMemberOrderedMap,
	fieldNames []string,
	origins map[string]*Origin,
) {
	fields := allMembers.Fields()
	functions := allMembers.Functions()

	// Enum cases are invalid
	enumCases := allMembers.EnumCases()
	if len(enumCases) > 0 && containerDeclarationKind != common.DeclarationKindUnknown {
		checker.report(
			&InvalidEnumCaseError{
				ContainerDeclarationKind: containerDeclarationKind,
				Range:                    ast.NewRangeFromPositioned(checker.memoryGauge, enumCases[0]),
			},
		)
	}

	requireVariableKind := containerKind != ContainerKindInterface
	requireNonPrivateMemberAccess := containerKind == ContainerKindInterface

	memberCount := len(fields) + len(functions)
	members = &StringMemberOrderedMap{}
	if checker.PositionInfo != nil {
		origins = make(map[string]*Origin, memberCount)
	}

	predeclaredMembers := checker.predeclaredMembers(containerType)
	invalidIdentifiers := make(map[string]bool, len(predeclaredMembers))

	for _, predeclaredMember := range predeclaredMembers {
		name := predeclaredMember.Identifier.Identifier
		members.Set(name, predeclaredMember)
		invalidIdentifiers[name] = true

		if predeclaredMember.DeclarationKind == common.DeclarationKindField {
			fieldNames = append(fieldNames, name)
		}
	}

	checkInvalidIdentifier := func(declaration ast.Declaration) bool {
		identifier := declaration.DeclarationIdentifier()
		if invalidIdentifiers == nil || !invalidIdentifiers[identifier.Identifier] {
			return true
		}

		checker.report(
			&InvalidDeclarationError{
				Identifier: identifier.Identifier,
				Kind:       declaration.DeclarationKind(),
				Range:      ast.NewRangeFromPositioned(checker.memoryGauge, identifier),
			},
		)

		return false
	}

	// declare a member for each field
	for _, field := range fields {

		if !checkInvalidIdentifier(field) {
			continue
		}

		identifier := field.Identifier.Identifier

		fieldNames = append(fieldNames, identifier)

		fieldAccess := checker.accessFromAstAccess(field.Access)

		if entitlementMapAccess, ok := fieldAccess.(EntitlementMapAccess); ok {
			checker.entitlementMappingInScope = entitlementMapAccess.Type
		}
		fieldTypeAnnotation := checker.ConvertTypeAnnotation(field.TypeAnnotation)
		checker.entitlementMappingInScope = nil
		checker.checkTypeAnnotation(fieldTypeAnnotation, field.TypeAnnotation)

		const declarationKind = common.DeclarationKindField

		effectiveAccess := checker.effectiveMemberAccess(fieldAccess, containerKind)

		if requireNonPrivateMemberAccess &&
			effectiveAccess.Equal(PrimitiveAccess(ast.AccessPrivate)) {

			checker.report(
				&InvalidAccessModifierError{
					DeclarationKind: declarationKind,
					Access:          fieldAccess,
					Explanation:     "private fields can never be used",
					Pos:             field.StartPos,
				},
			)
		}

		checker.checkStaticModifier(field.IsStatic(), field.Identifier)
		checker.checkNativeModifier(field.IsNative(), field.Identifier)

		members.Set(
			identifier,
			&Member{
				ContainerType:   containerType,
				Access:          fieldAccess,
				Identifier:      field.Identifier,
				DeclarationKind: declarationKind,
				TypeAnnotation:  fieldTypeAnnotation,
				VariableKind:    field.VariableKind,
				DocString:       field.DocString,
			})

		if checker.PositionInfo != nil && origins != nil {
			origins[identifier] =
				checker.recordFieldDeclarationOrigin(
					field.Identifier,
					fieldTypeAnnotation.Type,
					field.DocString,
				)
		}

		if requireVariableKind &&
			field.VariableKind == ast.VariableKindNotSpecified {

			checker.report(
				&InvalidVariableKindError{
					Kind:  field.VariableKind,
					Range: ast.NewRangeFromPositioned(checker.memoryGauge, field.Identifier),
				},
			)
		}
	}

	// declare a member for each function
	for _, function := range functions {
		if !checkInvalidIdentifier(function) {
			continue
		}

		identifier := function.Identifier.Identifier

		functionAccess := checker.accessFromAstAccess(function.Access)

		functionType := checker.functionType(function.Purity, functionAccess, function.ParameterList, function.ReturnTypeAnnotation)

		checker.Elaboration.SetFunctionDeclarationFunctionType(function, functionType)

		argumentLabels := function.ParameterList.EffectiveArgumentLabels()

		fieldTypeAnnotation := NewTypeAnnotation(functionType)

		const declarationKind = common.DeclarationKindFunction

		effectiveAccess := checker.effectiveMemberAccess(functionAccess, containerKind)

		if requireNonPrivateMemberAccess &&
			effectiveAccess.Equal(PrimitiveAccess(ast.AccessPrivate)) {

			checker.report(
				&InvalidAccessModifierError{
					DeclarationKind: declarationKind,
					Access:          functionAccess,
					Explanation:     "private functions can never be used",
					Pos:             function.StartPos,
				},
			)
		}

		hasImplementation := function.FunctionBlock.HasStatements()

		members.Set(
			identifier,
			&Member{
				ContainerType:     containerType,
				Access:            functionAccess,
				Identifier:        function.Identifier,
				DeclarationKind:   declarationKind,
				TypeAnnotation:    fieldTypeAnnotation,
				VariableKind:      ast.VariableKindConstant,
				ArgumentLabels:    argumentLabels,
				DocString:         function.DocString,
				HasImplementation: hasImplementation,
			})

		if checker.PositionInfo != nil && origins != nil {
			origins[identifier] = checker.recordFunctionDeclarationOrigin(function, functionType)
		}
	}

	return members, fieldNames, origins
}

func (checker *Checker) eventMembersAndOrigins(
	initializer *ast.SpecialFunctionDeclaration,
	containerType *CompositeType,
) (
	members *StringMemberOrderedMap,
	fieldNames []string,
	origins map[string]*Origin,
) {
	parameters := initializer.FunctionDeclaration.ParameterList.Parameters

	members = &StringMemberOrderedMap{}

	if checker.PositionInfo != nil {
		origins = make(map[string]*Origin, len(parameters))
	}

	for i, parameter := range parameters {
		typeAnnotation := containerType.ConstructorParameters[i].TypeAnnotation

		identifier := parameter.Identifier

		fieldNames = append(fieldNames, identifier.Identifier)

		members.Set(
			identifier.Identifier,
			&Member{
				ContainerType:   containerType,
				Access:          PrimitiveAccess(ast.AccessPublic),
				Identifier:      identifier,
				DeclarationKind: common.DeclarationKindField,
				TypeAnnotation:  typeAnnotation,
				VariableKind:    ast.VariableKindConstant,
			})

		if checker.PositionInfo != nil && origins != nil {
			origins[identifier.Identifier] =
				checker.recordFieldDeclarationOrigin(
					identifier,
					typeAnnotation.Type,
					"",
				)
		}
	}

	return
}

const EnumRawValueFieldName = "rawValue"
const enumRawValueFieldDocString = `
The raw value of the enum case
`

func (checker *Checker) enumMembersAndOrigins(
	allMembers *ast.Members,
	containerType *CompositeType,
	containerDeclarationKind common.DeclarationKind,
) (
	members *StringMemberOrderedMap,
	fieldNames []string,
	origins map[string]*Origin,
) {
	for _, declaration := range allMembers.Declarations() {

		// Enum declarations may only contain enum cases

		enumCase, ok := declaration.(*ast.EnumCaseDeclaration)
		if !ok {
			checker.report(
				&InvalidNonEnumCaseError{
					ContainerDeclarationKind: containerDeclarationKind,
					Range:                    ast.NewRangeFromPositioned(checker.memoryGauge, declaration),
				},
			)
			continue
		}

		// Enum cases must be effectively public
		enumAccess := checker.accessFromAstAccess(enumCase.Access)

		if !checker.effectiveCompositeMemberAccess(enumAccess).Equal(PrimitiveAccess(ast.AccessPublic)) {
			checker.report(
				&InvalidAccessModifierError{
					DeclarationKind: enumCase.DeclarationKind(),
					Access:          enumAccess,
					Explanation:     "enum cases must be public",
					Pos:             enumCase.StartPos,
				},
			)
		}
	}

	// Members of the enum type are *not* the enum cases!
	// Each individual enum case is an instance of the enum type,
	// so only has a single member, the raw value field

	members = &StringMemberOrderedMap{}
	members.Set(
		EnumRawValueFieldName,
		&Member{
			ContainerType: containerType,
			Access:        PrimitiveAccess(ast.AccessPublic),
			Identifier: ast.NewIdentifier(
				checker.memoryGauge,
				EnumRawValueFieldName,
				ast.EmptyPosition,
			),
			DeclarationKind: common.DeclarationKindField,
			TypeAnnotation:  NewTypeAnnotation(containerType.EnumRawType),
			VariableKind:    ast.VariableKindConstant,
			DocString:       enumRawValueFieldDocString,
		})

	// No origins available for the only member which was declared above

	origins = map[string]*Origin{}

	// Gather the field names from the members declared above

	members.Foreach(func(name string, member *Member) {
		if member.DeclarationKind == common.DeclarationKindField {
			fieldNames = append(fieldNames, name)
		}
	})

	return
}

func (checker *Checker) checkInitializers(
	initializers []*ast.SpecialFunctionDeclaration,
	fields []*ast.FieldDeclaration,
	containerType CompositeKindedType,
	containerDocString string,
	initializerPurity FunctionPurity,
	initializerParameters []Parameter,
	containerKind ContainerKind,
	initializationInfo *InitializationInfo,
) {
	count := len(initializers)

	if count == 0 {
		checker.checkNoInitializerNoFields(fields, containerType, containerKind)
		return
	}

	// TODO: check all initializers:
	//  parameter initializerParameterTypeAnnotations needs to be a slice

	initializer := initializers[0]
	checker.checkSpecialFunction(
		initializer,
		containerType,
		containerDocString,
		initializerPurity,
		initializerParameters,
		containerKind,
		initializationInfo,
	)

	// If the initializer is for an event,
	// ensure all parameters are valid

	if compositeType, ok := containerType.(*CompositeType); ok &&
		compositeType.Kind == common.CompositeKindEvent {

		checker.checkEventParameters(
			initializer.FunctionDeclaration.ParameterList,
			initializerParameters,
		)
	}
}

// checkNoInitializerNoFields checks that if there are no initializers,
// then there should also be no fields. Otherwise, the fields will be uninitialized.
// In interfaces this is allowed.
func (checker *Checker) checkNoInitializerNoFields(
	fields []*ast.FieldDeclaration,
	containerType Type,
	containerKind ContainerKind,
) {
	// If there are no fields, or the container is an interface,
	// no initializer needs to be declared

	if len(fields) == 0 || containerKind == ContainerKindInterface {
		return
	}

	// An initializer should be declared but does not exist.
	// Report an error for the first field

	firstField := fields[0]

	checker.report(
		&MissingInitializerError{
			ContainerType:  containerType,
			FirstFieldName: firstField.Identifier.Identifier,
			FirstFieldPos:  firstField.Identifier.Pos,
		},
	)
}

// checkSpecialFunction checks special functions, like initializers and destructors
func (checker *Checker) checkSpecialFunction(
	specialFunction *ast.SpecialFunctionDeclaration,
	containerType CompositeKindedType,
	containerDocString string,
	purity FunctionPurity,
	parameters []Parameter,
	containerKind ContainerKind,
	initializationInfo *InitializationInfo,
) {
	// NOTE: new activation, so `self`
	// is only visible inside the special function

	checkResourceLoss := containerKind != ContainerKindInterface

	checker.enterValueScope()
	defer checker.leaveValueScope(specialFunction.EndPosition, checkResourceLoss)

	fnAccess := checker.effectiveMemberAccess(checker.accessFromAstAccess(specialFunction.FunctionDeclaration.Access), containerKind)

	checker.declareSelfValue(containerType, containerDocString)
	if containerType.GetCompositeKind() == common.CompositeKindAttachment {
		// attachments cannot be interfaces, so this cast must succeed
		attachmentType, ok := containerType.(*CompositeType)
		if !ok {
			panic(errors.NewUnreachableError())
		}
		checker.declareBaseValue(
			attachmentType.baseType,
<<<<<<< HEAD
			attachmentType.AttachmentEntitlementAccess,
			fnAccess,
=======
			attachmentType,
>>>>>>> 78f58f90
			ast.NewRangeFromPositioned(checker.memoryGauge, specialFunction),
			attachmentType.baseTypeDocString)
	}

	functionType := NewSimpleFunctionType(
		purity,
		parameters,
		VoidTypeAnnotation,
	)

	checker.checkFunction(
		specialFunction.FunctionDeclaration.ParameterList,
		nil,
		fnAccess,
		functionType,
		specialFunction.FunctionDeclaration.FunctionBlock,
		true,
		initializationInfo,
		checkResourceLoss,
	)

	if containerKind == ContainerKindComposite {
		compositeType, ok := containerType.(*CompositeType)
		if !ok {
			// we just checked that the container was a composite
			panic(errors.NewUnreachableError())
		}

		// Event declarations have an empty initializer as it is synthesized
		if compositeType.Kind != common.CompositeKindEvent &&
			specialFunction.FunctionDeclaration.FunctionBlock == nil {

			checker.report(
				&MissingFunctionBodyError{
					Pos: specialFunction.EndPosition(checker.memoryGauge),
				},
			)
		}
	}
}

func (checker *Checker) checkCompositeFunctions(
	functions []*ast.FunctionDeclaration,
	selfType *CompositeType,
	selfDocString string,
) {
	for _, function := range functions {
		// NOTE: new activation, as function declarations
		// shouldn't be visible in other function declarations,
		// and `self` is only visible inside function

		func() {
			checker.enterValueScope()
			defer checker.leaveValueScope(function.EndPosition, true)

<<<<<<< HEAD
			fnAccess := checker.effectiveMemberAccess(checker.accessFromAstAccess(function.Access), ContainerKindComposite)

			checker.declareSelfValue(selfType, fnAccess, selfDocString)
			if selfType.GetCompositeKind() == common.CompositeKindAttachment {
				checker.declareBaseValue(
					selfType.baseType,
					selfType.AttachmentEntitlementAccess,
					fnAccess,
=======
			checker.declareSelfValue(selfType, selfDocString)
			if selfType.GetCompositeKind() == common.CompositeKindAttachment {
				checker.declareBaseValue(
					selfType.baseType,
					selfType,
>>>>>>> 78f58f90
					ast.NewRangeFromPositioned(checker.memoryGauge, function),
					selfType.baseTypeDocString,
				)
			}

			checker.visitFunctionDeclaration(
				function,
				functionDeclarationOptions{
					mustExit:          true,
					declareFunction:   false,
					checkResourceLoss: true,
				},
				&selfType.Kind,
			)
		}()

		if function.FunctionBlock == nil {
			checker.report(
				&MissingFunctionBodyError{
					Pos: function.EndPosition(checker.memoryGauge),
				},
			)
		}
	}
}

// declares a value one scope lower than the current.
// This is useful particularly in the cases of creating `self`
// and `base` parameters to composite/attachment functions.

func (checker *Checker) declareLowerScopedValue(
	ty Type,
	docString string,
	identifier string,
	kind common.DeclarationKind,
) {

	depth := checker.valueActivations.Depth() + 1

	variable := &Variable{
		Identifier:      identifier,
		Access:          PrimitiveAccess(ast.AccessPublic),
		DeclarationKind: kind,
		Type:            ty,
		IsConstant:      true,
		ActivationDepth: depth,
		Pos:             nil,
		DocString:       docString,
	}
	checker.valueActivations.Set(identifier, variable)
	if checker.PositionInfo != nil {
		checker.recordVariableDeclarationOccurrence(identifier, variable)
	}
}

func (checker *Checker) declareSelfValue(selfType Type, selfDocString string) {
	// inside of an attachment, self is a reference to the attachment's type, because
	// attachments are never first class values, they must always exist inside references
	if typedSelfType, ok := selfType.(*CompositeType); ok && typedSelfType.Kind == common.CompositeKindAttachment {
		// the `self` value in an attachment is considered fully-entitled to that attachment, or
		// equivalently the entire codomain of the attachment's map
		var selfAccess Access = UnauthorizedAccess
		if typedSelfType.attachmentEntitlementAccess != nil {
			selfAccess = typedSelfType.attachmentEntitlementAccess.Codomain()
		}
		selfType = NewReferenceType(checker.memoryGauge, typedSelfType, selfAccess)
	}
	checker.declareLowerScopedValue(selfType, selfDocString, SelfIdentifier, common.DeclarationKindSelf)
}

func (checker *Checker) declareBaseValue(baseType Type, attachmentType *CompositeType, fnRange ast.Range, superDocString string) {
	switch typedBaseType := baseType.(type) {
	case *InterfaceType:
		restrictedType := AnyStructType
		if baseType.IsResourceType() {
			restrictedType = AnyResourceType
		}
		// we can't actually have a value of an interface type I, so instead we create a value of {I}
		// to be referenced by `base`
		baseType = NewRestrictedType(checker.memoryGauge, restrictedType, []*InterfaceType{typedBaseType})
	}
	// the `base` value in an attachment function has the set of entitlements defined by the required entitlements specified in the attachment's declaration
	// -------------------------------
	// entitlement E
	// entitlement F
	// pub attachment A for R {
	//     require entitlement E
	//     pub fun foo() { ... }
	// }
	// -------------------------------
	// within the body of `foo`, the `base` value will be entitled to `E` but not `F`, because only `E` was required in the attachment's declaration
	var baseAccess Access = UnauthorizedAccess
	if attachmentType.requiredEntitlements != nil && attachmentType.requiredEntitlements.Len() > 0 {
		baseAccess = EntitlementSetAccess{
			Entitlements: attachmentType.requiredEntitlements,
			SetKind:      Conjunction,
		}
	}
	base := NewReferenceType(checker.memoryGauge, baseType, baseAccess)
	checker.declareLowerScopedValue(base, superDocString, BaseIdentifier, common.DeclarationKindBase)
}

// checkNestedIdentifiers checks that nested identifiers, i.e. fields, functions,
// and nested interfaces and composites, are unique and aren't named `init` or `destroy`
func (checker *Checker) checkNestedIdentifiers(members *ast.Members) {
	positions := map[string]ast.Position{}

	for _, declaration := range members.Declarations() {

		if _, ok := declaration.(*ast.SpecialFunctionDeclaration); ok {
			continue
		}

		identifier := declaration.DeclarationIdentifier()
		if identifier == nil {
			continue
		}

		checker.checkNestedIdentifier(
			*identifier,
			declaration.DeclarationKind(),
			positions,
		)
	}
}

// checkNestedIdentifier checks that the nested identifier is unique
// and isn't named `init` or `destroy`
func (checker *Checker) checkNestedIdentifier(
	identifier ast.Identifier,
	kind common.DeclarationKind,
	positions map[string]ast.Position,
) {
	name := identifier.Identifier
	pos := identifier.Pos

	// TODO: provide a more helpful error

	switch name {
	case common.DeclarationKindInitializer.Keywords(),
		common.DeclarationKindDestructor.Keywords():

		checker.report(
			&InvalidNameError{
				Name: name,
				Pos:  pos,
			},
		)
	}

	if previousPos, ok := positions[name]; ok {
		checker.report(
			&RedeclarationError{
				Name:        name,
				Pos:         pos,
				Kind:        kind,
				PreviousPos: &previousPos,
			},
		)
	} else {
		positions[name] = pos
	}
}

func (checker *Checker) VisitFieldDeclaration(_ *ast.FieldDeclaration) struct{} {
	// NOTE: field type is already checked when determining composite function in `compositeType`

	panic(errors.NewUnreachableError())
}

func (checker *Checker) VisitEnumCaseDeclaration(_ *ast.EnumCaseDeclaration) struct{} {
	// NOTE: already checked when checking the composite

	panic(errors.NewUnreachableError())
}

// checkUnknownSpecialFunctions checks that the special function declarations
// are supported, i.e., they are either initializers or destructors
func (checker *Checker) checkUnknownSpecialFunctions(functions []*ast.SpecialFunctionDeclaration) {
	for _, function := range functions {
		switch function.Kind {
		case common.DeclarationKindInitializer, common.DeclarationKindDestructor:
			continue

		default:
			checker.report(
				&UnknownSpecialFunctionError{
					Pos: function.FunctionDeclaration.Identifier.Pos,
				},
			)
		}
	}
}

func (checker *Checker) checkSpecialFunctionDefaultImplementation(declaration ast.Declaration, kindName string) {
	for _, specialFunction := range declaration.DeclarationMembers().SpecialFunctions() {
		if !specialFunction.FunctionDeclaration.FunctionBlock.HasStatements() {
			continue
		}

		checker.report(
			&SpecialFunctionDefaultImplementationError{
				Identifier: specialFunction.DeclarationIdentifier(),
				Container:  declaration,
				KindName:   kindName,
			},
		)
	}
}

func (checker *Checker) checkDestructors(
	destructors []*ast.SpecialFunctionDeclaration,
	fields map[string]*ast.FieldDeclaration,
	members *StringMemberOrderedMap,
	containerType CompositeKindedType,
	containerDeclarationKind common.DeclarationKind,
	containerDocString string,
	containerKind ContainerKind,
) {
	count := len(destructors)

	// only resource and resource interface declarations may
	// declare a destructor

	if !containerType.IsResourceType() {
		if count > 0 {
			firstDestructor := destructors[0]

			checker.report(
				&InvalidDestructorError{
					Range: ast.NewRangeFromPositioned(
						checker.memoryGauge,
						firstDestructor.FunctionDeclaration.Identifier,
					),
				},
			)
		}

		return
	}

	if count == 0 {
		checker.checkNoDestructorNoResourceFields(members, fields, containerType, containerKind)
		return
	}

	firstDestructor := destructors[0]
	checker.checkDestructor(
		firstDestructor,
		containerType,
		containerDocString,
		containerKind,
	)

	// destructor overloading is not supported

	if count > 1 {
		secondDestructor := destructors[1]

		checker.report(
			&UnsupportedOverloadingError{
				DeclarationKind: common.DeclarationKindDestructor,
				Range:           ast.NewRangeFromPositioned(checker.memoryGauge, secondDestructor),
			},
		)
	}
}

// checkNoDestructorNoResourceFields checks that if there is no destructor there are
// also no fields which have a resource type – otherwise those fields will be lost.
// In interfaces this is allowed.
func (checker *Checker) checkNoDestructorNoResourceFields(
	members *StringMemberOrderedMap,
	fields map[string]*ast.FieldDeclaration,
	containerType Type,
	containerKind ContainerKind,
) {
	if containerKind == ContainerKindInterface {
		return
	}

	for pair := members.Oldest(); pair != nil; pair = pair.Next() {
		member := pair.Value
		memberName := pair.Key

		// NOTE: check type, not resource annotation:
		// the field could have a wrong annotation
		if !member.TypeAnnotation.Type.IsResourceType() {
			continue
		}

		checker.report(
			&MissingDestructorError{
				ContainerType:  containerType,
				FirstFieldName: memberName,
				FirstFieldPos:  fields[memberName].Identifier.Pos,
			},
		)

		// only report for first member
		return
	}
}

func (checker *Checker) checkDestructor(
	destructor *ast.SpecialFunctionDeclaration,
	containerType CompositeKindedType,
	containerDocString string,
	containerKind ContainerKind,
) {

	if len(destructor.FunctionDeclaration.ParameterList.Parameters) != 0 {
		checker.report(
			&InvalidDestructorParametersError{
				Range: ast.NewRangeFromPositioned(checker.memoryGauge, destructor.FunctionDeclaration.ParameterList),
			},
		)
	}

	parameters := checker.parameters(destructor.FunctionDeclaration.ParameterList)

	checker.checkSpecialFunction(
		destructor,
		containerType,
		containerDocString,
		FunctionPurityImpure,
		parameters,
		containerKind,
		nil,
	)

	checker.checkCompositeResourceInvalidated(containerType)
}

// checkCompositeResourceInvalidated checks that if the container is a resource,
// that all resource fields are invalidated (moved or destroyed)
func (checker *Checker) checkCompositeResourceInvalidated(containerType Type) {
	compositeType, isComposite := containerType.(*CompositeType)
	if !isComposite || compositeType.Kind != common.CompositeKindResource {
		return
	}

	checker.checkResourceFieldsInvalidated(containerType, compositeType.Members)
}

// checkResourceFieldsInvalidated checks that all resource fields for a container
// type are invalidated.
func (checker *Checker) checkResourceFieldsInvalidated(
	containerType Type,
	members *StringMemberOrderedMap,
) {
	members.Foreach(func(_ string, member *Member) {

		// NOTE: check the of the type annotation, not the type annotation's
		// resource marker: the field could have an incorrect type annotation
		// that is missing the resource marker even though it is required

		if !member.TypeAnnotation.Type.IsResourceType() {
			return
		}

		info := checker.resources.Get(Resource{Member: member})
		if !info.DefinitivelyInvalidated() {
			checker.report(
				&ResourceFieldNotInvalidatedError{
					FieldName: member.Identifier.Identifier,
					Type:      containerType,
					Pos:       member.Identifier.StartPosition(),
				},
			)
		}
	})
}

// checkResourceUseAfterInvalidation checks if a resource (variable or composite member)
// is used after it was previously invalidated (moved or destroyed)
func (checker *Checker) checkResourceUseAfterInvalidation(resource Resource, usePosition ast.HasPosition) {
	resourceInfo := checker.resources.Get(resource)
	invalidation := resourceInfo.Invalidation()
	if invalidation == nil {
		return
	}

	checker.report(
		&ResourceUseAfterInvalidationError{
			Invalidation: *invalidation,
			Range: ast.NewRangeFromPositioned(
				checker.memoryGauge,
				usePosition,
			),
		},
	)
}<|MERGE_RESOLUTION|>--- conflicted
+++ resolved
@@ -2237,12 +2237,7 @@
 		}
 		checker.declareBaseValue(
 			attachmentType.baseType,
-<<<<<<< HEAD
-			attachmentType.AttachmentEntitlementAccess,
-			fnAccess,
-=======
 			attachmentType,
->>>>>>> 78f58f90
 			ast.NewRangeFromPositioned(checker.memoryGauge, specialFunction),
 			attachmentType.baseTypeDocString)
 	}
@@ -2298,22 +2293,11 @@
 			checker.enterValueScope()
 			defer checker.leaveValueScope(function.EndPosition, true)
 
-<<<<<<< HEAD
-			fnAccess := checker.effectiveMemberAccess(checker.accessFromAstAccess(function.Access), ContainerKindComposite)
-
-			checker.declareSelfValue(selfType, fnAccess, selfDocString)
-			if selfType.GetCompositeKind() == common.CompositeKindAttachment {
-				checker.declareBaseValue(
-					selfType.baseType,
-					selfType.AttachmentEntitlementAccess,
-					fnAccess,
-=======
 			checker.declareSelfValue(selfType, selfDocString)
 			if selfType.GetCompositeKind() == common.CompositeKindAttachment {
 				checker.declareBaseValue(
 					selfType.baseType,
 					selfType,
->>>>>>> 78f58f90
 					ast.NewRangeFromPositioned(checker.memoryGauge, function),
 					selfType.baseTypeDocString,
 				)
@@ -2376,8 +2360,8 @@
 		// the `self` value in an attachment is considered fully-entitled to that attachment, or
 		// equivalently the entire codomain of the attachment's map
 		var selfAccess Access = UnauthorizedAccess
-		if typedSelfType.attachmentEntitlementAccess != nil {
-			selfAccess = typedSelfType.attachmentEntitlementAccess.Codomain()
+		if typedSelfType.AttachmentEntitlementAccess != nil {
+			selfAccess = typedSelfType.AttachmentEntitlementAccess.Codomain()
 		}
 		selfType = NewReferenceType(checker.memoryGauge, typedSelfType, selfAccess)
 	}
