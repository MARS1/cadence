/*
 * Cadence - The resource-oriented smart contract programming language
 *
 * Copyright Dapper Labs, Inc.
 *
 * Licensed under the Apache License, Version 2.0 (the "License");
 * you may not use this file except in compliance with the License.
 * You may obtain a copy of the License at
 *
 *   http://www.apache.org/licenses/LICENSE-2.0
 *
 * Unless required by applicable law or agreed to in writing, software
 * distributed under the License is distributed on an "AS IS" BASIS,
 * WITHOUT WARRANTIES OR CONDITIONS OF ANY KIND, either express or implied.
 * See the License for the specific language governing permissions and
 * limitations under the License.
 */

package sema

import (
	"github.com/onflow/cadence/runtime/ast"
	"github.com/onflow/cadence/runtime/common"
	"github.com/onflow/cadence/runtime/common/orderedmap"
	"github.com/onflow/cadence/runtime/errors"
)

func (checker *Checker) VisitCompositeDeclaration(declaration *ast.CompositeDeclaration) (_ struct{}) {
	checker.visitCompositeLikeDeclaration(declaration)
	return
}

func (checker *Checker) checkAttachmentBaseType(attachmentType *CompositeType, astBaseType *ast.NominalType) {

	baseType := attachmentType.baseType

	if baseType == nil {
		panic(errors.NewUnreachableError())
	}

	switch ty := baseType.(type) {
	case *InterfaceType:
		if ty.CompositeKind.SupportsAttachments() {
			return
		}

	case *CompositeType:
		if ty.Location == nil {
			break
		}
		if ty.Kind.SupportsAttachments() {
			return
		}

	case *SimpleType:
		switch ty {
		case AnyResourceType, AnyStructType, InvalidType:
			return
		}
	}

	checker.report(&InvalidBaseTypeError{
		BaseType:   baseType,
		Attachment: attachmentType,
		Range:      ast.NewRangeFromPositioned(checker.memoryGauge, astBaseType),
	})
}

func (checker *Checker) checkAttachmentMembersAccess(attachmentType *CompositeType) {

	// all the access modifiers for attachment members must be elements of the
	// codomain of the attachment's entitlement map. This is because the codomain
	// of the attachment's declared map specifies all the entitlements one can possibly
	// have to that attachment, since the only way to obtain an attachment reference
	// is to access it off of a base (and hence through the map).
	// ---------------------------------------------------
	// entitlement map M {
	//     E -> F
	//     X -> Y
	//     U -> V
	// }
	//
	// access(M) attachment A for R {
	//	  access(F) fun foo() {}
	//	  access(Y | F) fun bar() {}
	//	  access(V & Y) fun baz() {}
	//
	//    access(V | Q) fun qux() {}
	// }
	// ---------------------------------------------------
	//
	// in this example, the only entitlements one can ever obtain to an &A reference are
	// `F`, `Y` and `V`, and as such these are the only entitlements that may be used
	// in `A`'s definition.  Thus the definitions of `foo`, `bar`, and `baz` are valid,
	// while the definition of `qux` is not.
	var attachmentAccess Access = UnauthorizedAccess
	if attachmentType.AttachmentEntitlementAccess != nil {
		attachmentAccess = attachmentType.AttachmentEntitlementAccess
	}

	if attachmentAccess, ok := attachmentAccess.(*EntitlementMapAccess); ok {
		codomain := attachmentAccess.Codomain()
		attachmentType.Members.Foreach(func(_ string, member *Member) {
			if memberAccess, ok := member.Access.(EntitlementSetAccess); ok {
				memberAccess.Entitlements.Foreach(func(entitlement *EntitlementType, _ struct{}) {
					if !codomain.Entitlements.Contains(entitlement) {
						checker.report(&InvalidAttachmentEntitlementError{
							Attachment:               attachmentType,
							AttachmentAccessModifier: attachmentAccess,
							InvalidEntitlement:       entitlement,
							Pos:                      member.Identifier.Pos,
						})
					}
				})
			}
		})
		return
	}

	// if the attachment's access is public, its members may not have entitlement access
	attachmentType.Members.Foreach(func(_ string, member *Member) {
		if _, ok := member.Access.(PrimitiveAccess); ok {
			return
		}
		checker.report(&InvalidAttachmentEntitlementError{
			Attachment:               attachmentType,
			AttachmentAccessModifier: attachmentAccess,
			Pos:                      member.Identifier.Pos,
		})

	})

}

func (checker *Checker) VisitAttachmentDeclaration(declaration *ast.AttachmentDeclaration) (_ struct{}) {
	return checker.visitAttachmentDeclaration(declaration)
}

func (checker *Checker) visitAttachmentDeclaration(declaration *ast.AttachmentDeclaration) (_ struct{}) {

	if !checker.Config.AttachmentsEnabled {
		checker.report(&AttachmentsNotEnabledError{
			Range: ast.NewRangeFromPositioned(checker.memoryGauge, declaration),
		})
	}

	checker.visitCompositeLikeDeclaration(declaration)
	attachmentType := checker.Elaboration.CompositeDeclarationType(declaration)
	checker.checkAttachmentMembersAccess(attachmentType)
	checker.checkAttachmentBaseType(
		attachmentType,
		declaration.BaseType,
	)
	return
}

// visitCompositeDeclaration checks a previously declared composite declaration.
//
// NOTE: This function assumes that the composite type was previously declared using
// `declareCompositeType` and exists in `checker.Elaboration.CompositeDeclarationTypes`,
// and that the members and nested declarations for the composite type were declared
// through `declareCompositeMembersAndValue`.
func (checker *Checker) visitCompositeLikeDeclaration(declaration ast.CompositeLikeDeclaration) {
	compositeType := checker.Elaboration.CompositeDeclarationType(declaration)
	if compositeType == nil {
		panic(errors.NewUnreachableError())
	}

	checker.containerTypes[compositeType] = true
	defer func() {
		checker.containerTypes[compositeType] = false
	}()

	checker.checkDeclarationAccessModifier(
		checker.accessFromAstAccess(declaration.DeclarationAccess()),
		declaration.DeclarationKind(),
		compositeType,
		nil,
		declaration.StartPosition(),
		true,
	)

	members := declaration.DeclarationMembers()

	// NOTE: functions are checked separately
	declarationKind := declaration.Kind()
	checker.checkFieldsAccessModifier(members.Fields(), compositeType.Members, &declarationKind)

	checker.checkNestedIdentifiers(members)

	// Activate new scopes for nested types

	checker.typeActivations.Enter()
	defer checker.typeActivations.Leave(declaration.EndPosition)

	checker.enterValueScope()
	defer checker.leaveValueScope(declaration.EndPosition, false)

	checker.declareCompositeLikeNestedTypes(declaration, true)

	var initializationInfo *InitializationInfo
	// The initializer must initialize all members that are fields,
	// e.g. not composite functions (which are by definition constant and "initialized")

	fields := members.Fields()
	fieldMembers := orderedmap.New[MemberFieldDeclarationOrderedMap](len(fields))

	for _, field := range fields {
		fieldName := field.Identifier.Identifier
		member, ok := compositeType.Members.Get(fieldName)
		if !ok {
			continue
		}

		fieldMembers.Set(member, field)
	}

	initializationInfo = NewInitializationInfo(compositeType, fieldMembers)

	checker.checkInitializers(
		members.Initializers(),
		members.Fields(),
		compositeType,
		declaration.DeclarationDocString(),
		compositeType.ConstructorPurity,
		compositeType.ConstructorParameters,
		ContainerKindComposite,
		initializationInfo,
	)

	checker.checkUnknownSpecialFunctions(members.SpecialFunctions())

	checker.checkCompositeFunctions(
		members.Functions(),
		compositeType,
		declaration.DeclarationDocString(),
	)

	fieldPositionGetter := func(name string) ast.Position {
		return compositeType.FieldPosition(name, declaration)
	}

	checker.checkResourceFieldNesting(
		compositeType.Members,
		compositeType.Kind,
		compositeType.baseType,
		fieldPositionGetter,
	)

	// Check conformances

	inheritedMembers := make(map[string][]*Member)

	defaultFunctions := availableDefaultFunctions(compositeType)

	for _, conformance := range compositeType.EffectiveInterfaceConformances() {
		checker.checkCompositeLikeConformance(
			declaration,
			compositeType,
			conformance.InterfaceType,
			conformance.ConformanceChainRoot,
			compositeConformanceCheckOptions{
				checkMissingMembers: true,
			},
			inheritedMembers,
			defaultFunctions,
		)
	}

	// NOTE: check destructors after initializer and functions

	checker.withSelfResourceInvalidationAllowed(func() {
		checker.checkDestructors(
			members.Destructors(),
			members.FieldsByIdentifier(),
			compositeType.Members,
			compositeType,
			declaration.DeclarationKind(),
			declaration.DeclarationDocString(),
			ContainerKindComposite,
		)
	})

	// NOTE: visit entitlements, then interfaces, then composites
	// DON'T use `nestedDeclarations`, because of non-deterministic order

	for _, nestedEntitlement := range members.Entitlements() {
		ast.AcceptDeclaration[struct{}](nestedEntitlement, checker)
	}

	for _, nestedEntitlement := range members.EntitlementMaps() {
		ast.AcceptDeclaration[struct{}](nestedEntitlement, checker)
	}

	for _, nestedInterface := range members.Interfaces() {
		ast.AcceptDeclaration[struct{}](nestedInterface, checker)
	}

	for _, nestedComposite := range members.Composites() {
		ast.AcceptDeclaration[struct{}](nestedComposite, checker)
	}

	for _, nestedAttachments := range members.Attachments() {
		ast.AcceptDeclaration[struct{}](nestedAttachments, checker)
	}
}

func availableDefaultFunctions(compositeType *CompositeType) map[string]struct{} {
	defaultFunctions := make(map[string]struct{})

	for _, conformance := range compositeType.EffectiveInterfaceConformances() {
		conformance.InterfaceType.Members.Foreach(func(name string, interfaceMember *Member) {
			if interfaceMember.DeclarationKind != common.DeclarationKindFunction {
				return
			}

			if interfaceMember.HasImplementation {
				defaultFunctions[name] = struct{}{}
			}
		})
	}

	return defaultFunctions
}

// declareCompositeNestedTypes declares the types nested in a composite,
// and the constructors for them if `declareConstructors` is true
// and `kind` is `ContainerKindComposite`.
//
// It is used when declaring the composite's members (`declareCompositeMembersAndValue`)
// and checking the composite declaration (`visitCompositeDeclaration`).
//
// It assumes the types were previously added to the elaboration in `CompositeNestedDeclarations`,
// and the type for the declaration was added to the elaboration in `CompositeDeclarationTypes`.
func (checker *Checker) declareCompositeLikeNestedTypes(
	declaration ast.CompositeLikeDeclaration,
	declareConstructors bool,
) {
	compositeType := checker.Elaboration.CompositeDeclarationType(declaration)
	nestedDeclarations := checker.Elaboration.CompositeNestedDeclarations(declaration)

	compositeType.NestedTypes.Foreach(func(name string, nestedType Type) {

		nestedDeclaration := nestedDeclarations[name]

		identifier := nestedDeclaration.DeclarationIdentifier()
		if identifier == nil {
			// It should be impossible to have a nested declaration
			// that does not have an identifier

			panic(errors.NewUnreachableError())
		}

		// NOTE: We allow the shadowing of types here, because the type was already previously
		// declared without allowing shadowing before. This avoids a duplicate error message.

		_, err := checker.typeActivations.declareType(typeDeclaration{
			identifier:               *identifier,
			ty:                       nestedType,
			declarationKind:          nestedDeclaration.DeclarationKind(),
			access:                   checker.accessFromAstAccess(nestedDeclaration.DeclarationAccess()),
			docString:                nestedDeclaration.DeclarationDocString(),
			allowOuterScopeShadowing: true,
		})
		checker.report(err)

		if declareConstructors {

			// NOTE: Re-declare the constructor function for the nested composite declaration:
			// The constructor was previously declared in `declareCompositeMembersAndValue`
			// for this nested declaration, but the value activation for it was only temporary,
			// so that the constructor wouldn't be visible outside of the containing declaration

			nestedCompositeDeclaration, isCompositeDeclaration := nestedDeclaration.(ast.CompositeLikeDeclaration)

			if isCompositeDeclaration {

				nestedCompositeType, ok := nestedType.(*CompositeType)
				if !ok {
					// we just checked that this was a composite declaration
					panic(errors.NewUnreachableError())
				}

				// Always determine composite constructor type

				nestedConstructorType, nestedConstructorArgumentLabels :=
					CompositeLikeConstructorType(checker.Elaboration, nestedCompositeDeclaration, nestedCompositeType)

				switch nestedCompositeType.Kind {
				case common.CompositeKindContract:
					// not supported

				case common.CompositeKindEnum:
					checker.declareEnumConstructor(
						nestedCompositeDeclaration.(*ast.CompositeDeclaration),
						nestedCompositeType,
					)

				default:
					checker.declareCompositeLikeConstructor(
						nestedCompositeDeclaration,
						nestedConstructorType,
						nestedConstructorArgumentLabels,
					)
				}
			}
		}
	})
}

func (checker *Checker) declareNestedDeclarations(
	containerCompositeKind common.CompositeKind,
	containerDeclarationKind common.DeclarationKind,
	nestedCompositeDeclarations []*ast.CompositeDeclaration,
	nestedAttachmentDeclaration []*ast.AttachmentDeclaration,
	nestedInterfaceDeclarations []*ast.InterfaceDeclaration,
	nestedEntitlementDeclarations []*ast.EntitlementDeclaration,
	nestedEntitlementMappingDeclarations []*ast.EntitlementMappingDeclaration,
) (
	nestedDeclarations map[string]ast.Declaration,
	nestedInterfaceTypes []*InterfaceType,
	nestedCompositeTypes []*CompositeType,
	nestedEntitlementTypes []*EntitlementType,
	nestedEntitlementMapTypes []*EntitlementMapType,
) {
	nestedDeclarations = map[string]ast.Declaration{}

	// Only concrete contracts support nested composite declarations
	if containerCompositeKind != common.CompositeKindContract {

		reportInvalidNesting := func(nestedDeclarationKind common.DeclarationKind, identifier ast.Identifier) {
			checker.report(
				&InvalidNestedDeclarationError{
					NestedDeclarationKind:    nestedDeclarationKind,
					ContainerDeclarationKind: containerDeclarationKind,
					Range:                    ast.NewRangeFromPositioned(checker.memoryGauge, identifier),
				},
			)
		}

		if len(nestedCompositeDeclarations) > 0 {

			firstNestedCompositeDeclaration := nestedCompositeDeclarations[0]

			reportInvalidNesting(
				firstNestedCompositeDeclaration.DeclarationKind(),
				firstNestedCompositeDeclaration.Identifier,
			)

		} else if len(nestedInterfaceDeclarations) > 0 {

			firstNestedInterfaceDeclaration := nestedInterfaceDeclarations[0]

			reportInvalidNesting(
				firstNestedInterfaceDeclaration.DeclarationKind(),
				firstNestedInterfaceDeclaration.Identifier,
			)
		} else if len(nestedEntitlementDeclarations) > 0 {

			firstNestedEntitlementDeclaration := nestedEntitlementDeclarations[0]

			reportInvalidNesting(
				firstNestedEntitlementDeclaration.DeclarationKind(),
				firstNestedEntitlementDeclaration.Identifier,
			)
		} else if len(nestedEntitlementMappingDeclarations) > 0 {

			firstNestedEntitlementMappingDeclaration := nestedEntitlementMappingDeclarations[0]

			reportInvalidNesting(
				firstNestedEntitlementMappingDeclaration.DeclarationKind(),
				firstNestedEntitlementMappingDeclaration.Identifier,
			)
		} else if len(nestedAttachmentDeclaration) > 0 {

			firstNestedAttachmentDeclaration := nestedAttachmentDeclaration[0]

			reportInvalidNesting(
				firstNestedAttachmentDeclaration.DeclarationKind(),
				firstNestedAttachmentDeclaration.Identifier,
			)

		}

		// NOTE: don't return, so nested declarations / types are still declared
	} else {

		// Check contract's nested composite declarations and interface declarations
		// are a resource (interface) or a struct (interface)

		checkNestedDeclaration := func(
			nestedCompositeKind common.CompositeKind,
			nestedDeclarationKind common.DeclarationKind,
			identifier ast.Identifier,
		) {
			if containerDeclarationKind.IsInterfaceDeclaration() && !nestedDeclarationKind.IsInterfaceDeclaration() {
				switch nestedCompositeKind {
				case common.CompositeKindEvent:
					break

				default:
					checker.report(
						&InvalidNestedDeclarationError{
							NestedDeclarationKind:    nestedDeclarationKind,
							ContainerDeclarationKind: containerDeclarationKind,
							Range:                    ast.NewRangeFromPositioned(checker.memoryGauge, identifier),
						},
					)
				}
			} else {
				switch nestedCompositeKind {
				case common.CompositeKindResource,
					common.CompositeKindStructure,
					common.CompositeKindAttachment,
					common.CompositeKindEvent,
					common.CompositeKindEnum:
					break

				default:
					checker.report(
						&InvalidNestedDeclarationError{
							NestedDeclarationKind:    nestedDeclarationKind,
							ContainerDeclarationKind: containerDeclarationKind,
							Range:                    ast.NewRangeFromPositioned(checker.memoryGauge, identifier),
						},
					)
				}
			}
		}

		for _, nestedDeclaration := range nestedInterfaceDeclarations {
			checkNestedDeclaration(
				nestedDeclaration.CompositeKind,
				nestedDeclaration.DeclarationKind(),
				nestedDeclaration.Identifier,
			)
		}

		for _, nestedDeclaration := range nestedCompositeDeclarations {
			checkNestedDeclaration(
				nestedDeclaration.CompositeKind,
				nestedDeclaration.DeclarationKind(),
				nestedDeclaration.Identifier,
			)
		}

		for _, nestedDeclaration := range nestedAttachmentDeclaration {
			checkNestedDeclaration(
				common.CompositeKindAttachment,
				nestedDeclaration.DeclarationKind(),
				nestedDeclaration.Identifier,
			)
		}

		// NOTE: don't return, so nested declarations / types are still declared
	}

	// Declare nested entitlements

	for _, nestedDeclaration := range nestedEntitlementDeclarations {
		if _, exists := nestedDeclarations[nestedDeclaration.Identifier.Identifier]; !exists {
			nestedDeclarations[nestedDeclaration.Identifier.Identifier] = nestedDeclaration
		}

		nestedEntitlementType := checker.declareEntitlementType(nestedDeclaration)
		nestedEntitlementTypes = append(nestedEntitlementTypes, nestedEntitlementType)
	}

	// Declare nested entitlement mappings

	for _, nestedDeclaration := range nestedEntitlementMappingDeclarations {
		if _, exists := nestedDeclarations[nestedDeclaration.Identifier.Identifier]; !exists {
			nestedDeclarations[nestedDeclaration.Identifier.Identifier] = nestedDeclaration
		}

		nestedEntitlementMapType := checker.declareEntitlementMappingType(nestedDeclaration)
		nestedEntitlementMapTypes = append(nestedEntitlementMapTypes, nestedEntitlementMapType)
	}

	// Declare nested interfaces

	for _, nestedDeclaration := range nestedInterfaceDeclarations {
		identifier := nestedDeclaration.Identifier.Identifier
		if _, exists := nestedDeclarations[identifier]; !exists {
			nestedDeclarations[identifier] = nestedDeclaration
		}

		nestedInterfaceType := checker.declareInterfaceType(nestedDeclaration)
		nestedInterfaceTypes = append(nestedInterfaceTypes, nestedInterfaceType)
	}

	// Declare nested composites

	for _, nestedDeclaration := range nestedCompositeDeclarations {
		identifier := nestedDeclaration.Identifier.Identifier
		if _, exists := nestedDeclarations[identifier]; !exists {
			nestedDeclarations[identifier] = nestedDeclaration
		}

		nestedCompositeType := checker.declareCompositeType(nestedDeclaration)
		nestedCompositeTypes = append(nestedCompositeTypes, nestedCompositeType)
	}

	// Declare nested attachments

	for _, nestedDeclaration := range nestedAttachmentDeclaration {
		identifier := nestedDeclaration.Identifier.Identifier
		if _, exists := nestedDeclarations[identifier]; !exists {
			nestedDeclarations[identifier] = nestedDeclaration
		}

		nestedCompositeType := checker.declareAttachmentType(nestedDeclaration)
		nestedCompositeTypes = append(nestedCompositeTypes, nestedCompositeType)

	}

	return
}

func (checker *Checker) declareAttachmentType(declaration *ast.AttachmentDeclaration) *CompositeType {

	composite := checker.declareCompositeType(declaration)

	composite.baseType = checker.convertNominalType(declaration.BaseType)

	attachmentAccess := checker.accessFromAstAccess(declaration.Access)
	if attachmentAccess, ok := attachmentAccess.(*EntitlementMapAccess); ok {
		composite.AttachmentEntitlementAccess = attachmentAccess
	}

	// add all the required entitlements to a set for this attachment
	requiredEntitlements := orderedmap.New[EntitlementOrderedSet](len(declaration.RequiredEntitlements))
	for _, entitlement := range declaration.RequiredEntitlements {
		nominalType := checker.convertNominalType(entitlement)
		if entitlementType, isEntitlement := nominalType.(*EntitlementType); isEntitlement {
			_, present := requiredEntitlements.Set(entitlementType, struct{}{})
			if present {
				checker.report(&DuplicateEntitlementRequirementError{
					Range:       ast.NewRangeFromPositioned(checker.memoryGauge, entitlement),
					Entitlement: entitlementType,
				})
			}
			continue
		}
		checker.report(&InvalidNonEntitlementRequirement{
			Range:       ast.NewRangeFromPositioned(checker.memoryGauge, entitlement),
			InvalidType: nominalType,
		})
	}
	composite.RequiredEntitlements = requiredEntitlements

	return composite
}

// declareCompositeType declares the type for the given composite declaration
// and records it in the elaboration. It also recursively declares all types
// for all nested declarations.
//
// NOTE: The function does *not* declare any members or nested declarations.
//
// See `declareCompositeMembersAndValue` for the declaration of the composite type members.
// See `visitCompositeDeclaration` for the checking of the composite declaration.
func (checker *Checker) declareCompositeType(declaration ast.CompositeLikeDeclaration) *CompositeType {

	identifier := *declaration.DeclarationIdentifier()

	compositeType := &CompositeType{
		Location:    checker.Location,
		Kind:        declaration.Kind(),
		Identifier:  identifier.Identifier,
		NestedTypes: &StringTypeOrderedMap{},
		Members:     &StringMemberOrderedMap{},
	}

	variable, err := checker.typeActivations.declareType(typeDeclaration{
		identifier:               identifier,
		ty:                       compositeType,
		declarationKind:          declaration.DeclarationKind(),
		access:                   checker.accessFromAstAccess(declaration.DeclarationAccess()),
		docString:                declaration.DeclarationDocString(),
		allowOuterScopeShadowing: false,
	})
	checker.report(err)

	if checker.PositionInfo != nil && variable != nil {
		checker.recordVariableDeclarationOccurrence(
			identifier.Identifier,
			variable,
		)
	}

	// Resolve conformances

	if declaration.Kind() == common.CompositeKindEnum {
		compositeType.EnumRawType = checker.enumRawType(declaration.(*ast.CompositeDeclaration))
	} else {
		compositeType.ExplicitInterfaceConformances =
			checker.explicitInterfaceConformances(declaration, compositeType)
	}

	// Register in elaboration

	checker.Elaboration.SetCompositeDeclarationType(declaration, compositeType)
	checker.Elaboration.SetCompositeTypeDeclaration(compositeType, declaration)

	// Activate new scope for nested declarations

	checker.typeActivations.Enter()
	defer checker.typeActivations.Leave(declaration.EndPosition)

	checker.enterValueScope()
	defer checker.leaveValueScope(declaration.EndPosition, false)

	members := declaration.DeclarationMembers()

	// Check and declare nested types

	nestedDeclarations, nestedInterfaceTypes, nestedCompositeTypes, nestedEntitlementTypes, nestedEntitlementMapTypes :=
		checker.declareNestedDeclarations(
			declaration.Kind(),
			declaration.DeclarationKind(),
			members.Composites(),
			members.Attachments(),
			members.Interfaces(),
			members.Entitlements(),
			members.EntitlementMaps(),
		)

	checker.Elaboration.SetCompositeNestedDeclarations(declaration, nestedDeclarations)

	for _, nestedEntitlementType := range nestedEntitlementTypes {
		compositeType.SetNestedType(
			nestedEntitlementType.Identifier,
			nestedEntitlementType,
		)
	}

	for _, nestedEntitlementMapType := range nestedEntitlementMapTypes {
		compositeType.SetNestedType(
			nestedEntitlementMapType.Identifier,
			nestedEntitlementMapType,
		)
	}

	for _, nestedInterfaceType := range nestedInterfaceTypes {
		compositeType.SetNestedType(
			nestedInterfaceType.Identifier,
			nestedInterfaceType,
		)
	}

	for _, nestedCompositeType := range nestedCompositeTypes {
		compositeType.SetNestedType(
			nestedCompositeType.Identifier,
			nestedCompositeType,
		)
	}

	return compositeType
}

func (checker *Checker) declareAttachmentMembersAndValue(declaration *ast.AttachmentDeclaration) {
	checker.declareCompositeLikeMembersAndValue(declaration)
}

// declareCompositeMembersAndValue declares the members and the value
// (e.g. constructor function for non-contract types; instance for contracts)
// for the given composite declaration, and recursively for all nested declarations.
//
// NOTE: This function assumes that the composite type was previously declared using
// `declareCompositeType` and exists in `checker.Elaboration.CompositeDeclarationTypes`.
func (checker *Checker) declareCompositeLikeMembersAndValue(
	declaration ast.CompositeLikeDeclaration,
) {
	compositeType := checker.Elaboration.CompositeDeclarationType(declaration)
	if compositeType == nil {
		panic(errors.NewUnreachableError())
	}

	compositeKind := declaration.Kind()

	members := declaration.DeclarationMembers()

	nestedComposites := members.Composites()
	nestedAttachments := members.Attachments()
	declarationMembers := orderedmap.New[StringMemberOrderedMap](len(nestedComposites) + len(nestedAttachments))

	(func() {
		// Activate new scopes for nested types

		checker.typeActivations.Enter()
		defer checker.typeActivations.Leave(declaration.EndPosition)

		checker.enterValueScope()
		defer checker.leaveValueScope(declaration.EndPosition, false)

		checker.declareCompositeLikeNestedTypes(declaration, false)

		// NOTE: determine initializer parameter types while nested types are in scope,
		// and after declaring nested types as the initializer may use nested type in parameters

		initializers := members.Initializers()
		compositeType.ConstructorParameters = checker.initializerParameters(initializers)
		compositeType.ConstructorPurity = checker.initializerPurity(compositeKind, initializers)

		// Declare nested declarations' members

		for _, nestedInterfaceDeclaration := range members.Interfaces() {
			checker.declareInterfaceMembersAndValue(nestedInterfaceDeclaration)
		}

		// If this composite declaration has nested composite declaration,
		// then recursively declare the members and values of them.
		//
		// For instance, a structure `S`, defined within a contract `MyContract`,
		// as shown in the example code below, is a nested composite declaration
		// which has its own members:
		// ```
		// contract MyContract {
		//   struct S {
		//     var v: Int
		//   }
		// }
		// ```
		declareNestedComposite := func(nestedCompositeDeclaration ast.CompositeLikeDeclaration) {
			checker.declareCompositeLikeMembersAndValue(nestedCompositeDeclaration)

			// Declare nested composites' values (constructor/instance) as members of the containing composite

			identifier := *nestedCompositeDeclaration.DeclarationIdentifier()

			// Find the value declaration
			nestedCompositeDeclarationVariable :=
				checker.valueActivations.Find(identifier.Identifier)

			declarationMembers.Set(
				nestedCompositeDeclarationVariable.Identifier,
				&Member{
					Identifier:            identifier,
					Access:                checker.accessFromAstAccess(nestedCompositeDeclaration.DeclarationAccess()),
					ContainerType:         compositeType,
					TypeAnnotation:        NewTypeAnnotation(nestedCompositeDeclarationVariable.Type),
					DeclarationKind:       nestedCompositeDeclarationVariable.DeclarationKind,
					VariableKind:          ast.VariableKindConstant,
					ArgumentLabels:        nestedCompositeDeclarationVariable.ArgumentLabels,
					IgnoreInSerialization: true,
					DocString:             nestedCompositeDeclaration.DeclarationDocString(),
				},
			)
		}
		for _, nestedInterfaceDeclaration := range members.Interfaces() {
			// resolve conformances
			nestedInterfaceType := checker.Elaboration.InterfaceDeclarationType(nestedInterfaceDeclaration)
			nestedInterfaceType.ExplicitInterfaceConformances =
				checker.explicitInterfaceConformances(nestedInterfaceDeclaration, nestedInterfaceType)
		}
		for _, nestedCompositeDeclaration := range nestedComposites {
			declareNestedComposite(nestedCompositeDeclaration)
		}
		for _, nestedAttachmentDeclaration := range nestedAttachments {
			declareNestedComposite(nestedAttachmentDeclaration)
		}

		compositeType.GetNestedTypes().Foreach(func(nestedTypeIdentifier string, nestedType Type) {

			nestedCompositeType, ok := nestedType.(*CompositeType)
			if !ok {
				return
			}

			var inheritedMembers StringMemberOrderedMap

			inheritedMembers.Foreach(func(memberName string, member *Member) {
				inheritedMember := *member
				inheritedMember.ContainerType = nestedCompositeType
				nestedCompositeType.Members.Set(memberName, &inheritedMember)
			})
		})

		// Declare members
		// NOTE: *After* declaring nested composite and interface declarations

		var members *StringMemberOrderedMap
		var fields []string
		var origins map[string]*Origin

		switch compositeKind {
		case common.CompositeKindEvent:
			// Event members are derived from the initializer's parameter list
			members, fields, origins = checker.eventMembersAndOrigins(
				initializers[0],
				compositeType,
			)

		case common.CompositeKindEnum:
			// Enum members are derived from the cases
			members, fields, origins = checker.enumMembersAndOrigins(
				declaration.DeclarationMembers(),
				compositeType,
				declaration.DeclarationKind(),
			)

		default:
			members, fields, origins = checker.defaultMembersAndOrigins(
				declaration.DeclarationMembers(),
				compositeType,
				ContainerKindComposite,
				declaration.DeclarationKind(),
			)
		}

		if compositeType.Kind == common.CompositeKindContract {
			checker.checkMemberStorability(members)
		}

		compositeType.Members = members
		compositeType.Fields = fields
		if checker.PositionInfo != nil {
			checker.PositionInfo.recordMemberOrigins(compositeType, origins)
		}
	})()

	// Always determine composite constructor type

	constructorType, constructorArgumentLabels := CompositeLikeConstructorType(checker.Elaboration, declaration, compositeType)
	constructorType.Members = declarationMembers

	// If the composite is a contract,
	// declare a value – the contract is a singleton.
	//
	// If the composite is an enum,
	// declare a special constructor which accepts the raw value,
	// and declare the enum cases as members on the constructor.
	//
	// For all other kinds, declare constructor.

	// NOTE: perform declarations after the nested scope, so they are visible after the declaration

	switch compositeType.Kind {
	case common.CompositeKindContract:
		checker.declareContractValue(
			declaration.(*ast.CompositeDeclaration),
			compositeType,
			declarationMembers,
		)

	case common.CompositeKindEnum:
		checker.declareEnumConstructor(
			declaration.(*ast.CompositeDeclaration),
			compositeType,
		)

	default:
		checker.declareCompositeLikeConstructor(
			declaration,
			constructorType,
			constructorArgumentLabels,
		)
	}
}

func (checker *Checker) declareCompositeLikeConstructor(
	declaration ast.CompositeLikeDeclaration,
	constructorType *FunctionType,
	constructorArgumentLabels []string,
) {
	// Resource and event constructors are effectively always private,
	// i.e. they should be only constructable by the locations that declare them.
	//
	// Instead of enforcing this by declaring the access as private here,
	// we allow the declared access level and check the construction in the respective
	// construction expressions, i.e. create expressions for resources
	// and emit statements for events.
	//
	// This improves the user experience for the developer:
	// If the access would be enforced as private, an import of the composite
	// would fail with an "not declared" error.

	_, err := checker.valueActivations.declare(variableDeclaration{
		identifier:               declaration.DeclarationIdentifier().Identifier,
		ty:                       constructorType,
		docString:                declaration.DeclarationDocString(),
		access:                   checker.accessFromAstAccess(declaration.DeclarationAccess()),
		kind:                     declaration.DeclarationKind(),
		pos:                      declaration.DeclarationIdentifier().Pos,
		isConstant:               true,
		argumentLabels:           constructorArgumentLabels,
		allowOuterScopeShadowing: false,
	})
	checker.report(err)
}

func (checker *Checker) declareContractValue(
	declaration *ast.CompositeDeclaration,
	compositeType *CompositeType,
	declarationMembers *StringMemberOrderedMap,
) {
	contractValueHandler := checker.Config.ContractValueHandler

	if contractValueHandler != nil {
		valueDeclaration := contractValueHandler(checker, declaration, compositeType)
		_, err := checker.valueActivations.DeclareValue(valueDeclaration)
		checker.report(err)
	} else {
		_, err := checker.valueActivations.declare(variableDeclaration{
			identifier: declaration.Identifier.Identifier,
			ty:         compositeType,
			docString:  declaration.DocString,
			// NOTE: contracts are always public
			access:     PrimitiveAccess(ast.AccessAll),
			kind:       common.DeclarationKindContract,
			pos:        declaration.Identifier.Pos,
			isConstant: true,
		})
		checker.report(err)
	}

	declarationMembers.Foreach(func(name string, declarationMember *Member) {
		if compositeType.Members.Contains(name) {
			return
		}
		compositeType.Members.Set(name, declarationMember)
	})
}

func (checker *Checker) declareEnumConstructor(
	declaration *ast.CompositeDeclaration,
	compositeType *CompositeType,
) {

	enumCases := declaration.Members.EnumCases()

	var constructorOrigins map[string]*Origin

	if checker.PositionInfo != nil {
		constructorOrigins = make(map[string]*Origin, len(enumCases))
	}

	constructorType := EnumConstructorType(compositeType)

	memberCaseTypeAnnotation := NewTypeAnnotation(compositeType)

	for _, enumCase := range enumCases {
		caseName := enumCase.Identifier.Identifier

		if constructorType.Members.Contains(caseName) {
			continue
		}

		constructorType.Members.Set(
			caseName,
			&Member{
				ContainerType: constructorType,
				// enum cases are always public
				Access:          PrimitiveAccess(ast.AccessAll),
				Identifier:      enumCase.Identifier,
				TypeAnnotation:  memberCaseTypeAnnotation,
				DeclarationKind: common.DeclarationKindField,
				VariableKind:    ast.VariableKindConstant,
				DocString:       enumCase.DocString,
			})

		if checker.PositionInfo != nil && constructorOrigins != nil {
			constructorOrigins[caseName] =
				checker.recordFieldDeclarationOrigin(
					enumCase.Identifier,
					compositeType,
					enumCase.DocString,
				)
		}
	}

	if checker.PositionInfo != nil {
		checker.PositionInfo.recordMemberOrigins(constructorType, constructorOrigins)
	}

	_, err := checker.valueActivations.declare(variableDeclaration{
		identifier: declaration.Identifier.Identifier,
		ty:         constructorType,
		docString:  declaration.DocString,
		// NOTE: enums are always public
		access:         PrimitiveAccess(ast.AccessAll),
		kind:           common.DeclarationKindEnum,
		pos:            declaration.Identifier.Pos,
		isConstant:     true,
		argumentLabels: []string{EnumRawValueFieldName},
	})
	checker.report(err)
}

func EnumConstructorType(compositeType *CompositeType) *FunctionType {
	return &FunctionType{
		Purity:        FunctionPurityView,
		IsConstructor: true,
		Parameters: []Parameter{
			{
				Identifier:     EnumRawValueFieldName,
				TypeAnnotation: NewTypeAnnotation(compositeType.EnumRawType),
			},
		},
		ReturnTypeAnnotation: NewTypeAnnotation(
			&OptionalType{
				Type: compositeType,
			},
		),
		Members: &StringMemberOrderedMap{},
	}
}

// checkMemberStorability check that all fields have a type that is storable.
func (checker *Checker) checkMemberStorability(members *StringMemberOrderedMap) {

	storableResults := map[*Member]bool{}

	members.Foreach(func(_ string, member *Member) {

		if member.IsStorable(storableResults) {
			return
		}

		checker.report(
			&FieldTypeNotStorableError{
				Name: member.Identifier.Identifier,
				Type: member.TypeAnnotation.Type,
				Pos:  member.Identifier.Pos,
			},
		)
	})
}

func (checker *Checker) initializerPurity(
	compositeKind common.CompositeKind,
	initializers []*ast.SpecialFunctionDeclaration,
) FunctionPurity {
	if compositeKind == common.CompositeKindEvent {
		return FunctionPurityView
	}

	// TODO: support multiple overloaded initializers
	initializerCount := len(initializers)
	if initializerCount > 0 {
		firstInitializer := initializers[0]
		return PurityFromAnnotation(firstInitializer.FunctionDeclaration.Purity)
	}

	// a composite with no initializer is view because it runs no code
	return FunctionPurityView
}

func (checker *Checker) initializerParameters(initializers []*ast.SpecialFunctionDeclaration) []Parameter {
	// TODO: support multiple overloaded initializers
	var parameters []Parameter

	initializerCount := len(initializers)
	if initializerCount > 0 {

		firstInitializer := initializers[0]

		parameters = checker.parameters(firstInitializer.FunctionDeclaration.ParameterList)

		if initializerCount > 1 {

			secondInitializer := initializers[1]

			previousPos := firstInitializer.StartPosition()
			pos := secondInitializer.StartPosition()

			checker.report(
				&RedeclarationError{
					Kind:        common.DeclarationKindInitializer,
					Name:        common.DeclarationKindInitializer.Keywords(),
					PreviousPos: &previousPos,
					Pos:         pos,
				},
			)

		}
	}
	return parameters
}

func (checker *Checker) explicitInterfaceConformances(
	conformingDeclaration ast.ConformingDeclaration,
	compositeKindedType CompositeKindedType,
) []*InterfaceType {

	var interfaceTypes []*InterfaceType
	seenConformances := map[*InterfaceType]bool{}

	for _, conformance := range conformingDeclaration.ConformanceList() {
		convertedType := checker.ConvertType(conformance)

		if interfaceType, ok := convertedType.(*InterfaceType); ok {
			interfaceTypes = append(interfaceTypes, interfaceType)

			if seenConformances[interfaceType] {
				checker.report(
					&DuplicateConformanceError{
						CompositeKindedType: compositeKindedType,
						InterfaceType:       interfaceType,
						Range:               ast.NewRangeFromPositioned(checker.memoryGauge, conformance.Identifier),
					},
				)
			}

			seenConformances[interfaceType] = true

		} else if !convertedType.IsInvalidType() {
			checker.report(
				&InvalidConformanceError{
					Type:  convertedType,
					Range: ast.NewRangeFromPositioned(checker.memoryGauge, conformance),
				},
			)
		}
	}

	return interfaceTypes
}

func (checker *Checker) enumRawType(declaration *ast.CompositeDeclaration) Type {

	conformanceCount := len(declaration.Conformances)

	// Enums must have exactly one conformance, the raw type

	if conformanceCount == 0 {
		checker.report(
			&MissingEnumRawTypeError{
				Pos: declaration.Identifier.EndPosition(checker.memoryGauge).Shifted(checker.memoryGauge, 1),
			},
		)

		return InvalidType
	}

	// Enums may not conform to interfaces,
	// i.e. only have one conformance, the raw type

	if conformanceCount > 1 {
		secondConformance := declaration.Conformances[1]
		lastConformance := declaration.Conformances[conformanceCount-1]

		checker.report(
			&InvalidEnumConformancesError{
				Range: ast.NewRange(
					checker.memoryGauge,
					secondConformance.StartPosition(),
					lastConformance.EndPosition(checker.memoryGauge),
				),
			},
		)

		// NOTE: do not return, the first conformance should
		// still be considered as a raw type
	}

	// The single conformance is considered the raw type.
	// It must be an `Integer`-subtype for now.

	conformance := declaration.Conformances[0]
	rawType := checker.ConvertType(conformance)

	if !rawType.IsInvalidType() &&
		!IsSameTypeKind(rawType, IntegerType) {

		checker.report(
			&InvalidEnumRawTypeError{
				Type:  rawType,
				Range: ast.NewRangeFromPositioned(checker.memoryGauge, conformance),
			},
		)
	}

	return rawType
}

type compositeConformanceCheckOptions struct {
	checkMissingMembers bool
}

// checkCompositeLikeConformance checks if the given composite declaration with the given composite type
// conforms to the specified interface type.
//
// inheritedMembers is an "input/output parameter":
// It tracks which members were inherited from the interface.
// It allows tracking this across conformance checks of multiple interfaces.
func (checker *Checker) checkCompositeLikeConformance(
	compositeDeclaration ast.CompositeLikeDeclaration,
	compositeType *CompositeType,
	conformance *InterfaceType,
	conformanceChainRoot *InterfaceType,
	options compositeConformanceCheckOptions,
	inheritedMembers map[string][]*Member,
	defaultFunctions map[string]struct{},
) {

	var missingMembers []*Member
	var memberMismatches []MemberMismatch
	var missingNestedCompositeTypes []*CompositeType
	var initializerMismatch *InitializerMismatch

	// Ensure the composite kinds match, e.g. a structure shouldn't be able
	// to conform to a resource interface
	checker.checkConformanceKindMatch(compositeDeclaration, compositeType, conformance)

	// Check initializer requirement

	// TODO: add support for overloaded initializers

	if conformance.InitializerParameters != nil {

		initializerType := NewSimpleFunctionType(
			compositeType.ConstructorPurity,
			compositeType.ConstructorParameters,
			VoidTypeAnnotation,
		)
		interfaceInitializerType := NewSimpleFunctionType(
			conformance.InitializerPurity,
			conformance.InitializerParameters,
			VoidTypeAnnotation,
		)

		// TODO: subtype?
		if !initializerType.Equal(interfaceInitializerType) {
			initializerMismatch = &InitializerMismatch{
				CompositePurity:     compositeType.ConstructorPurity,
				InterfacePurity:     conformance.InitializerPurity,
				CompositeParameters: compositeType.ConstructorParameters,
				InterfaceParameters: conformance.InitializerParameters,
			}
		}
	}

	// Determine missing members and member conformance

	conformance.Members.Foreach(func(name string, interfaceMember *Member) {

		// Conforming types do not provide a concrete member
		// for the member in the interface if it is predeclared

		if interfaceMember.Predeclared {
			return
		}

		compositeMember, ok := compositeType.Members.Get(name)
		if ok {

			// If the composite member exists, check if it satisfies the mem

			if !checker.memberSatisfied(compositeType, compositeMember, interfaceMember) {
				memberMismatches = append(
					memberMismatches,
					MemberMismatch{
						CompositeMember: compositeMember,
						InterfaceMember: interfaceMember,
					},
				)
			}

		} else if options.checkMissingMembers {

			// If the composite member does not exist, the interface may provide a default function.
			// However, only one of the composite's conformances (interfaces)
			// may provide a default function.

			if interfaceMember.DeclarationKind == common.DeclarationKindFunction {
				existingMembers, ok := inheritedMembers[name]
				if ok {
					hasConflicts := checker.checkMemberConflicts(
						compositeDeclaration,
						existingMembers,
						interfaceMember,
						compositeType,
					)

					if hasConflicts {
						return
					}
				}

				existingMembers = append(existingMembers, interfaceMember)
				inheritedMembers[name] = existingMembers

			}

			if _, ok := defaultFunctions[name]; !ok {
				missingMembers = append(missingMembers, interfaceMember)
			}
		}

	})

	if len(missingMembers) > 0 ||
		len(memberMismatches) > 0 ||
		len(missingNestedCompositeTypes) > 0 ||
		initializerMismatch != nil {

		checker.report(
			&ConformanceError{
				CompositeDeclaration:        compositeDeclaration,
				CompositeType:               compositeType,
				InterfaceType:               conformanceChainRoot,
				Pos:                         compositeDeclaration.DeclarationIdentifier().Pos,
				InitializerMismatch:         initializerMismatch,
				MissingMembers:              missingMembers,
				MemberMismatches:            memberMismatches,
				MissingNestedCompositeTypes: missingNestedCompositeTypes,
				NestedInterfaceType:         conformance,
			},
		)
	}

}

func (checker *Checker) checkMemberConflicts(
	compositeDeclaration ast.CompositeLikeDeclaration,
	existingMembers []*Member,
	newMember *Member,
	compositeType *CompositeType,
) (hasConflicts bool) {

	errorRange := ast.NewRangeFromPositioned(checker.memoryGauge, compositeDeclaration.DeclarationIdentifier())

	for _, existingMember := range existingMembers {

		// Both have default impls. That's an error.
		if newMember.HasImplementation && existingMember.HasImplementation {
			checker.report(
				&MultipleInterfaceDefaultImplementationsError{
					CompositeKindedType: compositeType,
					Member:              newMember,
					Range:               errorRange,
				},
			)

			return true
		}
	}

	return false
}

// checkConformanceKindMatch ensures the composite kinds match.
// e.g. a structure shouldn't be able to conform to a resource interface.
func (checker *Checker) checkConformanceKindMatch(
	conformingDeclaration ast.ConformingDeclaration,
	compositeKindedType CompositeKindedType,
	interfaceConformance *InterfaceType,
) {

	// Check if the conformance kind matches the declaration type's kind.
	if interfaceConformance.CompositeKind == compositeKindedType.GetCompositeKind() {
		return
	}

	// For attachments, check if the conformance kind matches the base type's kind.
	if compositeType, ok := compositeKindedType.(*CompositeType); ok &&
		interfaceConformance.CompositeKind == compositeType.getBaseCompositeKind() {
		return
	}

	// If not a match, then report an error.

	var compositeKindMismatchIdentifier *ast.Identifier

	conformances := conformingDeclaration.ConformanceList()

	if len(conformances) == 0 {
		// If there are no explicit conformances, log the error at the declaration identifier
		compositeKindMismatchIdentifier = conformingDeclaration.DeclarationIdentifier()
	} else {
		// Otherwise, find the conformance which resulted in the mismatch,
		// and log the error there.
		for _, conformance := range conformances {
			if conformance.Identifier.Identifier == interfaceConformance.Identifier {
				compositeKindMismatchIdentifier = &conformance.Identifier
				break
			}
		}

		// If not found, then that means, the mismatching interface is a grandparent.
		// Then it should have already been reported when checking the parent.
		// Hence, no need to report an error here again.
	}

	if compositeKindMismatchIdentifier == nil {
		return
	}

	checker.report(
		&CompositeKindMismatchError{
			ExpectedKind: compositeKindedType.GetCompositeKind(),
			ActualKind:   interfaceConformance.CompositeKind,
			Range:        ast.NewRangeFromPositioned(checker.memoryGauge, compositeKindMismatchIdentifier),
		},
	)
}

// TODO: return proper error
func (checker *Checker) memberSatisfied(
	compositeKindedType CompositeKindedType,
	compositeMember, interfaceMember *Member,
) bool {

	// Check declaration kind
	if compositeMember.DeclarationKind != interfaceMember.DeclarationKind {
		return false
	}

	// Check type

	compositeMemberType := compositeMember.TypeAnnotation.Type
	interfaceMemberType := interfaceMember.TypeAnnotation.Type

	if !compositeMemberType.IsInvalidType() &&
		!interfaceMemberType.IsInvalidType() {

		switch interfaceMember.DeclarationKind {
		case common.DeclarationKindField:
			// If the member is just a field, check the types are equal

			// TODO: subtype?
			if !compositeMemberType.Equal(interfaceMemberType) {
				return false
			}

		case common.DeclarationKindFunction:
			// If the member is a function, check that the argument labels are equal,
			// the parameter types are equal (they are invariant),
			// and that the return types are subtypes (the return type is covariant).
			//
			// This is different from subtyping for functions,
			// where argument labels are not considered,
			// and parameters are contravariant.

			interfaceMemberFunctionType, isInterfaceMemberFunctionType := interfaceMemberType.(*FunctionType)
			compositeMemberFunctionType, isCompositeMemberFunctionType := compositeMemberType.(*FunctionType)

			if !isInterfaceMemberFunctionType || !isCompositeMemberFunctionType {
				return false
			}

			if !interfaceMemberFunctionType.HasSameArgumentLabels(compositeMemberFunctionType) {
				return false
			}

			// Functions are covariant in their purity
			if compositeMemberFunctionType.Purity != interfaceMemberFunctionType.Purity &&
				compositeMemberFunctionType.Purity != FunctionPurityView {

				return false
			}

			// Functions are invariant in their parameter types

			for i, subParameter := range compositeMemberFunctionType.Parameters {
				superParameter := interfaceMemberFunctionType.Parameters[i]
				if !subParameter.TypeAnnotation.Type.
					Equal(superParameter.TypeAnnotation.Type) {

					return false
				}
			}

			// Functions are covariant in their return type

			if compositeMemberFunctionType.ReturnTypeAnnotation.Type != nil &&
				interfaceMemberFunctionType.ReturnTypeAnnotation.Type != nil {

				if !IsSubType(
					compositeMemberFunctionType.ReturnTypeAnnotation.Type,
					interfaceMemberFunctionType.ReturnTypeAnnotation.Type,
				) {
					return false
				}
			}

			if (compositeMemberFunctionType.ReturnTypeAnnotation.Type != nil &&
				interfaceMemberFunctionType.ReturnTypeAnnotation.Type == nil) ||
				(compositeMemberFunctionType.ReturnTypeAnnotation.Type == nil &&
					interfaceMemberFunctionType.ReturnTypeAnnotation.Type != nil) {

				return false
			}
		}
	}

	// Check variable kind

	if interfaceMember.VariableKind != ast.VariableKindNotSpecified &&
		compositeMember.VariableKind != interfaceMember.VariableKind {

		return false
	}

	// Check access

	effectiveInterfaceMemberAccess := checker.effectiveInterfaceMemberAccess(interfaceMember.Access)
	effectiveCompositeMemberAccess := checker.effectiveCompositeMemberAccess(compositeMember.Access)

	return !effectiveCompositeMemberAccess.IsLessPermissiveThan(effectiveInterfaceMemberAccess)
}

func CompositeLikeConstructorType(
	elaboration *Elaboration,
	compositeDeclaration ast.CompositeLikeDeclaration,
	compositeType *CompositeType,
) (
	constructorFunctionType *FunctionType,
	argumentLabels []string,
) {

	constructorFunctionType = &FunctionType{
		Purity:               compositeType.ConstructorPurity,
		IsConstructor:        true,
		ReturnTypeAnnotation: NewTypeAnnotation(compositeType),
	}

	// TODO: support multiple overloaded initializers

	initializers := compositeDeclaration.DeclarationMembers().Initializers()
	if len(initializers) > 0 {
		firstInitializer := initializers[0]

		argumentLabels = firstInitializer.
			FunctionDeclaration.
			ParameterList.
			EffectiveArgumentLabels()

		constructorFunctionType.Parameters = compositeType.ConstructorParameters

		// NOTE: Don't use `constructorFunctionType`, as it has a return type.
		//   The initializer itself has a `Void` return type.

		elaboration.SetConstructorFunctionType(
			firstInitializer,
			&FunctionType{
				IsConstructor:        true,
				Parameters:           constructorFunctionType.Parameters,
				ReturnTypeAnnotation: VoidTypeAnnotation,
			},
		)
	}

	return constructorFunctionType, argumentLabels
}

func (checker *Checker) defaultMembersAndOrigins(
	allMembers *ast.Members,
	containerType Type,
	containerKind ContainerKind,
	containerDeclarationKind common.DeclarationKind,
) (
	members *StringMemberOrderedMap,
	fieldNames []string,
	origins map[string]*Origin,
) {
	fields := allMembers.Fields()
	functions := allMembers.Functions()

	// Enum cases are invalid
	enumCases := allMembers.EnumCases()
	if len(enumCases) > 0 && containerDeclarationKind != common.DeclarationKindUnknown {
		checker.report(
			&InvalidEnumCaseError{
				ContainerDeclarationKind: containerDeclarationKind,
				Range:                    ast.NewRangeFromPositioned(checker.memoryGauge, enumCases[0]),
			},
		)
	}

	requireVariableKind := containerKind != ContainerKindInterface
	requireNonPrivateMemberAccess := containerKind == ContainerKindInterface

	memberCount := len(fields) + len(functions)
	members = &StringMemberOrderedMap{}
	if checker.PositionInfo != nil {
		origins = make(map[string]*Origin, memberCount)
	}

	predeclaredMembers := checker.predeclaredMembers(containerType)
	invalidIdentifiers := make(map[string]bool, len(predeclaredMembers))

	for _, predeclaredMember := range predeclaredMembers {
		name := predeclaredMember.Identifier.Identifier
		members.Set(name, predeclaredMember)
		invalidIdentifiers[name] = true

		if predeclaredMember.DeclarationKind == common.DeclarationKindField {
			fieldNames = append(fieldNames, name)
		}
	}

	checkInvalidIdentifier := func(declaration ast.Declaration) bool {
		identifier := declaration.DeclarationIdentifier()
		if invalidIdentifiers == nil || !invalidIdentifiers[identifier.Identifier] {
			return true
		}

		checker.report(
			&InvalidDeclarationError{
				Identifier: identifier.Identifier,
				Kind:       declaration.DeclarationKind(),
				Range:      ast.NewRangeFromPositioned(checker.memoryGauge, identifier),
			},
		)

		return false
	}

	// declare a member for each field
	for _, field := range fields {

		if !checkInvalidIdentifier(field) {
			continue
		}

		identifier := field.Identifier.Identifier

		fieldNames = append(fieldNames, identifier)

		fieldAccess := checker.accessFromAstAccess(field.Access)

		if entitlementMapAccess, ok := fieldAccess.(*EntitlementMapAccess); ok {
			checker.entitlementMappingInScope = entitlementMapAccess.Type
		}
		fieldTypeAnnotation := checker.ConvertTypeAnnotation(field.TypeAnnotation)
		checker.entitlementMappingInScope = nil
		checker.checkTypeAnnotation(fieldTypeAnnotation, field.TypeAnnotation)

		const declarationKind = common.DeclarationKindField

		effectiveAccess := checker.effectiveMemberAccess(fieldAccess, containerKind)

		if requireNonPrivateMemberAccess &&
			effectiveAccess.Equal(PrimitiveAccess(ast.AccessSelf)) {

			checker.report(
				&InvalidAccessModifierError{
					DeclarationKind: declarationKind,
					Access:          fieldAccess,
					Explanation:     "private fields can never be used",
					Pos:             field.StartPos,
				},
			)
		}

		checker.checkStaticModifier(field.IsStatic(), field.Identifier)
		checker.checkNativeModifier(field.IsNative(), field.Identifier)

		members.Set(
			identifier,
			&Member{
				ContainerType:   containerType,
				Access:          fieldAccess,
				Identifier:      field.Identifier,
				DeclarationKind: declarationKind,
				TypeAnnotation:  fieldTypeAnnotation,
				VariableKind:    field.VariableKind,
				DocString:       field.DocString,
			})

		if checker.PositionInfo != nil && origins != nil {
			origins[identifier] =
				checker.recordFieldDeclarationOrigin(
					field.Identifier,
					fieldTypeAnnotation.Type,
					field.DocString,
				)
		}

		if requireVariableKind &&
			field.VariableKind == ast.VariableKindNotSpecified {

			checker.report(
				&InvalidVariableKindError{
					Kind:  field.VariableKind,
					Range: ast.NewRangeFromPositioned(checker.memoryGauge, field.Identifier),
				},
			)
		}
	}

	// declare a member for each function
	for _, function := range functions {
		if !checkInvalidIdentifier(function) {
			continue
		}

		identifier := function.Identifier.Identifier

<<<<<<< HEAD
		functionAccess := checker.accessFromAstAccess(function.Access)

		functionType := checker.functionType(
			function.Purity,
			functionAccess,
			function.ParameterList,
			function.ReturnTypeAnnotation,
		)

		checker.Elaboration.SetFunctionDeclarationFunctionType(function, functionType)
=======
		functionType := checker.functionType(
			function.IsNative(),
			function.TypeParameterList,
			function.ParameterList,
			function.ReturnTypeAnnotation,
		)
>>>>>>> e878449c

		argumentLabels := function.ParameterList.EffectiveArgumentLabels()

		fieldTypeAnnotation := NewTypeAnnotation(functionType)

		const declarationKind = common.DeclarationKindFunction

		effectiveAccess := checker.effectiveMemberAccess(functionAccess, containerKind)

		if requireNonPrivateMemberAccess &&
			effectiveAccess.Equal(PrimitiveAccess(ast.AccessSelf)) {

			checker.report(
				&InvalidAccessModifierError{
					DeclarationKind: declarationKind,
					Access:          functionAccess,
					Explanation:     "private functions can never be used",
					Pos:             function.StartPos,
				},
			)
		}

		hasImplementation := function.FunctionBlock.HasStatements()
		hasConditions := function.FunctionBlock.HasConditions()

		members.Set(
			identifier,
			&Member{
				ContainerType:     containerType,
				Access:            functionAccess,
				Identifier:        function.Identifier,
				DeclarationKind:   declarationKind,
				TypeAnnotation:    fieldTypeAnnotation,
				VariableKind:      ast.VariableKindConstant,
				ArgumentLabels:    argumentLabels,
				DocString:         function.DocString,
				HasImplementation: hasImplementation,
				HasConditions:     hasConditions,
			})

		if checker.PositionInfo != nil && origins != nil {
			origins[identifier] = checker.recordFunctionDeclarationOrigin(function, functionType)
		}
	}

	return members, fieldNames, origins
}

func (checker *Checker) eventMembersAndOrigins(
	initializer *ast.SpecialFunctionDeclaration,
	containerType *CompositeType,
) (
	members *StringMemberOrderedMap,
	fieldNames []string,
	origins map[string]*Origin,
) {
	parameters := initializer.FunctionDeclaration.ParameterList.Parameters

	members = &StringMemberOrderedMap{}

	if checker.PositionInfo != nil {
		origins = make(map[string]*Origin, len(parameters))
	}

	for i, parameter := range parameters {
		typeAnnotation := containerType.ConstructorParameters[i].TypeAnnotation

		identifier := parameter.Identifier

		fieldNames = append(fieldNames, identifier.Identifier)

		members.Set(
			identifier.Identifier,
			&Member{
				ContainerType:   containerType,
				Access:          PrimitiveAccess(ast.AccessAll),
				Identifier:      identifier,
				DeclarationKind: common.DeclarationKindField,
				TypeAnnotation:  typeAnnotation,
				VariableKind:    ast.VariableKindConstant,
			})

		if checker.PositionInfo != nil && origins != nil {
			origins[identifier.Identifier] =
				checker.recordFieldDeclarationOrigin(
					identifier,
					typeAnnotation.Type,
					"",
				)
		}
	}

	return
}

const EnumRawValueFieldName = "rawValue"
const enumRawValueFieldDocString = `
The raw value of the enum case
`

func (checker *Checker) enumMembersAndOrigins(
	allMembers *ast.Members,
	containerType *CompositeType,
	containerDeclarationKind common.DeclarationKind,
) (
	members *StringMemberOrderedMap,
	fieldNames []string,
	origins map[string]*Origin,
) {
	for _, declaration := range allMembers.Declarations() {

		// Enum declarations may only contain enum cases

		enumCase, ok := declaration.(*ast.EnumCaseDeclaration)
		if !ok {
			checker.report(
				&InvalidNonEnumCaseError{
					ContainerDeclarationKind: containerDeclarationKind,
					Range:                    ast.NewRangeFromPositioned(checker.memoryGauge, declaration),
				},
			)
			continue
		}

		// Enum cases must be effectively public
		enumAccess := checker.accessFromAstAccess(enumCase.Access)

		if !checker.effectiveCompositeMemberAccess(enumAccess).Equal(PrimitiveAccess(ast.AccessAll)) {
			checker.report(
				&InvalidAccessModifierError{
					DeclarationKind: enumCase.DeclarationKind(),
					Access:          enumAccess,
					Explanation:     "enum cases must be public",
					Pos:             enumCase.StartPos,
				},
			)
		}
	}

	// Members of the enum type are *not* the enum cases!
	// Each individual enum case is an instance of the enum type,
	// so only has a single member, the raw value field

	members = &StringMemberOrderedMap{}
	members.Set(
		EnumRawValueFieldName,
		&Member{
			ContainerType: containerType,
			Access:        PrimitiveAccess(ast.AccessAll),
			Identifier: ast.NewIdentifier(
				checker.memoryGauge,
				EnumRawValueFieldName,
				ast.EmptyPosition,
			),
			DeclarationKind: common.DeclarationKindField,
			TypeAnnotation:  NewTypeAnnotation(containerType.EnumRawType),
			VariableKind:    ast.VariableKindConstant,
			DocString:       enumRawValueFieldDocString,
		})

	// No origins available for the only member which was declared above

	origins = map[string]*Origin{}

	// Gather the field names from the members declared above

	members.Foreach(func(name string, member *Member) {
		if member.DeclarationKind == common.DeclarationKindField {
			fieldNames = append(fieldNames, name)
		}
	})

	return
}

func (checker *Checker) checkInitializers(
	initializers []*ast.SpecialFunctionDeclaration,
	fields []*ast.FieldDeclaration,
	containerType CompositeKindedType,
	containerDocString string,
	initializerPurity FunctionPurity,
	initializerParameters []Parameter,
	containerKind ContainerKind,
	initializationInfo *InitializationInfo,
) {
	count := len(initializers)

	if count == 0 {
		checker.checkNoInitializerNoFields(fields, containerType, containerKind)
		return
	}

	// TODO: check all initializers:
	//  parameter initializerParameterTypeAnnotations needs to be a slice

	initializer := initializers[0]
	checker.checkSpecialFunction(
		initializer,
		containerType,
		containerDocString,
		initializerPurity,
		initializerParameters,
		containerKind,
		initializationInfo,
	)

	// If the initializer is for an event,
	// ensure all parameters are valid

	if compositeType, ok := containerType.(*CompositeType); ok &&
		compositeType.Kind == common.CompositeKindEvent {

		checker.checkEventParameters(
			initializer.FunctionDeclaration.ParameterList,
			initializerParameters,
		)
	}
}

// checkNoInitializerNoFields checks that if there are no initializers,
// then there should also be no fields. Otherwise, the fields will be uninitialized.
// In interfaces this is allowed.
func (checker *Checker) checkNoInitializerNoFields(
	fields []*ast.FieldDeclaration,
	containerType Type,
	containerKind ContainerKind,
) {
	// If there are no fields, or the container is an interface,
	// no initializer needs to be declared

	if len(fields) == 0 || containerKind == ContainerKindInterface {
		return
	}

	// An initializer should be declared but does not exist.
	// Report an error for the first field

	firstField := fields[0]

	checker.report(
		&MissingInitializerError{
			ContainerType:  containerType,
			FirstFieldName: firstField.Identifier.Identifier,
			FirstFieldPos:  firstField.Identifier.Pos,
		},
	)
}

// checkSpecialFunction checks special functions, like initializers and destructors
func (checker *Checker) checkSpecialFunction(
	specialFunction *ast.SpecialFunctionDeclaration,
	containerType CompositeKindedType,
	containerDocString string,
	purity FunctionPurity,
	parameters []Parameter,
	containerKind ContainerKind,
	initializationInfo *InitializationInfo,
) {
	// NOTE: new activation, so `self`
	// is only visible inside the special function

	checkResourceLoss := containerKind != ContainerKindInterface

	checker.enterValueScope()
	defer checker.leaveValueScope(specialFunction.EndPosition, checkResourceLoss)

	fnAccess := checker.effectiveMemberAccess(checker.accessFromAstAccess(specialFunction.FunctionDeclaration.Access), containerKind)

	checker.declareSelfValue(containerType, containerDocString)
	if containerType.GetCompositeKind() == common.CompositeKindAttachment {
		// attachments cannot be interfaces, so this cast must succeed
		attachmentType, ok := containerType.(*CompositeType)
		if !ok {
			panic(errors.NewUnreachableError())
		}
		checker.declareBaseValue(
			attachmentType.baseType,
			attachmentType,
			attachmentType.baseTypeDocString)
	}

	functionType := NewSimpleFunctionType(
		purity,
		parameters,
		VoidTypeAnnotation,
	)

	checker.checkFunction(
		specialFunction.FunctionDeclaration.ParameterList,
		nil,
		fnAccess,
		functionType,
		specialFunction.FunctionDeclaration.FunctionBlock,
		true,
		initializationInfo,
		checkResourceLoss,
	)

	if containerKind == ContainerKindComposite {
		compositeType, ok := containerType.(*CompositeType)
		if !ok {
			// we just checked that the container was a composite
			panic(errors.NewUnreachableError())
		}

		// Event declarations have an empty initializer as it is synthesized
		if compositeType.Kind != common.CompositeKindEvent &&
			specialFunction.FunctionDeclaration.FunctionBlock == nil {

			checker.report(
				&MissingFunctionBodyError{
					Pos: specialFunction.EndPosition(checker.memoryGauge),
				},
			)
		}
	}
}

func (checker *Checker) checkCompositeFunctions(
	functions []*ast.FunctionDeclaration,
	selfType *CompositeType,
	selfDocString string,
) {
	for _, function := range functions {
		// NOTE: new activation, as function declarations
		// shouldn't be visible in other function declarations,
		// and `self` is only visible inside function

		func() {
			checker.enterValueScope()
			defer checker.leaveValueScope(function.EndPosition, true)

			checker.declareSelfValue(selfType, selfDocString)
			if selfType.GetCompositeKind() == common.CompositeKindAttachment {
				checker.declareBaseValue(
					selfType.baseType,
					selfType,
					selfType.baseTypeDocString,
				)
			}

			checker.visitFunctionDeclaration(
				function,
				functionDeclarationOptions{
					mustExit:          true,
					declareFunction:   false,
					checkResourceLoss: true,
				},
				&selfType.Kind,
			)
		}()

		if function.FunctionBlock == nil {
			checker.report(
				&MissingFunctionBodyError{
					Pos: function.EndPosition(checker.memoryGauge),
				},
			)
		}
	}
}

// declares a value one scope lower than the current.
// This is useful particularly in the cases of creating `self`
// and `base` parameters to composite/attachment functions.

func (checker *Checker) declareLowerScopedValue(
	ty Type,
	docString string,
	identifier string,
	kind common.DeclarationKind,
) {

	depth := checker.valueActivations.Depth() + 1

	variable := &Variable{
		Identifier:      identifier,
		Access:          PrimitiveAccess(ast.AccessAll),
		DeclarationKind: kind,
		Type:            ty,
		IsConstant:      true,
		ActivationDepth: depth,
		Pos:             nil,
		DocString:       docString,
	}
	checker.valueActivations.Set(identifier, variable)
	if checker.PositionInfo != nil {
		checker.recordVariableDeclarationOccurrence(identifier, variable)
	}
}

func (checker *Checker) declareSelfValue(selfType Type, selfDocString string) {
	// inside of an attachment, self is a reference to the attachment's type, because
	// attachments are never first class values, they must always exist inside references
	if typedSelfType, ok := selfType.(*CompositeType); ok && typedSelfType.Kind == common.CompositeKindAttachment {
		// the `self` value in an attachment is considered fully-entitled to that attachment, or
		// equivalently the entire codomain of the attachment's map
		var selfAccess Access = UnauthorizedAccess
		if typedSelfType.AttachmentEntitlementAccess != nil {
			selfAccess = typedSelfType.AttachmentEntitlementAccess.Codomain()
		}
		selfType = NewReferenceType(checker.memoryGauge, selfAccess, typedSelfType)
	}
	checker.declareLowerScopedValue(selfType, selfDocString, SelfIdentifier, common.DeclarationKindSelf)
}

func (checker *Checker) declareBaseValue(baseType Type, attachmentType *CompositeType, superDocString string) {
	if typedBaseType, ok := baseType.(*InterfaceType); ok {
		// we can't actually have a value of an interface type I, so instead we create a value of {I}
		// to be referenced by `base`
		baseType = NewIntersectionType(checker.memoryGauge, []*InterfaceType{typedBaseType})
	}
	// the `base` value in an attachment function has the set of entitlements defined by the required entitlements specified in the attachment's declaration
	// -------------------------------
	// entitlement E
	// entitlement F
	// access(all) attachment A for R {
	//     require entitlement E
	//     access(all) fun foo() { ... }
	// }
	// -------------------------------
	// within the body of `foo`, the `base` value will be entitled to `E` but not `F`, because only `E` was required in the attachment's declaration
	var baseAccess Access = UnauthorizedAccess
	if attachmentType.RequiredEntitlements.Len() > 0 {
		baseAccess = EntitlementSetAccess{
			Entitlements: attachmentType.RequiredEntitlements,
			SetKind:      Conjunction,
		}
	}
	base := NewReferenceType(checker.memoryGauge, baseAccess, baseType)
	checker.declareLowerScopedValue(base, superDocString, BaseIdentifier, common.DeclarationKindBase)
}

// checkNestedIdentifiers checks that nested identifiers, i.e. fields, functions,
// and nested interfaces and composites, are unique and aren't named `init` or `destroy`
func (checker *Checker) checkNestedIdentifiers(members *ast.Members) {
	positions := map[string]ast.Position{}

	for _, declaration := range members.Declarations() {

		if _, ok := declaration.(*ast.SpecialFunctionDeclaration); ok {
			continue
		}

		identifier := declaration.DeclarationIdentifier()
		if identifier == nil {
			continue
		}

		checker.checkNestedIdentifier(
			*identifier,
			declaration.DeclarationKind(),
			positions,
		)
	}
}

// checkNestedIdentifier checks that the nested identifier is unique
// and isn't named `init` or `destroy`
func (checker *Checker) checkNestedIdentifier(
	identifier ast.Identifier,
	kind common.DeclarationKind,
	positions map[string]ast.Position,
) {
	name := identifier.Identifier
	pos := identifier.Pos

	// TODO: provide a more helpful error

	switch name {
	case common.DeclarationKindInitializer.Keywords(),
		common.DeclarationKindDestructor.Keywords():

		checker.report(
			&InvalidNameError{
				Name: name,
				Pos:  pos,
			},
		)
	}

	if previousPos, ok := positions[name]; ok {
		checker.report(
			&RedeclarationError{
				Name:        name,
				Pos:         pos,
				Kind:        kind,
				PreviousPos: &previousPos,
			},
		)
	} else {
		positions[name] = pos
	}
}

func (checker *Checker) VisitFieldDeclaration(_ *ast.FieldDeclaration) struct{} {
	// NOTE: field type is already checked when determining composite function in `compositeType`

	panic(errors.NewUnreachableError())
}

func (checker *Checker) VisitEnumCaseDeclaration(_ *ast.EnumCaseDeclaration) struct{} {
	// NOTE: already checked when checking the composite

	panic(errors.NewUnreachableError())
}

// checkUnknownSpecialFunctions checks that the special function declarations
// are supported, i.e., they are either initializers or destructors
func (checker *Checker) checkUnknownSpecialFunctions(functions []*ast.SpecialFunctionDeclaration) {
	for _, function := range functions {
		switch function.Kind {
		case common.DeclarationKindInitializer, common.DeclarationKindDestructor:
			continue

		default:
			checker.report(
				&UnknownSpecialFunctionError{
					Pos: function.FunctionDeclaration.Identifier.Pos,
				},
			)
		}
	}
}

func (checker *Checker) checkSpecialFunctionDefaultImplementation(declaration ast.Declaration, kindName string) {
	for _, specialFunction := range declaration.DeclarationMembers().SpecialFunctions() {
		if !specialFunction.FunctionDeclaration.FunctionBlock.HasStatements() {
			continue
		}

		checker.report(
			&SpecialFunctionDefaultImplementationError{
				Identifier: specialFunction.DeclarationIdentifier(),
				Container:  declaration,
				KindName:   kindName,
			},
		)
	}
}

func (checker *Checker) checkDestructors(
	destructors []*ast.SpecialFunctionDeclaration,
	fields map[string]*ast.FieldDeclaration,
	members *StringMemberOrderedMap,
	containerType CompositeKindedType,
	containerDeclarationKind common.DeclarationKind,
	containerDocString string,
	containerKind ContainerKind,
) {
	count := len(destructors)

	// only resource and resource interface declarations may
	// declare a destructor

	if !containerType.IsResourceType() {
		if count > 0 {
			firstDestructor := destructors[0]

			checker.report(
				&InvalidDestructorError{
					Range: ast.NewRangeFromPositioned(
						checker.memoryGauge,
						firstDestructor.FunctionDeclaration.Identifier,
					),
				},
			)
		}

		return
	}

	if count == 0 {
		checker.checkNoDestructorNoResourceFields(members, fields, containerType, containerKind)
		return
	}

	firstDestructor := destructors[0]
	checker.checkDestructor(
		firstDestructor,
		containerType,
		containerDocString,
		containerKind,
	)

	// destructor overloading is not supported

	if count > 1 {
		secondDestructor := destructors[1]

		checker.report(
			&UnsupportedOverloadingError{
				DeclarationKind: common.DeclarationKindDestructor,
				Range:           ast.NewRangeFromPositioned(checker.memoryGauge, secondDestructor),
			},
		)
	}
}

// checkNoDestructorNoResourceFields checks that if there is no destructor there are
// also no fields which have a resource type – otherwise those fields will be lost.
// In interfaces this is allowed.
func (checker *Checker) checkNoDestructorNoResourceFields(
	members *StringMemberOrderedMap,
	fields map[string]*ast.FieldDeclaration,
	containerType Type,
	containerKind ContainerKind,
) {
	if containerKind == ContainerKindInterface {
		return
	}

	for pair := members.Oldest(); pair != nil; pair = pair.Next() {
		member := pair.Value
		memberName := pair.Key

		// NOTE: check type, not resource annotation:
		// the field could have a wrong annotation
		if !member.TypeAnnotation.Type.IsResourceType() {
			continue
		}

		checker.report(
			&MissingDestructorError{
				ContainerType:  containerType,
				FirstFieldName: memberName,
				FirstFieldPos:  fields[memberName].Identifier.Pos,
			},
		)

		// only report for first member
		return
	}
}

func (checker *Checker) checkDestructor(
	destructor *ast.SpecialFunctionDeclaration,
	containerType CompositeKindedType,
	containerDocString string,
	containerKind ContainerKind,
) {

	if len(destructor.FunctionDeclaration.ParameterList.Parameters) != 0 {
		checker.report(
			&InvalidDestructorParametersError{
				Range: ast.NewRangeFromPositioned(checker.memoryGauge, destructor.FunctionDeclaration.ParameterList),
			},
		)
	}

	parameters := checker.parameters(destructor.FunctionDeclaration.ParameterList)

	checker.checkSpecialFunction(
		destructor,
		containerType,
		containerDocString,
		FunctionPurityImpure,
		parameters,
		containerKind,
		nil,
	)

	checker.checkCompositeResourceInvalidated(containerType)
}

// checkCompositeResourceInvalidated checks that if the container is a resource,
// that all resource fields are invalidated (moved or destroyed)
func (checker *Checker) checkCompositeResourceInvalidated(containerType Type) {
	compositeType, isComposite := containerType.(*CompositeType)
	if !isComposite || compositeType.Kind != common.CompositeKindResource {
		return
	}

	checker.checkResourceFieldsInvalidated(containerType, compositeType.Members)
}

// checkResourceFieldsInvalidated checks that all resource fields for a container
// type are invalidated.
func (checker *Checker) checkResourceFieldsInvalidated(
	containerType Type,
	members *StringMemberOrderedMap,
) {
	members.Foreach(func(_ string, member *Member) {

		// NOTE: check the of the type annotation, not the type annotation's
		// resource marker: the field could have an incorrect type annotation
		// that is missing the resource marker even though it is required

		if !member.TypeAnnotation.Type.IsResourceType() {
			return
		}

		info := checker.resources.Get(Resource{Member: member})
		if !info.DefinitivelyInvalidated() {
			checker.report(
				&ResourceFieldNotInvalidatedError{
					FieldName: member.Identifier.Identifier,
					Type:      containerType,
					Pos:       member.Identifier.StartPosition(),
				},
			)
		}
	})
}

// checkResourceUseAfterInvalidation checks if a resource (variable or composite member)
// is used after it was previously invalidated (moved or destroyed)
func (checker *Checker) checkResourceUseAfterInvalidation(resource Resource, usePosition ast.HasPosition) {
	resourceInfo := checker.resources.Get(resource)
	invalidation := resourceInfo.Invalidation()
	if invalidation == nil {
		return
	}

	checker.report(
		&ResourceUseAfterInvalidationError{
			Invalidation: *invalidation,
			Range: ast.NewRangeFromPositioned(
				checker.memoryGauge,
				usePosition,
			),
		},
	)
}<|MERGE_RESOLUTION|>--- conflicted
+++ resolved
@@ -1790,25 +1790,18 @@
 
 		identifier := function.Identifier.Identifier
 
-<<<<<<< HEAD
 		functionAccess := checker.accessFromAstAccess(function.Access)
 
 		functionType := checker.functionType(
+			function.IsNative(),
 			function.Purity,
 			functionAccess,
-			function.ParameterList,
-			function.ReturnTypeAnnotation,
-		)
-
-		checker.Elaboration.SetFunctionDeclarationFunctionType(function, functionType)
-=======
-		functionType := checker.functionType(
-			function.IsNative(),
 			function.TypeParameterList,
 			function.ParameterList,
 			function.ReturnTypeAnnotation,
 		)
->>>>>>> e878449c
+
+		checker.Elaboration.SetFunctionDeclarationFunctionType(function, functionType)
 
 		argumentLabels := function.ParameterList.EffectiveArgumentLabels()
 
