--- conflicted
+++ resolved
@@ -366,7 +366,13 @@
 	if returnType != VoidType {
 		var resultType Type
 		if returnType.IsResourceType() {
-<<<<<<< HEAD
+
+			var innerType Type = returnType
+			optType, isOptional := returnType.(*OptionalType)
+			if isOptional {
+				innerType = optType.Type
+			}
+
 			var auth Access = UnauthorizedAccess
 			// reference is authorized to the entire resource, since it is only accessible in a function where a resource value is owned.
 			// To create a "fully authorized" reference, we scan the resource type and produce a conjunction of all the entitlements mentioned within.
@@ -385,7 +391,7 @@
 			// }
 			//
 			// here the `result` value in the `post` block will have type `auth(E, X, Y) &R`
-			if entitlementSupportingType, ok := returnType.(EntitlementSupportingType); ok {
+			if entitlementSupportingType, ok := innerType.(EntitlementSupportingType); ok {
 				supportedEntitlements := entitlementSupportingType.SupportedEntitlements()
 				if supportedEntitlements.Len() > 0 {
 					auth = EntitlementSetAccess{
@@ -394,23 +400,17 @@
 					}
 				}
 			}
+
 			resultType = &ReferenceType{
-				Type:          returnType,
+				Type:          innerType,
 				Authorization: auth,
-=======
-			optType, isOptional := returnType.(*OptionalType)
+			}
+
 			if isOptional {
 				// If the return type is an optional type T?, then create an optional reference (&T)?.
 				resultType = &OptionalType{
-					Type: &ReferenceType{
-						Type: optType.Type,
-					},
+					Type: resultType,
 				}
-			} else {
-				resultType = &ReferenceType{
-					Type: returnType,
-				}
->>>>>>> a46a75f1
 			}
 		} else {
 			resultType = returnType
