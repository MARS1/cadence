// Code generated from authaccount.cdc. DO NOT EDIT.
/*
 * Cadence - The resource-oriented smart contract programming language
 *
 * Copyright Dapper Labs, Inc.
 *
 * Licensed under the Apache License, Version 2.0 (the "License");
 * you may not use this file except in compliance with the License.
 * You may obtain a copy of the License at
 *
 *   http://www.apache.org/licenses/LICENSE-2.0
 *
 * Unless required by applicable law or agreed to in writing, software
 * distributed under the License is distributed on an "AS IS" BASIS,
 * WITHOUT WARRANTIES OR CONDITIONS OF ANY KIND, either express or implied.
 * See the License for the specific language governing permissions and
 * limitations under the License.
 */

package sema

import (
	"github.com/onflow/cadence/runtime/ast"
	"github.com/onflow/cadence/runtime/common"
)

const AuthAccountTypeAddressFieldName = "address"

var AuthAccountTypeAddressFieldType = TheAddressType

const AuthAccountTypeAddressFieldDocString = `
The address of the account.
`

const AuthAccountTypeBalanceFieldName = "balance"

var AuthAccountTypeBalanceFieldType = UFix64Type

const AuthAccountTypeBalanceFieldDocString = `
The FLOW balance of the default vault of this account.
`

const AuthAccountTypeAvailableBalanceFieldName = "availableBalance"

var AuthAccountTypeAvailableBalanceFieldType = UFix64Type

const AuthAccountTypeAvailableBalanceFieldDocString = `
The FLOW balance of the default vault of this account that is available to be moved.
`

const AuthAccountTypeStorageUsedFieldName = "storageUsed"

var AuthAccountTypeStorageUsedFieldType = UInt64Type

const AuthAccountTypeStorageUsedFieldDocString = `
The current amount of storage used by the account in bytes.
`

const AuthAccountTypeStorageCapacityFieldName = "storageCapacity"

var AuthAccountTypeStorageCapacityFieldType = UInt64Type

const AuthAccountTypeStorageCapacityFieldDocString = `
The storage capacity of the account in bytes.
`

const AuthAccountTypeContractsFieldName = "contracts"

var AuthAccountTypeContractsFieldType = AuthAccountContractsType

const AuthAccountTypeContractsFieldDocString = `
The contracts deployed to the account.
`

const AuthAccountTypeKeysFieldName = "keys"

var AuthAccountTypeKeysFieldType = AuthAccountKeysType

const AuthAccountTypeKeysFieldDocString = `
The keys assigned to the account.
`

const AuthAccountTypeInboxFieldName = "inbox"

var AuthAccountTypeInboxFieldType = AuthAccountInboxType

const AuthAccountTypeInboxFieldDocString = `
The inbox allows bootstrapping (sending and receiving) capabilities.
`

const AuthAccountTypeCapabilitiesFieldName = "capabilities"

var AuthAccountTypeCapabilitiesFieldType = AuthAccountCapabilitiesType

const AuthAccountTypeCapabilitiesFieldDocString = `
The capabilities of the account.
`

const AuthAccountTypePublicPathsFieldName = "publicPaths"

var AuthAccountTypePublicPathsFieldType = &VariableSizedType{
	Type: PublicPathType,
}

const AuthAccountTypePublicPathsFieldDocString = `
All public paths of this account.
`

const AuthAccountTypePrivatePathsFieldName = "privatePaths"

var AuthAccountTypePrivatePathsFieldType = &VariableSizedType{
	Type: PrivatePathType,
}

const AuthAccountTypePrivatePathsFieldDocString = `
All private paths of this account.
`

const AuthAccountTypeStoragePathsFieldName = "storagePaths"

var AuthAccountTypeStoragePathsFieldType = &VariableSizedType{
	Type: StoragePathType,
}

const AuthAccountTypeStoragePathsFieldDocString = `
All storage paths of this account.
`

const AuthAccountTypeSaveFunctionName = "save"

var AuthAccountTypeSaveFunctionTypeParameterT = &TypeParameter{
	Name:      "T",
	TypeBound: StorableType,
}

var AuthAccountTypeSaveFunctionType = &FunctionType{
	TypeParameters: []*TypeParameter{
		AuthAccountTypeSaveFunctionTypeParameterT,
	},
	Parameters: []Parameter{
		{
			Label:      ArgumentLabelNotRequired,
			Identifier: "value",
			TypeAnnotation: NewTypeAnnotation(&GenericType{
				TypeParameter: AuthAccountTypeSaveFunctionTypeParameterT,
			}),
		},
		{
			Identifier:     "to",
			TypeAnnotation: NewTypeAnnotation(StoragePathType),
		},
	},
	ReturnTypeAnnotation: NewTypeAnnotation(
		VoidType,
	),
}

const AuthAccountTypeSaveFunctionDocString = `
Saves the given object into the account's storage at the given path.

Resources are moved into storage, and structures are copied.

If there is already an object stored under the given path, the program aborts.

The path must be a storage path, i.e., only the domain ` + "`storage`" + ` is allowed.
`

const AuthAccountTypeTypeFunctionName = "type"

var AuthAccountTypeTypeFunctionType = &FunctionType{
	Purity: FunctionPurityView,
	Parameters: []Parameter{
		{
			Label:          "at",
			Identifier:     "path",
			TypeAnnotation: NewTypeAnnotation(StoragePathType),
		},
	},
	ReturnTypeAnnotation: NewTypeAnnotation(
		&OptionalType{
			Type: MetaType,
		},
	),
}

const AuthAccountTypeTypeFunctionDocString = `
Reads the type of an object from the account's storage which is stored under the given path,
or nil if no object is stored under the given path.

If there is an object stored, the type of the object is returned without modifying the stored object.

The path must be a storage path, i.e., only the domain ` + "`storage`" + ` is allowed.
`

const AuthAccountTypeLoadFunctionName = "load"

var AuthAccountTypeLoadFunctionTypeParameterT = &TypeParameter{
	Name:      "T",
	TypeBound: StorableType,
}

var AuthAccountTypeLoadFunctionType = &FunctionType{
	TypeParameters: []*TypeParameter{
		AuthAccountTypeLoadFunctionTypeParameterT,
	},
	Parameters: []Parameter{
		{
			Identifier:     "from",
			TypeAnnotation: NewTypeAnnotation(StoragePathType),
		},
	},
	ReturnTypeAnnotation: NewTypeAnnotation(
		&OptionalType{
			Type: &GenericType{
				TypeParameter: AuthAccountTypeLoadFunctionTypeParameterT,
			},
		},
	),
}

const AuthAccountTypeLoadFunctionDocString = `
Loads an object from the account's storage which is stored under the given path,
or nil if no object is stored under the given path.

If there is an object stored,
the stored resource or structure is moved out of storage and returned as an optional.

When the function returns, the storage no longer contains an object under the given path.

The given type must be a supertype of the type of the loaded object.
If it is not, the function panics.

The given type must not necessarily be exactly the same as the type of the loaded object.

The path must be a storage path, i.e., only the domain ` + "`storage`" + ` is allowed.
`

const AuthAccountTypeCopyFunctionName = "copy"

var AuthAccountTypeCopyFunctionTypeParameterT = &TypeParameter{
	Name:      "T",
	TypeBound: AnyStructType,
}

var AuthAccountTypeCopyFunctionType = &FunctionType{
	TypeParameters: []*TypeParameter{
		AuthAccountTypeCopyFunctionTypeParameterT,
	},
	Parameters: []Parameter{
		{
			Identifier:     "from",
			TypeAnnotation: NewTypeAnnotation(StoragePathType),
		},
	},
	ReturnTypeAnnotation: NewTypeAnnotation(
		&OptionalType{
			Type: &GenericType{
				TypeParameter: AuthAccountTypeCopyFunctionTypeParameterT,
			},
		},
	),
}

const AuthAccountTypeCopyFunctionDocString = `
Returns a copy of a structure stored in account storage under the given path,
without removing it from storage,
or nil if no object is stored under the given path.

If there is a structure stored, it is copied.
The structure stays stored in storage after the function returns.

The given type must be a supertype of the type of the copied structure.
If it is not, the function panics.

The given type must not necessarily be exactly the same as the type of the copied structure.

The path must be a storage path, i.e., only the domain ` + "`storage`" + ` is allowed.
`

const AuthAccountTypeBorrowFunctionName = "borrow"

var AuthAccountTypeBorrowFunctionTypeParameterT = &TypeParameter{
	Name: "T",
	TypeBound: &ReferenceType{
		Type:          AnyType,
		Authorization: UnauthorizedAccess,
	},
}

var AuthAccountTypeBorrowFunctionType = &FunctionType{
	TypeParameters: []*TypeParameter{
		AuthAccountTypeBorrowFunctionTypeParameterT,
	},
	Parameters: []Parameter{
		{
			Identifier:     "from",
			TypeAnnotation: NewTypeAnnotation(StoragePathType),
		},
	},
	ReturnTypeAnnotation: NewTypeAnnotation(
		&OptionalType{
			Type: &GenericType{
				TypeParameter: AuthAccountTypeBorrowFunctionTypeParameterT,
			},
		},
	),
}

const AuthAccountTypeBorrowFunctionDocString = `
Returns a reference to an object in storage without removing it from storage.

If no object is stored under the given path, the function returns nil.
If there is an object stored, a reference is returned as an optional,
provided it can be borrowed using the given type.
If the stored object cannot be borrowed using the given type, the function panics.

The given type must not necessarily be exactly the same as the type of the borrowed object.

The path must be a storage path, i.e., only the domain ` + "`storage`" + ` is allowed
`

const AuthAccountTypeCheckFunctionName = "check"

var AuthAccountTypeCheckFunctionTypeParameterT = &TypeParameter{
	Name:      "T",
	TypeBound: AnyType,
}

var AuthAccountTypeCheckFunctionType = &FunctionType{
	TypeParameters: []*TypeParameter{
		AuthAccountTypeCheckFunctionTypeParameterT,
	},
	Parameters: []Parameter{
		{
			Identifier:     "from",
			TypeAnnotation: NewTypeAnnotation(StoragePathType),
		},
	},
	ReturnTypeAnnotation: NewTypeAnnotation(
		BoolType,
	),
}

const AuthAccountTypeCheckFunctionDocString = `
Returns true if the object in account storage under the given path satisfies the given type,
i.e. could be borrowed using the given type.

The given type must not necessarily be exactly the same as the type of the borrowed object.

The path must be a storage path, i.e., only the domain ` + "`storage`" + ` is allowed.
`

const AuthAccountTypeLinkFunctionName = "link"

var AuthAccountTypeLinkFunctionTypeParameterT = &TypeParameter{
	Name: "T",
	TypeBound: &ReferenceType{
		Type:          AnyType,
		Authorization: UnauthorizedAccess,
	},
}

var AuthAccountTypeLinkFunctionType = &FunctionType{
	TypeParameters: []*TypeParameter{
		AuthAccountTypeLinkFunctionTypeParameterT,
	},
	Parameters: []Parameter{
		{
			Label:          ArgumentLabelNotRequired,
			Identifier:     "newCapabilityPath",
			TypeAnnotation: NewTypeAnnotation(CapabilityPathType),
		},
		{
			Identifier:     "target",
			TypeAnnotation: NewTypeAnnotation(PathType),
		},
	},
	ReturnTypeAnnotation: NewTypeAnnotation(
		&OptionalType{
			Type: MustInstantiate(
				&CapabilityType{},
				&GenericType{
					TypeParameter: AuthAccountTypeLinkFunctionTypeParameterT,
				},
			),
		},
	),
}

const AuthAccountTypeLinkFunctionDocString = `
**DEPRECATED**: Instead, use ` + "`capabilities.storage.issue`" + `, and ` + "`capabilities.publish`" + ` if the path is public.

Creates a capability at the given public or private path,
which targets the given public, private, or storage path.

The target path leads to the object that will provide the functionality defined by this capability.

The given type defines how the capability can be borrowed, i.e., how the stored value can be accessed.

Returns nil if a link for the given capability path already exists, or the newly created capability if not.

It is not necessary for the target path to lead to a valid object; the target path could be empty,
or could lead to an object which does not provide the necessary type interface:
The link function does **not** check if the target path is valid/exists at the time the capability is created
and does **not** check if the target value conforms to the given type.

The link is latent.

The target value might be stored after the link is created,
and the target value might be moved out after the link has been created.
`

const AuthAccountTypeLinkAccountFunctionName = "linkAccount"

var AuthAccountTypeLinkAccountFunctionType = &FunctionType{
	Parameters: []Parameter{
		{
			Label:          ArgumentLabelNotRequired,
			Identifier:     "newCapabilityPath",
			TypeAnnotation: NewTypeAnnotation(PrivatePathType),
		},
	},
	ReturnTypeAnnotation: NewTypeAnnotation(
		&OptionalType{
			Type: MustInstantiate(
				&CapabilityType{},
				&ReferenceType{
					Type:          AuthAccountType,
					Authorization: UnauthorizedAccess,
				},
			),
		},
	),
}

const AuthAccountTypeLinkAccountFunctionDocString = `
**DEPRECATED**: Use ` + "`capabilities.account.issue`" + ` instead.

Creates a capability at the given public or private path which targets this account.

Returns nil if a link for the given capability path already exists, or the newly created capability if not.
`

const AuthAccountTypeGetCapabilityFunctionName = "getCapability"

var AuthAccountTypeGetCapabilityFunctionTypeParameterT = &TypeParameter{
	Name: "T",
	TypeBound: &ReferenceType{
		Type:          AnyType,
		Authorization: UnauthorizedAccess,
	},
}

var AuthAccountTypeGetCapabilityFunctionType = &FunctionType{
	TypeParameters: []*TypeParameter{
		AuthAccountTypeGetCapabilityFunctionTypeParameterT,
	},
	Parameters: []Parameter{
		{
			Label:          ArgumentLabelNotRequired,
			Identifier:     "path",
			TypeAnnotation: NewTypeAnnotation(CapabilityPathType),
		},
	},
	ReturnTypeAnnotation: NewTypeAnnotation(
		MustInstantiate(
			&CapabilityType{},
			&GenericType{
				TypeParameter: AuthAccountTypeGetCapabilityFunctionTypeParameterT,
			},
		),
	),
}

const AuthAccountTypeGetCapabilityFunctionDocString = `
**DEPRECATED**: Use ` + "`capabilities.get`" + ` instead.

Returns the capability at the given private or public path.
`

const AuthAccountTypeGetLinkTargetFunctionName = "getLinkTarget"

var AuthAccountTypeGetLinkTargetFunctionType = &FunctionType{
	Parameters: []Parameter{
		{
			Label:          ArgumentLabelNotRequired,
			Identifier:     "path",
			TypeAnnotation: NewTypeAnnotation(CapabilityPathType),
		},
	},
	ReturnTypeAnnotation: NewTypeAnnotation(
		&OptionalType{
			Type: PathType,
		},
	),
}

const AuthAccountTypeGetLinkTargetFunctionDocString = `
**DEPRECATED**: Use ` + "`capabilities.storage.getController`" + ` and ` + "`StorageCapabilityController.target()`" + `.

Returns the target path of the capability at the given public or private path,
or nil if there exists no capability at the given path.
`

const AuthAccountTypeUnlinkFunctionName = "unlink"

var AuthAccountTypeUnlinkFunctionType = &FunctionType{
	Parameters: []Parameter{
		{
			Label:          ArgumentLabelNotRequired,
			Identifier:     "path",
			TypeAnnotation: NewTypeAnnotation(CapabilityPathType),
		},
	},
	ReturnTypeAnnotation: NewTypeAnnotation(
		VoidType,
	),
}

const AuthAccountTypeUnlinkFunctionDocString = `
**DEPRECATED**: Use ` + "`capabilities.unpublish`" + ` instead if the path is public.

Removes the capability at the given public or private path.
`

const AuthAccountTypeForEachPublicFunctionName = "forEachPublic"

var AuthAccountTypeForEachPublicFunctionType = &FunctionType{
	Parameters: []Parameter{
		{
			Label:      ArgumentLabelNotRequired,
			Identifier: "function",
			TypeAnnotation: NewTypeAnnotation(&FunctionType{
				Parameters: []Parameter{
					{
						TypeAnnotation: NewTypeAnnotation(PublicPathType),
					},
					{
						TypeAnnotation: NewTypeAnnotation(MetaType),
					},
				},
				ReturnTypeAnnotation: NewTypeAnnotation(
					BoolType,
				),
			}),
		},
	},
	ReturnTypeAnnotation: NewTypeAnnotation(
		VoidType,
	),
}

const AuthAccountTypeForEachPublicFunctionDocString = `
Iterate over all the public paths of an account,
passing each path and type in turn to the provided callback function.

The callback function takes two arguments:
1. The path of the stored object
2. The runtime type of that object

Iteration is stopped early if the callback function returns ` + "`false`" + `.

The order of iteration is undefined.

If an object is stored under a new public path,
or an existing object is removed from a public path,
then the callback must stop iteration by returning false.
Otherwise, iteration aborts.
`

const AuthAccountTypeForEachPrivateFunctionName = "forEachPrivate"

var AuthAccountTypeForEachPrivateFunctionType = &FunctionType{
	Parameters: []Parameter{
		{
			Label:      ArgumentLabelNotRequired,
			Identifier: "function",
			TypeAnnotation: NewTypeAnnotation(&FunctionType{
				Parameters: []Parameter{
					{
						TypeAnnotation: NewTypeAnnotation(PrivatePathType),
					},
					{
						TypeAnnotation: NewTypeAnnotation(MetaType),
					},
				},
				ReturnTypeAnnotation: NewTypeAnnotation(
					BoolType,
				),
			}),
		},
	},
	ReturnTypeAnnotation: NewTypeAnnotation(
		VoidType,
	),
}

const AuthAccountTypeForEachPrivateFunctionDocString = `
Iterate over all the private paths of an account,
passing each path and type in turn to the provided callback function.

The callback function takes two arguments:
1. The path of the stored object
2. The runtime type of that object

Iteration is stopped early if the callback function returns ` + "`false`" + `.

The order of iteration is undefined.

If an object is stored under a new private path,
or an existing object is removed from a private path,
then the callback must stop iteration by returning false.
Otherwise, iteration aborts.
`

const AuthAccountTypeForEachStoredFunctionName = "forEachStored"

var AuthAccountTypeForEachStoredFunctionType = &FunctionType{
	Parameters: []Parameter{
		{
			Label:      ArgumentLabelNotRequired,
			Identifier: "function",
			TypeAnnotation: NewTypeAnnotation(&FunctionType{
				Parameters: []Parameter{
					{
						TypeAnnotation: NewTypeAnnotation(StoragePathType),
					},
					{
						TypeAnnotation: NewTypeAnnotation(MetaType),
					},
				},
				ReturnTypeAnnotation: NewTypeAnnotation(
					BoolType,
				),
			}),
		},
	},
	ReturnTypeAnnotation: NewTypeAnnotation(
		VoidType,
	),
}

const AuthAccountTypeForEachStoredFunctionDocString = `
Iterate over all the stored paths of an account,
passing each path and type in turn to the provided callback function.

The callback function takes two arguments:
1. The path of the stored object
2. The runtime type of that object

Iteration is stopped early if the callback function returns ` + "`false`" + `.

If an object is stored under a new storage path,
or an existing object is removed from a storage path,
then the callback must stop iteration by returning false.
Otherwise, iteration aborts.
`

const AuthAccountContractsTypeNamesFieldName = "names"

var AuthAccountContractsTypeNamesFieldType = &VariableSizedType{
	Type: StringType,
}

const AuthAccountContractsTypeNamesFieldDocString = `
The names of all contracts deployed in the account.
`

const AuthAccountContractsTypeAddFunctionName = "add"

var AuthAccountContractsTypeAddFunctionType = &FunctionType{
	Parameters: []Parameter{
		{
			Identifier:     "name",
			TypeAnnotation: NewTypeAnnotation(StringType),
		},
		{
			Identifier: "code",
			TypeAnnotation: NewTypeAnnotation(&VariableSizedType{
				Type: UInt8Type,
			}),
		},
	},
	ReturnTypeAnnotation: NewTypeAnnotation(
		DeployedContractType,
	),
}

const AuthAccountContractsTypeAddFunctionDocString = `
Adds the given contract to the account.

The ` + "`code`" + ` parameter is the UTF-8 encoded representation of the source code.
The code must contain exactly one contract or contract interface,
which must have the same name as the ` + "`name`" + ` parameter.

All additional arguments that are given are passed further to the initializer
of the contract that is being deployed.

The function fails if a contract/contract interface with the given name already exists in the account,
if the given code does not declare exactly one contract or contract interface,
or if the given name does not match the name of the contract/contract interface declaration in the code.

Returns the deployed contract.
`

const AuthAccountContractsTypeUpdate__experimentalFunctionName = "update__experimental"

var AuthAccountContractsTypeUpdate__experimentalFunctionType = &FunctionType{
	Parameters: []Parameter{
		{
			Identifier:     "name",
			TypeAnnotation: NewTypeAnnotation(StringType),
		},
		{
			Identifier: "code",
			TypeAnnotation: NewTypeAnnotation(&VariableSizedType{
				Type: UInt8Type,
			}),
		},
	},
	ReturnTypeAnnotation: NewTypeAnnotation(
		DeployedContractType,
	),
}

const AuthAccountContractsTypeUpdate__experimentalFunctionDocString = `
**Experimental**

Updates the code for the contract/contract interface in the account.

The ` + "`code`" + ` parameter is the UTF-8 encoded representation of the source code.
The code must contain exactly one contract or contract interface,
which must have the same name as the ` + "`name`" + ` parameter.

Does **not** run the initializer of the contract/contract interface again.
The contract instance in the world state stays as is.

Fails if no contract/contract interface with the given name exists in the account,
if the given code does not declare exactly one contract or contract interface,
or if the given name does not match the name of the contract/contract interface declaration in the code.

Returns the deployed contract for the updated contract.
`

const AuthAccountContractsTypeGetFunctionName = "get"

var AuthAccountContractsTypeGetFunctionType = &FunctionType{
	Parameters: []Parameter{
		{
			Identifier:     "name",
			TypeAnnotation: NewTypeAnnotation(StringType),
		},
	},
	ReturnTypeAnnotation: NewTypeAnnotation(
		&OptionalType{
			Type: DeployedContractType,
		},
	),
}

const AuthAccountContractsTypeGetFunctionDocString = `
Returns the deployed contract for the contract/contract interface with the given name in the account, if any.

Returns nil if no contract/contract interface with the given name exists in the account.
`

const AuthAccountContractsTypeRemoveFunctionName = "remove"

var AuthAccountContractsTypeRemoveFunctionType = &FunctionType{
	Parameters: []Parameter{
		{
			Identifier:     "name",
			TypeAnnotation: NewTypeAnnotation(StringType),
		},
	},
	ReturnTypeAnnotation: NewTypeAnnotation(
		&OptionalType{
			Type: DeployedContractType,
		},
	),
}

const AuthAccountContractsTypeRemoveFunctionDocString = `
Removes the contract/contract interface from the account which has the given name, if any.

Returns the removed deployed contract, if any.

Returns nil if no contract/contract interface with the given name exists in the account.
`

const AuthAccountContractsTypeBorrowFunctionName = "borrow"

var AuthAccountContractsTypeBorrowFunctionTypeParameterT = &TypeParameter{
	Name: "T",
	TypeBound: &ReferenceType{
		Type:          AnyType,
		Authorization: UnauthorizedAccess,
	},
}

var AuthAccountContractsTypeBorrowFunctionType = &FunctionType{
	TypeParameters: []*TypeParameter{
		AuthAccountContractsTypeBorrowFunctionTypeParameterT,
	},
	Parameters: []Parameter{
		{
			Identifier:     "name",
			TypeAnnotation: NewTypeAnnotation(StringType),
		},
	},
	ReturnTypeAnnotation: NewTypeAnnotation(
		&OptionalType{
			Type: &GenericType{
				TypeParameter: AuthAccountContractsTypeBorrowFunctionTypeParameterT,
			},
		},
	),
}

const AuthAccountContractsTypeBorrowFunctionDocString = `
Returns a reference of the given type to the contract with the given name in the account, if any.

Returns nil if no contract with the given name exists in the account,
or if the contract does not conform to the given type.
`

const AuthAccountContractsTypeName = "Contracts"

var AuthAccountContractsType = func() *CompositeType {
	var t = &CompositeType{
		Identifier:         AuthAccountContractsTypeName,
		Kind:               common.CompositeKindStructure,
		importable:         false,
		hasComputedMembers: true,
	}

	return t
}()

func init() {
	var members = []*Member{
		NewUnmeteredFieldMember(
			AuthAccountContractsType,
			ast.AccessAll,
			ast.VariableKindConstant,
			AuthAccountContractsTypeNamesFieldName,
			AuthAccountContractsTypeNamesFieldType,
			AuthAccountContractsTypeNamesFieldDocString,
		),
		NewUnmeteredFunctionMember(
			AuthAccountContractsType,
			ast.AccessAll,
			AuthAccountContractsTypeAddFunctionName,
			AuthAccountContractsTypeAddFunctionType,
			AuthAccountContractsTypeAddFunctionDocString,
		),
		NewUnmeteredFunctionMember(
			AuthAccountContractsType,
			ast.AccessAll,
			AuthAccountContractsTypeUpdate__experimentalFunctionName,
			AuthAccountContractsTypeUpdate__experimentalFunctionType,
			AuthAccountContractsTypeUpdate__experimentalFunctionDocString,
		),
		NewUnmeteredFunctionMember(
			AuthAccountContractsType,
			ast.AccessAll,
			AuthAccountContractsTypeGetFunctionName,
			AuthAccountContractsTypeGetFunctionType,
			AuthAccountContractsTypeGetFunctionDocString,
		),
		NewUnmeteredFunctionMember(
			AuthAccountContractsType,
			ast.AccessAll,
			AuthAccountContractsTypeRemoveFunctionName,
			AuthAccountContractsTypeRemoveFunctionType,
			AuthAccountContractsTypeRemoveFunctionDocString,
		),
		NewUnmeteredFunctionMember(
			AuthAccountContractsType,
			ast.AccessAll,
			AuthAccountContractsTypeBorrowFunctionName,
			AuthAccountContractsTypeBorrowFunctionType,
			AuthAccountContractsTypeBorrowFunctionDocString,
		),
	}

	AuthAccountContractsType.Members = MembersAsMap(members)
	AuthAccountContractsType.Fields = MembersFieldNames(members)
}

const AuthAccountKeysTypeAddFunctionName = "add"

var AuthAccountKeysTypeAddFunctionType = &FunctionType{
	Parameters: []Parameter{
		{
			Identifier:     "publicKey",
			TypeAnnotation: NewTypeAnnotation(PublicKeyType),
		},
		{
			Identifier:     "hashAlgorithm",
			TypeAnnotation: NewTypeAnnotation(HashAlgorithmType),
		},
		{
			Identifier:     "weight",
			TypeAnnotation: NewTypeAnnotation(UFix64Type),
		},
	},
	ReturnTypeAnnotation: NewTypeAnnotation(
		AccountKeyType,
	),
}

const AuthAccountKeysTypeAddFunctionDocString = `
Adds a new key with the given hashing algorithm and a weight.

Returns the added key.
`

const AuthAccountKeysTypeGetFunctionName = "get"

var AuthAccountKeysTypeGetFunctionType = &FunctionType{
	Parameters: []Parameter{
		{
			Identifier:     "keyIndex",
			TypeAnnotation: NewTypeAnnotation(IntType),
		},
	},
	ReturnTypeAnnotation: NewTypeAnnotation(
		&OptionalType{
			Type: AccountKeyType,
		},
	),
}

const AuthAccountKeysTypeGetFunctionDocString = `
Returns the key at the given index, if it exists, or nil otherwise.

Revoked keys are always returned, but they have ` + "`isRevoked`" + ` field set to true.
`

const AuthAccountKeysTypeRevokeFunctionName = "revoke"

var AuthAccountKeysTypeRevokeFunctionType = &FunctionType{
	Parameters: []Parameter{
		{
			Identifier:     "keyIndex",
			TypeAnnotation: NewTypeAnnotation(IntType),
		},
	},
	ReturnTypeAnnotation: NewTypeAnnotation(
		&OptionalType{
			Type: AccountKeyType,
		},
	),
}

const AuthAccountKeysTypeRevokeFunctionDocString = `
Marks the key at the given index revoked, but does not delete it.

Returns the revoked key if it exists, or nil otherwise.
`

const AuthAccountKeysTypeForEachFunctionName = "forEach"

var AuthAccountKeysTypeForEachFunctionType = &FunctionType{
	Parameters: []Parameter{
		{
			Label:      ArgumentLabelNotRequired,
			Identifier: "function",
			TypeAnnotation: NewTypeAnnotation(&FunctionType{
				Parameters: []Parameter{
					{
						TypeAnnotation: NewTypeAnnotation(AccountKeyType),
					},
				},
				ReturnTypeAnnotation: NewTypeAnnotation(
					BoolType,
				),
			}),
		},
	},
	ReturnTypeAnnotation: NewTypeAnnotation(
		VoidType,
	),
}

const AuthAccountKeysTypeForEachFunctionDocString = `
Iterate over all unrevoked keys in this account,
passing each key in turn to the provided function.

Iteration is stopped early if the function returns ` + "`false`" + `.

The order of iteration is undefined.
`

const AuthAccountKeysTypeCountFieldName = "count"

var AuthAccountKeysTypeCountFieldType = UInt64Type

const AuthAccountKeysTypeCountFieldDocString = `
The total number of unrevoked keys in this account.
`

const AuthAccountKeysTypeName = "Keys"

var AuthAccountKeysType = func() *CompositeType {
	var t = &CompositeType{
		Identifier:         AuthAccountKeysTypeName,
		Kind:               common.CompositeKindStructure,
		importable:         false,
		hasComputedMembers: true,
	}

	return t
}()

func init() {
	var members = []*Member{
		NewUnmeteredFunctionMember(
			AuthAccountKeysType,
			ast.AccessAll,
			AuthAccountKeysTypeAddFunctionName,
			AuthAccountKeysTypeAddFunctionType,
			AuthAccountKeysTypeAddFunctionDocString,
		),
		NewUnmeteredFunctionMember(
			AuthAccountKeysType,
			ast.AccessAll,
			AuthAccountKeysTypeGetFunctionName,
			AuthAccountKeysTypeGetFunctionType,
			AuthAccountKeysTypeGetFunctionDocString,
		),
		NewUnmeteredFunctionMember(
			AuthAccountKeysType,
			ast.AccessAll,
			AuthAccountKeysTypeRevokeFunctionName,
			AuthAccountKeysTypeRevokeFunctionType,
			AuthAccountKeysTypeRevokeFunctionDocString,
		),
		NewUnmeteredFunctionMember(
			AuthAccountKeysType,
			ast.AccessAll,
			AuthAccountKeysTypeForEachFunctionName,
			AuthAccountKeysTypeForEachFunctionType,
			AuthAccountKeysTypeForEachFunctionDocString,
		),
		NewUnmeteredFieldMember(
			AuthAccountKeysType,
			ast.AccessAll,
			ast.VariableKindConstant,
			AuthAccountKeysTypeCountFieldName,
			AuthAccountKeysTypeCountFieldType,
			AuthAccountKeysTypeCountFieldDocString,
		),
	}

	AuthAccountKeysType.Members = MembersAsMap(members)
	AuthAccountKeysType.Fields = MembersFieldNames(members)
}

const AuthAccountInboxTypePublishFunctionName = "publish"

var AuthAccountInboxTypePublishFunctionType = &FunctionType{
	Parameters: []Parameter{
		{
			Label:          ArgumentLabelNotRequired,
			Identifier:     "value",
			TypeAnnotation: NewTypeAnnotation(&CapabilityType{}),
		},
		{
			Identifier:     "name",
			TypeAnnotation: NewTypeAnnotation(StringType),
		},
		{
			Identifier:     "recipient",
			TypeAnnotation: NewTypeAnnotation(TheAddressType),
		},
	},
	ReturnTypeAnnotation: NewTypeAnnotation(
		VoidType,
	),
}

const AuthAccountInboxTypePublishFunctionDocString = `
Publishes a new Capability under the given name,
to be claimed by the specified recipient.
`

const AuthAccountInboxTypeUnpublishFunctionName = "unpublish"

var AuthAccountInboxTypeUnpublishFunctionTypeParameterT = &TypeParameter{
	Name: "T",
	TypeBound: &ReferenceType{
		Type:          AnyType,
		Authorization: UnauthorizedAccess,
	},
}

var AuthAccountInboxTypeUnpublishFunctionType = &FunctionType{
	TypeParameters: []*TypeParameter{
		AuthAccountInboxTypeUnpublishFunctionTypeParameterT,
	},
	Parameters: []Parameter{
		{
			Label:          ArgumentLabelNotRequired,
			Identifier:     "name",
			TypeAnnotation: NewTypeAnnotation(StringType),
		},
	},
	ReturnTypeAnnotation: NewTypeAnnotation(
		&OptionalType{
			Type: MustInstantiate(
				&CapabilityType{},
				&GenericType{
					TypeParameter: AuthAccountInboxTypeUnpublishFunctionTypeParameterT,
				},
			),
		},
	),
}

const AuthAccountInboxTypeUnpublishFunctionDocString = `
Unpublishes a Capability previously published by this account.

Returns ` + "`nil`" + ` if no Capability is published under the given name.

Errors if the Capability under that name does not match the provided type.
`

const AuthAccountInboxTypeClaimFunctionName = "claim"

var AuthAccountInboxTypeClaimFunctionTypeParameterT = &TypeParameter{
	Name: "T",
	TypeBound: &ReferenceType{
		Type:          AnyType,
		Authorization: UnauthorizedAccess,
	},
}

var AuthAccountInboxTypeClaimFunctionType = &FunctionType{
	TypeParameters: []*TypeParameter{
		AuthAccountInboxTypeClaimFunctionTypeParameterT,
	},
	Parameters: []Parameter{
		{
			Label:          ArgumentLabelNotRequired,
			Identifier:     "name",
			TypeAnnotation: NewTypeAnnotation(StringType),
		},
		{
			Identifier:     "provider",
			TypeAnnotation: NewTypeAnnotation(TheAddressType),
		},
	},
	ReturnTypeAnnotation: NewTypeAnnotation(
		&OptionalType{
			Type: MustInstantiate(
				&CapabilityType{},
				&GenericType{
					TypeParameter: AuthAccountInboxTypeClaimFunctionTypeParameterT,
				},
			),
		},
	),
}

const AuthAccountInboxTypeClaimFunctionDocString = `
Claims a Capability previously published by the specified provider.

Returns ` + "`nil`" + ` if no Capability is published under the given name,
or if this account is not its intended recipient.

Errors if the Capability under that name does not match the provided type.
`

const AuthAccountInboxTypeName = "Inbox"

var AuthAccountInboxType = func() *CompositeType {
	var t = &CompositeType{
		Identifier:         AuthAccountInboxTypeName,
		Kind:               common.CompositeKindStructure,
		importable:         false,
		hasComputedMembers: true,
	}

	return t
}()

func init() {
	var members = []*Member{
		NewUnmeteredFunctionMember(
			AuthAccountInboxType,
			ast.AccessAll,
			AuthAccountInboxTypePublishFunctionName,
			AuthAccountInboxTypePublishFunctionType,
			AuthAccountInboxTypePublishFunctionDocString,
		),
		NewUnmeteredFunctionMember(
			AuthAccountInboxType,
			ast.AccessAll,
			AuthAccountInboxTypeUnpublishFunctionName,
			AuthAccountInboxTypeUnpublishFunctionType,
			AuthAccountInboxTypeUnpublishFunctionDocString,
		),
		NewUnmeteredFunctionMember(
			AuthAccountInboxType,
			ast.AccessAll,
			AuthAccountInboxTypeClaimFunctionName,
			AuthAccountInboxTypeClaimFunctionType,
			AuthAccountInboxTypeClaimFunctionDocString,
		),
	}

	AuthAccountInboxType.Members = MembersAsMap(members)
	AuthAccountInboxType.Fields = MembersFieldNames(members)
}

const AuthAccountCapabilitiesTypeStorageFieldName = "storage"

var AuthAccountCapabilitiesTypeStorageFieldType = AuthAccountStorageCapabilitiesType

const AuthAccountCapabilitiesTypeStorageFieldDocString = `
The storage capabilities of the account.
`

const AuthAccountCapabilitiesTypeAccountFieldName = "account"

var AuthAccountCapabilitiesTypeAccountFieldType = AuthAccountAccountCapabilitiesType

const AuthAccountCapabilitiesTypeAccountFieldDocString = `
The account capabilities of the account.
`

const AuthAccountCapabilitiesTypeGetFunctionName = "get"

var AuthAccountCapabilitiesTypeGetFunctionTypeParameterT = &TypeParameter{
	Name: "T",
	TypeBound: &ReferenceType{
		Type:          AnyType,
		Authorization: UnauthorizedAccess,
	},
}

var AuthAccountCapabilitiesTypeGetFunctionType = &FunctionType{
	TypeParameters: []*TypeParameter{
		AuthAccountCapabilitiesTypeGetFunctionTypeParameterT,
	},
	Parameters: []Parameter{
		{
			Label:          ArgumentLabelNotRequired,
			Identifier:     "path",
			TypeAnnotation: NewTypeAnnotation(PublicPathType),
		},
	},
	ReturnTypeAnnotation: NewTypeAnnotation(
		&OptionalType{
			Type: MustInstantiate(
				&CapabilityType{},
				&GenericType{
					TypeParameter: AuthAccountCapabilitiesTypeGetFunctionTypeParameterT,
				},
			),
		},
	),
}

const AuthAccountCapabilitiesTypeGetFunctionDocString = `
Returns the capability at the given public path.
Returns nil if the capability does not exist,
or if the given type is not a supertype of the capability's borrow type.
`

const AuthAccountCapabilitiesTypeBorrowFunctionName = "borrow"

var AuthAccountCapabilitiesTypeBorrowFunctionTypeParameterT = &TypeParameter{
	Name: "T",
	TypeBound: &ReferenceType{
		Type:          AnyType,
		Authorization: UnauthorizedAccess,
	},
}

var AuthAccountCapabilitiesTypeBorrowFunctionType = &FunctionType{
	TypeParameters: []*TypeParameter{
		AuthAccountCapabilitiesTypeBorrowFunctionTypeParameterT,
	},
	Parameters: []Parameter{
		{
			Label:          ArgumentLabelNotRequired,
			Identifier:     "path",
			TypeAnnotation: NewTypeAnnotation(PublicPathType),
		},
	},
	ReturnTypeAnnotation: NewTypeAnnotation(
		&OptionalType{
			Type: &GenericType{
				TypeParameter: AuthAccountCapabilitiesTypeBorrowFunctionTypeParameterT,
			},
		},
	),
}

const AuthAccountCapabilitiesTypeBorrowFunctionDocString = `
Borrows the capability at the given public path.
Returns nil if the capability does not exist, or cannot be borrowed using the given type.
The function is equivalent to ` + "`get(path)?.borrow()`" + `.
`

const AuthAccountCapabilitiesTypePublishFunctionName = "publish"

var AuthAccountCapabilitiesTypePublishFunctionType = &FunctionType{
	Parameters: []Parameter{
		{
			Label:          ArgumentLabelNotRequired,
			Identifier:     "capability",
			TypeAnnotation: NewTypeAnnotation(&CapabilityType{}),
		},
		{
			Identifier:     "at",
			TypeAnnotation: NewTypeAnnotation(PublicPathType),
		},
	},
	ReturnTypeAnnotation: NewTypeAnnotation(
		VoidType,
	),
}

const AuthAccountCapabilitiesTypePublishFunctionDocString = `
Publish the capability at the given public path.

If there is already a capability published under the given path, the program aborts.

The path must be a public path, i.e., only the domain ` + "`public`" + ` is allowed.
`

const AuthAccountCapabilitiesTypeUnpublishFunctionName = "unpublish"

var AuthAccountCapabilitiesTypeUnpublishFunctionType = &FunctionType{
	Parameters: []Parameter{
		{
			Label:          ArgumentLabelNotRequired,
			Identifier:     "path",
			TypeAnnotation: NewTypeAnnotation(PublicPathType),
		},
	},
	ReturnTypeAnnotation: NewTypeAnnotation(
		&OptionalType{
			Type: &CapabilityType{},
		},
	),
}

const AuthAccountCapabilitiesTypeUnpublishFunctionDocString = `
Unpublish the capability published at the given path.

Returns the capability if one was published at the path.
Returns nil if no capability was published at the path.
`

const AuthAccountCapabilitiesTypeMigrateLinkFunctionName = "migrateLink"

var AuthAccountCapabilitiesTypeMigrateLinkFunctionType = &FunctionType{
	Parameters: []Parameter{
		{
			Label:          ArgumentLabelNotRequired,
			Identifier:     "newCapabilityPath",
			TypeAnnotation: NewTypeAnnotation(CapabilityPathType),
		},
	},
	ReturnTypeAnnotation: NewTypeAnnotation(
		&OptionalType{
			Type: UInt64Type,
		},
	),
}

const AuthAccountCapabilitiesTypeMigrateLinkFunctionDocString = `
**DEPRECATED**: This function only exists temporarily to aid in the migration of links.
This function will not be part of the final Capability Controller API.

Migrates the link at the given path to a capability controller.
Returns the capability ID of the newly issued controller.
Returns nil if the migration fails,
e.g. when the path does not lead to a storage path.

Does not migrate intermediate links of the chain.

Returns the ID of the issued capability controller, if any.
Returns nil if migration fails.
`

const AuthAccountCapabilitiesTypeName = "Capabilities"

var AuthAccountCapabilitiesType = func() *CompositeType {
	var t = &CompositeType{
		Identifier:         AuthAccountCapabilitiesTypeName,
		Kind:               common.CompositeKindStructure,
		importable:         false,
		hasComputedMembers: true,
	}

	return t
}()

func init() {
	var members = []*Member{
		NewUnmeteredFieldMember(
			AuthAccountCapabilitiesType,
			ast.AccessAll,
			ast.VariableKindConstant,
			AuthAccountCapabilitiesTypeStorageFieldName,
			AuthAccountCapabilitiesTypeStorageFieldType,
			AuthAccountCapabilitiesTypeStorageFieldDocString,
		),
		NewUnmeteredFieldMember(
			AuthAccountCapabilitiesType,
			ast.AccessAll,
			ast.VariableKindConstant,
			AuthAccountCapabilitiesTypeAccountFieldName,
			AuthAccountCapabilitiesTypeAccountFieldType,
			AuthAccountCapabilitiesTypeAccountFieldDocString,
		),
		NewUnmeteredFunctionMember(
			AuthAccountCapabilitiesType,
			ast.AccessAll,
			AuthAccountCapabilitiesTypeGetFunctionName,
			AuthAccountCapabilitiesTypeGetFunctionType,
			AuthAccountCapabilitiesTypeGetFunctionDocString,
		),
		NewUnmeteredFunctionMember(
			AuthAccountCapabilitiesType,
			ast.AccessAll,
			AuthAccountCapabilitiesTypeBorrowFunctionName,
			AuthAccountCapabilitiesTypeBorrowFunctionType,
			AuthAccountCapabilitiesTypeBorrowFunctionDocString,
		),
		NewUnmeteredFunctionMember(
			AuthAccountCapabilitiesType,
			ast.AccessAll,
			AuthAccountCapabilitiesTypePublishFunctionName,
			AuthAccountCapabilitiesTypePublishFunctionType,
			AuthAccountCapabilitiesTypePublishFunctionDocString,
		),
		NewUnmeteredFunctionMember(
			AuthAccountCapabilitiesType,
			ast.AccessAll,
			AuthAccountCapabilitiesTypeUnpublishFunctionName,
			AuthAccountCapabilitiesTypeUnpublishFunctionType,
			AuthAccountCapabilitiesTypeUnpublishFunctionDocString,
		),
		NewUnmeteredFunctionMember(
			AuthAccountCapabilitiesType,
			ast.AccessAll,
			AuthAccountCapabilitiesTypeMigrateLinkFunctionName,
			AuthAccountCapabilitiesTypeMigrateLinkFunctionType,
			AuthAccountCapabilitiesTypeMigrateLinkFunctionDocString,
		),
	}

	AuthAccountCapabilitiesType.Members = MembersAsMap(members)
	AuthAccountCapabilitiesType.Fields = MembersFieldNames(members)
}

const AuthAccountStorageCapabilitiesTypeGetControllerFunctionName = "getController"

var AuthAccountStorageCapabilitiesTypeGetControllerFunctionType = &FunctionType{
	Parameters: []Parameter{
		{
			Identifier:     "byCapabilityID",
			TypeAnnotation: NewTypeAnnotation(UInt64Type),
		},
	},
	ReturnTypeAnnotation: NewTypeAnnotation(
		&OptionalType{
			Type: &ReferenceType{
				Type:          StorageCapabilityControllerType,
				Authorization: UnauthorizedAccess,
			},
		},
	),
}

const AuthAccountStorageCapabilitiesTypeGetControllerFunctionDocString = `
Get the storage capability controller for the capability with the specified ID.

Returns nil if the ID does not reference an existing storage capability.
`

const AuthAccountStorageCapabilitiesTypeGetControllersFunctionName = "getControllers"

var AuthAccountStorageCapabilitiesTypeGetControllersFunctionType = &FunctionType{
	Parameters: []Parameter{
		{
			Identifier:     "forPath",
			TypeAnnotation: NewTypeAnnotation(StoragePathType),
		},
	},
	ReturnTypeAnnotation: NewTypeAnnotation(
		&VariableSizedType{
			Type: &ReferenceType{
				Type:          StorageCapabilityControllerType,
				Authorization: UnauthorizedAccess,
			},
		},
	),
}

const AuthAccountStorageCapabilitiesTypeGetControllersFunctionDocString = `
Get all storage capability controllers for capabilities that target this storage path
`

const AuthAccountStorageCapabilitiesTypeForEachControllerFunctionName = "forEachController"

var AuthAccountStorageCapabilitiesTypeForEachControllerFunctionType = &FunctionType{
	Parameters: []Parameter{
		{
			Identifier:     "forPath",
			TypeAnnotation: NewTypeAnnotation(StoragePathType),
		},
		{
			Label:      ArgumentLabelNotRequired,
			Identifier: "function",
			TypeAnnotation: NewTypeAnnotation(&FunctionType{
				Parameters: []Parameter{
					{
						TypeAnnotation: NewTypeAnnotation(&ReferenceType{
							Type:          StorageCapabilityControllerType,
							Authorization: UnauthorizedAccess,
						}),
					},
				},
				ReturnTypeAnnotation: NewTypeAnnotation(
					BoolType,
				),
			}),
		},
	},
	ReturnTypeAnnotation: NewTypeAnnotation(
		VoidType,
	),
}

const AuthAccountStorageCapabilitiesTypeForEachControllerFunctionDocString = `
Iterate over all storage capability controllers for capabilities that target this storage path,
passing a reference to each controller to the provided callback function.

Iteration is stopped early if the callback function returns ` + "`false`" + `.

If a new storage capability controller is issued for the path,
an existing storage capability controller for the path is deleted,
or a storage capability controller is retargeted from or to the path,
then the callback must stop iteration by returning false.
Otherwise, iteration aborts.
`

const AuthAccountStorageCapabilitiesTypeIssueFunctionName = "issue"

var AuthAccountStorageCapabilitiesTypeIssueFunctionTypeParameterT = &TypeParameter{
	Name: "T",
	TypeBound: &ReferenceType{
		Type:          AnyType,
		Authorization: UnauthorizedAccess,
	},
}

var AuthAccountStorageCapabilitiesTypeIssueFunctionType = &FunctionType{
	TypeParameters: []*TypeParameter{
		AuthAccountStorageCapabilitiesTypeIssueFunctionTypeParameterT,
	},
	Parameters: []Parameter{
		{
			Label:          ArgumentLabelNotRequired,
			Identifier:     "path",
			TypeAnnotation: NewTypeAnnotation(StoragePathType),
		},
	},
	ReturnTypeAnnotation: NewTypeAnnotation(
		MustInstantiate(
			&CapabilityType{},
			&GenericType{
				TypeParameter: AuthAccountStorageCapabilitiesTypeIssueFunctionTypeParameterT,
			},
		),
	),
}

const AuthAccountStorageCapabilitiesTypeIssueFunctionDocString = `
Issue/create a new storage capability.
`

const AuthAccountStorageCapabilitiesTypeName = "StorageCapabilities"

var AuthAccountStorageCapabilitiesType = func() *CompositeType {
	var t = &CompositeType{
		Identifier:         AuthAccountStorageCapabilitiesTypeName,
		Kind:               common.CompositeKindStructure,
		importable:         false,
		hasComputedMembers: true,
	}

	return t
}()

func init() {
	var members = []*Member{
		NewUnmeteredFunctionMember(
			AuthAccountStorageCapabilitiesType,
			ast.AccessAll,
			AuthAccountStorageCapabilitiesTypeGetControllerFunctionName,
			AuthAccountStorageCapabilitiesTypeGetControllerFunctionType,
			AuthAccountStorageCapabilitiesTypeGetControllerFunctionDocString,
		),
		NewUnmeteredFunctionMember(
			AuthAccountStorageCapabilitiesType,
			ast.AccessAll,
			AuthAccountStorageCapabilitiesTypeGetControllersFunctionName,
			AuthAccountStorageCapabilitiesTypeGetControllersFunctionType,
			AuthAccountStorageCapabilitiesTypeGetControllersFunctionDocString,
		),
		NewUnmeteredFunctionMember(
			AuthAccountStorageCapabilitiesType,
			ast.AccessAll,
			AuthAccountStorageCapabilitiesTypeForEachControllerFunctionName,
			AuthAccountStorageCapabilitiesTypeForEachControllerFunctionType,
			AuthAccountStorageCapabilitiesTypeForEachControllerFunctionDocString,
		),
		NewUnmeteredFunctionMember(
			AuthAccountStorageCapabilitiesType,
			ast.AccessAll,
			AuthAccountStorageCapabilitiesTypeIssueFunctionName,
			AuthAccountStorageCapabilitiesTypeIssueFunctionType,
			AuthAccountStorageCapabilitiesTypeIssueFunctionDocString,
		),
	}

	AuthAccountStorageCapabilitiesType.Members = MembersAsMap(members)
	AuthAccountStorageCapabilitiesType.Fields = MembersFieldNames(members)
}

const AuthAccountAccountCapabilitiesTypeGetControllerFunctionName = "getController"

var AuthAccountAccountCapabilitiesTypeGetControllerFunctionType = &FunctionType{
	Parameters: []Parameter{
		{
			Identifier:     "byCapabilityID",
			TypeAnnotation: NewTypeAnnotation(UInt64Type),
		},
	},
	ReturnTypeAnnotation: NewTypeAnnotation(
		&OptionalType{
			Type: &ReferenceType{
				Type:          AccountCapabilityControllerType,
				Authorization: UnauthorizedAccess,
			},
		},
	),
}

const AuthAccountAccountCapabilitiesTypeGetControllerFunctionDocString = `
Get capability controller for capability with the specified ID.

Returns nil if the ID does not reference an existing account capability.
`

const AuthAccountAccountCapabilitiesTypeGetControllersFunctionName = "getControllers"

var AuthAccountAccountCapabilitiesTypeGetControllersFunctionType = &FunctionType{
	ReturnTypeAnnotation: NewTypeAnnotation(
		&VariableSizedType{
			Type: &ReferenceType{
				Type:          AccountCapabilityControllerType,
				Authorization: UnauthorizedAccess,
			},
		},
	),
}

const AuthAccountAccountCapabilitiesTypeGetControllersFunctionDocString = `
Get all capability controllers for all account capabilities.
`

const AuthAccountAccountCapabilitiesTypeForEachControllerFunctionName = "forEachController"

var AuthAccountAccountCapabilitiesTypeForEachControllerFunctionType = &FunctionType{
	Parameters: []Parameter{
		{
			Label:      ArgumentLabelNotRequired,
			Identifier: "function",
			TypeAnnotation: NewTypeAnnotation(&FunctionType{
				Parameters: []Parameter{
					{
						TypeAnnotation: NewTypeAnnotation(&ReferenceType{
							Type:          AccountCapabilityControllerType,
							Authorization: UnauthorizedAccess,
						}),
					},
				},
				ReturnTypeAnnotation: NewTypeAnnotation(
					BoolType,
				),
			}),
		},
	},
	ReturnTypeAnnotation: NewTypeAnnotation(
		VoidType,
	),
}

const AuthAccountAccountCapabilitiesTypeForEachControllerFunctionDocString = `
Iterate over all account capability controllers for all account capabilities,
passing a reference to each controller to the provided callback function.

Iteration is stopped early if the callback function returns ` + "`false`" + `.

If a new account capability controller is issued for the account,
or an existing account capability controller for the account is deleted,
then the callback must stop iteration by returning false.
Otherwise, iteration aborts.
`

const AuthAccountAccountCapabilitiesTypeIssueFunctionName = "issue"

var AuthAccountAccountCapabilitiesTypeIssueFunctionTypeParameterT = &TypeParameter{
	Name: "T",
	TypeBound: &ReferenceType{
		Type: &RestrictedType{
			Type: AuthAccountType,
		},
		Authorization: UnauthorizedAccess,
	},
}

var AuthAccountAccountCapabilitiesTypeIssueFunctionType = &FunctionType{
	TypeParameters: []*TypeParameter{
		AuthAccountAccountCapabilitiesTypeIssueFunctionTypeParameterT,
	},
	ReturnTypeAnnotation: NewTypeAnnotation(
		MustInstantiate(
			&CapabilityType{},
			&GenericType{
				TypeParameter: AuthAccountAccountCapabilitiesTypeIssueFunctionTypeParameterT,
			},
		),
	),
}

const AuthAccountAccountCapabilitiesTypeIssueFunctionDocString = `
Issue/create a new account capability.
`

const AuthAccountAccountCapabilitiesTypeName = "AccountCapabilities"

var AuthAccountAccountCapabilitiesType = func() *CompositeType {
	var t = &CompositeType{
		Identifier:         AuthAccountAccountCapabilitiesTypeName,
		Kind:               common.CompositeKindStructure,
		importable:         false,
		hasComputedMembers: true,
	}

	return t
}()

func init() {
	var members = []*Member{
		NewUnmeteredFunctionMember(
			AuthAccountAccountCapabilitiesType,
			ast.AccessAll,
			AuthAccountAccountCapabilitiesTypeGetControllerFunctionName,
			AuthAccountAccountCapabilitiesTypeGetControllerFunctionType,
			AuthAccountAccountCapabilitiesTypeGetControllerFunctionDocString,
		),
		NewUnmeteredFunctionMember(
			AuthAccountAccountCapabilitiesType,
			ast.AccessAll,
			AuthAccountAccountCapabilitiesTypeGetControllersFunctionName,
			AuthAccountAccountCapabilitiesTypeGetControllersFunctionType,
			AuthAccountAccountCapabilitiesTypeGetControllersFunctionDocString,
		),
		NewUnmeteredFunctionMember(
			AuthAccountAccountCapabilitiesType,
			ast.AccessAll,
			AuthAccountAccountCapabilitiesTypeForEachControllerFunctionName,
			AuthAccountAccountCapabilitiesTypeForEachControllerFunctionType,
			AuthAccountAccountCapabilitiesTypeForEachControllerFunctionDocString,
		),
		NewUnmeteredFunctionMember(
			AuthAccountAccountCapabilitiesType,
			ast.AccessAll,
			AuthAccountAccountCapabilitiesTypeIssueFunctionName,
			AuthAccountAccountCapabilitiesTypeIssueFunctionType,
			AuthAccountAccountCapabilitiesTypeIssueFunctionDocString,
		),
	}

	AuthAccountAccountCapabilitiesType.Members = MembersAsMap(members)
	AuthAccountAccountCapabilitiesType.Fields = MembersFieldNames(members)
}

const AuthAccountTypeName = "AuthAccount"

var AuthAccountType = func() *CompositeType {
	var t = &CompositeType{
		Identifier:         AuthAccountTypeName,
		Kind:               common.CompositeKindStructure,
		importable:         false,
		hasComputedMembers: true,
	}

	t.SetNestedType(AuthAccountContractsTypeName, AuthAccountContractsType)
	t.SetNestedType(AuthAccountKeysTypeName, AuthAccountKeysType)
	t.SetNestedType(AuthAccountInboxTypeName, AuthAccountInboxType)
	t.SetNestedType(AuthAccountCapabilitiesTypeName, AuthAccountCapabilitiesType)
	t.SetNestedType(AuthAccountStorageCapabilitiesTypeName, AuthAccountStorageCapabilitiesType)
	t.SetNestedType(AuthAccountAccountCapabilitiesTypeName, AuthAccountAccountCapabilitiesType)
	return t
}()

func init() {
	var members = []*Member{
		NewUnmeteredFieldMember(
			AuthAccountType,
			ast.AccessAll,
			ast.VariableKindConstant,
			AuthAccountTypeAddressFieldName,
			AuthAccountTypeAddressFieldType,
			AuthAccountTypeAddressFieldDocString,
		),
		NewUnmeteredFieldMember(
			AuthAccountType,
			ast.AccessAll,
			ast.VariableKindConstant,
			AuthAccountTypeBalanceFieldName,
			AuthAccountTypeBalanceFieldType,
			AuthAccountTypeBalanceFieldDocString,
		),
		NewUnmeteredFieldMember(
			AuthAccountType,
			ast.AccessAll,
			ast.VariableKindConstant,
			AuthAccountTypeAvailableBalanceFieldName,
			AuthAccountTypeAvailableBalanceFieldType,
			AuthAccountTypeAvailableBalanceFieldDocString,
		),
		NewUnmeteredFieldMember(
			AuthAccountType,
			ast.AccessAll,
			ast.VariableKindConstant,
			AuthAccountTypeStorageUsedFieldName,
			AuthAccountTypeStorageUsedFieldType,
			AuthAccountTypeStorageUsedFieldDocString,
		),
		NewUnmeteredFieldMember(
			AuthAccountType,
			ast.AccessAll,
			ast.VariableKindConstant,
			AuthAccountTypeStorageCapacityFieldName,
			AuthAccountTypeStorageCapacityFieldType,
			AuthAccountTypeStorageCapacityFieldDocString,
		),
		NewUnmeteredFieldMember(
			AuthAccountType,
			ast.AccessAll,
			ast.VariableKindConstant,
			AuthAccountTypeContractsFieldName,
			AuthAccountTypeContractsFieldType,
			AuthAccountTypeContractsFieldDocString,
		),
		NewUnmeteredFieldMember(
			AuthAccountType,
			ast.AccessAll,
			ast.VariableKindConstant,
			AuthAccountTypeKeysFieldName,
			AuthAccountTypeKeysFieldType,
			AuthAccountTypeKeysFieldDocString,
		),
		NewUnmeteredFieldMember(
			AuthAccountType,
			ast.AccessAll,
			ast.VariableKindConstant,
			AuthAccountTypeInboxFieldName,
			AuthAccountTypeInboxFieldType,
			AuthAccountTypeInboxFieldDocString,
		),
		NewUnmeteredFieldMember(
			AuthAccountType,
			ast.AccessAll,
			ast.VariableKindConstant,
			AuthAccountTypeCapabilitiesFieldName,
			AuthAccountTypeCapabilitiesFieldType,
			AuthAccountTypeCapabilitiesFieldDocString,
		),
		NewUnmeteredFieldMember(
			AuthAccountType,
			ast.AccessAll,
			ast.VariableKindConstant,
			AuthAccountTypePublicPathsFieldName,
			AuthAccountTypePublicPathsFieldType,
			AuthAccountTypePublicPathsFieldDocString,
		),
		NewUnmeteredFieldMember(
			AuthAccountType,
			ast.AccessAll,
			ast.VariableKindConstant,
			AuthAccountTypePrivatePathsFieldName,
			AuthAccountTypePrivatePathsFieldType,
			AuthAccountTypePrivatePathsFieldDocString,
		),
		NewUnmeteredFieldMember(
			AuthAccountType,
			ast.AccessAll,
			ast.VariableKindConstant,
			AuthAccountTypeStoragePathsFieldName,
			AuthAccountTypeStoragePathsFieldType,
			AuthAccountTypeStoragePathsFieldDocString,
		),
		NewUnmeteredFunctionMember(
			AuthAccountType,
			ast.AccessAll,
			AuthAccountTypeSaveFunctionName,
			AuthAccountTypeSaveFunctionType,
			AuthAccountTypeSaveFunctionDocString,
		),
		NewUnmeteredFunctionMember(
			AuthAccountType,
			ast.AccessAll,
			AuthAccountTypeTypeFunctionName,
			AuthAccountTypeTypeFunctionType,
			AuthAccountTypeTypeFunctionDocString,
		),
		NewUnmeteredFunctionMember(
			AuthAccountType,
			ast.AccessAll,
			AuthAccountTypeLoadFunctionName,
			AuthAccountTypeLoadFunctionType,
			AuthAccountTypeLoadFunctionDocString,
		),
		NewUnmeteredFunctionMember(
			AuthAccountType,
			ast.AccessAll,
			AuthAccountTypeCopyFunctionName,
			AuthAccountTypeCopyFunctionType,
			AuthAccountTypeCopyFunctionDocString,
		),
		NewUnmeteredFunctionMember(
			AuthAccountType,
			ast.AccessAll,
			AuthAccountTypeBorrowFunctionName,
			AuthAccountTypeBorrowFunctionType,
			AuthAccountTypeBorrowFunctionDocString,
		),
		NewUnmeteredFunctionMember(
			AuthAccountType,
<<<<<<< HEAD
			ast.AccessPublic,
			AuthAccountTypeCheckFunctionName,
			AuthAccountTypeCheckFunctionType,
			AuthAccountTypeCheckFunctionDocString,
		),
		NewUnmeteredFunctionMember(
			AuthAccountType,
			ast.AccessPublic,
=======
			ast.AccessAll,
>>>>>>> 6fd0e015
			AuthAccountTypeLinkFunctionName,
			AuthAccountTypeLinkFunctionType,
			AuthAccountTypeLinkFunctionDocString,
		),
		NewUnmeteredFunctionMember(
			AuthAccountType,
			ast.AccessAll,
			AuthAccountTypeLinkAccountFunctionName,
			AuthAccountTypeLinkAccountFunctionType,
			AuthAccountTypeLinkAccountFunctionDocString,
		),
		NewUnmeteredFunctionMember(
			AuthAccountType,
			ast.AccessAll,
			AuthAccountTypeGetCapabilityFunctionName,
			AuthAccountTypeGetCapabilityFunctionType,
			AuthAccountTypeGetCapabilityFunctionDocString,
		),
		NewUnmeteredFunctionMember(
			AuthAccountType,
			ast.AccessAll,
			AuthAccountTypeGetLinkTargetFunctionName,
			AuthAccountTypeGetLinkTargetFunctionType,
			AuthAccountTypeGetLinkTargetFunctionDocString,
		),
		NewUnmeteredFunctionMember(
			AuthAccountType,
			ast.AccessAll,
			AuthAccountTypeUnlinkFunctionName,
			AuthAccountTypeUnlinkFunctionType,
			AuthAccountTypeUnlinkFunctionDocString,
		),
		NewUnmeteredFunctionMember(
			AuthAccountType,
			ast.AccessAll,
			AuthAccountTypeForEachPublicFunctionName,
			AuthAccountTypeForEachPublicFunctionType,
			AuthAccountTypeForEachPublicFunctionDocString,
		),
		NewUnmeteredFunctionMember(
			AuthAccountType,
			ast.AccessAll,
			AuthAccountTypeForEachPrivateFunctionName,
			AuthAccountTypeForEachPrivateFunctionType,
			AuthAccountTypeForEachPrivateFunctionDocString,
		),
		NewUnmeteredFunctionMember(
			AuthAccountType,
			ast.AccessAll,
			AuthAccountTypeForEachStoredFunctionName,
			AuthAccountTypeForEachStoredFunctionType,
			AuthAccountTypeForEachStoredFunctionDocString,
		),
	}

	AuthAccountType.Members = MembersAsMap(members)
	AuthAccountType.Fields = MembersFieldNames(members)
}<|MERGE_RESOLUTION|>--- conflicted
+++ resolved
@@ -1951,18 +1951,14 @@
 		),
 		NewUnmeteredFunctionMember(
 			AuthAccountType,
-<<<<<<< HEAD
-			ast.AccessPublic,
+			ast.AccessAll,
 			AuthAccountTypeCheckFunctionName,
 			AuthAccountTypeCheckFunctionType,
 			AuthAccountTypeCheckFunctionDocString,
 		),
 		NewUnmeteredFunctionMember(
 			AuthAccountType,
-			ast.AccessPublic,
-=======
-			ast.AccessAll,
->>>>>>> 6fd0e015
+			ast.AccessAll,
 			AuthAccountTypeLinkFunctionName,
 			AuthAccountTypeLinkFunctionType,
 			AuthAccountTypeLinkFunctionDocString,
