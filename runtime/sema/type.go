/*
 * Cadence - The resource-oriented smart contract programming language
 *
 * Copyright 2019-2022 Dapper Labs, Inc.
 *
 * Licensed under the Apache License, Version 2.0 (the "License");
 * you may not use this file except in compliance with the License.
 * You may obtain a copy of the License at
 *
 *   http://www.apache.org/licenses/LICENSE-2.0
 *
 * Unless required by applicable law or agreed to in writing, software
 * distributed under the License is distributed on an "AS IS" BASIS,
 * WITHOUT WARRANTIES OR CONDITIONS OF ANY KIND, either express or implied.
 * See the License for the specific language governing permissions and
 * limitations under the License.
 */

package sema

import (
	"fmt"
	"math"
	"math/big"
	"strings"
	"sync"

	"github.com/onflow/cadence/fixedpoint"
	"github.com/onflow/cadence/runtime/ast"
	"github.com/onflow/cadence/runtime/common"
	"github.com/onflow/cadence/runtime/errors"
)

func qualifiedIdentifier(identifier string, containerType Type) string {
	if containerType == nil {
		return identifier
	}

	// Gather all identifiers: this, parent, grand-parent, etc.
	const level = 0
	identifiers, bufSize := containerTypeNames(containerType, level+1)

	identifiers[level] = identifier
	bufSize += len(identifier)

	// Append all identifiers, in reverse order
	var sb strings.Builder

	// Grow the buffer at once.
	//
	// bytes needed for separator '.'
	// i.e: 1 x (length of identifiers - 1)
	bufSize += len(identifiers) - 1
	sb.Grow(bufSize)

	for i := len(identifiers) - 1; i >= 0; i-- {
		sb.WriteString(identifiers[i])
		if i != 0 {
			sb.WriteByte('.')
		}
	}

	return sb.String()
}

func containerTypeNames(typ Type, level int) (typeNames []string, bufSize int) {
	if typ == nil {
		return make([]string, level), 0
	}

	var typeName string
	var containerType Type

	switch typedContainerType := typ.(type) {
	case *InterfaceType:
		typeName = typedContainerType.Identifier
		containerType = typedContainerType.containerType
	case *CompositeType:
		typeName = typedContainerType.Identifier
		containerType = typedContainerType.containerType
	default:
		panic(errors.NewUnreachableError())
	}

	typeNames, bufSize = containerTypeNames(containerType, level+1)

	typeNames[level] = typeName
	bufSize += len(typeName)

	return typeNames, bufSize
}

type TypeID = common.TypeID

type Type interface {
	IsType()
	ID() TypeID
	Tag() TypeTag
	String() string
	QualifiedString() string
	Equal(other Type) bool

	// IsResourceType returns true if the type is itself a resource (a `CompositeType` with resource kind),
	// or it contains a resource type (e.g. for optionals, arrays, dictionaries, etc.)
	IsResourceType() bool

	// IsInvalidType returns true if the type is itself the invalid type (see `InvalidType`),
	// or it contains an invalid type (e.g. for optionals, arrays, dictionaries, etc.)
	IsInvalidType() bool

	// IsStorable returns true if the type is allowed to be a stored,
	// e.g. in a field of a composite type.
	//
	// The check if the type is storable is recursive,
	// the results parameter prevents cycles:
	// it is checked at the start of the recursively called function,
	// and pre-set before a recursive call.
	IsStorable(results map[*Member]bool) bool

	// IsExternallyReturnable returns true if a value of this type can be exported
	//
	// The check if the type is externally returnable is recursive,
	// the results parameter prevents cycles:
	// it is checked at the start of the recursively called function,
	// and pre-set before a recursive call.
	IsExternallyReturnable(results map[*Member]bool) bool

	// IsImportable returns true if values of the type can be imported to a program as arguments
	IsImportable(results map[*Member]bool) bool

	// IsEquatable returns true if values of the type can be equated
	IsEquatable() bool

	TypeAnnotationState() TypeAnnotationState
	RewriteWithRestrictedTypes() (result Type, rewritten bool)

	// Unify attempts to unify the given type with this type, i.e., resolve type parameters
	// in generic types (see `GenericType`) using the given type parameters.
	//
	// For a generic type, unification assigns a given type with a type parameter.
	//
	// If the type parameter has not been previously unified with a type,
	// through an explicitly provided type argument in an invocation
	// or through a previous unification, the type parameter is assigned the given type.
	//
	// If the type parameter has already been previously unified with a type,
	// the type parameter's unified .
	//
	// The boolean return value indicates if a generic type was encountered during unification.
	// For primitives (e.g. `Int`, `String`, etc.) it would be false, as .
	// For types with nested types (e.g. optionals, arrays, and dictionaries)
	// the result is the successful unification of the inner types.
	//
	// The boolean return value does *not* indicate if unification succeeded or not.
	//
	Unify(
		other Type,
		typeParameters *TypeParameterTypeOrderedMap,
		report func(err error),
		outerRange ast.Range,
	) bool

	// Resolve returns a type that is free of generic types (see `GenericType`),
	// i.e. it resolves the type parameters in generic types given the type parameter
	// unifications of `typeParameters`.
	//
	// If resolution fails, it returns `nil`.
	//
	Resolve(typeArguments *TypeParameterTypeOrderedMap) Type

	GetMembers() map[string]MemberResolver
}

// ValueIndexableType is a type which can be indexed into using a value
type ValueIndexableType interface {
	Type
	isValueIndexableType() bool
	AllowsValueIndexingAssignment() bool
	ElementType(isAssignment bool) Type
	IndexingType() Type
}

type MemberResolver struct {
	Kind     common.DeclarationKind
	Mutating bool
	Resolve  func(
		memoryGauge common.MemoryGauge,
		identifier string,
		targetRange ast.Range,
		report func(error),
	) *Member
}

// supertype of interfaces and composites
type NominalType interface {
	Type
	MemberMap() *StringMemberOrderedMap
}

// ContainedType is a type which might have a container type
type ContainedType interface {
	Type
	GetContainerType() Type
	SetContainerType(containerType Type)
}

// ContainerType is a type which might have nested types
type ContainerType interface {
	Type
	IsContainerType() bool
	GetNestedTypes() *StringTypeOrderedMap
}

func VisitThisAndNested(t Type, visit func(ty Type)) {
	visit(t)

	containerType, ok := t.(ContainerType)
	if !ok || !containerType.IsContainerType() {
		return
	}

	containerType.GetNestedTypes().Foreach(func(_ string, nestedType Type) {
		VisitThisAndNested(nestedType, visit)
	})
}

// CompositeKindedType is a type which has a composite kind
type CompositeKindedType interface {
	Type
	GetCompositeKind() common.CompositeKind
}

// LocatedType is a type which has a location
type LocatedType interface {
	Type
	GetLocation() common.Location
}

// ParameterizedType is a type which might have type parameters
type ParameterizedType interface {
	Type
	TypeParameters() []*TypeParameter
	Instantiate(typeArguments []Type, report func(err error)) Type
	BaseType() Type
	TypeArguments() []Type
}

// TypeAnnotation

type TypeAnnotation struct {
	IsResource bool
	Type       Type
}

func (a *TypeAnnotation) TypeAnnotationState() TypeAnnotationState {
	if a.Type.IsInvalidType() {
		return TypeAnnotationStateValid
	}

	innerState := a.Type.TypeAnnotationState()
	if innerState != TypeAnnotationStateValid {
		return innerState
	}

	isResourceType := a.Type.IsResourceType()
	switch {
	case isResourceType && !a.IsResource:
		return TypeAnnotationStateMissingResourceAnnotation
	case !isResourceType && a.IsResource:
		return TypeAnnotationStateInvalidResourceAnnotation
	default:
		return TypeAnnotationStateValid
	}
}

func (a *TypeAnnotation) String() string {
	if a.IsResource {
		return fmt.Sprintf(
			"%s%s",
			common.CompositeKindResource.Annotation(),
			a.Type,
		)
	} else {
		return fmt.Sprint(a.Type)
	}
}

func (a *TypeAnnotation) QualifiedString() string {
	qualifiedString := a.Type.QualifiedString()
	if a.IsResource {
		return fmt.Sprintf(
			"%s%s",
			common.CompositeKindResource.Annotation(),
			qualifiedString,
		)
	} else {
		return fmt.Sprint(qualifiedString)
	}
}

func (a *TypeAnnotation) Equal(other *TypeAnnotation) bool {
	return a.IsResource == other.IsResource &&
		a.Type.Equal(other.Type)
}

func NewTypeAnnotation(ty Type) *TypeAnnotation {
	return &TypeAnnotation{
		IsResource: ty.IsResourceType(),
		Type:       ty,
	}
}

// isInstance

const IsInstanceFunctionName = "isInstance"

var IsInstanceFunctionType = &FunctionType{
	Purity: FunctionPurityView,
	Parameters: []*Parameter{
		{
			Label:      ArgumentLabelNotRequired,
			Identifier: "type",
			TypeAnnotation: NewTypeAnnotation(
				MetaType,
			),
		},
	},
	ReturnTypeAnnotation: NewTypeAnnotation(
		BoolType,
	),
}

const isInstanceFunctionDocString = `
Returns true if the object conforms to the given type at runtime
`

// getType

const GetTypeFunctionName = "getType"

var GetTypeFunctionType = &FunctionType{
	Purity: FunctionPurityView,
	ReturnTypeAnnotation: NewTypeAnnotation(
		MetaType,
	),
}

const getTypeFunctionDocString = `
Returns the type of the value
`

// toString

const ToStringFunctionName = "toString"

var ToStringFunctionType = &FunctionType{
	Purity: FunctionPurityView,
	ReturnTypeAnnotation: NewTypeAnnotation(
		StringType,
	),
}

const toStringFunctionDocString = `
A textual representation of this object
`

// fromString
const FromStringFunctionName = "fromString"

func FromStringFunctionDocstring(ty Type) string {

	builder := new(strings.Builder)
	builder.WriteString(
		fmt.Sprintf(
			"Attempts to parse %s from a string. Returns `nil` on overflow or invalid input. Whitespace or invalid digits will return a nil value.\n",
			ty.String(),
		))

	if IsSameTypeKind(ty, FixedPointType) {
		builder.WriteString(
			`Both decimal and fractional components must be supplied. For instance, both "0." and ".1" are invalid string representations, but "0.1" is accepted.\n`,
		)
	}
	if IsSameTypeKind(ty, SignedIntegerType) || IsSameTypeKind(ty, SignedFixedPointType) {
		builder.WriteString(
			"The string may optionally begin with a sign prefix of '-' or '+'.\n",
		)
	}

	return builder.String()
}

func FromStringFunctionType(ty Type) *FunctionType {
	return &FunctionType{
		Parameters: []*Parameter{
			{
				Label:          ArgumentLabelNotRequired,
				Identifier:     "input",
				TypeAnnotation: NewTypeAnnotation(StringType),
			},
		},
		ReturnTypeAnnotation: NewTypeAnnotation(
			&OptionalType{ty},
		),
	}
}

// toBigEndianBytes

const ToBigEndianBytesFunctionName = "toBigEndianBytes"

var toBigEndianBytesFunctionType = &FunctionType{
	Purity: FunctionPurityView,
	ReturnTypeAnnotation: NewTypeAnnotation(
		ByteArrayType,
	),
}

const toBigEndianBytesFunctionDocString = `
Returns an array containing the big-endian byte representation of the number
`

func withBuiltinMembers(ty Type, members map[string]MemberResolver) map[string]MemberResolver {
	if members == nil {
		members = map[string]MemberResolver{}
	}

	// All types have a predeclared member `fun isInstance(_ type: Type): Bool`

	members[IsInstanceFunctionName] = MemberResolver{
		Kind: common.DeclarationKindFunction,
		Resolve: func(memoryGauge common.MemoryGauge, identifier string, _ ast.Range, _ func(error)) *Member {
			return NewPublicFunctionMember(
				memoryGauge,
				ty,
				identifier,
				IsInstanceFunctionType,
				isInstanceFunctionDocString,
			)
		},
	}

	// All types have a predeclared member `fun getType(): Type`

	members[GetTypeFunctionName] = MemberResolver{
		Kind: common.DeclarationKindFunction,
		Resolve: func(memoryGauge common.MemoryGauge, identifier string, _ ast.Range, _ func(error)) *Member {
			return NewPublicFunctionMember(
				memoryGauge,
				ty,
				identifier,
				GetTypeFunctionType,
				getTypeFunctionDocString,
			)
		},
	}

	// All number types, addresses, and path types have a `toString` function

	if IsSubType(ty, NumberType) || IsSubType(ty, &AddressType{}) || IsSubType(ty, PathType) {

		members[ToStringFunctionName] = MemberResolver{
			Kind: common.DeclarationKindFunction,
			Resolve: func(memoryGauge common.MemoryGauge, identifier string, _ ast.Range, _ func(error)) *Member {
				return NewPublicFunctionMember(
					memoryGauge,
					ty,
					identifier,
					ToStringFunctionType,
					toStringFunctionDocString,
				)
			},
		}
	}

	// All number types have a `toBigEndianBytes` function

	if IsSubType(ty, NumberType) {

		members[ToBigEndianBytesFunctionName] = MemberResolver{
			Kind: common.DeclarationKindFunction,
			Resolve: func(memoryGauge common.MemoryGauge, identifier string, _ ast.Range, _ func(error)) *Member {
				return NewPublicFunctionMember(
					memoryGauge,
					ty,
					identifier,
					toBigEndianBytesFunctionType,
					toBigEndianBytesFunctionDocString,
				)
			},
		}
	}

	return members
}

// OptionalType represents the optional variant of another type
type OptionalType struct {
	Type Type
}

func NewOptionalType(memoryGauge common.MemoryGauge, typ Type) *OptionalType {
	common.UseMemory(memoryGauge, common.OptionalSemaTypeMemoryUsage)
	return &OptionalType{
		Type: typ,
	}
}

func (*OptionalType) IsType() {}

func (t *OptionalType) Tag() TypeTag {
	if t.Type == NeverType {
		return NilTypeTag
	}

	return t.Type.Tag().Or(NilTypeTag)
}

func (t *OptionalType) String() string {
	if t.Type == nil {
		return "optional"
	}
	return fmt.Sprintf("%s?", t.Type)
}

func (t *OptionalType) QualifiedString() string {
	if t.Type == nil {
		return "optional"
	}
	return fmt.Sprintf("%s?", t.Type.QualifiedString())
}

func (t *OptionalType) ID() TypeID {
	var id string
	if t.Type != nil {
		id = string(t.Type.ID())
	}
	return TypeID(fmt.Sprintf("%s?", id))
}

func (t *OptionalType) Equal(other Type) bool {
	otherOptional, ok := other.(*OptionalType)
	if !ok {
		return false
	}
	return t.Type.Equal(otherOptional.Type)
}

func (t *OptionalType) IsResourceType() bool {
	return t.Type.IsResourceType()
}

func (t *OptionalType) IsInvalidType() bool {
	return t.Type.IsInvalidType()
}

func (t *OptionalType) IsStorable(results map[*Member]bool) bool {
	return t.Type.IsStorable(results)
}

func (t *OptionalType) IsExternallyReturnable(results map[*Member]bool) bool {
	return t.Type.IsExternallyReturnable(results)
}

func (t *OptionalType) IsImportable(results map[*Member]bool) bool {
	return t.Type.IsImportable(results)
}

func (t *OptionalType) IsEquatable() bool {
	return t.Type.IsEquatable()
}

func (t *OptionalType) TypeAnnotationState() TypeAnnotationState {
	return t.Type.TypeAnnotationState()
}

func (t *OptionalType) RewriteWithRestrictedTypes() (Type, bool) {
	rewrittenType, rewritten := t.Type.RewriteWithRestrictedTypes()
	if rewritten {
		return &OptionalType{
			Type: rewrittenType,
		}, true
	} else {
		return t, false
	}
}

func (t *OptionalType) Unify(
	other Type,
	typeParameters *TypeParameterTypeOrderedMap,
	report func(err error),
	outerRange ast.Range,
) bool {

	otherOptional, ok := other.(*OptionalType)
	if !ok {
		return false
	}

	return t.Type.Unify(otherOptional.Type, typeParameters, report, outerRange)
}

func (t *OptionalType) Resolve(typeArguments *TypeParameterTypeOrderedMap) Type {

	newInnerType := t.Type.Resolve(typeArguments)
	if newInnerType == nil {
		return nil
	}

	return &OptionalType{
		Type: newInnerType,
	}
}

const optionalTypeMapFunctionDocString = `
Returns an optional of the result of calling the given function
with the value of this optional when it is not nil.

Returns nil if this optional is nil
`

func (t *OptionalType) GetMembers() map[string]MemberResolver {

	members := map[string]MemberResolver{
		"map": {
			Kind: common.DeclarationKindFunction,
			Resolve: func(memoryGauge common.MemoryGauge, identifier string, targetRange ast.Range, report func(error)) *Member {

				// It invalid for an optional of a resource to have a `map` function

				if t.Type.IsResourceType() {
					report(
						&InvalidResourceOptionalMemberError{
							Name:            identifier,
							DeclarationKind: common.DeclarationKindFunction,
							Range:           targetRange,
						},
					)
				}

				return NewPublicFunctionMember(
					memoryGauge,
					t,
					identifier,
					OptionalTypeMapFunctionType(t.Type),
					optionalTypeMapFunctionDocString,
				)
			},
		},
	}

	return withBuiltinMembers(t, members)
}

func OptionalTypeMapFunctionType(typ Type) *FunctionType {
	typeParameter := &TypeParameter{
		Name: "T",
	}

	resultType := &GenericType{
		TypeParameter: typeParameter,
	}

	return &FunctionType{
		Purity: FunctionPurityImpure,
		TypeParameters: []*TypeParameter{
			typeParameter,
		},
		Parameters: []*Parameter{
			{
				Label:      ArgumentLabelNotRequired,
				Identifier: "transform",
				TypeAnnotation: NewTypeAnnotation(
					&FunctionType{
						Purity: FunctionPurityImpure,
						Parameters: []*Parameter{
							{
								Label:          ArgumentLabelNotRequired,
								Identifier:     "value",
								TypeAnnotation: NewTypeAnnotation(typ),
							},
						},
						ReturnTypeAnnotation: NewTypeAnnotation(
							resultType,
						),
					},
				),
			},
		},
		ReturnTypeAnnotation: NewTypeAnnotation(
			&OptionalType{
				Type: resultType,
			},
		),
	}
}

// GenericType
type GenericType struct {
	TypeParameter *TypeParameter
}

func (*GenericType) IsType() {}

func (t *GenericType) Tag() TypeTag {
	return GenericTypeTag
}

func (t *GenericType) String() string {
	return t.TypeParameter.Name
}

func (t *GenericType) QualifiedString() string {
	return t.TypeParameter.Name
}

func (t *GenericType) ID() TypeID {
	return TypeID(t.TypeParameter.Name)
}

func (t *GenericType) Equal(other Type) bool {
	otherType, ok := other.(*GenericType)
	if !ok {
		return false
	}
	return t.TypeParameter == otherType.TypeParameter
}

func (*GenericType) IsResourceType() bool {
	return false
}

func (*GenericType) IsInvalidType() bool {
	return false
}

func (*GenericType) IsStorable(_ map[*Member]bool) bool {
	return false
}

func (*GenericType) IsExternallyReturnable(_ map[*Member]bool) bool {
	return false
}

func (t *GenericType) IsImportable(_ map[*Member]bool) bool {
	return false
}

func (*GenericType) IsEquatable() bool {
	return false
}

func (*GenericType) TypeAnnotationState() TypeAnnotationState {
	return TypeAnnotationStateValid
}

func (t *GenericType) RewriteWithRestrictedTypes() (result Type, rewritten bool) {
	return t, false
}

func (t *GenericType) Unify(
	other Type,
	typeParameters *TypeParameterTypeOrderedMap,
	report func(err error),
	outerRange ast.Range,
) bool {

	if unifiedType, ok := typeParameters.Get(t.TypeParameter); ok {

		// If the type parameter is already unified with a type argument
		// (either explicit by a type argument, or implicit through an argument's type),
		// check that this argument's type matches the unified type

		if !other.Equal(unifiedType) {
			report(
				&TypeParameterTypeMismatchError{
					TypeParameter: t.TypeParameter,
					ExpectedType:  unifiedType,
					ActualType:    other,
					Range:         outerRange,
				},
			)
		}

	} else {
		// If the type parameter is not yet unified to a type argument, unify it.

		typeParameters.Set(t.TypeParameter, other)

		// If the type parameter corresponding to the type argument has a type bound,
		// then check that the argument's type is a subtype of the type bound.

		err := t.TypeParameter.checkTypeBound(other, outerRange)
		if err != nil {
			report(err)
		}
	}

	return true
}

func (t *GenericType) Resolve(typeArguments *TypeParameterTypeOrderedMap) Type {
	ty, ok := typeArguments.Get(t.TypeParameter)
	if !ok {
		return nil
	}
	return ty
}

func (t *GenericType) GetMembers() map[string]MemberResolver {
	return withBuiltinMembers(t, nil)
}

// IntegerRangedType

type IntegerRangedType interface {
	Type
	MinInt() *big.Int
	MaxInt() *big.Int
	IsSuperType() bool
}

type FractionalRangedType interface {
	IntegerRangedType
	Scale() uint
	MinFractional() *big.Int
	MaxFractional() *big.Int
}

// SaturatingArithmeticType is a type that supports saturating arithmetic functions
type SaturatingArithmeticType interface {
	Type
	SupportsSaturatingAdd() bool
	SupportsSaturatingSubtract() bool
	SupportsSaturatingMultiply() bool
	SupportsSaturatingDivide() bool
}

const NumericTypeSaturatingAddFunctionName = "saturatingAdd"
const numericTypeSaturatingAddFunctionDocString = `
self + other, saturating at the numeric bounds instead of overflowing.
`

const NumericTypeSaturatingSubtractFunctionName = "saturatingSubtract"
const numericTypeSaturatingSubtractFunctionDocString = `
self - other, saturating at the numeric bounds instead of overflowing.
`
const NumericTypeSaturatingMultiplyFunctionName = "saturatingMultiply"
const numericTypeSaturatingMultiplyFunctionDocString = `
self * other, saturating at the numeric bounds instead of overflowing.
`

const NumericTypeSaturatingDivideFunctionName = "saturatingDivide"
const numericTypeSaturatingDivideFunctionDocString = `
self / other, saturating at the numeric bounds instead of overflowing.
`

func addSaturatingArithmeticFunctions(t SaturatingArithmeticType, members map[string]MemberResolver) {

	arithmeticFunctionType := &FunctionType{
		Purity: FunctionPurityView,
		Parameters: []*Parameter{
			{
				Label:          ArgumentLabelNotRequired,
				Identifier:     "other",
				TypeAnnotation: NewTypeAnnotation(t),
			},
		},
		ReturnTypeAnnotation: NewTypeAnnotation(t),
	}

	addArithmeticFunction := func(name string, docString string) {
		members[name] = MemberResolver{
			Kind: common.DeclarationKindFunction,
			Resolve: func(memoryGauge common.MemoryGauge, identifier string, targetRange ast.Range, report func(error)) *Member {
				return NewPublicFunctionMember(
					memoryGauge, t, name, arithmeticFunctionType, docString)
			},
		}
	}

	if t.SupportsSaturatingAdd() {
		addArithmeticFunction(
			NumericTypeSaturatingAddFunctionName,
			numericTypeSaturatingAddFunctionDocString,
		)
	}

	if t.SupportsSaturatingSubtract() {
		addArithmeticFunction(
			NumericTypeSaturatingSubtractFunctionName,
			numericTypeSaturatingSubtractFunctionDocString,
		)
	}

	if t.SupportsSaturatingMultiply() {
		addArithmeticFunction(
			NumericTypeSaturatingMultiplyFunctionName,
			numericTypeSaturatingMultiplyFunctionDocString,
		)
	}

	if t.SupportsSaturatingDivide() {
		addArithmeticFunction(
			NumericTypeSaturatingDivideFunctionName,
			numericTypeSaturatingDivideFunctionDocString,
		)
	}
}

// NumericType represent all the types in the integer range
// and non-fractional ranged types.
type NumericType struct {
	name                       string
	tag                        TypeTag
	minInt                     *big.Int
	maxInt                     *big.Int
	supportsSaturatingAdd      bool
	supportsSaturatingSubtract bool
	supportsSaturatingMultiply bool
	supportsSaturatingDivide   bool
	memberResolvers            map[string]MemberResolver
	memberResolversOnce        sync.Once
	isSuperType                bool
}

var _ IntegerRangedType = &NumericType{}

func NewNumericType(typeName string) *NumericType {
	return &NumericType{name: typeName}
}

func (t *NumericType) Tag() TypeTag {
	return t.tag
}

func (t *NumericType) WithTag(tag TypeTag) *NumericType {
	t.tag = tag
	return t
}

func (t *NumericType) WithIntRange(min *big.Int, max *big.Int) *NumericType {
	t.minInt = min
	t.maxInt = max
	return t
}

func (t *NumericType) WithSaturatingAdd() *NumericType {
	t.supportsSaturatingAdd = true
	return t
}

func (t *NumericType) WithSaturatingSubtract() *NumericType {
	t.supportsSaturatingSubtract = true
	return t
}

func (t *NumericType) WithSaturatingMultiply() *NumericType {
	t.supportsSaturatingMultiply = true
	return t
}

func (t *NumericType) WithSaturatingDivide() *NumericType {
	t.supportsSaturatingDivide = true
	return t
}

func (t *NumericType) SupportsSaturatingAdd() bool {
	return t.supportsSaturatingAdd
}

func (t *NumericType) SupportsSaturatingSubtract() bool {
	return t.supportsSaturatingSubtract
}

func (t *NumericType) SupportsSaturatingMultiply() bool {
	return t.supportsSaturatingMultiply
}

func (t *NumericType) SupportsSaturatingDivide() bool {
	return t.supportsSaturatingDivide
}

func (*NumericType) IsType() {}

func (t *NumericType) String() string {
	return t.name
}

func (t *NumericType) QualifiedString() string {
	return t.name
}

func (t *NumericType) ID() TypeID {
	return TypeID(t.name)
}

func (t *NumericType) Equal(other Type) bool {
	// Numeric types are singletons. Hence their pointers should be equal.
	if t == other {
		return true
	}

	// Check for the value equality as well, as a backup strategy.
	otherNumericType, ok := other.(*NumericType)
	return ok && t.ID() == otherNumericType.ID()
}

func (*NumericType) IsResourceType() bool {
	return false
}

func (*NumericType) IsInvalidType() bool {
	return false
}

func (*NumericType) IsStorable(_ map[*Member]bool) bool {
	return true
}

func (*NumericType) IsExternallyReturnable(_ map[*Member]bool) bool {
	return true
}

func (t *NumericType) IsImportable(_ map[*Member]bool) bool {
	return true
}

func (*NumericType) IsEquatable() bool {
	return true
}

func (*NumericType) TypeAnnotationState() TypeAnnotationState {
	return TypeAnnotationStateValid
}

func (t *NumericType) RewriteWithRestrictedTypes() (result Type, rewritten bool) {
	return t, false
}

func (t *NumericType) MinInt() *big.Int {
	return t.minInt
}

func (t *NumericType) MaxInt() *big.Int {
	return t.maxInt
}

func (*NumericType) Unify(_ Type, _ *TypeParameterTypeOrderedMap, _ func(err error), _ ast.Range) bool {
	return false
}

func (t *NumericType) Resolve(_ *TypeParameterTypeOrderedMap) Type {
	return t
}

func (t *NumericType) GetMembers() map[string]MemberResolver {
	t.initializeMemberResolvers()
	return t.memberResolvers
}

func (t *NumericType) initializeMemberResolvers() {
	t.memberResolversOnce.Do(func() {
		members := map[string]MemberResolver{}

		addSaturatingArithmeticFunctions(t, members)

		t.memberResolvers = withBuiltinMembers(t, members)
	})
}

func (t *NumericType) AsSuperType() *NumericType {
	t.isSuperType = true
	return t
}

func (t *NumericType) IsSuperType() bool {
	return t.isSuperType
}

// FixedPointNumericType represents all the types in the fixed-point range.
type FixedPointNumericType struct {
	name                       string
	tag                        TypeTag
	scale                      uint
	minInt                     *big.Int
	maxInt                     *big.Int
	minFractional              *big.Int
	maxFractional              *big.Int
	supportsSaturatingAdd      bool
	supportsSaturatingSubtract bool
	supportsSaturatingMultiply bool
	supportsSaturatingDivide   bool
	memberResolvers            map[string]MemberResolver
	memberResolversOnce        sync.Once
	isSuperType                bool
}

var _ FractionalRangedType = &FixedPointNumericType{}

func NewFixedPointNumericType(typeName string) *FixedPointNumericType {
	return &FixedPointNumericType{
		name: typeName,
	}
}

func (t *FixedPointNumericType) Tag() TypeTag {
	return t.tag
}

func (t *FixedPointNumericType) WithTag(tag TypeTag) *FixedPointNumericType {
	t.tag = tag
	return t
}

func (t *FixedPointNumericType) WithIntRange(minInt *big.Int, maxInt *big.Int) *FixedPointNumericType {
	t.minInt = minInt
	t.maxInt = maxInt
	return t
}

func (t *FixedPointNumericType) WithFractionalRange(
	minFractional *big.Int,
	maxFractional *big.Int,
) *FixedPointNumericType {

	t.minFractional = minFractional
	t.maxFractional = maxFractional
	return t
}

func (t *FixedPointNumericType) WithScale(scale uint) *FixedPointNumericType {
	t.scale = scale
	return t
}

func (t *FixedPointNumericType) WithSaturatingAdd() *FixedPointNumericType {
	t.supportsSaturatingAdd = true
	return t
}

func (t *FixedPointNumericType) WithSaturatingSubtract() *FixedPointNumericType {
	t.supportsSaturatingSubtract = true
	return t
}

func (t *FixedPointNumericType) WithSaturatingMultiply() *FixedPointNumericType {
	t.supportsSaturatingMultiply = true
	return t
}

func (t *FixedPointNumericType) WithSaturatingDivide() *FixedPointNumericType {
	t.supportsSaturatingDivide = true
	return t
}

func (t *FixedPointNumericType) SupportsSaturatingAdd() bool {
	return t.supportsSaturatingAdd
}

func (t *FixedPointNumericType) SupportsSaturatingSubtract() bool {
	return t.supportsSaturatingSubtract
}

func (t *FixedPointNumericType) SupportsSaturatingMultiply() bool {
	return t.supportsSaturatingMultiply
}

func (t *FixedPointNumericType) SupportsSaturatingDivide() bool {
	return t.supportsSaturatingDivide
}

func (*FixedPointNumericType) IsType() {}

func (t *FixedPointNumericType) String() string {
	return t.name
}

func (t *FixedPointNumericType) QualifiedString() string {
	return t.name
}

func (t *FixedPointNumericType) ID() TypeID {
	return TypeID(t.name)
}

func (t *FixedPointNumericType) Equal(other Type) bool {
	// Numeric types are singletons. Hence their pointers should be equal.
	if t == other {
		return true
	}

	// Check for the value equality as well, as a backup strategy.
	otherNumericType, ok := other.(*FixedPointNumericType)
	return ok && t.ID() == otherNumericType.ID()
}

func (*FixedPointNumericType) IsResourceType() bool {
	return false
}

func (*FixedPointNumericType) IsInvalidType() bool {
	return false
}

func (*FixedPointNumericType) IsStorable(_ map[*Member]bool) bool {
	return true
}

func (*FixedPointNumericType) IsExternallyReturnable(_ map[*Member]bool) bool {
	return true
}

func (t *FixedPointNumericType) IsImportable(_ map[*Member]bool) bool {
	return true
}

func (*FixedPointNumericType) IsEquatable() bool {
	return true
}

func (*FixedPointNumericType) TypeAnnotationState() TypeAnnotationState {
	return TypeAnnotationStateValid
}

func (t *FixedPointNumericType) RewriteWithRestrictedTypes() (result Type, rewritten bool) {
	return t, false
}

func (t *FixedPointNumericType) MinInt() *big.Int {
	return t.minInt
}

func (t *FixedPointNumericType) MaxInt() *big.Int {
	return t.maxInt
}

func (t *FixedPointNumericType) MinFractional() *big.Int {
	return t.minFractional
}

func (t *FixedPointNumericType) MaxFractional() *big.Int {
	return t.maxFractional
}

func (t *FixedPointNumericType) Scale() uint {
	return t.scale
}

func (*FixedPointNumericType) Unify(_ Type, _ *TypeParameterTypeOrderedMap, _ func(err error), _ ast.Range) bool {
	return false
}

func (t *FixedPointNumericType) Resolve(_ *TypeParameterTypeOrderedMap) Type {
	return t
}

func (t *FixedPointNumericType) GetMembers() map[string]MemberResolver {
	t.initializeMemberResolvers()
	return t.memberResolvers
}

func (t *FixedPointNumericType) initializeMemberResolvers() {
	t.memberResolversOnce.Do(func() {
		members := map[string]MemberResolver{}

		addSaturatingArithmeticFunctions(t, members)

		t.memberResolvers = withBuiltinMembers(t, members)
	})
}

func (t *FixedPointNumericType) AsSuperType() *FixedPointNumericType {
	t.isSuperType = true
	return t
}

func (t *FixedPointNumericType) IsSuperType() bool {
	return t.isSuperType
}

// Numeric types

var (

	// NumberType represents the super-type of all number types
	NumberType = NewNumericType(NumberTypeName).
			WithTag(NumberTypeTag).
			AsSuperType()

	// SignedNumberType represents the super-type of all signed number types
	SignedNumberType = NewNumericType(SignedNumberTypeName).
				WithTag(SignedNumberTypeTag).
				AsSuperType()

	// IntegerType represents the super-type of all integer types
	IntegerType = NewNumericType(IntegerTypeName).
			WithTag(IntegerTypeTag).
			AsSuperType()

	// SignedIntegerType represents the super-type of all signed integer types
	SignedIntegerType = NewNumericType(SignedIntegerTypeName).
				WithTag(SignedIntegerTypeTag).
				AsSuperType()

	// IntType represents the arbitrary-precision integer type `Int`
	IntType = NewNumericType(IntTypeName).
		WithTag(IntTypeTag)

	// Int8Type represents the 8-bit signed integer type `Int8`
	Int8Type = NewNumericType(Int8TypeName).
			WithTag(Int8TypeTag).
			WithIntRange(Int8TypeMinInt, Int8TypeMaxInt).
			WithSaturatingAdd().
			WithSaturatingSubtract().
			WithSaturatingMultiply().
			WithSaturatingDivide()

	// Int16Type represents the 16-bit signed integer type `Int16`
	Int16Type = NewNumericType(Int16TypeName).
			WithTag(Int16TypeTag).
			WithIntRange(Int16TypeMinInt, Int16TypeMaxInt).
			WithSaturatingAdd().
			WithSaturatingSubtract().
			WithSaturatingMultiply().
			WithSaturatingDivide()

	// Int32Type represents the 32-bit signed integer type `Int32`
	Int32Type = NewNumericType(Int32TypeName).
			WithTag(Int32TypeTag).
			WithIntRange(Int32TypeMinInt, Int32TypeMaxInt).
			WithSaturatingAdd().
			WithSaturatingSubtract().
			WithSaturatingMultiply().
			WithSaturatingDivide()

	// Int64Type represents the 64-bit signed integer type `Int64`
	Int64Type = NewNumericType(Int64TypeName).
			WithTag(Int64TypeTag).
			WithIntRange(Int64TypeMinInt, Int64TypeMaxInt).
			WithSaturatingAdd().
			WithSaturatingSubtract().
			WithSaturatingMultiply().
			WithSaturatingDivide()

	// Int128Type represents the 128-bit signed integer type `Int128`
	Int128Type = NewNumericType(Int128TypeName).
			WithTag(Int128TypeTag).
			WithIntRange(Int128TypeMinIntBig, Int128TypeMaxIntBig).
			WithSaturatingAdd().
			WithSaturatingSubtract().
			WithSaturatingMultiply().
			WithSaturatingDivide()

	// Int256Type represents the 256-bit signed integer type `Int256`
	Int256Type = NewNumericType(Int256TypeName).
			WithTag(Int256TypeTag).
			WithIntRange(Int256TypeMinIntBig, Int256TypeMaxIntBig).
			WithSaturatingAdd().
			WithSaturatingSubtract().
			WithSaturatingMultiply().
			WithSaturatingDivide()

	// UIntType represents the arbitrary-precision unsigned integer type `UInt`
	UIntType = NewNumericType(UIntTypeName).
			WithTag(UIntTypeTag).
			WithIntRange(UIntTypeMin, nil).
			WithSaturatingSubtract()

	// UInt8Type represents the 8-bit unsigned integer type `UInt8`
	// which checks for overflow and underflow
	UInt8Type = NewNumericType(UInt8TypeName).
			WithTag(UInt8TypeTag).
			WithIntRange(UInt8TypeMinInt, UInt8TypeMaxInt).
			WithSaturatingAdd().
			WithSaturatingSubtract().
			WithSaturatingMultiply()

	// UInt16Type represents the 16-bit unsigned integer type `UInt16`
	// which checks for overflow and underflow
	UInt16Type = NewNumericType(UInt16TypeName).
			WithTag(UInt16TypeTag).
			WithIntRange(UInt16TypeMinInt, UInt16TypeMaxInt).
			WithSaturatingAdd().
			WithSaturatingSubtract().
			WithSaturatingMultiply()

	// UInt32Type represents the 32-bit unsigned integer type `UInt32`
	// which checks for overflow and underflow
	UInt32Type = NewNumericType(UInt32TypeName).
			WithTag(UInt32TypeTag).
			WithIntRange(UInt32TypeMinInt, UInt32TypeMaxInt).
			WithSaturatingAdd().
			WithSaturatingSubtract().
			WithSaturatingMultiply()

	// UInt64Type represents the 64-bit unsigned integer type `UInt64`
	// which checks for overflow and underflow
	UInt64Type = NewNumericType(UInt64TypeName).
			WithTag(UInt64TypeTag).
			WithIntRange(UInt64TypeMinInt, UInt64TypeMaxInt).
			WithSaturatingAdd().
			WithSaturatingSubtract().
			WithSaturatingMultiply()

	// UInt128Type represents the 128-bit unsigned integer type `UInt128`
	// which checks for overflow and underflow
	UInt128Type = NewNumericType(UInt128TypeName).
			WithTag(UInt128TypeTag).
			WithIntRange(UInt128TypeMinIntBig, UInt128TypeMaxIntBig).
			WithSaturatingAdd().
			WithSaturatingSubtract().
			WithSaturatingMultiply()

	// UInt256Type represents the 256-bit unsigned integer type `UInt256`
	// which checks for overflow and underflow
	UInt256Type = NewNumericType(UInt256TypeName).
			WithTag(UInt256TypeTag).
			WithIntRange(UInt256TypeMinIntBig, UInt256TypeMaxIntBig).
			WithSaturatingAdd().
			WithSaturatingSubtract().
			WithSaturatingMultiply()

	// Word8Type represents the 8-bit unsigned integer type `Word8`
	// which does NOT check for overflow and underflow
	Word8Type = NewNumericType(Word8TypeName).
			WithTag(Word8TypeTag).
			WithIntRange(Word8TypeMinInt, Word8TypeMaxInt)

	// Word16Type represents the 16-bit unsigned integer type `Word16`
	// which does NOT check for overflow and underflow
	Word16Type = NewNumericType(Word16TypeName).
			WithTag(Word16TypeTag).
			WithIntRange(Word16TypeMinInt, Word16TypeMaxInt)

	// Word32Type represents the 32-bit unsigned integer type `Word32`
	// which does NOT check for overflow and underflow
	Word32Type = NewNumericType(Word32TypeName).
			WithTag(Word32TypeTag).
			WithIntRange(Word32TypeMinInt, Word32TypeMaxInt)

	// Word64Type represents the 64-bit unsigned integer type `Word64`
	// which does NOT check for overflow and underflow
	Word64Type = NewNumericType(Word64TypeName).
			WithTag(Word64TypeTag).
			WithIntRange(Word64TypeMinInt, Word64TypeMaxInt)

	// FixedPointType represents the super-type of all fixed-point types
	FixedPointType = NewNumericType(FixedPointTypeName).
			WithTag(FixedPointTypeTag).
			AsSuperType()

	// SignedFixedPointType represents the super-type of all signed fixed-point types
	SignedFixedPointType = NewNumericType(SignedFixedPointTypeName).
				WithTag(SignedFixedPointTypeTag).
				AsSuperType()

	// Fix64Type represents the 64-bit signed decimal fixed-point type `Fix64`
	// which has a scale of Fix64Scale, and checks for overflow and underflow
	Fix64Type = NewFixedPointNumericType(Fix64TypeName).
			WithTag(Fix64TypeTag).
			WithIntRange(Fix64TypeMinIntBig, Fix64TypeMaxIntBig).
			WithFractionalRange(Fix64TypeMinFractionalBig, Fix64TypeMaxFractionalBig).
			WithScale(Fix64Scale).
			WithSaturatingAdd().
			WithSaturatingSubtract().
			WithSaturatingMultiply().
			WithSaturatingDivide()

	// UFix64Type represents the 64-bit unsigned decimal fixed-point type `UFix64`
	// which has a scale of 1E9, and checks for overflow and underflow
	UFix64Type = NewFixedPointNumericType(UFix64TypeName).
			WithTag(UFix64TypeTag).
			WithIntRange(UFix64TypeMinIntBig, UFix64TypeMaxIntBig).
			WithFractionalRange(UFix64TypeMinFractionalBig, UFix64TypeMaxFractionalBig).
			WithScale(Fix64Scale).
			WithSaturatingAdd().
			WithSaturatingSubtract().
			WithSaturatingMultiply()
)

// Numeric type ranges
var (
	Int8TypeMinInt = new(big.Int).SetInt64(math.MinInt8)
	Int8TypeMaxInt = new(big.Int).SetInt64(math.MaxInt8)

	Int16TypeMinInt = new(big.Int).SetInt64(math.MinInt16)
	Int16TypeMaxInt = new(big.Int).SetInt64(math.MaxInt16)

	Int32TypeMinInt = new(big.Int).SetInt64(math.MinInt32)
	Int32TypeMaxInt = new(big.Int).SetInt64(math.MaxInt32)

	Int64TypeMinInt = new(big.Int).SetInt64(math.MinInt64)
	Int64TypeMaxInt = new(big.Int).SetInt64(math.MaxInt64)

	Int128TypeMinIntBig = func() *big.Int {
		int128TypeMin := big.NewInt(-1)
		int128TypeMin.Lsh(int128TypeMin, 127)
		return int128TypeMin
	}()

	Int128TypeMaxIntBig = func() *big.Int {
		int128TypeMax := big.NewInt(1)
		int128TypeMax.Lsh(int128TypeMax, 127)
		int128TypeMax.Sub(int128TypeMax, big.NewInt(1))
		return int128TypeMax
	}()

	Int256TypeMinIntBig = func() *big.Int {
		int256TypeMin := big.NewInt(-1)
		int256TypeMin.Lsh(int256TypeMin, 255)
		return int256TypeMin
	}()

	Int256TypeMaxIntBig = func() *big.Int {
		int256TypeMax := big.NewInt(1)
		int256TypeMax.Lsh(int256TypeMax, 255)
		int256TypeMax.Sub(int256TypeMax, big.NewInt(1))
		return int256TypeMax
	}()

	UIntTypeMin = new(big.Int)

	UInt8TypeMinInt = new(big.Int)
	UInt8TypeMaxInt = new(big.Int).SetUint64(math.MaxUint8)

	UInt16TypeMinInt = new(big.Int)
	UInt16TypeMaxInt = new(big.Int).SetUint64(math.MaxUint16)

	UInt32TypeMinInt = new(big.Int)
	UInt32TypeMaxInt = new(big.Int).SetUint64(math.MaxUint32)

	UInt64TypeMinInt = new(big.Int)
	UInt64TypeMaxInt = new(big.Int).SetUint64(math.MaxUint64)

	UInt128TypeMinIntBig = new(big.Int)

	UInt128TypeMaxIntBig = func() *big.Int {
		uInt128TypeMax := big.NewInt(1)
		uInt128TypeMax.Lsh(uInt128TypeMax, 128)
		uInt128TypeMax.Sub(uInt128TypeMax, big.NewInt(1))
		return uInt128TypeMax

	}()

	UInt256TypeMinIntBig = new(big.Int)

	UInt256TypeMaxIntBig = func() *big.Int {
		uInt256TypeMax := big.NewInt(1)
		uInt256TypeMax.Lsh(uInt256TypeMax, 256)
		uInt256TypeMax.Sub(uInt256TypeMax, big.NewInt(1))
		return uInt256TypeMax
	}()

	Word8TypeMinInt = new(big.Int)
	Word8TypeMaxInt = new(big.Int).SetUint64(math.MaxUint8)

	Word16TypeMinInt = new(big.Int)
	Word16TypeMaxInt = new(big.Int).SetUint64(math.MaxUint16)

	Word32TypeMinInt = new(big.Int)
	Word32TypeMaxInt = new(big.Int).SetUint64(math.MaxUint32)

	Word64TypeMinInt = new(big.Int)
	Word64TypeMaxInt = new(big.Int).SetUint64(math.MaxUint64)

	Fix64FactorBig = new(big.Int).SetUint64(uint64(Fix64Factor))

	Fix64TypeMinIntBig = fixedpoint.Fix64TypeMinIntBig
	Fix64TypeMaxIntBig = fixedpoint.Fix64TypeMaxIntBig

	Fix64TypeMinFractionalBig = fixedpoint.Fix64TypeMinFractionalBig
	Fix64TypeMaxFractionalBig = fixedpoint.Fix64TypeMaxFractionalBig

	UFix64TypeMinIntBig = fixedpoint.UFix64TypeMinIntBig
	UFix64TypeMaxIntBig = fixedpoint.UFix64TypeMaxIntBig

	UFix64TypeMinFractionalBig = fixedpoint.UFix64TypeMinFractionalBig
	UFix64TypeMaxFractionalBig = fixedpoint.UFix64TypeMaxFractionalBig
)

// size constants (in bytes) for fixed-width numeric types
const (
	Int8TypeSize    uint = 1
	UInt8TypeSize   uint = 1
	Word8TypeSize   uint = 1
	Int16TypeSize   uint = 2
	UInt16TypeSize  uint = 2
	Word16TypeSize  uint = 2
	Int32TypeSize   uint = 4
	UInt32TypeSize  uint = 4
	Word32TypeSize  uint = 4
	Int64TypeSize   uint = 8
	UInt64TypeSize  uint = 8
	Word64TypeSize  uint = 8
	Fix64TypeSize   uint = 8
	UFix64TypeSize  uint = 8
	Int128TypeSize  uint = 16
	UInt128TypeSize uint = 16
	Int256TypeSize  uint = 32
	UInt256TypeSize uint = 32
)

const Fix64Scale = fixedpoint.Fix64Scale
const Fix64Factor = fixedpoint.Fix64Factor

const Fix64TypeMinInt = fixedpoint.Fix64TypeMinInt
const Fix64TypeMaxInt = fixedpoint.Fix64TypeMaxInt

const Fix64TypeMinFractional = fixedpoint.Fix64TypeMinFractional
const Fix64TypeMaxFractional = fixedpoint.Fix64TypeMaxFractional

const UFix64TypeMinInt = fixedpoint.UFix64TypeMinInt
const UFix64TypeMaxInt = fixedpoint.UFix64TypeMaxInt

const UFix64TypeMinFractional = fixedpoint.UFix64TypeMinFractional
const UFix64TypeMaxFractional = fixedpoint.UFix64TypeMaxFractional

// ArrayType

type ArrayType interface {
	ValueIndexableType
	isArrayType()
}

const arrayTypeFirstIndexFunctionDocString = `
Returns the index of the first element matching the given object in the array, nil if no match.
Available if the array element type is not resource-kinded and equatable.
`

const arrayTypeContainsFunctionDocString = `
Returns true if the given object is in the array
`

const arrayTypeLengthFieldDocString = `
Returns the number of elements in the array
`

const arrayTypeAppendFunctionDocString = `
Adds the given element to the end of the array
`

const arrayTypeAppendAllFunctionDocString = `
Adds all the elements from the given array to the end of the array
`

const arrayTypeConcatFunctionDocString = `
Returns a new array which contains the given array concatenated to the end of the original array, but does not modify the original array
`

const arrayTypeInsertFunctionDocString = `
Inserts the given element at the given index of the array.

The index must be within the bounds of the array.
If the index is outside the bounds, the program aborts.

The existing element at the supplied index is not overwritten.

All the elements after the new inserted element are shifted to the right by one
`

const arrayTypeRemoveFunctionDocString = `
Removes the element at the given index from the array and returns it.

The index must be within the bounds of the array.
If the index is outside the bounds, the program aborts
`

const arrayTypeRemoveFirstFunctionDocString = `
Removes the first element from the array and returns it.

The array must not be empty. If the array is empty, the program aborts
`

const arrayTypeRemoveLastFunctionDocString = `
Removes the last element from the array and returns it.

The array must not be empty. If the array is empty, the program aborts
`

const arrayTypeSliceFunctionDocString = `
Returns a new variable-sized array containing the slice of the elements in the given array from start index ` + "`from`" + ` up to, but not including, the end index ` + "`upTo`" + `.

This function creates a new array whose length is ` + "`upTo - from`" + `.
It does not modify the original array.
If either of the parameters are out of the bounds of the array, or the indices are invalid (` + "`from > upTo`" + `), then the function will fail.
`

func getArrayMembers(arrayType ArrayType) map[string]MemberResolver {

	members := map[string]MemberResolver{
		"contains": {
			Kind: common.DeclarationKindFunction,
			Resolve: func(memoryGauge common.MemoryGauge, identifier string, targetRange ast.Range, report func(error)) *Member {

				elementType := arrayType.ElementType(false)

				// It is impossible for an array of resources to have a `contains` function:
				// if the resource is passed as an argument, it cannot be inside the array

				if elementType.IsResourceType() {
					report(
						&InvalidResourceArrayMemberError{
							Name:            identifier,
							DeclarationKind: common.DeclarationKindFunction,
							Range:           targetRange,
						},
					)
				}

				// TODO: implement Equatable interface: https://github.com/dapperlabs/bamboo-node/issues/78

				if !elementType.IsEquatable() {
					report(
						&NotEquatableTypeError{
							Type:  elementType,
							Range: targetRange,
						},
					)
				}

				return NewPublicFunctionMember(
					memoryGauge,
					arrayType,
					identifier,
					ArrayContainsFunctionType(elementType),
					arrayTypeContainsFunctionDocString,
				)
			},
		},
		"length": {
			Kind: common.DeclarationKindField,
			Resolve: func(memoryGauge common.MemoryGauge, identifier string, _ ast.Range, _ func(error)) *Member {
				return NewPublicConstantFieldMember(
					memoryGauge,
					arrayType,
					identifier,
					IntType,
					arrayTypeLengthFieldDocString,
				)
			},
		},
		"firstIndex": {
			Kind: common.DeclarationKindFunction,
			Resolve: func(memoryGauge common.MemoryGauge, identifier string, targetRange ast.Range, report func(error)) *Member {

				elementType := arrayType.ElementType(false)

				// It is impossible for an array of resources to have a `firstIndex` function:
				// if the resource is passed as an argument, it cannot be inside the array

				if elementType.IsResourceType() {
					report(
						&InvalidResourceArrayMemberError{
							Name:            identifier,
							DeclarationKind: common.DeclarationKindFunction,
							Range:           targetRange,
						},
					)
				}

				// TODO: implement Equatable interface

				if !elementType.IsEquatable() {
					report(
						&NotEquatableTypeError{
							Type:  elementType,
							Range: targetRange,
						},
					)
				}

				return NewPublicFunctionMember(
					memoryGauge,
					arrayType,
					identifier,
					ArrayFirstIndexFunctionType(elementType),
					arrayTypeFirstIndexFunctionDocString,
				)
			},
		},
	}

	// TODO: maybe still return members but report a helpful error?

	if _, ok := arrayType.(*VariableSizedType); ok {

		members["append"] = MemberResolver{
			Kind:     common.DeclarationKindFunction,
			Mutating: true,
			Resolve: func(memoryGauge common.MemoryGauge, identifier string, targetRange ast.Range, report func(error)) *Member {
				elementType := arrayType.ElementType(false)
				return NewPublicFunctionMember(
					memoryGauge,
					arrayType,
					identifier,
					ArrayAppendFunctionType(elementType),
					arrayTypeAppendFunctionDocString,
				)
			},
		}

		members["appendAll"] = MemberResolver{
			Kind:     common.DeclarationKindFunction,
			Mutating: true,
			Resolve: func(memoryGauge common.MemoryGauge, identifier string, targetRange ast.Range, report func(error)) *Member {

				elementType := arrayType.ElementType(false)

				if elementType.IsResourceType() {
					report(
						&InvalidResourceArrayMemberError{
							Name:            identifier,
							DeclarationKind: common.DeclarationKindFunction,
							Range:           targetRange,
						},
					)
				}

				return NewPublicFunctionMember(
					memoryGauge,
					arrayType,
					identifier,
					ArrayAppendAllFunctionType(arrayType),
					arrayTypeAppendAllFunctionDocString,
				)
			},
		}

		members["concat"] = MemberResolver{
			Kind: common.DeclarationKindFunction,
			Resolve: func(memoryGauge common.MemoryGauge, identifier string, targetRange ast.Range, report func(error)) *Member {

				// TODO: maybe allow for resource element type

				elementType := arrayType.ElementType(false)

				if elementType.IsResourceType() {
					report(
						&InvalidResourceArrayMemberError{
							Name:            identifier,
							DeclarationKind: common.DeclarationKindFunction,
							Range:           targetRange,
						},
					)
				}

				return NewPublicFunctionMember(
					memoryGauge,
					arrayType,
					identifier,
					ArrayConcatFunctionType(arrayType),
					arrayTypeConcatFunctionDocString,
				)
			},
		}

		members["slice"] = MemberResolver{
			Kind: common.DeclarationKindFunction,
			Resolve: func(memoryGauge common.MemoryGauge, identifier string, targetRange ast.Range, report func(error)) *Member {

				elementType := arrayType.ElementType(false)

				if elementType.IsResourceType() {
					report(
						&InvalidResourceArrayMemberError{
							Name:            identifier,
							DeclarationKind: common.DeclarationKindFunction,
							Range:           targetRange,
						},
					)
				}

				return NewPublicFunctionMember(
					memoryGauge,
					arrayType,
					identifier,
					ArraySliceFunctionType(elementType),
					arrayTypeSliceFunctionDocString,
				)
			},
		}

		members["insert"] = MemberResolver{
			Kind:     common.DeclarationKindFunction,
			Mutating: true,
			Resolve: func(memoryGauge common.MemoryGauge, identifier string, _ ast.Range, _ func(error)) *Member {

				elementType := arrayType.ElementType(false)

				return NewPublicFunctionMember(
					memoryGauge,
					arrayType,
					identifier,
					ArrayInsertFunctionType(elementType),
					arrayTypeInsertFunctionDocString,
				)
			},
		}

		members["remove"] = MemberResolver{
			Kind:     common.DeclarationKindFunction,
			Mutating: true,
			Resolve: func(memoryGauge common.MemoryGauge, identifier string, _ ast.Range, _ func(error)) *Member {

				elementType := arrayType.ElementType(false)

				return NewPublicFunctionMember(
					memoryGauge,
					arrayType,
					identifier,
					ArrayRemoveFunctionType(elementType),
					arrayTypeRemoveFunctionDocString,
				)
			},
		}

		members["removeFirst"] = MemberResolver{
			Kind:     common.DeclarationKindFunction,
			Mutating: true,
			Resolve: func(memoryGauge common.MemoryGauge, identifier string, _ ast.Range, _ func(error)) *Member {

				elementType := arrayType.ElementType(false)

				return NewPublicFunctionMember(
					memoryGauge,
					arrayType,
					identifier,
					ArrayRemoveFirstFunctionType(elementType),

					arrayTypeRemoveFirstFunctionDocString,
				)
			},
		}

		members["removeLast"] = MemberResolver{
			Kind:     common.DeclarationKindFunction,
			Mutating: true,
			Resolve: func(memoryGauge common.MemoryGauge, identifier string, _ ast.Range, _ func(error)) *Member {

				elementType := arrayType.ElementType(false)

				return NewPublicFunctionMember(
					memoryGauge,
					arrayType,
					identifier,
					ArrayRemoveLastFunctionType(elementType),
					arrayTypeRemoveLastFunctionDocString,
				)
			},
		}
	}

	return withBuiltinMembers(arrayType, members)
}

func ArrayRemoveLastFunctionType(elementType Type) *FunctionType {
	return &FunctionType{
		Purity: FunctionPurityImpure,
		ReturnTypeAnnotation: NewTypeAnnotation(
			elementType,
		),
	}
}

func ArrayRemoveFirstFunctionType(elementType Type) *FunctionType {
	return &FunctionType{
		Purity: FunctionPurityImpure,
		ReturnTypeAnnotation: NewTypeAnnotation(
			elementType,
		),
	}
}

func ArrayRemoveFunctionType(elementType Type) *FunctionType {
	return &FunctionType{
		Purity: FunctionPurityImpure,
		Parameters: []*Parameter{
			{
				Identifier:     "at",
				TypeAnnotation: NewTypeAnnotation(IntegerType),
			},
		},
		ReturnTypeAnnotation: NewTypeAnnotation(
			elementType,
		),
	}
}

func ArrayInsertFunctionType(elementType Type) *FunctionType {
	return &FunctionType{
		Purity: FunctionPurityImpure,
		Parameters: []*Parameter{
			{
				Identifier:     "at",
				TypeAnnotation: NewTypeAnnotation(IntegerType),
			},
			{
				Label:          ArgumentLabelNotRequired,
				Identifier:     "element",
				TypeAnnotation: NewTypeAnnotation(elementType),
			},
		},
		ReturnTypeAnnotation: NewTypeAnnotation(
			VoidType,
		),
	}
}

func ArrayConcatFunctionType(arrayType Type) *FunctionType {
	typeAnnotation := NewTypeAnnotation(arrayType)
	return &FunctionType{
		Purity: FunctionPurityView,
		Parameters: []*Parameter{
			{
				Label:          ArgumentLabelNotRequired,
				Identifier:     "other",
				TypeAnnotation: typeAnnotation,
			},
		},
		ReturnTypeAnnotation: typeAnnotation,
	}
}

func ArrayFirstIndexFunctionType(elementType Type) *FunctionType {
	return &FunctionType{
		Purity: FunctionPurityView,
		Parameters: []*Parameter{
			{
				Identifier:     "of",
				TypeAnnotation: NewTypeAnnotation(elementType),
			},
		},
		ReturnTypeAnnotation: NewTypeAnnotation(
			&OptionalType{Type: IntType},
		),
	}
}
func ArrayContainsFunctionType(elementType Type) *FunctionType {
	return &FunctionType{
		Purity: FunctionPurityView,
		Parameters: []*Parameter{
			{
				Label:          ArgumentLabelNotRequired,
				Identifier:     "element",
				TypeAnnotation: NewTypeAnnotation(elementType),
			},
		},
		ReturnTypeAnnotation: NewTypeAnnotation(
			BoolType,
		),
	}
}

func ArrayAppendAllFunctionType(arrayType Type) *FunctionType {
	return &FunctionType{
		Purity: FunctionPurityImpure,
		Parameters: []*Parameter{
			{
				Label:          ArgumentLabelNotRequired,
				Identifier:     "other",
				TypeAnnotation: NewTypeAnnotation(arrayType),
			},
		},
		ReturnTypeAnnotation: NewTypeAnnotation(VoidType),
	}
}

func ArrayAppendFunctionType(elementType Type) *FunctionType {
	return &FunctionType{
		Purity: FunctionPurityImpure,
		Parameters: []*Parameter{
			{
				Label:          ArgumentLabelNotRequired,
				Identifier:     "element",
				TypeAnnotation: NewTypeAnnotation(elementType),
			},
		},
		ReturnTypeAnnotation: NewTypeAnnotation(
			VoidType,
		),
	}
}

func ArraySliceFunctionType(elementType Type) *FunctionType {
	return &FunctionType{
		Purity: FunctionPurityView,
		Parameters: []*Parameter{
			{
				Identifier:     "from",
				TypeAnnotation: NewTypeAnnotation(IntType),
			},
			{
				Identifier:     "upTo",
				TypeAnnotation: NewTypeAnnotation(IntType),
			},
		},
		ReturnTypeAnnotation: NewTypeAnnotation(&VariableSizedType{
			Type: elementType,
		}),
	}
}

// VariableSizedType is a variable sized array type
type VariableSizedType struct {
	Type                Type
	memberResolvers     map[string]MemberResolver
	memberResolversOnce sync.Once
}

func NewVariableSizedType(memoryGauge common.MemoryGauge, typ Type) *VariableSizedType {
	common.UseMemory(memoryGauge, common.VariableSizedSemaTypeMemoryUsage)
	return &VariableSizedType{
		Type: typ,
	}
}

func (*VariableSizedType) IsType() {}

func (*VariableSizedType) isArrayType() {}

func (t *VariableSizedType) Tag() TypeTag {
	return VariableSizedTypeTag
}

func (t *VariableSizedType) String() string {
	return fmt.Sprintf("[%s]", t.Type)
}

func (t *VariableSizedType) QualifiedString() string {
	return fmt.Sprintf("[%s]", t.Type.QualifiedString())
}

func (t *VariableSizedType) ID() TypeID {
	return TypeID(fmt.Sprintf("[%s]", t.Type.ID()))
}

func (t *VariableSizedType) Equal(other Type) bool {
	otherArray, ok := other.(*VariableSizedType)
	if !ok {
		return false
	}

	return t.Type.Equal(otherArray.Type)
}

func (t *VariableSizedType) GetMembers() map[string]MemberResolver {
	t.initializeMemberResolvers()
	return t.memberResolvers
}

func (t *VariableSizedType) initializeMemberResolvers() {
	t.memberResolversOnce.Do(func() {
		t.memberResolvers = getArrayMembers(t)
	})
}

func (t *VariableSizedType) IsResourceType() bool {
	return t.Type.IsResourceType()
}

func (t *VariableSizedType) IsInvalidType() bool {
	return t.Type.IsInvalidType()
}

func (t *VariableSizedType) IsStorable(results map[*Member]bool) bool {
	return t.Type.IsStorable(results)
}

func (t *VariableSizedType) IsExternallyReturnable(results map[*Member]bool) bool {
	return t.Type.IsExternallyReturnable(results)
}

func (t *VariableSizedType) IsImportable(results map[*Member]bool) bool {
	return t.Type.IsImportable(results)
}

func (*VariableSizedType) IsEquatable() bool {
	// TODO:
	return false
}

func (t *VariableSizedType) TypeAnnotationState() TypeAnnotationState {
	return t.Type.TypeAnnotationState()
}

func (t *VariableSizedType) RewriteWithRestrictedTypes() (Type, bool) {
	rewrittenType, rewritten := t.Type.RewriteWithRestrictedTypes()
	if rewritten {
		return &VariableSizedType{
			Type: rewrittenType,
		}, true
	} else {
		return t, false
	}
}

func (*VariableSizedType) isValueIndexableType() bool {
	return true
}

func (*VariableSizedType) AllowsValueIndexingAssignment() bool {
	return true
}

func (t *VariableSizedType) ElementType(_ bool) Type {
	return t.Type
}

func (t *VariableSizedType) IndexingType() Type {
	return IntegerType
}

func (t *VariableSizedType) Unify(
	other Type,
	typeParameters *TypeParameterTypeOrderedMap,
	report func(err error),
	outerRange ast.Range,
) bool {

	otherArray, ok := other.(*VariableSizedType)
	if !ok {
		return false
	}

	return t.Type.Unify(otherArray.Type, typeParameters, report, outerRange)
}

func (t *VariableSizedType) Resolve(typeArguments *TypeParameterTypeOrderedMap) Type {
	newInnerType := t.Type.Resolve(typeArguments)
	if newInnerType == nil {
		return nil
	}

	return &VariableSizedType{
		Type: newInnerType,
	}
}

// ConstantSizedType is a constant sized array type
type ConstantSizedType struct {
	Type                Type
	Size                int64
	memberResolvers     map[string]MemberResolver
	memberResolversOnce sync.Once
}

func NewConstantSizedType(memoryGauge common.MemoryGauge, typ Type, size int64) *ConstantSizedType {
	common.UseMemory(memoryGauge, common.ConstantSizedSemaTypeMemoryUsage)
	return &ConstantSizedType{
		Type: typ,
		Size: size,
	}
}

func (*ConstantSizedType) IsType() {}

func (*ConstantSizedType) isArrayType() {}

func (t *ConstantSizedType) Tag() TypeTag {
	return ConstantSizedTypeTag
}

func (t *ConstantSizedType) String() string {
	return fmt.Sprintf("[%s; %d]", t.Type, t.Size)
}

func (t *ConstantSizedType) QualifiedString() string {
	return fmt.Sprintf("[%s; %d]", t.Type.QualifiedString(), t.Size)
}

func (t *ConstantSizedType) ID() TypeID {
	return TypeID(fmt.Sprintf("[%s;%d]", t.Type.ID(), t.Size))
}

func (t *ConstantSizedType) Equal(other Type) bool {
	otherArray, ok := other.(*ConstantSizedType)
	if !ok {
		return false
	}

	return t.Type.Equal(otherArray.Type) &&
		t.Size == otherArray.Size
}

func (t *ConstantSizedType) GetMembers() map[string]MemberResolver {
	t.initializeMemberResolvers()
	return t.memberResolvers
}

func (t *ConstantSizedType) initializeMemberResolvers() {
	t.memberResolversOnce.Do(func() {
		t.memberResolvers = getArrayMembers(t)
	})
}

func (t *ConstantSizedType) IsResourceType() bool {
	return t.Type.IsResourceType()
}

func (t *ConstantSizedType) IsInvalidType() bool {
	return t.Type.IsInvalidType()
}

func (t *ConstantSizedType) IsStorable(results map[*Member]bool) bool {
	return t.Type.IsStorable(results)
}

func (t *ConstantSizedType) IsExternallyReturnable(results map[*Member]bool) bool {
	return t.Type.IsStorable(results)
}

func (t *ConstantSizedType) IsImportable(results map[*Member]bool) bool {
	return t.Type.IsImportable(results)
}

func (*ConstantSizedType) IsEquatable() bool {
	// TODO:
	return false
}

func (t *ConstantSizedType) TypeAnnotationState() TypeAnnotationState {
	return t.Type.TypeAnnotationState()
}

func (t *ConstantSizedType) RewriteWithRestrictedTypes() (Type, bool) {
	rewrittenType, rewritten := t.Type.RewriteWithRestrictedTypes()
	if rewritten {
		return &ConstantSizedType{
			Type: rewrittenType,
			Size: t.Size,
		}, true
	} else {
		return t, false
	}
}

func (*ConstantSizedType) isValueIndexableType() bool {
	return true
}

func (*ConstantSizedType) AllowsValueIndexingAssignment() bool {
	return true
}

func (t *ConstantSizedType) ElementType(_ bool) Type {
	return t.Type
}

func (t *ConstantSizedType) IndexingType() Type {
	return IntegerType
}

func (t *ConstantSizedType) Unify(
	other Type,
	typeParameters *TypeParameterTypeOrderedMap,
	report func(err error),
	outerRange ast.Range,
) bool {

	otherArray, ok := other.(*ConstantSizedType)
	if !ok {
		return false
	}

	if t.Size != otherArray.Size {
		return false
	}

	return t.Type.Unify(otherArray.Type, typeParameters, report, outerRange)
}

func (t *ConstantSizedType) Resolve(typeArguments *TypeParameterTypeOrderedMap) Type {
	newInnerType := t.Type.Resolve(typeArguments)
	if newInnerType == nil {
		return nil
	}

	return &ConstantSizedType{
		Type: newInnerType,
		Size: t.Size,
	}
}

// Parameter

func formatParameter(spaces bool, label, identifier, typeAnnotation string) string {
	var builder strings.Builder

	if label != "" {
		builder.WriteString(label)
		if spaces {
			builder.WriteRune(' ')
		}
	}

	if identifier != "" {
		builder.WriteString(identifier)
		builder.WriteRune(':')
		if spaces {
			builder.WriteRune(' ')
		}
	}

	builder.WriteString(typeAnnotation)

	return builder.String()
}

type Parameter struct {
	Label          string
	Identifier     string
	TypeAnnotation *TypeAnnotation
}

func (p *Parameter) String() string {
	return formatParameter(
		true,
		p.Label,
		p.Identifier,
		p.TypeAnnotation.String(),
	)
}

func (p *Parameter) QualifiedString() string {
	return formatParameter(
		true,
		p.Label,
		p.Identifier,
		p.TypeAnnotation.QualifiedString(),
	)
}

// EffectiveArgumentLabel returns the effective argument label that
// an argument in a call must use:
// If no argument label is declared for parameter,
// the parameter name is used as the argument label
func (p *Parameter) EffectiveArgumentLabel() string {
	if p.Label != "" {
		return p.Label
	}
	return p.Identifier
}

// TypeParameter

type TypeParameter struct {
	Name      string
	TypeBound Type
	Optional  bool
}

func (p TypeParameter) string(typeFormatter func(Type) string) string {
	var builder strings.Builder
	builder.WriteString(p.Name)
	if p.TypeBound != nil {
		builder.WriteString(": ")
		builder.WriteString(typeFormatter(p.TypeBound))
	}
	return builder.String()
}

func (p TypeParameter) String() string {
	return p.string(func(t Type) string {
		return t.String()
	})
}

func (p TypeParameter) QualifiedString() string {
	return p.string(func(t Type) string {
		return t.QualifiedString()
	})
}

func (p TypeParameter) Equal(other *TypeParameter) bool {
	if p.Name != other.Name {
		return false
	}

	if p.TypeBound == nil {
		if other.TypeBound != nil {
			return false
		}
	} else {
		if other.TypeBound == nil ||
			!p.TypeBound.Equal(other.TypeBound) {

			return false
		}
	}

	return p.Optional == other.Optional
}

func (p TypeParameter) checkTypeBound(ty Type, typeRange ast.Range) error {
	if p.TypeBound == nil ||
		p.TypeBound.IsInvalidType() ||
		ty.IsInvalidType() {

		return nil
	}

	if !IsSubType(ty, p.TypeBound) {
		return &TypeMismatchError{
			ExpectedType: p.TypeBound,
			ActualType:   ty,
			Range:        typeRange,
		}
	}

	return nil
}

// Function types

func formatFunctionType(
	spaces bool,
	purity string,
	typeParameters []string,
	parameters []string,
	returnTypeAnnotation string,
) string {

	var builder strings.Builder
	builder.WriteRune('(')

	if len(purity) > 0 {
		builder.WriteString(purity)
		if spaces {
			builder.WriteByte(' ')
		}
	}

	if len(typeParameters) > 0 {
		builder.WriteRune('<')
		for i, typeParameter := range typeParameters {
			if i > 0 {
				builder.WriteRune(',')
				if spaces {
					builder.WriteRune(' ')
				}
			}
			builder.WriteString(typeParameter)
		}
		builder.WriteRune('>')
	}
	builder.WriteRune('(')
	for i, parameter := range parameters {
		if i > 0 {
			builder.WriteRune(',')
			if spaces {
				builder.WriteRune(' ')
			}
		}
		builder.WriteString(parameter)
	}
	builder.WriteString("):")
	if spaces {
		builder.WriteRune(' ')
	}
	builder.WriteString(returnTypeAnnotation)
	builder.WriteRune(')')
	return builder.String()
}

// FunctionType
<<<<<<< HEAD
type FunctionPurity int

const (
	FunctionPurityImpure = iota
	FunctionPurityView
)

func (p FunctionPurity) String() string {
	if p == FunctionPurityImpure {
		return ""
	}
	return "view"
}

=======
>>>>>>> d8b62416
type FunctionType struct {
	IsConstructor            bool
	Purity                   FunctionPurity
	TypeParameters           []*TypeParameter
	Parameters               []*Parameter
	ReturnTypeAnnotation     *TypeAnnotation
	RequiredArgumentCount    *int
	ArgumentExpressionsCheck ArgumentExpressionsCheck
	Members                  *StringMemberOrderedMap
}

func RequiredArgumentCount(count int) *int {
	return &count
}

func (*FunctionType) IsType() {}

func (t *FunctionType) Tag() TypeTag {
	return FunctionTypeTag
}

func (t *FunctionType) CheckArgumentExpressions(
	checker *Checker,
	argumentExpressions []ast.Expression,
	invocationRange ast.Range,
) {
	if t.ArgumentExpressionsCheck == nil {
		return
	}
	t.ArgumentExpressionsCheck(checker, argumentExpressions, invocationRange)
}

func (t *FunctionType) String() string {

	purity := t.Purity.String()

	typeParameters := make([]string, len(t.TypeParameters))

	for i, typeParameter := range t.TypeParameters {
		typeParameters[i] = typeParameter.String()
	}

	parameters := make([]string, len(t.Parameters))

	for i, parameter := range t.Parameters {
		parameters[i] = parameter.String()
	}

	returnTypeAnnotation := t.ReturnTypeAnnotation.String()

	return formatFunctionType(
		true,
		purity,
		typeParameters,
		parameters,
		returnTypeAnnotation,
	)
}

func (t *FunctionType) QualifiedString() string {

	purity := t.Purity.String()

	typeParameters := make([]string, len(t.TypeParameters))

	for i, typeParameter := range t.TypeParameters {
		typeParameters[i] = typeParameter.QualifiedString()
	}

	parameters := make([]string, len(t.Parameters))

	for i, parameter := range t.Parameters {
		parameters[i] = parameter.QualifiedString()
	}

	returnTypeAnnotation := t.ReturnTypeAnnotation.QualifiedString()

	return formatFunctionType(
		true,
		purity,
		typeParameters,
		parameters,
		returnTypeAnnotation,
	)
}

// NOTE: parameter names and argument labels are *not* part of the ID!
func (t *FunctionType) ID() TypeID {

	purity := t.Purity.String()

	typeParameters := make([]string, len(t.TypeParameters))

	for i, typeParameter := range t.TypeParameters {
		typeParameters[i] = string(typeParameter.TypeBound.ID())
	}

	parameters := make([]string, len(t.Parameters))

	for i, parameter := range t.Parameters {
		parameters[i] = string(parameter.TypeAnnotation.Type.ID())
	}

	returnTypeAnnotation := string(t.ReturnTypeAnnotation.Type.ID())

	return TypeID(
		formatFunctionType(
			false,
			purity,
			typeParameters,
			parameters,
			returnTypeAnnotation,
		),
	)
}

// NOTE: parameter names and argument labels are intentionally *not* considered!
func (t *FunctionType) Equal(other Type) bool {
	otherFunction, ok := other.(*FunctionType)
	if !ok {
		return false
	}

	if t.Purity != otherFunction.Purity {
		return false
	}

	// type parameters

	if len(t.TypeParameters) != len(otherFunction.TypeParameters) {
		return false
	}

	for i, typeParameter := range t.TypeParameters {
		otherTypeParameter := otherFunction.TypeParameters[i]
		if !typeParameter.Equal(otherTypeParameter) {
			return false
		}
	}

	// parameters

	if len(t.Parameters) != len(otherFunction.Parameters) {
		return false
	}

	for i, parameter := range t.Parameters {
		otherParameter := otherFunction.Parameters[i]
		if !parameter.TypeAnnotation.Equal(otherParameter.TypeAnnotation) {
			return false
		}
	}

	// Ensures that a constructor function type is
	// NOT equal to a function type with the same parameters, return type, etc.

	if t.IsConstructor != otherFunction.IsConstructor {
		return false
	}

	// return type

	if !t.ReturnTypeAnnotation.Type.
		Equal(otherFunction.ReturnTypeAnnotation.Type) {
		return false
	}

	// constructors

	if t.IsConstructor != otherFunction.IsConstructor {
		return false
	}

	return true
}

func (t *FunctionType) HasSameArgumentLabels(other *FunctionType) bool {
	if len(t.Parameters) != len(other.Parameters) {
		return false
	}

	for i, parameter := range t.Parameters {
		otherParameter := other.Parameters[i]
		if parameter.EffectiveArgumentLabel() != otherParameter.EffectiveArgumentLabel() {
			return false
		}
	}

	return true
}

func (*FunctionType) IsResourceType() bool {
	return false
}

func (t *FunctionType) IsInvalidType() bool {

	for _, typeParameter := range t.TypeParameters {

		if typeParameter.TypeBound != nil &&
			typeParameter.TypeBound.IsInvalidType() {

			return true
		}
	}

	for _, parameter := range t.Parameters {
		if parameter.TypeAnnotation.Type.IsInvalidType() {
			return true
		}
	}

	return t.ReturnTypeAnnotation.Type.IsInvalidType()
}

func (t *FunctionType) IsStorable(_ map[*Member]bool) bool {
	// Functions cannot be stored, as they cannot be serialized
	return false
}

func (t *FunctionType) IsExternallyReturnable(_ map[*Member]bool) bool {
	// Functions cannot be exported, as they cannot be serialized
	return false
}

func (t *FunctionType) IsImportable(_ map[*Member]bool) bool {
	return false
}

func (*FunctionType) IsEquatable() bool {
	return false
}

func (t *FunctionType) TypeAnnotationState() TypeAnnotationState {

	for _, typeParameter := range t.TypeParameters {
		TypeParameterTypeAnnotationState := typeParameter.TypeBound.TypeAnnotationState()
		if TypeParameterTypeAnnotationState != TypeAnnotationStateValid {
			return TypeParameterTypeAnnotationState
		}
	}

	for _, parameter := range t.Parameters {
		parameterTypeAnnotationState := parameter.TypeAnnotation.TypeAnnotationState()
		if parameterTypeAnnotationState != TypeAnnotationStateValid {
			return parameterTypeAnnotationState
		}
	}

	returnTypeAnnotationState := t.ReturnTypeAnnotation.TypeAnnotationState()
	if returnTypeAnnotationState != TypeAnnotationStateValid {
		return returnTypeAnnotationState
	}

	return TypeAnnotationStateValid
}

func (t *FunctionType) RewriteWithRestrictedTypes() (Type, bool) {
	anyRewritten := false

	rewrittenTypeParameterTypeBounds := map[*TypeParameter]Type{}

	for _, typeParameter := range t.TypeParameters {
		if typeParameter.TypeBound == nil {
			continue
		}

		rewrittenType, rewritten := typeParameter.TypeBound.RewriteWithRestrictedTypes()
		if rewritten {
			anyRewritten = true
			rewrittenTypeParameterTypeBounds[typeParameter] = rewrittenType
		}
	}

	rewrittenParameterTypes := map[*Parameter]Type{}

	for _, parameter := range t.Parameters {
		rewrittenType, rewritten := parameter.TypeAnnotation.Type.RewriteWithRestrictedTypes()
		if rewritten {
			anyRewritten = true
			rewrittenParameterTypes[parameter] = rewrittenType
		}
	}

	rewrittenReturnType, rewritten := t.ReturnTypeAnnotation.Type.RewriteWithRestrictedTypes()
	if rewritten {
		anyRewritten = true
	}

	if anyRewritten {
		var rewrittenTypeParameters []*TypeParameter
		if len(t.TypeParameters) > 0 {
			rewrittenTypeParameters = make([]*TypeParameter, len(t.TypeParameters))
			for i, typeParameter := range t.TypeParameters {
				rewrittenTypeBound, ok := rewrittenTypeParameterTypeBounds[typeParameter]
				if ok {
					rewrittenTypeParameters[i] = &TypeParameter{
						Name:      typeParameter.Name,
						TypeBound: rewrittenTypeBound,
						Optional:  typeParameter.Optional,
					}
				} else {
					rewrittenTypeParameters[i] = typeParameter
				}
			}
		}

		var rewrittenParameters []*Parameter
		if len(t.Parameters) > 0 {
			rewrittenParameters = make([]*Parameter, len(t.Parameters))
			for i, parameter := range t.Parameters {
				rewrittenParameterType, ok := rewrittenParameterTypes[parameter]
				if ok {
					rewrittenParameters[i] = &Parameter{
						Label:          parameter.Label,
						Identifier:     parameter.Identifier,
						TypeAnnotation: NewTypeAnnotation(rewrittenParameterType),
					}
				} else {
					rewrittenParameters[i] = parameter
				}
			}
		}

		return &FunctionType{
			Purity:                t.Purity,
			TypeParameters:        rewrittenTypeParameters,
			Parameters:            rewrittenParameters,
			ReturnTypeAnnotation:  NewTypeAnnotation(rewrittenReturnType),
			RequiredArgumentCount: t.RequiredArgumentCount,
		}, true
	} else {
		return t, false
	}
}

func (t *FunctionType) ArgumentLabels() (argumentLabels []string) {

	for _, parameter := range t.Parameters {

		argumentLabel := ArgumentLabelNotRequired
		if parameter.Label != "" {
			argumentLabel = parameter.Label
		} else if parameter.Identifier != "" {
			argumentLabel = parameter.Identifier
		}

		argumentLabels = append(argumentLabels, argumentLabel)
	}

	return
}

func (t *FunctionType) Unify(
	other Type,
	typeParameters *TypeParameterTypeOrderedMap,
	report func(err error),
	outerRange ast.Range,
) (
	result bool,
) {

	otherFunction, ok := other.(*FunctionType)
	if !ok {
		return false
	}

	// TODO: type parameters ?

	if len(t.TypeParameters) > 0 ||
		len(otherFunction.TypeParameters) > 0 {

		return false
	}

	// parameters

	if len(t.Parameters) != len(otherFunction.Parameters) {
		return false
	}

	for i, parameter := range t.Parameters {
		otherParameter := otherFunction.Parameters[i]
		parameterUnified := parameter.TypeAnnotation.Type.Unify(
			otherParameter.TypeAnnotation.Type,
			typeParameters,
			report,
			outerRange,
		)
		result = result || parameterUnified
	}

	// return type

	returnTypeUnified := t.ReturnTypeAnnotation.Type.Unify(
		otherFunction.ReturnTypeAnnotation.Type,
		typeParameters,
		report,
		outerRange,
	)

	result = result || returnTypeUnified

	return
}

func (t *FunctionType) Resolve(typeArguments *TypeParameterTypeOrderedMap) Type {

	// TODO: type parameters ?

	// parameters

	var newParameters []*Parameter

	for _, parameter := range t.Parameters {
		newParameterType := parameter.TypeAnnotation.Type.Resolve(typeArguments)
		if newParameterType == nil {
			return nil
		}

		newParameters = append(newParameters,
			&Parameter{
				Label:          parameter.Label,
				Identifier:     parameter.Identifier,
				TypeAnnotation: NewTypeAnnotation(newParameterType),
			},
		)
	}

	// return type

	newReturnType := t.ReturnTypeAnnotation.Type.Resolve(typeArguments)
	if newReturnType == nil {
		return nil
	}

	return &FunctionType{
		Purity:                t.Purity,
		Parameters:            newParameters,
		ReturnTypeAnnotation:  NewTypeAnnotation(newReturnType),
		RequiredArgumentCount: t.RequiredArgumentCount,
	}

}

func (t *FunctionType) GetMembers() map[string]MemberResolver {
	// TODO: optimize
	var members map[string]MemberResolver
	if t.Members != nil {
		members = make(map[string]MemberResolver, t.Members.Len())
		t.Members.Foreach(func(name string, loopMember *Member) {
			// NOTE: don't capture loop variable
			member := loopMember
			members[name] = MemberResolver{
				Kind: member.DeclarationKind,
				Resolve: func(_ common.MemoryGauge, _ string, _ ast.Range, _ func(error)) *Member {
					return member
				},
			}
		})
	}
	return withBuiltinMembers(t, members)
}

type ArgumentExpressionsCheck func(
	checker *Checker,
	argumentExpressions []ast.Expression,
	invocationRange ast.Range,
)

// BaseTypeActivation is the base activation that contains
// the types available in programs
var BaseTypeActivation = NewVariableActivation(nil)

func init() {

	types := AllNumberTypes[:]

	types = append(
		types,
		MetaType,
		VoidType,
		AnyStructType,
		AnyResourceType,
		NeverType,
		BoolType,
		CharacterType,
		StringType,
		&AddressType{},
		AuthAccountType,
		PublicAccountType,
		PathType,
		StoragePathType,
		CapabilityPathType,
		PrivatePathType,
		PublicPathType,
		&CapabilityType{},
		DeployedContractType,
		BlockType,
		AccountKeyType,
		PublicKeyType,
		SignatureAlgorithmType,
		HashAlgorithmType,
	)

	for _, ty := range types {
		typeName := ty.String()

		// Check that the type is not accidentally redeclared

		if BaseTypeActivation.Find(typeName) != nil {
			panic(errors.NewUnreachableError())
		}

		BaseTypeActivation.Set(
			typeName,
			baseTypeVariable(typeName, ty),
		)
	}

	// The AST contains empty type annotations, resolve them to Void

	BaseTypeActivation.Set(
		"",
		BaseTypeActivation.Find("Void"),
	)
}

func baseTypeVariable(name string, ty Type) *Variable {
	return &Variable{
		Identifier:      name,
		Type:            ty,
		DeclarationKind: common.DeclarationKindType,
		IsConstant:      true,
		Access:          ast.AccessPublic,
	}
}

// BaseValueActivation is the base activation that contains
// the values available in programs
var BaseValueActivation = NewVariableActivation(nil)

var AllSignedFixedPointTypes = []Type{
	Fix64Type,
}

var AllUnsignedFixedPointTypes = []Type{
	UFix64Type,
}

var AllFixedPointTypes = append(
	append(
		AllUnsignedFixedPointTypes[:],
		AllSignedFixedPointTypes...,
	),
	FixedPointType,
	SignedFixedPointType,
)

var AllSignedIntegerTypes = []Type{
	IntType,
	Int8Type,
	Int16Type,
	Int32Type,
	Int64Type,
	Int128Type,
	Int256Type,
}

var AllUnsignedIntegerTypes = []Type{
	// UInt*
	UIntType,
	UInt8Type,
	UInt16Type,
	UInt32Type,
	UInt64Type,
	UInt128Type,
	UInt256Type,
	// Word*
	Word8Type,
	Word16Type,
	Word32Type,
	Word64Type,
}

var AllIntegerTypes = append(
	append(
		AllUnsignedIntegerTypes[:],
		AllSignedIntegerTypes...,
	),
	IntegerType,
	SignedIntegerType,
)

var AllNumberTypes = append(
	append(
		AllIntegerTypes[:],
		AllFixedPointTypes...,
	),
	NumberType,
	SignedNumberType,
)

const NumberTypeMinFieldName = "min"
const NumberTypeMaxFieldName = "max"

const numberTypeMinFieldDocString = `The minimum integer of this type`
const numberTypeMaxFieldDocString = `The maximum integer of this type`

const fixedPointNumberTypeMinFieldDocString = `The minimum fixed-point value of this type`
const fixedPointNumberTypeMaxFieldDocString = `The maximum fixed-point value of this type`

const numberConversionFunctionDocStringSuffix = `
The value must be within the bounds of this type.
If a value is passed that is outside the bounds, the program aborts.`

func init() {

	// Declare a conversion function for all (leaf) number types

	for _, numberType := range AllNumberTypes {

		switch numberType {
		case NumberType, SignedNumberType,
			IntegerType, SignedIntegerType,
			FixedPointType, SignedFixedPointType:
			continue

		default:
			typeName := numberType.String()

			// Check that the function is not accidentally redeclared

			if BaseValueActivation.Find(typeName) != nil {
				panic(errors.NewUnreachableError())
			}

			functionType := NumberConversionFunctionType(numberType)

			addMember := func(member *Member) {
				if functionType.Members == nil {
					functionType.Members = &StringMemberOrderedMap{}
				}
				name := member.Identifier.Identifier
				if functionType.Members.Contains(name) {
					panic(errors.NewUnreachableError())
				}
				functionType.Members.Set(name, member)
			}

			switch numberType := numberType.(type) {
			case *NumericType:
				if numberType.minInt != nil {
					addMember(NewUnmeteredPublicConstantFieldMember(
						functionType,
						NumberTypeMinFieldName,
						numberType,
						numberTypeMinFieldDocString,
					))
				}

				if numberType.maxInt != nil {
					addMember(NewUnmeteredPublicConstantFieldMember(
						functionType,
						NumberTypeMaxFieldName,
						numberType,
						numberTypeMaxFieldDocString,
					))
				}

			case *FixedPointNumericType:
				if numberType.minInt != nil {
					// If a minimum integer is set, a minimum fractional must be set
					if numberType.minFractional == nil {
						panic(errors.NewUnreachableError())
					}

					addMember(NewUnmeteredPublicConstantFieldMember(
						functionType,
						NumberTypeMinFieldName,
						numberType,
						fixedPointNumberTypeMinFieldDocString,
					))
				}

				if numberType.maxInt != nil {
					// If a maximum integer is set, a maximum fractional must be set
					if numberType.maxFractional == nil {
						panic(errors.NewUnreachableError())
					}

					addMember(NewUnmeteredPublicConstantFieldMember(
						functionType,
						NumberTypeMaxFieldName,
						numberType,
						fixedPointNumberTypeMaxFieldDocString,
					))
				}
			}

			// add .fromString() method
			fromStringFnType := FromStringFunctionType(numberType)
			fromStringDocstring := FromStringFunctionDocstring(numberType)
			addMember(NewUnmeteredPublicFunctionMember(
				functionType,
				FromStringFunctionName,
				fromStringFnType,
				fromStringDocstring,
			))

			BaseValueActivation.Set(
				typeName,
				baseFunctionVariable(
					typeName,
					functionType,
					numberConversionDocString(
						fmt.Sprintf("the type %s", numberType.String()),
					),
				),
			)
		}
	}
}

func NumberConversionFunctionType(numberType Type) *FunctionType {
	return &FunctionType{
		Purity: FunctionPurityView,
		Parameters: []*Parameter{
			{
				Label:          ArgumentLabelNotRequired,
				Identifier:     "value",
				TypeAnnotation: NewTypeAnnotation(NumberType),
			},
		},
		ReturnTypeAnnotation:     NewTypeAnnotation(numberType),
		ArgumentExpressionsCheck: numberFunctionArgumentExpressionsChecker(numberType),
	}
}

func numberConversionDocString(targetDescription string) string {
	return fmt.Sprintf(
		"Converts the given number to %s. %s",
		targetDescription,
		numberConversionFunctionDocStringSuffix,
	)
}

func baseFunctionVariable(name string, ty *FunctionType, docString string) *Variable {
	return &Variable{
		Identifier:      name,
		DeclarationKind: common.DeclarationKindFunction,
		ArgumentLabels:  ty.ArgumentLabels(),
		IsConstant:      true,
		Type:            ty,
		Access:          ast.AccessPublic,
		DocString:       docString,
	}
}

var AddressConversionFunctionType = &FunctionType{
	Purity: FunctionPurityView,
	Parameters: []*Parameter{
		{
			Label:          ArgumentLabelNotRequired,
			Identifier:     "value",
			TypeAnnotation: NewTypeAnnotation(IntegerType),
		},
	},
	ReturnTypeAnnotation: NewTypeAnnotation(&AddressType{}),
	ArgumentExpressionsCheck: func(checker *Checker, argumentExpressions []ast.Expression, _ ast.Range) {
		if len(argumentExpressions) < 1 {
			return
		}

		intExpression, ok := argumentExpressions[0].(*ast.IntegerExpression)
		if !ok {
			return
		}

		// No need to meter. This is only checked once.
		CheckAddressLiteral(nil, intExpression, checker.report)
	},
}

func init() {
	// Declare a conversion function for the address type

	// Check that the function is not accidentally redeclared

	typeName := AddressTypeName

	if BaseValueActivation.Find(typeName) != nil {
		panic(errors.NewUnreachableError())
	}

	BaseValueActivation.Set(
		typeName,
		baseFunctionVariable(
			typeName,
			AddressConversionFunctionType,
			numberConversionDocString("an address"),
		),
	)
}

func numberFunctionArgumentExpressionsChecker(targetType Type) ArgumentExpressionsCheck {
	return func(checker *Checker, arguments []ast.Expression, invocationRange ast.Range) {
		if len(arguments) < 1 {
			return
		}

		argument := arguments[0]

		switch argument := argument.(type) {
		case *ast.IntegerExpression:
			if CheckIntegerLiteral(nil, argument, targetType, checker.report) {
				if checker.Config.ExtendedElaborationEnabled {
					checker.Elaboration.NumberConversionArgumentTypes[argument] = struct {
						Type  Type
						Range ast.Range
					}{Type: targetType, Range: invocationRange}
				}
			}

		case *ast.FixedPointExpression:
			if CheckFixedPointLiteral(nil, argument, targetType, checker.report) {
				if checker.Config.ExtendedElaborationEnabled {
					checker.Elaboration.NumberConversionArgumentTypes[argument] = struct {
						Type  Type
						Range ast.Range
					}{Type: targetType, Range: invocationRange}
				}
			}
		}
	}
}

func init() {

	// Declare a function for the string type.
	// For now, it has no parameters and creates an empty string

	typeName := StringType.String()

	// Check that the function is not accidentally redeclared

	if BaseValueActivation.Find(typeName) != nil {
		panic(errors.NewUnreachableError())
	}

	functionType := &FunctionType{
		Purity:               FunctionPurityView,
		ReturnTypeAnnotation: NewTypeAnnotation(StringType),
	}

	addMember := func(member *Member) {
		if functionType.Members == nil {
			functionType.Members = &StringMemberOrderedMap{}
		}
		name := member.Identifier.Identifier
		if functionType.Members.Contains(name) {
			panic(errors.NewUnreachableError())
		}
		functionType.Members.Set(name, member)
	}

	addMember(NewUnmeteredPublicFunctionMember(
		functionType,
		StringTypeEncodeHexFunctionName,
		StringTypeEncodeHexFunctionType,
		StringTypeEncodeHexFunctionDocString,
	))

	addMember(NewUnmeteredPublicFunctionMember(
		functionType,
		StringTypeFromUtf8FunctionName,
		StringTypeFromUtf8FunctionType,
		StringTypeFromUtf8FunctionDocString,
	))

	BaseValueActivation.Set(
		typeName,
		baseFunctionVariable(
			typeName,
			functionType,
			"Creates an empty string",
		),
	)
}

var StringTypeEncodeHexFunctionType = &FunctionType{
	Purity: FunctionPurityView,
	Parameters: []*Parameter{
		{
			Label:      ArgumentLabelNotRequired,
			Identifier: "data",
			TypeAnnotation: NewTypeAnnotation(
				ByteArrayType,
			),
		},
	},
	ReturnTypeAnnotation: NewTypeAnnotation(
		StringType,
	),
}

var StringTypeFromUtf8FunctionType = &FunctionType{
	Parameters: []*Parameter{
		{
			Label:          ArgumentLabelNotRequired,
			Identifier:     "bytes",
			TypeAnnotation: NewTypeAnnotation(ByteArrayType),
		},
	},
	ReturnTypeAnnotation: NewTypeAnnotation(
		&OptionalType{
			Type: StringType,
		},
	),
}

func pathConversionFunctionType(pathType Type) *FunctionType {
	return &FunctionType{
		Purity: FunctionPurityView,
		Parameters: []*Parameter{
			{
				Identifier:     "identifier",
				TypeAnnotation: NewTypeAnnotation(StringType),
			},
		},
		ReturnTypeAnnotation: NewTypeAnnotation(
			&OptionalType{
				Type: pathType,
			},
		),
	}
}

var PublicPathConversionFunctionType = pathConversionFunctionType(PublicPathType)
var PrivatePathConversionFunctionType = pathConversionFunctionType(PrivatePathType)
var StoragePathConversionFunctionType = pathConversionFunctionType(StoragePathType)

func init() {

	// Declare the run-time type construction function

	typeName := MetaTypeName

	// Check that the function is not accidentally redeclared

	if BaseValueActivation.Find(typeName) != nil {
		panic(errors.NewUnreachableError())
	}

	BaseValueActivation.Set(
		typeName,
		baseFunctionVariable(
			typeName,
			&FunctionType{
				Purity:               FunctionPurityView,
				TypeParameters:       []*TypeParameter{{Name: "T"}},
				ReturnTypeAnnotation: NewTypeAnnotation(MetaType),
			},
			"Creates a run-time type representing the given static type as a value",
		),
	)

	BaseValueActivation.Set(
		PublicPathType.String(),
		baseFunctionVariable(
			PublicPathType.String(),
			PublicPathConversionFunctionType,
			"Converts the given string into a public path. Returns nil if the string does not specify a public path",
		),
	)

	BaseValueActivation.Set(
		PrivatePathType.String(),
		baseFunctionVariable(
			PrivatePathType.String(),
			PrivatePathConversionFunctionType,
			"Converts the given string into a private path. Returns nil if the string does not specify a private path",
		),
	)

	BaseValueActivation.Set(
		StoragePathType.String(),
		baseFunctionVariable(
			StoragePathType.String(),
			StoragePathConversionFunctionType,
			"Converts the given string into a storage path. Returns nil if the string does not specify a storage path",
		),
	)

	for _, v := range runtimeTypeConstructors {
		BaseValueActivation.Set(
			v.Name,
			baseFunctionVariable(
				v.Name,
				v.Value,
				v.DocString,
			))
	}
}

// CompositeType

type EnumInfo struct {
	RawType Type
	Cases   []string
}

type CompositeType struct {
	Location   common.Location
	Identifier string
	Kind       common.CompositeKind
	// an internal set of field `ExplicitInterfaceConformances`
	explicitInterfaceConformanceSet     *InterfaceSet
	explicitInterfaceConformanceSetOnce sync.Once
	ExplicitInterfaceConformances       []*InterfaceType
	ImplicitTypeRequirementConformances []*CompositeType
	Members                             *StringMemberOrderedMap
	memberResolvers                     map[string]MemberResolver
	memberResolversOnce                 sync.Once
	Fields                              []string
	// TODO: add support for overloaded initializers
	ConstructorParameters []*Parameter
	ConstructorPurity     FunctionPurity
	NestedTypes           *StringTypeOrderedMap
	containerType         Type
	EnumRawType           Type
	hasComputedMembers    bool

	// Only applicable for native composite types.
	importable bool

	cachedIdentifiers *struct {
		TypeID              TypeID
		QualifiedIdentifier string
	}
	cachedIdentifiersLock sync.RWMutex
}

func (t *CompositeType) Tag() TypeTag {
	return CompositeTypeTag
}

func (t *CompositeType) ExplicitInterfaceConformanceSet() *InterfaceSet {
	t.initializeExplicitInterfaceConformanceSet()
	return t.explicitInterfaceConformanceSet
}

func (t *CompositeType) initializeExplicitInterfaceConformanceSet() {
	t.explicitInterfaceConformanceSetOnce.Do(func() {
		// TODO: also include conformances' conformances recursively
		//   once interface can have conformances

		t.explicitInterfaceConformanceSet = NewInterfaceSet()
		for _, conformance := range t.ExplicitInterfaceConformances {
			t.explicitInterfaceConformanceSet.Add(conformance)
		}
	})
}

func (t *CompositeType) addImplicitTypeRequirementConformance(typeRequirement *CompositeType) {
	t.ImplicitTypeRequirementConformances =
		append(t.ImplicitTypeRequirementConformances, typeRequirement)
}

func (*CompositeType) IsType() {}

func (t *CompositeType) String() string {
	return t.Identifier
}

func (t *CompositeType) QualifiedString() string {
	return t.QualifiedIdentifier()
}

func (t *CompositeType) GetContainerType() Type {
	return t.containerType
}

func (t *CompositeType) SetContainerType(containerType Type) {
	t.checkIdentifiersCached()
	t.containerType = containerType
}

func (t *CompositeType) checkIdentifiersCached() {
	t.cachedIdentifiersLock.Lock()
	defer t.cachedIdentifiersLock.Unlock()

	if t.cachedIdentifiers != nil {
		panic(errors.NewUnreachableError())
	}

	if t.NestedTypes != nil {
		t.NestedTypes.Foreach(checkIdentifiersCached)
	}
}

func checkIdentifiersCached(_ string, typ Type) {
	switch semaType := typ.(type) {
	case *CompositeType:
		semaType.checkIdentifiersCached()
	case *InterfaceType:
		semaType.checkIdentifiersCached()
	}
}

func (t *CompositeType) GetCompositeKind() common.CompositeKind {
	return t.Kind
}

func (t *CompositeType) GetLocation() common.Location {
	return t.Location
}

func (t *CompositeType) QualifiedIdentifier() string {
	t.initializeIdentifiers()
	return t.cachedIdentifiers.QualifiedIdentifier
}

func (t *CompositeType) ID() TypeID {
	t.initializeIdentifiers()
	return t.cachedIdentifiers.TypeID
}

func (t *CompositeType) initializeIdentifiers() {
	t.cachedIdentifiersLock.Lock()
	defer t.cachedIdentifiersLock.Unlock()

	if t.cachedIdentifiers != nil {
		return
	}

	identifier := qualifiedIdentifier(t.Identifier, t.containerType)

	var typeID TypeID
	if t.Location == nil {
		typeID = TypeID(identifier)
	} else {
		typeID = t.Location.TypeID(nil, identifier)
	}

	t.cachedIdentifiers = &struct {
		TypeID              TypeID
		QualifiedIdentifier string
	}{
		TypeID:              typeID,
		QualifiedIdentifier: identifier,
	}
}

func (t *CompositeType) Equal(other Type) bool {
	otherStructure, ok := other.(*CompositeType)
	if !ok {
		return false
	}

	return otherStructure.Kind == t.Kind &&
		otherStructure.ID() == t.ID()
}

func (t *CompositeType) MemberMap() *StringMemberOrderedMap {
	return t.Members
}

func (t *CompositeType) GetMembers() map[string]MemberResolver {
	t.initializeMemberResolvers()
	return t.memberResolvers
}

func (t *CompositeType) IsResourceType() bool {
	return t.Kind == common.CompositeKindResource
}

func (*CompositeType) IsInvalidType() bool {
	return false
}

func (t *CompositeType) IsStorable(results map[*Member]bool) bool {
	if t.hasComputedMembers {
		return false
	}

	// Only structures, resources, and enums can be stored

	switch t.Kind {
	case common.CompositeKindStructure,
		common.CompositeKindResource,
		common.CompositeKindEnum:
		break
	default:
		return false
	}

	// Native/built-in types are not storable for now
	if t.Location == nil {
		return false
	}

	// If this composite type has a member which is non-storable,
	// then the composite type is not storable.

	for pair := t.Members.Oldest(); pair != nil; pair = pair.Next() {
		if !pair.Value.IsStorable(results) {
			return false
		}
	}

	return true
}

func (t *CompositeType) IsImportable(results map[*Member]bool) bool {
	// Use the pre-determined flag for native types
	if t.Location == nil {
		return t.importable
	}

	// Only structures and enums can be imported

	switch t.Kind {
	case common.CompositeKindStructure,
		common.CompositeKindEnum:
		break
	default:
		return false
	}

	// If this composite type has a member which is not importable,
	// then the composite type is not importable.

	for pair := t.Members.Oldest(); pair != nil; pair = pair.Next() {
		if !pair.Value.IsImportable(results) {
			return false
		}
	}

	return true
}

func (t *CompositeType) IsExternallyReturnable(results map[*Member]bool) bool {
	// Only structures, resources, and enums can be stored

	switch t.Kind {
	case common.CompositeKindStructure,
		common.CompositeKindResource,
		common.CompositeKindEnum:
		break
	default:
		return false
	}

	// If this composite type has a member which is not externally returnable,
	// then the composite type is not externally returnable.

	for p := t.Members.Oldest(); p != nil; p = p.Next() {
		if !p.Value.IsExternallyReturnable(results) {
			return false
		}
	}

	return true
}

func (t *CompositeType) IsEquatable() bool {
	// TODO: add support for more composite kinds
	return t.Kind == common.CompositeKindEnum
}

func (*CompositeType) TypeAnnotationState() TypeAnnotationState {
	return TypeAnnotationStateValid
}

func (t *CompositeType) RewriteWithRestrictedTypes() (result Type, rewritten bool) {
	return t, false
}

func (t *CompositeType) InterfaceType() *InterfaceType {
	return &InterfaceType{
		Location:              t.Location,
		Identifier:            t.Identifier,
		CompositeKind:         t.Kind,
		Members:               t.Members,
		Fields:                t.Fields,
		InitializerParameters: t.ConstructorParameters,
		InitializerPurity:     t.ConstructorPurity,
		containerType:         t.containerType,
		NestedTypes:           t.NestedTypes,
	}
}

func (t *CompositeType) TypeRequirements() []*CompositeType {

	var typeRequirements []*CompositeType

	if containerComposite, ok := t.containerType.(*CompositeType); ok {
		for _, conformance := range containerComposite.ExplicitInterfaceConformances {
			ty, ok := conformance.NestedTypes.Get(t.Identifier)
			if !ok {
				continue
			}

			typeRequirement, ok := ty.(*CompositeType)
			if !ok {
				continue
			}

			typeRequirements = append(typeRequirements, typeRequirement)
		}
	}

	return typeRequirements
}

func (*CompositeType) Unify(_ Type, _ *TypeParameterTypeOrderedMap, _ func(err error), _ ast.Range) bool {
	// TODO:
	return false
}

func (t *CompositeType) Resolve(_ *TypeParameterTypeOrderedMap) Type {
	return t
}

func (t *CompositeType) IsContainerType() bool {
	return t.NestedTypes != nil
}

func (t *CompositeType) GetNestedTypes() *StringTypeOrderedMap {
	return t.NestedTypes
}

func (t *CompositeType) initializeMemberResolvers() {
	t.memberResolversOnce.Do(func() {
		members := make(map[string]MemberResolver, t.Members.Len())

		t.Members.Foreach(func(name string, loopMember *Member) {
			// NOTE: don't capture loop variable
			member := loopMember
			members[name] = MemberResolver{
				Kind: member.DeclarationKind,
				Resolve: func(_ common.MemoryGauge, _ string, _ ast.Range, _ func(error)) *Member {
					return member
				},
			}
		})

		// Check conformances.
		// If this composite type results from a normal composite declaration,
		// it must have members declared for all interfaces it conforms to.
		// However, if this composite type is a type requirement,
		// it acts like an interface and does not have to declare members.

		t.ExplicitInterfaceConformanceSet().
			ForEach(func(conformance *InterfaceType) {
				for name, resolver := range conformance.GetMembers() { //nolint:maprangecheck
					if _, ok := members[name]; !ok {
						members[name] = resolver
					}
				}
			})

		t.memberResolvers = withBuiltinMembers(t, members)
	})
}

func (t *CompositeType) FieldPosition(name string, declaration *ast.CompositeDeclaration) ast.Position {
	var pos ast.Position
	if t.Kind == common.CompositeKindEnum &&
		name == EnumRawValueFieldName {

		if len(declaration.Conformances) > 0 {
			pos = declaration.Conformances[0].StartPosition()
		}
	} else {
		pos = declaration.Members.FieldPosition(name, declaration.CompositeKind)
	}
	return pos
}

// Member

type Member struct {
	// Parent type where this member can be resolved
	ContainerType  Type
	Access         ast.Access
	Identifier     ast.Identifier
	TypeAnnotation *TypeAnnotation
	// TODO: replace with dedicated MemberKind enum
	DeclarationKind common.DeclarationKind
	VariableKind    ast.VariableKind
	ArgumentLabels  []string
	// Predeclared fields can be considered initialized
	Predeclared       bool
	HasImplementation bool
	// IgnoreInSerialization fields are ignored in serialization
	IgnoreInSerialization bool
	DocString             string
}

func NewUnmeteredPublicFunctionMember(
	containerType Type,
	identifier string,
	functionType *FunctionType,
	docString string,
) *Member {
	return NewPublicFunctionMember(
		nil,
		containerType,
		identifier,
		functionType,
		docString,
	)
}

func NewPublicFunctionMember(
	memoryGauge common.MemoryGauge,
	containerType Type,
	identifier string,
	functionType *FunctionType,
	docString string,
) *Member {

	return &Member{
		ContainerType: containerType,
		Access:        ast.AccessPublic,
		Identifier: ast.NewIdentifier(
			memoryGauge,
			identifier,
			ast.EmptyPosition,
		),
		DeclarationKind: common.DeclarationKindFunction,
		VariableKind:    ast.VariableKindConstant,
		TypeAnnotation:  NewTypeAnnotation(functionType),
		ArgumentLabels:  functionType.ArgumentLabels(),
		DocString:       docString,
	}
}

func NewUnmeteredPublicConstantFieldMember(
	containerType Type,
	identifier string,
	fieldType Type,
	docString string,
) *Member {
	return NewPublicConstantFieldMember(
		nil,
		containerType,
		identifier,
		fieldType,
		docString,
	)
}

func NewPublicConstantFieldMember(
	memoryGauge common.MemoryGauge,
	containerType Type,
	identifier string,
	fieldType Type,
	docString string,
) *Member {
	return &Member{
		ContainerType: containerType,
		Access:        ast.AccessPublic,
		Identifier: ast.NewIdentifier(
			memoryGauge,
			identifier,
			ast.EmptyPosition,
		),
		DeclarationKind: common.DeclarationKindField,
		VariableKind:    ast.VariableKindConstant,
		TypeAnnotation:  NewTypeAnnotation(fieldType),
		DocString:       docString,
	}
}

// IsStorable returns whether a member is a storable field
func (m *Member) IsStorable(results map[*Member]bool) (result bool) {
	test := func(t Type) bool {
		return t.IsStorable(results)
	}
	return m.testType(test, results)
}

// IsExternallyReturnable returns whether a member is externally returnable
func (m *Member) IsExternallyReturnable(results map[*Member]bool) (result bool) {
	test := func(t Type) bool {
		return t.IsExternallyReturnable(results)
	}
	return m.testType(test, results)
}

// IsImportable returns whether a member can be imported to a program
func (m *Member) IsImportable(results map[*Member]bool) (result bool) {
	test := func(t Type) bool {
		return t.IsImportable(results)
	}
	return m.testType(test, results)
}

// IsValidEventParameterType returns whether has a valid event parameter type
func (m *Member) IsValidEventParameterType(results map[*Member]bool) bool {
	test := func(t Type) bool {
		return IsValidEventParameterType(t, results)
	}
	return m.testType(test, results)
}

func (m *Member) testType(test func(Type) bool, results map[*Member]bool) (result bool) {

	// Prevent a potential stack overflow due to cyclic declarations
	// by keeping track of the result for each member

	// If a result for the member is available, return it,
	// instead of checking the type

	var ok bool
	if result, ok = results[m]; ok {
		return result
	}

	// Temporarily assume the member passes the test while it's type is tested.
	// If a recursive call occurs, the check for an existing result will prevent infinite recursion

	results[m] = true

	result = func() bool {
		// Skip checking predeclared members

		if m.Predeclared {
			return true
		}

		if m.DeclarationKind == common.DeclarationKindField {

			fieldType := m.TypeAnnotation.Type

			if !fieldType.IsInvalidType() && !test(fieldType) {
				return false
			}
		}

		return true
	}()

	results[m] = result
	return result
}

// InterfaceType

type InterfaceType struct {
	Location            common.Location
	Identifier          string
	CompositeKind       common.CompositeKind
	Members             *StringMemberOrderedMap
	memberResolvers     map[string]MemberResolver
	memberResolversOnce sync.Once
	Fields              []string
	// TODO: add support for overloaded initializers
	InitializerParameters []*Parameter
	InitializerPurity     FunctionPurity
	containerType         Type
	NestedTypes           *StringTypeOrderedMap
	cachedIdentifiers     *struct {
		TypeID              TypeID
		QualifiedIdentifier string
	}
	cachedIdentifiersLock sync.RWMutex
}

func (*InterfaceType) IsType() {}

func (t *InterfaceType) Tag() TypeTag {
	return InterfaceTypeTag
}

func (t *InterfaceType) String() string {
	return t.Identifier
}

func (t *InterfaceType) QualifiedString() string {
	return t.QualifiedIdentifier()
}

func (t *InterfaceType) GetContainerType() Type {
	return t.containerType
}

func (t *InterfaceType) SetContainerType(containerType Type) {
	t.checkIdentifiersCached()
	t.containerType = containerType
}

func (t *InterfaceType) checkIdentifiersCached() {
	t.cachedIdentifiersLock.Lock()
	defer t.cachedIdentifiersLock.Unlock()

	if t.cachedIdentifiers != nil {
		panic(errors.NewUnreachableError())
	}

	if t.NestedTypes != nil {
		t.NestedTypes.Foreach(checkIdentifiersCached)
	}
}

func (t *InterfaceType) GetCompositeKind() common.CompositeKind {
	return t.CompositeKind
}

func (t *InterfaceType) GetLocation() common.Location {
	return t.Location
}

func (t *InterfaceType) QualifiedIdentifier() string {
	t.initializeIdentifiers()
	return t.cachedIdentifiers.QualifiedIdentifier
}

func (t *InterfaceType) ID() TypeID {
	t.initializeIdentifiers()
	return t.cachedIdentifiers.TypeID
}

func (t *InterfaceType) initializeIdentifiers() {
	t.cachedIdentifiersLock.Lock()
	defer t.cachedIdentifiersLock.Unlock()

	if t.cachedIdentifiers != nil {
		return
	}

	identifier := qualifiedIdentifier(t.Identifier, t.containerType)

	var typeID TypeID
	if t.Location == nil {
		typeID = TypeID(identifier)
	} else {
		typeID = t.Location.TypeID(nil, identifier)
	}

	t.cachedIdentifiers = &struct {
		TypeID              TypeID
		QualifiedIdentifier string
	}{
		TypeID:              typeID,
		QualifiedIdentifier: identifier,
	}
}

func (t *InterfaceType) Equal(other Type) bool {
	otherInterface, ok := other.(*InterfaceType)
	if !ok {
		return false
	}

	return otherInterface.CompositeKind == t.CompositeKind &&
		otherInterface.ID() == t.ID()
}

func (t *InterfaceType) MemberMap() *StringMemberOrderedMap {
	return t.Members
}

func (t *InterfaceType) GetMembers() map[string]MemberResolver {
	t.initializeMemberResolvers()
	return t.memberResolvers
}

func (t *InterfaceType) initializeMemberResolvers() {
	t.memberResolversOnce.Do(func() {
		members := make(map[string]MemberResolver, t.Members.Len())
		t.Members.Foreach(func(name string, loopMember *Member) {
			// NOTE: don't capture loop variable
			member := loopMember
			members[name] = MemberResolver{
				Kind: member.DeclarationKind,
				Resolve: func(_ common.MemoryGauge, _ string, _ ast.Range, _ func(error)) *Member {
					return member
				},
			}
		})

		t.memberResolvers = withBuiltinMembers(t, members)
	})
}

func (t *InterfaceType) IsResourceType() bool {
	return t.CompositeKind == common.CompositeKindResource
}

func (t *InterfaceType) IsInvalidType() bool {
	return false
}

func (t *InterfaceType) IsStorable(results map[*Member]bool) bool {

	// If this interface type has a member which is non-storable,
	// then the interface type is not storable.

	for pair := t.Members.Oldest(); pair != nil; pair = pair.Next() {
		if !pair.Value.IsStorable(results) {
			return false
		}
	}

	return true
}

func (t *InterfaceType) IsExternallyReturnable(results map[*Member]bool) bool {

	if t.CompositeKind != common.CompositeKindStructure {
		return false
	}

	// If this interface type has a member which is not externally returnable,
	// then the interface type is not externally returnable.

	for pair := t.Members.Oldest(); pair != nil; pair = pair.Next() {
		if !pair.Value.IsExternallyReturnable(results) {
			return false
		}
	}

	return true
}

func (t *InterfaceType) IsImportable(results map[*Member]bool) bool {
	if t.CompositeKind != common.CompositeKindStructure {
		return false
	}

	// If this interface type has a member which is not importable,
	// then the interface type is not importable.

	for pair := t.Members.Oldest(); pair != nil; pair = pair.Next() {
		if !pair.Value.IsImportable(results) {
			return false
		}
	}

	return true
}

func (*InterfaceType) IsEquatable() bool {
	// TODO:
	return false
}

func (*InterfaceType) TypeAnnotationState() TypeAnnotationState {
	return TypeAnnotationStateValid
}

func (t *InterfaceType) RewriteWithRestrictedTypes() (Type, bool) {
	switch t.CompositeKind {
	case common.CompositeKindResource:
		return &RestrictedType{
			Type:         AnyResourceType,
			Restrictions: []*InterfaceType{t},
		}, true

	case common.CompositeKindStructure:
		return &RestrictedType{
			Type:         AnyStructType,
			Restrictions: []*InterfaceType{t},
		}, true

	default:
		return t, false
	}
}

func (*InterfaceType) Unify(_ Type, _ *TypeParameterTypeOrderedMap, _ func(err error), _ ast.Range) bool {
	// TODO:
	return false
}

func (t *InterfaceType) Resolve(_ *TypeParameterTypeOrderedMap) Type {
	return t
}

func (t *InterfaceType) IsContainerType() bool {
	return t.NestedTypes != nil
}

func (t *InterfaceType) GetNestedTypes() *StringTypeOrderedMap {
	return t.NestedTypes
}

func (t *InterfaceType) FieldPosition(name string, declaration *ast.InterfaceDeclaration) ast.Position {
	return declaration.Members.FieldPosition(name, declaration.CompositeKind)
}

// DictionaryType consists of the key and value type
// for all key-value pairs in the dictionary:
// All keys have to be a subtype of the key type,
// and all values have to be a subtype of the value type.

type DictionaryType struct {
	KeyType             Type
	ValueType           Type
	memberResolvers     map[string]MemberResolver
	memberResolversOnce sync.Once
}

func NewDictionaryType(memoryGauge common.MemoryGauge, keyType, valueType Type) *DictionaryType {
	common.UseMemory(memoryGauge, common.DictionarySemaTypeMemoryUsage)
	return &DictionaryType{
		KeyType:   keyType,
		ValueType: valueType,
	}
}

func (*DictionaryType) IsType() {}

func (t *DictionaryType) Tag() TypeTag {
	return DictionaryTypeTag
}

func (t *DictionaryType) String() string {
	return fmt.Sprintf(
		"{%s: %s}",
		t.KeyType,
		t.ValueType,
	)
}

func (t *DictionaryType) QualifiedString() string {
	return fmt.Sprintf(
		"{%s: %s}",
		t.KeyType.QualifiedString(),
		t.ValueType.QualifiedString(),
	)
}

func (t *DictionaryType) ID() TypeID {
	return TypeID(fmt.Sprintf(
		"{%s:%s}",
		t.KeyType.ID(),
		t.ValueType.ID(),
	))
}

func (t *DictionaryType) Equal(other Type) bool {
	otherDictionary, ok := other.(*DictionaryType)
	if !ok {
		return false
	}

	return otherDictionary.KeyType.Equal(t.KeyType) &&
		otherDictionary.ValueType.Equal(t.ValueType)
}

func (t *DictionaryType) IsResourceType() bool {
	return t.KeyType.IsResourceType() ||
		t.ValueType.IsResourceType()
}

func (t *DictionaryType) IsInvalidType() bool {
	return t.KeyType.IsInvalidType() ||
		t.ValueType.IsInvalidType()
}

func (t *DictionaryType) IsStorable(results map[*Member]bool) bool {
	return t.KeyType.IsStorable(results) &&
		t.ValueType.IsStorable(results)
}

func (t *DictionaryType) IsExternallyReturnable(results map[*Member]bool) bool {
	return t.KeyType.IsExternallyReturnable(results) &&
		t.ValueType.IsExternallyReturnable(results)
}

func (t *DictionaryType) IsImportable(results map[*Member]bool) bool {
	return t.KeyType.IsImportable(results) &&
		t.ValueType.IsImportable(results)
}

func (*DictionaryType) IsEquatable() bool {
	// TODO:
	return false
}

func (t *DictionaryType) TypeAnnotationState() TypeAnnotationState {
	keyTypeAnnotationState := t.KeyType.TypeAnnotationState()
	if keyTypeAnnotationState != TypeAnnotationStateValid {
		return keyTypeAnnotationState
	}

	valueTypeAnnotationState := t.ValueType.TypeAnnotationState()
	if valueTypeAnnotationState != TypeAnnotationStateValid {
		return valueTypeAnnotationState
	}

	return TypeAnnotationStateValid
}

func (t *DictionaryType) RewriteWithRestrictedTypes() (Type, bool) {
	rewrittenKeyType, keyTypeRewritten := t.KeyType.RewriteWithRestrictedTypes()
	rewrittenValueType, valueTypeRewritten := t.ValueType.RewriteWithRestrictedTypes()
	rewritten := keyTypeRewritten || valueTypeRewritten
	if rewritten {
		return &DictionaryType{
			KeyType:   rewrittenKeyType,
			ValueType: rewrittenValueType,
		}, true
	} else {
		return t, false
	}
}

const dictionaryTypeContainsKeyFunctionDocString = `
Returns true if the given key is in the dictionary
`

const dictionaryTypeLengthFieldDocString = `
The number of entries in the dictionary
`

const dictionaryTypeKeysFieldDocString = `
An array containing all keys of the dictionary
`

const dictionaryTypeForEachKeyFunctionDocString = `
Iterate over each key in this dictionary, exiting early if the passed function returns false.
This method is more performant than calling .keys and then iterating over the resulting array,
since no intermediate storage is allocated.

The order of iteration is undefined
`

const dictionaryTypeValuesFieldDocString = `
An array containing all values of the dictionary
`

const dictionaryTypeInsertFunctionDocString = `
Inserts the given value into the dictionary under the given key.

Returns the previous value as an optional if the dictionary contained the key, or nil if the dictionary did not contain the key
`

const dictionaryTypeRemoveFunctionDocString = `
Removes the value for the given key from the dictionary.

Returns the value as an optional if the dictionary contained the key, or nil if the dictionary did not contain the key
`

func (t *DictionaryType) GetMembers() map[string]MemberResolver {
	t.initializeMemberResolvers()
	return t.memberResolvers
}

func (t *DictionaryType) initializeMemberResolvers() {
	t.memberResolversOnce.Do(func() {

		t.memberResolvers = withBuiltinMembers(t, map[string]MemberResolver{
			"containsKey": {
				Kind: common.DeclarationKindFunction,
				Resolve: func(memoryGauge common.MemoryGauge, identifier string, targetRange ast.Range, report func(error)) *Member {

					return NewPublicFunctionMember(
						memoryGauge,
						t,
						identifier,
						DictionaryContainsKeyFunctionType(t),
						dictionaryTypeContainsKeyFunctionDocString,
					)
				},
			},
			"length": {
				Kind: common.DeclarationKindField,
				Resolve: func(memoryGauge common.MemoryGauge, identifier string, _ ast.Range, _ func(error)) *Member {
					return NewPublicConstantFieldMember(
						memoryGauge,
						t,
						identifier,
						IntType,
						dictionaryTypeLengthFieldDocString,
					)
				},
			},
			"keys": {
				Kind: common.DeclarationKindField,
				Resolve: func(memoryGauge common.MemoryGauge, identifier string, targetRange ast.Range, report func(error)) *Member {
					// TODO: maybe allow for resource key type

					if t.KeyType.IsResourceType() {
						report(
							&InvalidResourceDictionaryMemberError{
								Name:            identifier,
								DeclarationKind: common.DeclarationKindField,
								Range:           targetRange,
							},
						)
					}

					return NewPublicConstantFieldMember(
						memoryGauge,
						t,
						identifier,
						&VariableSizedType{Type: t.KeyType},
						dictionaryTypeKeysFieldDocString,
					)
				},
			},
			"values": {
				Kind: common.DeclarationKindField,
				Resolve: func(memoryGauge common.MemoryGauge, identifier string, targetRange ast.Range, report func(error)) *Member {
					// TODO: maybe allow for resource value type

					if t.ValueType.IsResourceType() {
						report(
							&InvalidResourceDictionaryMemberError{
								Name:            identifier,
								DeclarationKind: common.DeclarationKindField,
								Range:           targetRange,
							},
						)
					}

					return NewPublicConstantFieldMember(
						memoryGauge,
						t,
						identifier,
						&VariableSizedType{Type: t.ValueType},
						dictionaryTypeValuesFieldDocString,
					)
				},
			},
			"insert": {
				Kind:     common.DeclarationKindFunction,
				Mutating: true,
				Resolve: func(memoryGauge common.MemoryGauge, identifier string, _ ast.Range, _ func(error)) *Member {
					return NewPublicFunctionMember(
						memoryGauge,
						t,
						identifier,
						DictionaryInsertFunctionType(t),
						dictionaryTypeInsertFunctionDocString,
					)
				},
			},
			"remove": {
				Kind:     common.DeclarationKindFunction,
				Mutating: true,
				Resolve: func(memoryGauge common.MemoryGauge, identifier string, _ ast.Range, _ func(error)) *Member {
					return NewPublicFunctionMember(
						memoryGauge,
						t,
						identifier,
						DictionaryRemoveFunctionType(t),
						dictionaryTypeRemoveFunctionDocString,
					)
				},
			},
			"forEachKey": {
				Kind: common.DeclarationKindFunction,
				Resolve: func(memoryGauge common.MemoryGauge, identifier string, targetRange ast.Range, report func(error)) *Member {
					if t.KeyType.IsResourceType() {
						report(
							&InvalidResourceDictionaryMemberError{
								Name:            identifier,
								DeclarationKind: common.DeclarationKindField,
								Range:           targetRange,
							},
						)
					}

					return NewPublicFunctionMember(
						memoryGauge,
						t,
						identifier,
						DictionaryForEachKeyFunctionType(t),
						dictionaryTypeForEachKeyFunctionDocString,
					)
				},
			},
		})
	})
}

func DictionaryContainsKeyFunctionType(t *DictionaryType) *FunctionType {
	return &FunctionType{
		Purity: FunctionPurityView,
		Parameters: []*Parameter{
			{
				Label:          ArgumentLabelNotRequired,
				Identifier:     "key",
				TypeAnnotation: NewTypeAnnotation(t.KeyType),
			},
		},
		ReturnTypeAnnotation: NewTypeAnnotation(
			BoolType,
		),
	}
}

func DictionaryInsertFunctionType(t *DictionaryType) *FunctionType {
	return &FunctionType{
		Purity: FunctionPurityImpure,
		Parameters: []*Parameter{
			{
				Identifier:     "key",
				TypeAnnotation: NewTypeAnnotation(t.KeyType),
			},
			{
				Label:          ArgumentLabelNotRequired,
				Identifier:     "value",
				TypeAnnotation: NewTypeAnnotation(t.ValueType),
			},
		},
		ReturnTypeAnnotation: NewTypeAnnotation(
			&OptionalType{
				Type: t.ValueType,
			},
		),
	}
}

func DictionaryRemoveFunctionType(t *DictionaryType) *FunctionType {
	return &FunctionType{
		Purity: FunctionPurityImpure,
		Parameters: []*Parameter{
			{
				Identifier:     "key",
				TypeAnnotation: NewTypeAnnotation(t.KeyType),
			},
		},
		ReturnTypeAnnotation: NewTypeAnnotation(
			&OptionalType{
				Type: t.ValueType,
			},
		),
	}
}

func DictionaryForEachKeyFunctionType(t *DictionaryType) *FunctionType {
	// fun forEachKey(_ function: ((K): Bool)): Void

	// funcType: K -> Bool
	funcType := &FunctionType{
		Parameters: []*Parameter{
			{
				Identifier:     "key",
				TypeAnnotation: NewTypeAnnotation(t.KeyType),
			},
		},
		ReturnTypeAnnotation: NewTypeAnnotation(BoolType),
	}

	return &FunctionType{
		Parameters: []*Parameter{
			{
				Label:          ArgumentLabelNotRequired,
				Identifier:     "function",
				TypeAnnotation: NewTypeAnnotation(funcType),
			},
		},
		ReturnTypeAnnotation: NewTypeAnnotation(VoidType),
	}
}

func (*DictionaryType) isValueIndexableType() bool {
	return true
}

func (t *DictionaryType) ElementType(_ bool) Type {
	return &OptionalType{Type: t.ValueType}
}

func (*DictionaryType) AllowsValueIndexingAssignment() bool {
	return true
}

func (t *DictionaryType) IndexingType() Type {
	return t.KeyType
}

type DictionaryEntryType struct {
	KeyType   Type
	ValueType Type
}

func (t *DictionaryType) Unify(
	other Type,
	typeParameters *TypeParameterTypeOrderedMap,
	report func(err error),
	outerRange ast.Range,
) bool {

	otherDictionary, ok := other.(*DictionaryType)
	if !ok {
		return false
	}

	keyUnified := t.KeyType.Unify(otherDictionary.KeyType, typeParameters, report, outerRange)
	valueUnified := t.ValueType.Unify(otherDictionary.ValueType, typeParameters, report, outerRange)
	return keyUnified || valueUnified
}

func (t *DictionaryType) Resolve(typeArguments *TypeParameterTypeOrderedMap) Type {
	newKeyType := t.KeyType.Resolve(typeArguments)
	if newKeyType == nil {
		return nil
	}

	newValueType := t.ValueType.Resolve(typeArguments)
	if newValueType == nil {
		return nil
	}

	return &DictionaryType{
		KeyType:   newKeyType,
		ValueType: newValueType,
	}
}

// ReferenceType represents the reference to a value
type ReferenceType struct {
	Authorized bool
	Type       Type
}

func NewReferenceType(memoryGauge common.MemoryGauge, typ Type, authorized bool) *ReferenceType {
	common.UseMemory(memoryGauge, common.ReferenceSemaTypeMemoryUsage)
	return &ReferenceType{
		Type:       typ,
		Authorized: authorized,
	}
}

func (*ReferenceType) IsType() {}

func (t *ReferenceType) Tag() TypeTag {
	return ReferenceTypeTag
}

func (t *ReferenceType) string(typeFormatter func(Type) string) string {
	if t.Type == nil {
		return "reference"
	}
	var builder strings.Builder
	if t.Authorized {
		builder.WriteString("auth ")
	}
	builder.WriteRune('&')
	builder.WriteString(typeFormatter(t.Type))
	return builder.String()
}

func (t *ReferenceType) String() string {
	return t.string(func(ty Type) string {
		return ty.String()
	})
}

func (t *ReferenceType) QualifiedString() string {
	return t.string(func(ty Type) string {
		return ty.QualifiedString()
	})
}

func (t *ReferenceType) ID() TypeID {
	return TypeID(
		t.string(func(ty Type) string {
			return string(ty.ID())
		}),
	)
}

func (t *ReferenceType) Equal(other Type) bool {
	otherReference, ok := other.(*ReferenceType)
	if !ok {
		return false
	}

	if t.Authorized != otherReference.Authorized {
		return false
	}

	return t.Type.Equal(otherReference.Type)
}

func (t *ReferenceType) IsResourceType() bool {
	return false
}

func (t *ReferenceType) IsInvalidType() bool {
	return t.Type.IsInvalidType()
}

func (t *ReferenceType) IsStorable(_ map[*Member]bool) bool {
	return false
}

func (t *ReferenceType) IsExternallyReturnable(_ map[*Member]bool) bool {
	return true
}

func (t *ReferenceType) IsImportable(_ map[*Member]bool) bool {
	return false
}

func (*ReferenceType) IsEquatable() bool {
	return true
}

func (*ReferenceType) TypeAnnotationState() TypeAnnotationState {
	return TypeAnnotationStateValid
}

func (t *ReferenceType) RewriteWithRestrictedTypes() (Type, bool) {
	rewrittenType, rewritten := t.Type.RewriteWithRestrictedTypes()
	if rewritten {
		return &ReferenceType{
			Authorized: t.Authorized,
			Type:       rewrittenType,
		}, true
	} else {
		return t, false
	}
}

func (t *ReferenceType) GetMembers() map[string]MemberResolver {
	return t.Type.GetMembers()
}

func (t *ReferenceType) isValueIndexableType() bool {
	referencedType, ok := t.Type.(ValueIndexableType)
	if !ok {
		return false
	}
	return referencedType.isValueIndexableType()
}

func (t *ReferenceType) AllowsValueIndexingAssignment() bool {
	referencedType, ok := t.Type.(ValueIndexableType)
	if !ok {
		return false
	}
	return referencedType.AllowsValueIndexingAssignment()
}

func (t *ReferenceType) ElementType(isAssignment bool) Type {
	referencedType, ok := t.Type.(ValueIndexableType)
	if !ok {
		return nil
	}
	return referencedType.ElementType(isAssignment)
}

func (t *ReferenceType) IndexingType() Type {
	referencedType, ok := t.Type.(ValueIndexableType)
	if !ok {
		return nil
	}
	return referencedType.IndexingType()
}

func (*ReferenceType) Unify(_ Type, _ *TypeParameterTypeOrderedMap, _ func(err error), _ ast.Range) bool {
	// TODO:
	return false
}

func (t *ReferenceType) Resolve(_ *TypeParameterTypeOrderedMap) Type {
	// TODO:
	return t
}

const AddressTypeName = "Address"

// AddressType represents the address type
type AddressType struct{}

var _ IntegerRangedType = &AddressType{}

func (*AddressType) IsType() {}

func (t *AddressType) Tag() TypeTag {
	return AddressTypeTag
}

func (*AddressType) String() string {
	return AddressTypeName
}

func (*AddressType) QualifiedString() string {
	return AddressTypeName
}

func (*AddressType) ID() TypeID {
	return AddressTypeName
}

func (*AddressType) Equal(other Type) bool {
	_, ok := other.(*AddressType)
	return ok
}

func (*AddressType) IsResourceType() bool {
	return false
}

func (*AddressType) IsInvalidType() bool {
	return false
}

func (*AddressType) IsStorable(_ map[*Member]bool) bool {
	return true
}

func (*AddressType) IsExternallyReturnable(_ map[*Member]bool) bool {
	return true
}

func (t *AddressType) IsImportable(_ map[*Member]bool) bool {
	return true
}

func (*AddressType) IsEquatable() bool {
	return true
}

func (*AddressType) TypeAnnotationState() TypeAnnotationState {
	return TypeAnnotationStateValid
}

func (t *AddressType) RewriteWithRestrictedTypes() (Type, bool) {
	return t, false
}

var AddressTypeMinIntBig = new(big.Int)
var AddressTypeMaxIntBig = new(big.Int).SetUint64(math.MaxUint64)

func (*AddressType) MinInt() *big.Int {
	return AddressTypeMinIntBig
}

func (*AddressType) MaxInt() *big.Int {
	return AddressTypeMaxIntBig
}

func (*AddressType) IsSuperType() bool {
	return false
}

func (*AddressType) Unify(_ Type, _ *TypeParameterTypeOrderedMap, _ func(err error), _ ast.Range) bool {
	return false
}

func (t *AddressType) Resolve(_ *TypeParameterTypeOrderedMap) Type {
	return t
}

const AddressTypeToBytesFunctionName = `toBytes`

var AddressTypeToBytesFunctionType = &FunctionType{
	Purity: FunctionPurityView,
	ReturnTypeAnnotation: NewTypeAnnotation(
		ByteArrayType,
	),
}

const addressTypeToBytesFunctionDocString = `
Returns an array containing the byte representation of the address
`

func (t *AddressType) GetMembers() map[string]MemberResolver {
	return withBuiltinMembers(t, map[string]MemberResolver{
		AddressTypeToBytesFunctionName: {
			Resolve: func(memoryGauge common.MemoryGauge, identifier string, _ ast.Range, _ func(error)) *Member {
				return NewPublicFunctionMember(
					memoryGauge,
					t,
					identifier,
					AddressTypeToBytesFunctionType,
					addressTypeToBytesFunctionDocString,
				)
			},
		},
	})
}

// IsSubType determines if the given subtype is a subtype
// of the given supertype.
//
// Types are subtypes of themselves.
//
// NOTE: This method can be used to check the assignability of `subType` to `superType`.
// However, to check if a type *strictly* belongs to a certain category, then consider
// using `IsSameTypeKind` method. e.g: "Is type `T` an Integer type?". Using this method
// for the later use-case may produce incorrect results.
<<<<<<< HEAD
//   - IsSubType()      - To check the assignability. e.g: Is argument type T is a sub-type
//     of parameter type R. This is the more frequent use-case.
//   - IsSameTypeKind() - To check if a type strictly belongs to a certain category. e.g: Is the
=======
//
// The differences between these methods is as follows:
//
//   - IsSubType():
//
//     To check the assignability, e.g: is argument type T is a sub-type
//     of parameter type R? This is the more frequent use-case.
//
//   - IsSameTypeKind():
//
//     To check if a type strictly belongs to a certain category. e.g: Is the
>>>>>>> d8b62416
//     expression type T is any of the integer types, but nothing else.
//     Another way to check is, asking the question of "if the subType is Never,
//     should the check still pass?". A common code-smell for potential incorrect
//     usage is, using IsSubType() method with a constant/pre-defined superType.
//     e.g: IsSubType(<<someType>>, FixedPointType)
func IsSubType(subType Type, superType Type) bool {

	if subType == nil {
		return false
	}

	if subType.Equal(superType) {
		return true
	}

	return checkSubTypeWithoutEquality(subType, superType)
}

// IsSameTypeKind determines if the given subtype belongs to the
// same kind as the supertype.
//
// e.g: 'Never' type is a subtype of 'Integer', but not of the
// same kind as 'Integer'. Whereas, 'Int8' is both a subtype
// and also of same kind as 'Integer'.
func IsSameTypeKind(subType Type, superType Type) bool {

	if subType == NeverType {
		return false
	}

	return IsSubType(subType, superType)
}

// IsProperSubType is similar to IsSubType,
// i.e. it determines if the given subtype is a subtype
// of the given supertype, but returns false
// if the subtype and supertype refer to the same type.
func IsProperSubType(subType Type, superType Type) bool {

	if subType.Equal(superType) {
		return false
	}

	return checkSubTypeWithoutEquality(subType, superType)
}

// checkSubTypeWithoutEquality determines if the given subtype
// is a subtype of the given supertype, BUT it does NOT check
// the equality of the two types, so does NOT return a specific
// value when the two types are equal or are not.
//
// Consider using IsSubType or IsProperSubType
func checkSubTypeWithoutEquality(subType Type, superType Type) bool {

	if subType == NeverType {
		return true
	}

	switch superType {
	case AnyType:
		return true

	case AnyStructType:
		if subType.IsResourceType() {
			return false
		}
		return subType != AnyType

	case AnyResourceType:
		return subType.IsResourceType()

	case NumberType:
		switch subType {
		case NumberType, SignedNumberType:
			return true
		}

		return IsSubType(subType, IntegerType) ||
			IsSubType(subType, FixedPointType)

	case SignedNumberType:
		if subType == SignedNumberType {
			return true
		}

		return IsSubType(subType, SignedIntegerType) ||
			IsSubType(subType, SignedFixedPointType)

	case IntegerType:
		switch subType {
		case IntegerType, SignedIntegerType,
			UIntType,
			UInt8Type, UInt16Type, UInt32Type, UInt64Type, UInt128Type, UInt256Type,
			Word8Type, Word16Type, Word32Type, Word64Type:

			return true

		default:
			return IsSubType(subType, SignedIntegerType)
		}

	case SignedIntegerType:
		switch subType {
		case SignedIntegerType,
			IntType,
			Int8Type, Int16Type, Int32Type, Int64Type, Int128Type, Int256Type:

			return true

		default:
			return false
		}

	case FixedPointType:
		switch subType {
		case FixedPointType, SignedFixedPointType,
			UFix64Type:

			return true

		default:
			return IsSubType(subType, SignedFixedPointType)
		}

	case SignedFixedPointType:
		switch subType {
		case SignedFixedPointType, Fix64Type:
			return true

		default:
			return false
		}
	}

	switch typedSuperType := superType.(type) {
	case *OptionalType:
		optionalSubType, ok := subType.(*OptionalType)
		if !ok {
			// T <: U? if T <: U
			return IsSubType(subType, typedSuperType.Type)
		}
		// Optionals are covariant: T? <: U? if T <: U
		return IsSubType(optionalSubType.Type, typedSuperType.Type)

	case *DictionaryType:
		typedSubType, ok := subType.(*DictionaryType)
		if !ok {
			return false
		}

		return IsSubType(typedSubType.KeyType, typedSuperType.KeyType) &&
			IsSubType(typedSubType.ValueType, typedSuperType.ValueType)

	case *VariableSizedType:
		typedSubType, ok := subType.(*VariableSizedType)
		if !ok {
			return false
		}

		return IsSubType(
			typedSubType.ElementType(false),
			typedSuperType.ElementType(false),
		)

	case *ConstantSizedType:
		typedSubType, ok := subType.(*ConstantSizedType)
		if !ok {
			return false
		}

		if typedSubType.Size != typedSuperType.Size {
			return false
		}

		return IsSubType(
			typedSubType.ElementType(false),
			typedSuperType.ElementType(false),
		)

	case *ReferenceType:
		// References types are only subtypes of reference types

		typedSubType, ok := subType.(*ReferenceType)
		if !ok {
			return false
		}

		// An authorized reference type `auth &T`
		// is a subtype of a reference type `&U` (authorized or non-authorized),
		// if `T` is a subtype of `U`

		if typedSubType.Authorized {
			return IsSubType(typedSubType.Type, typedSuperType.Type)
		}

		// An unauthorized reference type is not a subtype of an authorized reference type.
		// Not even dynamically.
		//
		// The holder of the reference may not gain more permissions.

		if typedSuperType.Authorized {
			return false
		}

		switch typedInnerSuperType := typedSuperType.Type.(type) {
		case *RestrictedType:

			restrictedSuperType := typedInnerSuperType.Type
			switch restrictedSuperType {
			case AnyResourceType, AnyStructType, AnyType:

				switch typedInnerSubType := typedSubType.Type.(type) {
				case *RestrictedType:
					// An unauthorized reference to a restricted type `&T{Us}`
					// is a subtype of a reference to a restricted type
					// `&AnyResource{Vs}` / `&AnyStruct{Vs}` / `&Any{Vs}`:
					// if the `T` is a subset of the supertype's restricted type,
					// and `Vs` is a subset of `Us`.
					//
					// The holder of the reference may only further restrict the reference.
					//
					// The requirement for `T` to conform to `Vs` is implied by the subset requirement.

					return IsSubType(typedInnerSubType.Type, restrictedSuperType) &&
						typedInnerSuperType.RestrictionSet().
							IsSubsetOf(typedInnerSubType.RestrictionSet())

				case *CompositeType:
					// An unauthorized reference to an unrestricted type `&T`
					// is a subtype of a reference to a restricted type
					// `&AnyResource{Us}` / `&AnyStruct{Us}` / `&Any{Us}`:
					// When `T != AnyResource && T != AnyStruct && T != Any`:
					// if `T` conforms to `Us`.
					//
					// The holder of the reference may only restrict the reference.

					// TODO: once interfaces can conform to interfaces, include
					return IsSubType(typedInnerSubType, restrictedSuperType) &&
						typedInnerSuperType.RestrictionSet().
							IsSubsetOf(typedInnerSubType.ExplicitInterfaceConformanceSet())
				}

				switch typedSubType.Type {
				case AnyResourceType, AnyStructType, AnyType:
					// An unauthorized reference to an unrestricted type `&T`
					// is a subtype of a reference to a restricted type
					// `&AnyResource{Us}` / `&AnyStruct{Us}` / `&Any{Us}`:
					// When `T == AnyResource || T == AnyStruct || T == Any`: never.
					//
					// The holder of the reference may not gain more permissions or knowledge.

					return false
				}

			default:

				switch typedInnerSubType := typedSubType.Type.(type) {
				case *RestrictedType:

					// An unauthorized reference to a restricted type `&T{Us}`
					// is a subtype of a reference to a restricted type `&V{Ws}:`

					if _, ok := typedInnerSubType.Type.(*CompositeType); ok {
						// When `T != AnyResource && T != AnyStruct && T != Any`:
						// if `T == V` and `Ws` is a subset of `Us`.
						//
						// The holder of the reference may not gain more permissions or knowledge
						// and may only further restrict the reference to the composite.

						return typedInnerSubType.Type == typedInnerSuperType.Type &&
							typedInnerSuperType.RestrictionSet().
								IsSubsetOf(typedInnerSubType.RestrictionSet())
					}

					switch typedInnerSubType.Type {
					case AnyResourceType, AnyStructType, AnyType:
						// When `T == AnyResource || T == AnyStruct || T == Any`: never.

						return false
					}

				case *CompositeType:
					// An unauthorized reference to an unrestricted type `&T`
					// is a subtype of a reference to a restricted type `&U{Vs}`:
					// When `T != AnyResource && T != AnyStruct && T != Any`: if `T == U`.
					//
					// The holder of the reference may only further restrict the reference.

					return typedInnerSubType == typedInnerSuperType.Type

				}

				switch typedSubType.Type {
				case AnyResourceType, AnyStructType, AnyType:
					// An unauthorized reference to an unrestricted type `&T`
					// is a subtype of a reference to a restricted type `&U{Vs}`:
					// When `T == AnyResource || T == AnyStruct || T == Any`: never.
					//
					// The holder of the reference may not gain more permissions or knowledge.

					return false
				}
			}

		case *CompositeType:

			// The supertype composite type might be a type requirement.
			// Check if the subtype composite type implicitly conforms to it.

			if typedInnerSubType, ok := typedSubType.Type.(*CompositeType); ok {

				for _, conformance := range typedInnerSubType.ImplicitTypeRequirementConformances {
					if conformance == typedInnerSuperType {
						return true
					}
				}
			}

			// An unauthorized reference is not a subtype of a reference to a composite type `&V`
			// (e.g. reference to a restricted type `&T{Us}`, or reference to an interface type `&T`)
			//
			// The holder of the reference may not gain more permissions or knowledge.

			return false
		}

		switch typedSuperType.Type {

		case AnyType:

			// An unauthorized reference to a restricted type `&T{Us}`
			// or to a unrestricted type `&T`
			// is a subtype of the type `&Any`: always.

			return true

		case AnyResourceType:

			// An unauthorized reference to a restricted type `&T{Us}`
			// or to a unrestricted type `&T`
			// is a subtype of the type `&AnyResource`:
			// if `T == AnyResource` or `T` is a resource-kinded composite.

			switch typedInnerSubType := typedSubType.Type.(type) {
			case *RestrictedType:
				if typedInnerInnerSubType, ok := typedInnerSubType.Type.(*CompositeType); ok {
					return typedInnerInnerSubType.Kind == common.CompositeKindResource
				}

				return typedInnerSubType.Type == AnyResourceType

			case *CompositeType:
				return typedInnerSubType.Kind == common.CompositeKindResource
			}

		case AnyStructType:
			// `&T <: &AnyStruct` iff `T <: AnyStruct`
			return IsSubType(typedSubType.Type, typedSuperType.Type)
		}

	case *FunctionType:
		typedSubType, ok := subType.(*FunctionType)
		if !ok {
			return false
		}

		// view functions are subtypes of impure functions
		if typedSubType.Purity != typedSuperType.Purity && typedSubType.Purity != FunctionPurityView {
			return false
		}

		if len(typedSubType.Parameters) != len(typedSuperType.Parameters) {
			return false
		}

		// Functions are contravariant in their parameter types

		for i, subParameter := range typedSubType.Parameters {
			superParameter := typedSuperType.Parameters[i]
			if !IsSubType(
				superParameter.TypeAnnotation.Type,
				subParameter.TypeAnnotation.Type,
			) {
				return false
			}
		}

		// Functions are covariant in their return type

		if typedSubType.ReturnTypeAnnotation != nil {
			if typedSuperType.ReturnTypeAnnotation == nil {
				return false
			}

			if !IsSubType(
				typedSubType.ReturnTypeAnnotation.Type,
				typedSuperType.ReturnTypeAnnotation.Type,
			) {
				return false
			}
		} else if typedSuperType.ReturnTypeAnnotation != nil {
			return false
		}

		// Receiver type wouldn't matter for sub-typing.
		// i.e: In a bound function pointer `x.foo`, `x` is a closure,
		// and is not part of the function pointer's inputs/outputs.

		// Constructors?

		if typedSubType.IsConstructor != typedSuperType.IsConstructor {
			return false
		}

		return true

	case *RestrictedType:

		restrictedSuperType := typedSuperType.Type
		switch restrictedSuperType {
		case AnyResourceType, AnyStructType, AnyType:

			switch subType {
			case AnyResourceType:
				// `AnyResource` is a subtype of a restricted type
				// - `AnyResource{Us}`: not statically;
				// - `AnyStruct{Us}`: never.
				// - `Any{Us}`: not statically;

				return false

			case AnyStructType:
				// `AnyStruct` is a subtype of a restricted type
				// - `AnyStruct{Us}`: not statically.
				// - `AnyResource{Us}`: never;
				// - `Any{Us}`: not statically.

				return false

			case AnyType:
				// `Any` is a subtype of a restricted type
				// - `Any{Us}: not statically.`
				// - `AnyStruct{Us}`: never;
				// - `AnyResource{Us}`: never;

				return false
			}

			switch typedSubType := subType.(type) {
			case *RestrictedType:

				// A restricted type `T{Us}`
				// is a subtype of a restricted type `AnyResource{Vs}` / `AnyStruct{Vs}` / `Any{Vs}`:

				restrictedSubtype := typedSubType.Type
				switch restrictedSubtype {
				case AnyResourceType, AnyStructType, AnyType:
					// When `T == AnyResource || T == AnyStruct || T == Any`:
					// if the restricted type of the subtype
					// is a subtype of the restricted supertype,
					// and `Vs` is a subset of `Us`.

					return IsSubType(restrictedSubtype, restrictedSuperType) &&
						typedSuperType.RestrictionSet().
							IsSubsetOf(typedSubType.RestrictionSet())
				}

				if restrictedSubtype, ok := restrictedSubtype.(*CompositeType); ok {
					// When `T != AnyResource && T != AnyStruct && T != Any`:
					// if the restricted type of the subtype
					// is a subtype of the restricted supertype,
					// and `T` conforms to `Vs`.
					// `Us` and `Vs` do *not* have to be subsets.

					// TODO: once interfaces can conform to interfaces, include
					return IsSubType(restrictedSubtype, restrictedSuperType) &&
						typedSuperType.RestrictionSet().
							IsSubsetOf(restrictedSubtype.ExplicitInterfaceConformanceSet())
				}

			case *CompositeType:
				// An unrestricted type `T`
				// is a subtype of a restricted type `AnyResource{Us}` / `AnyStruct{Us}` / `Any{Us}`:
				// if `T` is a subtype of the restricted supertype,
				// and `T` conforms to `Us`.

				return IsSubType(typedSubType, typedSuperType.Type) &&
					typedSuperType.RestrictionSet().
						IsSubsetOf(typedSubType.ExplicitInterfaceConformanceSet())
			}

		default:

			switch typedSubType := subType.(type) {
			case *RestrictedType:

				// A restricted type `T{Us}`
				// is a subtype of a restricted type `V{Ws}`:

				switch typedSubType.Type {
				case AnyResourceType, AnyStructType, AnyType:
					// When `T == AnyResource || T == AnyStruct || T == Any`:
					// not statically.
					return false
				}

				if restrictedSubType, ok := typedSubType.Type.(*CompositeType); ok {
					// When `T != AnyResource && T != AnyStructType && T != Any`: if `T == V`.
					//
					// `Us` and `Ws` do *not* have to be subsets:
					// The owner may freely restrict and unrestrict.

					return restrictedSubType == typedSuperType.Type
				}

			case *CompositeType:
				// An unrestricted type `T`
				// is a subtype of a restricted type `U{Vs}`: if `T <: U`.
				//
				// The owner may freely restrict.

				return IsSubType(typedSubType, typedSuperType.Type)
			}

			switch subType {
			case AnyResourceType, AnyStructType, AnyType:
				// An unrestricted type `T`
				// is a subtype of a restricted type `AnyResource{Vs}` / `AnyStruct{Vs}` / `Any{Vs}`:
				// not statically.

				return false
			}
		}

	case *CompositeType:

		// NOTE: type equality case (composite type `T` is subtype of composite type `U`)
		// is already handled at beginning of function

		switch typedSubType := subType.(type) {
		case *RestrictedType:

			// A restricted type `T{Us}`
			// is a subtype of an unrestricted type `V`:

			switch typedSubType.Type {
			case AnyResourceType, AnyStructType, AnyType:
				// When `T == AnyResource || T == AnyStruct || T == Any`: not statically.
				return false
			}

			if restrictedSubType, ok := typedSubType.Type.(*CompositeType); ok {
				// When `T != AnyResource && T != AnyStruct`: if `T == V`.
				//
				// The owner may freely unrestrict.

				return restrictedSubType == typedSuperType
			}

		case *CompositeType:
			// The supertype composite type might be a type requirement.
			// Check if the subtype composite type implicitly conforms to it.

			for _, conformance := range typedSubType.ImplicitTypeRequirementConformances {
				if conformance == typedSuperType {
					return true
				}
			}
		}

	case *InterfaceType:

		switch typedSubType := subType.(type) {
		case *CompositeType:

			// A composite type `T` is a subtype of a interface type `V`:
			// if `T` conforms to `V`, and `V` and `T` are of the same kind

			if typedSubType.Kind != typedSuperType.CompositeKind {
				return false
			}

			// TODO: once interfaces can conform to interfaces, include
			return typedSubType.ExplicitInterfaceConformanceSet().
				Contains(typedSuperType)

		case *InterfaceType:
			// TODO: Once interfaces can conform to interfaces, check conformances here
			return false
		}

	case ParameterizedType:
		if superTypeBaseType := typedSuperType.BaseType(); superTypeBaseType != nil {

			// T<Us> <: V<Ws>
			// if T <: V  && |Us| == |Ws| && U_i <: W_i

			if typedSubType, ok := subType.(ParameterizedType); ok {
				if subTypeBaseType := typedSubType.BaseType(); subTypeBaseType != nil {

					if !IsSubType(subTypeBaseType, superTypeBaseType) {
						return false
					}

					subTypeTypeArguments := typedSubType.TypeArguments()
					superTypeTypeArguments := typedSuperType.TypeArguments()

					if len(subTypeTypeArguments) != len(superTypeTypeArguments) {
						return false
					}

					for i, superTypeTypeArgument := range superTypeTypeArguments {
						subTypeTypeArgument := subTypeTypeArguments[i]
						if !IsSubType(subTypeTypeArgument, superTypeTypeArgument) {
							return false
						}
					}

					return true
				}
			}
		}

	case *SimpleType:
		if typedSuperType.IsSuperTypeOf == nil {
			return false
		}
		return typedSuperType.IsSuperTypeOf(subType)
	}

	// TODO: enforce type arguments, remove this rule

	// T<Us> <: V
	// if T <: V

	if typedSubType, ok := subType.(ParameterizedType); ok {
		if baseType := typedSubType.BaseType(); baseType != nil {
			return IsSubType(baseType, superType)
		}
	}

	return false
}

// UnwrapOptionalType returns the type if it is not an optional type,
// or the inner-most type if it is (optional types are repeatedly unwrapped)
func UnwrapOptionalType(ty Type) Type {
	for {
		optionalType, ok := ty.(*OptionalType)
		if !ok {
			return ty
		}
		ty = optionalType.Type
	}
}

func AreCompatibleEquatableTypes(leftType, rightType Type) bool {
	unwrappedLeftType := UnwrapOptionalType(leftType)
	unwrappedRightType := UnwrapOptionalType(rightType)

	leftIsEquatable := unwrappedLeftType.IsEquatable()
	rightIsEquatable := unwrappedRightType.IsEquatable()

	if unwrappedLeftType.Equal(unwrappedRightType) &&
		leftIsEquatable && rightIsEquatable {

		return true
	}

	// The types are equatable if this is a comparison with `nil`,
	// which has type `Never?`

	if IsNilType(leftType) || IsNilType(rightType) {
		return true
	}

	return false
}

// IsNilType returns true if the given type is the type of `nil`, i.e. `Never?`.
func IsNilType(ty Type) bool {
	optionalType, ok := ty.(*OptionalType)
	if !ok {
		return false
	}

	if optionalType.Type != NeverType {
		return false
	}

	return true
}

type TransactionType struct {
	Members           *StringMemberOrderedMap
	Fields            []string
	PrepareParameters []*Parameter
	Parameters        []*Parameter
}

func (t *TransactionType) EntryPointFunctionType() *FunctionType {
	return &FunctionType{
		Purity:               FunctionPurityImpure,
		Parameters:           append(t.Parameters, t.PrepareParameters...),
		ReturnTypeAnnotation: NewTypeAnnotation(VoidType),
	}
}

func (t *TransactionType) PrepareFunctionType() *FunctionType {
	return &FunctionType{
		Purity:               FunctionPurityImpure,
		IsConstructor:        true,
		Parameters:           t.PrepareParameters,
		ReturnTypeAnnotation: NewTypeAnnotation(VoidType),
	}
}

func (*TransactionType) ExecuteFunctionType() *FunctionType {
	return &FunctionType{
		Purity:               FunctionPurityImpure,
		IsConstructor:        true,
		Parameters:           []*Parameter{},
		ReturnTypeAnnotation: NewTypeAnnotation(VoidType),
	}
}

func (*TransactionType) IsType() {}

func (t *TransactionType) Tag() TypeTag {
	return TransactionTypeTag
}

func (*TransactionType) String() string {
	return "Transaction"
}

func (*TransactionType) QualifiedString() string {
	return "Transaction"
}

func (*TransactionType) ID() TypeID {
	return "Transaction"
}

func (*TransactionType) Equal(other Type) bool {
	_, ok := other.(*TransactionType)
	return ok
}

func (*TransactionType) IsResourceType() bool {
	return false
}

func (*TransactionType) IsInvalidType() bool {
	return false
}

func (*TransactionType) IsStorable(_ map[*Member]bool) bool {
	return false
}

func (*TransactionType) IsExternallyReturnable(_ map[*Member]bool) bool {
	return false
}

func (t *TransactionType) IsImportable(_ map[*Member]bool) bool {
	return false
}

func (*TransactionType) IsEquatable() bool {
	return false
}

func (*TransactionType) TypeAnnotationState() TypeAnnotationState {
	return TypeAnnotationStateValid
}

func (t *TransactionType) RewriteWithRestrictedTypes() (Type, bool) {
	return t, false
}

func (t *TransactionType) GetMembers() map[string]MemberResolver {
	// TODO: optimize
	var members map[string]MemberResolver
	if t.Members != nil {
		members = make(map[string]MemberResolver, t.Members.Len())
		t.Members.Foreach(func(name string, loopMember *Member) {
			// NOTE: don't capture loop variable
			member := loopMember
			members[name] = MemberResolver{
				Kind: member.DeclarationKind,
				Resolve: func(memoryGauge common.MemoryGauge, identifier string, _ ast.Range, _ func(error)) *Member {
					return member
				},
			}
		})
	}
	return withBuiltinMembers(t, members)
}

func (*TransactionType) Unify(_ Type, _ *TypeParameterTypeOrderedMap, _ func(err error), _ ast.Range) bool {
	return false
}

func (t *TransactionType) Resolve(_ *TypeParameterTypeOrderedMap) Type {
	return t
}

// RestrictedType
//
// No restrictions implies the type is fully restricted,
// i.e. no members of the underlying resource type are available.
type RestrictedType struct {
	Type         Type
	Restrictions []*InterfaceType
	// an internal set of field `Restrictions`
	restrictionSet     *InterfaceSet
	restrictionSetOnce sync.Once
}

func NewRestrictedType(memoryGauge common.MemoryGauge, typ Type, restrictions []*InterfaceType) *RestrictedType {
	common.UseMemory(memoryGauge, common.RestrictedSemaTypeMemoryUsage)

	// Also meter the cost for the `restrictionSet` here, since ordered maps are not separately metered.
	wrapperUsage, entryListUsage, entriesUsage := common.NewOrderedMapMemoryUsages(uint64(len(restrictions)))
	common.UseMemory(memoryGauge, wrapperUsage)
	common.UseMemory(memoryGauge, entryListUsage)
	common.UseMemory(memoryGauge, entriesUsage)

	return &RestrictedType{
		Type:         typ,
		Restrictions: restrictions,
	}
}

func (t *RestrictedType) RestrictionSet() *InterfaceSet {
	t.initializeRestrictionSet()
	return t.restrictionSet
}

func (t *RestrictedType) initializeRestrictionSet() {
	t.restrictionSetOnce.Do(func() {
		t.restrictionSet = NewInterfaceSet()
		for _, restriction := range t.Restrictions {
			t.restrictionSet.Add(restriction)
		}
	})
}

func (*RestrictedType) IsType() {}

func (t *RestrictedType) Tag() TypeTag {
	return RestrictedTypeTag
}

func (t *RestrictedType) string(separator string, typeFormatter func(Type) string) string {
	var result strings.Builder
	result.WriteString(typeFormatter(t.Type))
	result.WriteRune('{')
	for i, restriction := range t.Restrictions {
		if i > 0 {
			result.WriteRune(',')
			result.WriteString(separator)
		}
		result.WriteString(typeFormatter(restriction))
	}
	result.WriteRune('}')
	return result.String()
}

func (t *RestrictedType) String() string {
	return t.string(" ", func(ty Type) string {
		return ty.String()
	})
}

func (t *RestrictedType) QualifiedString() string {
	return t.string(" ", func(ty Type) string {
		return ty.QualifiedString()
	})
}

func (t *RestrictedType) ID() TypeID {
	return TypeID(
		t.string("", func(ty Type) string {
			return string(ty.ID())
		}),
	)
}

func (t *RestrictedType) Equal(other Type) bool {
	otherRestrictedType, ok := other.(*RestrictedType)
	if !ok {
		return false
	}

	if !otherRestrictedType.Type.Equal(t.Type) {
		return false
	}

	// Check that the set of restrictions are equal; order does not matter

	restrictionSet := t.RestrictionSet()
	otherRestrictionSet := otherRestrictedType.RestrictionSet()

	if restrictionSet.Len() != otherRestrictionSet.Len() {
		return false
	}

	return restrictionSet.IsSubsetOf(otherRestrictionSet)
}

func (t *RestrictedType) IsResourceType() bool {
	if t.Type == nil {
		return false
	}
	return t.Type.IsResourceType()
}

func (t *RestrictedType) IsInvalidType() bool {
	if t.Type != nil && t.Type.IsInvalidType() {
		return true
	}

	for _, restriction := range t.Restrictions {
		if restriction.IsInvalidType() {
			return true
		}
	}

	return false
}

func (t *RestrictedType) IsStorable(results map[*Member]bool) bool {
	if t.Type != nil && !t.Type.IsStorable(results) {
		return false
	}

	for _, restriction := range t.Restrictions {
		if !restriction.IsStorable(results) {
			return false
		}
	}

	return true
}

func (t *RestrictedType) IsExternallyReturnable(results map[*Member]bool) bool {
	if t.Type != nil && !t.Type.IsExternallyReturnable(results) {
		return false
	}

	for _, restriction := range t.Restrictions {
		if !restriction.IsExternallyReturnable(results) {
			return false
		}
	}

	return true
}

func (t *RestrictedType) IsImportable(results map[*Member]bool) bool {
	if t.Type != nil && !t.Type.IsImportable(results) {
		return false
	}

	for _, restriction := range t.Restrictions {
		if !restriction.IsImportable(results) {
			return false
		}
	}

	return true
}

func (*RestrictedType) IsEquatable() bool {
	// TODO:
	return false
}

func (*RestrictedType) TypeAnnotationState() TypeAnnotationState {
	return TypeAnnotationStateValid
}

func (t *RestrictedType) RewriteWithRestrictedTypes() (Type, bool) {
	// Even though the restrictions should be resource interfaces,
	// they are not on the "first level", i.e. not the restricted type
	return t, false
}

func (t *RestrictedType) GetMembers() map[string]MemberResolver {

	members := map[string]MemberResolver{}

	// Return the members of all restrictions.
	// The invariant that restrictions may not have overlapping members is not checked here,
	// but implicitly when the resource declaration's conformances are checked.

	for _, restriction := range t.Restrictions {
		for name, resolver := range restriction.GetMembers() { //nolint:maprangecheck
			if _, ok := members[name]; !ok {
				members[name] = resolver
			}
		}
	}

	// Also include members of the restricted type for convenience,
	// to help check the rest of the program and improve the developer experience,
	// *but* also report an error that this access is invalid when the entry is resolved.
	//
	// The restricted type may be `AnyResource`, in which case there are no members.

	for name, loopResolver := range t.Type.GetMembers() { //nolint:maprangecheck

		if _, ok := members[name]; ok {
			continue
		}

		// NOTE: don't capture loop variable
		resolver := loopResolver

		members[name] = MemberResolver{
			Kind: resolver.Kind,
			Resolve: func(memoryGauge common.MemoryGauge, identifier string, targetRange ast.Range, report func(error)) *Member {
				member := resolver.Resolve(memoryGauge, identifier, targetRange, report)

				report(
					&InvalidRestrictedTypeMemberAccessError{
						Name:  identifier,
						Range: targetRange,
					},
				)

				return member
			},
		}
	}

	return members
}

func (*RestrictedType) Unify(_ Type, _ *TypeParameterTypeOrderedMap, _ func(err error), _ ast.Range) bool {
	// TODO: how do we unify the restriction sets?
	return false
}

func (t *RestrictedType) Resolve(_ *TypeParameterTypeOrderedMap) Type {
	// TODO:
	return t
}

// CapabilityType

type CapabilityType struct {
	BorrowType          Type
	memberResolvers     map[string]MemberResolver
	memberResolversOnce sync.Once
}

func NewCapabilityType(memoryGauge common.MemoryGauge, borrowType Type) *CapabilityType {
	common.UseMemory(memoryGauge, common.CapabilitySemaTypeMemoryUsage)
	return &CapabilityType{
		BorrowType: borrowType,
	}
}

func (*CapabilityType) IsType() {}

func (t *CapabilityType) Tag() TypeTag {
	return CapabilityTypeTag
}

func (t *CapabilityType) string(typeFormatter func(Type) string) string {
	var builder strings.Builder
	builder.WriteString("Capability")
	if t.BorrowType != nil {
		builder.WriteRune('<')
		builder.WriteString(typeFormatter(t.BorrowType))
		builder.WriteRune('>')
	}
	return builder.String()
}

func (t *CapabilityType) String() string {
	return t.string(func(t Type) string {
		return t.String()
	})
}

func (t *CapabilityType) QualifiedString() string {
	return t.string(func(t Type) string {
		return t.QualifiedString()
	})
}

func (t *CapabilityType) ID() TypeID {
	return TypeID(t.string(func(t Type) string {
		return string(t.ID())
	}))
}

func (t *CapabilityType) Equal(other Type) bool {
	otherCapability, ok := other.(*CapabilityType)
	if !ok {
		return false
	}
	if otherCapability.BorrowType == nil {
		return t.BorrowType == nil
	}
	return otherCapability.BorrowType.Equal(t.BorrowType)
}

func (*CapabilityType) IsResourceType() bool {
	return false
}

func (t *CapabilityType) IsInvalidType() bool {
	if t.BorrowType == nil {
		return false
	}
	return t.BorrowType.IsInvalidType()
}

func (t *CapabilityType) TypeAnnotationState() TypeAnnotationState {
	if t.BorrowType == nil {
		return TypeAnnotationStateValid
	}
	return t.BorrowType.TypeAnnotationState()
}

func (*CapabilityType) IsStorable(_ map[*Member]bool) bool {
	return true
}

func (*CapabilityType) IsExternallyReturnable(_ map[*Member]bool) bool {
	return true
}

func (t *CapabilityType) IsImportable(_ map[*Member]bool) bool {
	return true
}

func (*CapabilityType) IsEquatable() bool {
	// TODO:
	return false
}

func (t *CapabilityType) RewriteWithRestrictedTypes() (Type, bool) {
	if t.BorrowType == nil {
		return t, false
	}
	rewrittenType, rewritten := t.BorrowType.RewriteWithRestrictedTypes()
	if rewritten {
		return &CapabilityType{
			BorrowType: rewrittenType,
		}, true
	} else {
		return t, false
	}
}

func (t *CapabilityType) Unify(
	other Type,
	typeParameters *TypeParameterTypeOrderedMap,
	report func(err error),
	outerRange ast.Range,
) bool {
	otherCap, ok := other.(*CapabilityType)
	if !ok {
		return false
	}

	if t.BorrowType == nil {
		return false
	}

	return t.BorrowType.Unify(otherCap.BorrowType, typeParameters, report, outerRange)
}

func (t *CapabilityType) Resolve(typeArguments *TypeParameterTypeOrderedMap) Type {
	var resolvedBorrowType Type
	if t.BorrowType != nil {
		resolvedBorrowType = t.BorrowType.Resolve(typeArguments)
	}

	return &CapabilityType{
		BorrowType: resolvedBorrowType,
	}
}

var capabilityTypeParameter = &TypeParameter{
	Name: "T",
	TypeBound: &ReferenceType{
		Type: AnyType,
	},
}

func (t *CapabilityType) TypeParameters() []*TypeParameter {
	return []*TypeParameter{
		capabilityTypeParameter,
	}
}

func (t *CapabilityType) Instantiate(typeArguments []Type, _ func(err error)) Type {
	borrowType := typeArguments[0]
	return &CapabilityType{
		BorrowType: borrowType,
	}
}

func (t *CapabilityType) BaseType() Type {
	if t.BorrowType == nil {
		return nil
	}
	return &CapabilityType{}
}

func (t *CapabilityType) TypeArguments() []Type {
	borrowType := t.BorrowType
	if borrowType == nil {
		borrowType = &ReferenceType{
			Type: AnyType,
		}
	}
	return []Type{
		borrowType,
	}
}

func CapabilityTypeBorrowFunctionType(borrowType Type) *FunctionType {

	var typeParameters []*TypeParameter

	if borrowType == nil {
		typeParameter := capabilityTypeParameter

		typeParameters = []*TypeParameter{
			typeParameter,
		}

		borrowType = &GenericType{
			TypeParameter: typeParameter,
		}
	}

	return &FunctionType{
		Purity:         FunctionPurityView,
		TypeParameters: typeParameters,
		ReturnTypeAnnotation: NewTypeAnnotation(
			&OptionalType{
				Type: borrowType,
			},
		),
	}
}

func CapabilityTypeCheckFunctionType(borrowType Type) *FunctionType {

	var typeParameters []*TypeParameter

	if borrowType == nil {
		typeParameters = []*TypeParameter{
			capabilityTypeParameter,
		}
	}

	return &FunctionType{
		Purity:               FunctionPurityView,
		TypeParameters:       typeParameters,
		ReturnTypeAnnotation: NewTypeAnnotation(BoolType),
	}
}

const capabilityTypeBorrowFunctionDocString = `
Returns a reference to the object targeted by the capability, provided it can be borrowed using the given type
`

const capabilityTypeCheckFunctionDocString = `
Returns true if the capability currently targets an object that satisfies the given type, i.e. could be borrowed using the given type
`

const addressTypeCheckFunctionDocString = `
The address of the capability
`

func (t *CapabilityType) GetMembers() map[string]MemberResolver {
	t.initializeMemberResolvers()
	return t.memberResolvers
}

const CapabilityTypeBorrowField = "borrow"
const CapabilityTypeCheckField = "check"
const CapabilityTypeAddressField = "address"

func (t *CapabilityType) initializeMemberResolvers() {
	t.memberResolversOnce.Do(func() {
		t.memberResolvers = withBuiltinMembers(t, map[string]MemberResolver{
			CapabilityTypeBorrowField: {
				Kind: common.DeclarationKindFunction,
				Resolve: func(memoryGauge common.MemoryGauge, identifier string, _ ast.Range, _ func(error)) *Member {
					return NewPublicFunctionMember(
						memoryGauge,
						t,
						identifier,
						CapabilityTypeBorrowFunctionType(t.BorrowType),
						capabilityTypeBorrowFunctionDocString,
					)
				},
			},
			CapabilityTypeCheckField: {
				Kind: common.DeclarationKindFunction,
				Resolve: func(memoryGauge common.MemoryGauge, identifier string, _ ast.Range, _ func(error)) *Member {
					return NewPublicFunctionMember(
						memoryGauge,
						t,
						identifier,
						CapabilityTypeCheckFunctionType(t.BorrowType),
						capabilityTypeCheckFunctionDocString,
					)
				},
			},
			CapabilityTypeAddressField: {
				Kind: common.DeclarationKindField,
				Resolve: func(memoryGauge common.MemoryGauge, identifier string, _ ast.Range, _ func(error)) *Member {
					return NewPublicConstantFieldMember(
						memoryGauge,
						t,
						identifier,
						&AddressType{},
						addressTypeCheckFunctionDocString,
					)
				},
			},
		})
	})
}

var NativeCompositeTypes = map[string]*CompositeType{}

func init() {
	types := []*CompositeType{
		AccountKeyType,
		PublicKeyType,
		HashAlgorithmType,
		SignatureAlgorithmType,
		AuthAccountType,
		AuthAccountKeysType,
		AuthAccountContractsType,
		PublicAccountType,
		PublicAccountKeysType,
		PublicAccountContractsType,
	}

	for _, semaType := range types {
		NativeCompositeTypes[semaType.QualifiedIdentifier()] = semaType
	}
}

const AccountKeyTypeName = "AccountKey"
const AccountKeyKeyIndexField = "keyIndex"
const AccountKeyPublicKeyField = "publicKey"
const AccountKeyHashAlgoField = "hashAlgorithm"
const AccountKeyWeightField = "weight"
const AccountKeyIsRevokedField = "isRevoked"

// AccountKeyType represents the key associated with an account.
var AccountKeyType = func() *CompositeType {

	accountKeyType := &CompositeType{
		Identifier: AccountKeyTypeName,
		Kind:       common.CompositeKindStructure,
		importable: false,
	}

	const accountKeyIndexFieldDocString = `The index of the account key`
	const accountKeyPublicKeyFieldDocString = `The public key of the account`
	const accountKeyHashAlgorithmFieldDocString = `The hash algorithm used by the public key`
	const accountKeyWeightFieldDocString = `The weight assigned to the public key`
	const accountKeyIsRevokedFieldDocString = `Flag indicating whether the key is revoked`

	var members = []*Member{
		NewUnmeteredPublicConstantFieldMember(
			accountKeyType,
			AccountKeyKeyIndexField,
			IntType,
			accountKeyIndexFieldDocString,
		),
		NewUnmeteredPublicConstantFieldMember(
			accountKeyType,
			AccountKeyPublicKeyField,
			PublicKeyType,
			accountKeyPublicKeyFieldDocString,
		),
		NewUnmeteredPublicConstantFieldMember(
			accountKeyType,
			AccountKeyHashAlgoField,
			HashAlgorithmType,
			accountKeyHashAlgorithmFieldDocString,
		),
		NewUnmeteredPublicConstantFieldMember(
			accountKeyType,
			AccountKeyWeightField,
			UFix64Type,
			accountKeyWeightFieldDocString,
		),
		NewUnmeteredPublicConstantFieldMember(
			accountKeyType,
			AccountKeyIsRevokedField,
			BoolType,
			accountKeyIsRevokedFieldDocString,
		),
	}

	accountKeyType.Members = GetMembersAsMap(members)
	accountKeyType.Fields = GetFieldNames(members)
	return accountKeyType
}()

const PublicKeyTypeName = "PublicKey"
const PublicKeyPublicKeyField = "publicKey"
const PublicKeySignAlgoField = "signatureAlgorithm"
const PublicKeyVerifyFunction = "verify"
const PublicKeyVerifyPoPFunction = "verifyPoP"

const publicKeyKeyFieldDocString = `
The public key
`

const publicKeySignAlgoFieldDocString = `
The signature algorithm to be used with the key
`

const publicKeyVerifyFunctionDocString = `
Verifies a signature. Checks whether the signature was produced by signing
the given tag and data, using this public key and the given hash algorithm
`

const publicKeyVerifyPoPFunctionDocString = `
Verifies the proof of possession of the private key.
This function is only implemented if the signature algorithm
of the public key is BLS (BLS_BLS12_381).
If called with any other signature algorithm, the program aborts
`

// PublicKeyType represents the public key associated with an account key.
var PublicKeyType = func() *CompositeType {

	publicKeyType := &CompositeType{
		Identifier:         PublicKeyTypeName,
		Kind:               common.CompositeKindStructure,
		hasComputedMembers: true,
		importable:         true,
	}

	var members = []*Member{
		NewUnmeteredPublicConstantFieldMember(
			publicKeyType,
			PublicKeyPublicKeyField,
			ByteArrayType,
			publicKeyKeyFieldDocString,
		),
		NewUnmeteredPublicConstantFieldMember(
			publicKeyType,
			PublicKeySignAlgoField,
			SignatureAlgorithmType,
			publicKeySignAlgoFieldDocString,
		),
		NewUnmeteredPublicFunctionMember(
			publicKeyType,
			PublicKeyVerifyFunction,
			PublicKeyVerifyFunctionType,
			publicKeyVerifyFunctionDocString,
		),
		NewUnmeteredPublicFunctionMember(
			publicKeyType,
			PublicKeyVerifyPoPFunction,
			PublicKeyVerifyPoPFunctionType,
			publicKeyVerifyPoPFunctionDocString,
		),
	}

	publicKeyType.Members = GetMembersAsMap(members)
	publicKeyType.Fields = GetFieldNames(members)

	return publicKeyType
}()

var PublicKeyArrayType = &VariableSizedType{
	Type: PublicKeyType,
}

var PublicKeyVerifyFunctionType = &FunctionType{
	Purity:         FunctionPurityView,
	TypeParameters: []*TypeParameter{},
	Parameters: []*Parameter{
		{
			Identifier: "signature",
			TypeAnnotation: NewTypeAnnotation(
				ByteArrayType,
			),
		},
		{
			Identifier: "signedData",
			TypeAnnotation: NewTypeAnnotation(
				ByteArrayType,
			),
		},
		{
			Identifier:     "domainSeparationTag",
			TypeAnnotation: NewTypeAnnotation(StringType),
		},
		{
			Identifier:     "hashAlgorithm",
			TypeAnnotation: NewTypeAnnotation(HashAlgorithmType),
		},
	},
	ReturnTypeAnnotation: NewTypeAnnotation(BoolType),
}

var PublicKeyVerifyPoPFunctionType = &FunctionType{
	Purity:         FunctionPurityView,
	TypeParameters: []*TypeParameter{},
	Parameters: []*Parameter{
		{
			Label:      ArgumentLabelNotRequired,
			Identifier: "proof",
			TypeAnnotation: NewTypeAnnotation(
				ByteArrayType,
			),
		},
	},
	ReturnTypeAnnotation: NewTypeAnnotation(BoolType),
}

type CryptoAlgorithm interface {
	RawValue() uint8
	Name() string
	DocString() string
}

func GetMembersAsMap(members []*Member) *StringMemberOrderedMap {
	membersMap := &StringMemberOrderedMap{}
	for _, member := range members {
		name := member.Identifier.Identifier
		if membersMap.Contains(name) {
			panic(errors.NewUnexpectedError("invalid duplicate member: %s", name))
		}
		membersMap.Set(name, member)
	}

	return membersMap
}

func GetFieldNames(members []*Member) []string {
	fields := make([]string, 0)
	for _, member := range members {
		if member.DeclarationKind == common.DeclarationKindField {
			fields = append(fields, member.Identifier.Identifier)
		}
	}

	return fields
}

func isNumericSuperType(typ Type) bool {
	if numberType, ok := typ.(IntegerRangedType); ok {
		return numberType.IsSuperType()
	}

	return false
}<|MERGE_RESOLUTION|>--- conflicted
+++ resolved
@@ -2563,8 +2563,6 @@
 	return builder.String()
 }
 
-// FunctionType
-<<<<<<< HEAD
 type FunctionPurity int
 
 const (
@@ -2579,8 +2577,8 @@
 	return "view"
 }
 
-=======
->>>>>>> d8b62416
+// FunctionType
+
 type FunctionType struct {
 	IsConstructor            bool
 	Purity                   FunctionPurity
@@ -5075,11 +5073,6 @@
 // However, to check if a type *strictly* belongs to a certain category, then consider
 // using `IsSameTypeKind` method. e.g: "Is type `T` an Integer type?". Using this method
 // for the later use-case may produce incorrect results.
-<<<<<<< HEAD
-//   - IsSubType()      - To check the assignability. e.g: Is argument type T is a sub-type
-//     of parameter type R. This is the more frequent use-case.
-//   - IsSameTypeKind() - To check if a type strictly belongs to a certain category. e.g: Is the
-=======
 //
 // The differences between these methods is as follows:
 //
@@ -5091,7 +5084,6 @@
 //   - IsSameTypeKind():
 //
 //     To check if a type strictly belongs to a certain category. e.g: Is the
->>>>>>> d8b62416
 //     expression type T is any of the integer types, but nothing else.
 //     Another way to check is, asking the question of "if the subType is Never,
 //     should the check still pass?". A common code-smell for potential incorrect
