--- conflicted
+++ resolved
@@ -958,37 +958,22 @@
 `
 
 var SaturatingArithmeticTypeFunctionTypes = map[Type]*FunctionType{}
-<<<<<<< HEAD
-
-func addSaturatingArithmeticFunctions(t SaturatingArithmeticType, members map[string]MemberResolver) {
-
-	arithmeticFunctionType := NewSimpleFunctionType(
+
+func registerSaturatingArithmeticType(t Type) {
+	SaturatingArithmeticTypeFunctionTypes[t] = NewSimpleFunctionType(
 		FunctionPurityView,
 		[]Parameter{
-=======
-
-func registerSaturatingArithmeticType(t Type) {
-	SaturatingArithmeticTypeFunctionTypes[t] = &FunctionType{
-		Parameters: []Parameter{
->>>>>>> 1173380a
 			{
 				Label:          ArgumentLabelNotRequired,
 				Identifier:     "other",
 				TypeAnnotation: NewTypeAnnotation(t),
 			},
 		},
-<<<<<<< HEAD
 		NewTypeAnnotation(t),
 	)
-
-	SaturatingArithmeticTypeFunctionTypes[t] = arithmeticFunctionType
-=======
-		ReturnTypeAnnotation: NewTypeAnnotation(t),
-	}
 }
 
 func addSaturatingArithmeticFunctions(t SaturatingArithmeticType, members map[string]MemberResolver) {
->>>>>>> 1173380a
 
 	addArithmeticFunction := func(name string, docString string) {
 		members[name] = MemberResolver{
@@ -1692,19 +1677,13 @@
 			WithIntRange(UFix64TypeMinIntBig, UFix64TypeMaxIntBig).
 			WithFractionalRange(UFix64TypeMinFractionalBig, UFix64TypeMaxFractionalBig).
 			WithScale(Fix64Scale).
-<<<<<<< HEAD
-			WithSaturatingAdd().
-			WithSaturatingSubtract().
-			WithSaturatingMultiply()
-
-	UFix64TypeAnnotation = NewTypeAnnotation(UFix64Type)
-=======
 			WithSaturatingFunctions(SaturatingArithmeticSupport{
 			Add:      true,
 			Subtract: true,
 			Multiply: true,
 		})
->>>>>>> 1173380a
+
+	UFix64TypeAnnotation = NewTypeAnnotation(UFix64Type)
 )
 
 // Numeric type ranges
