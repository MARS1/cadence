--- conflicted
+++ resolved
@@ -28,20 +28,6 @@
     /// All public paths of this account.
     access(all) let publicPaths: [PublicPath]
 
-<<<<<<< HEAD
-=======
-    /// **DEPRECATED**: Use `capabilities.get` instead.
-    ///
-    /// Returns the capability at the given public path.
-    access(all) fun getCapability<T: &Any>(_ path: PublicPath): Capability<T>
-
-    /// **DEPRECATED**
-    ///
-    /// Returns the target path of the capability at the given public or private path,
-    /// or nil if there exists no capability at the given path.
-    access(all) fun getLinkTarget(_ path: CapabilityPath): Path?
-
->>>>>>> 0e3b9d39
     /// Iterate over all the public paths of an account.
     /// passing each path and type in turn to the provided callback function.
     ///
