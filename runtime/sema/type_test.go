--- conflicted
+++ resolved
@@ -1964,11 +1964,7 @@
 		original := NewOptionalType(nil, StringType)
 		mapped := NewOptionalType(nil, BoolType)
 
-<<<<<<< HEAD
-		require.Equal(t, mapped, original.Map(nil, mapFn))
-=======
 		require.Equal(t, mapped, original.Map(nil, make(map[*TypeParameter]*TypeParameter), mapFn))
->>>>>>> 157f2e9e
 	})
 
 	t.Run("map variable array", func(t *testing.T) {
@@ -1976,11 +1972,7 @@
 		original := NewVariableSizedType(nil, StringType)
 		mapped := NewVariableSizedType(nil, BoolType)
 
-<<<<<<< HEAD
-		require.Equal(t, mapped, original.Map(nil, mapFn))
-=======
 		require.Equal(t, mapped, original.Map(nil, make(map[*TypeParameter]*TypeParameter), mapFn))
->>>>>>> 157f2e9e
 	})
 
 	t.Run("map constant sized array", func(t *testing.T) {
@@ -1988,11 +1980,7 @@
 		original := NewConstantSizedType(nil, StringType, 7)
 		mapped := NewConstantSizedType(nil, BoolType, 7)
 
-<<<<<<< HEAD
-		require.Equal(t, mapped, original.Map(nil, mapFn))
-=======
 		require.Equal(t, mapped, original.Map(nil, make(map[*TypeParameter]*TypeParameter), mapFn))
->>>>>>> 157f2e9e
 	})
 
 	t.Run("map reference type", func(t *testing.T) {
@@ -2001,11 +1989,7 @@
 		original := NewReferenceType(nil, StringType, mapType)
 		mapped := NewReferenceType(nil, BoolType, mapType)
 
-<<<<<<< HEAD
-		require.Equal(t, mapped, original.Map(nil, mapFn))
-=======
 		require.Equal(t, mapped, original.Map(nil, make(map[*TypeParameter]*TypeParameter), mapFn))
->>>>>>> 157f2e9e
 	})
 
 	t.Run("map dictionary type", func(t *testing.T) {
@@ -2013,11 +1997,7 @@
 		original := NewDictionaryType(nil, StringType, Int128Type)
 		mapped := NewDictionaryType(nil, BoolType, StringType)
 
-<<<<<<< HEAD
-		require.Equal(t, mapped, original.Map(nil, mapFn))
-=======
 		require.Equal(t, mapped, original.Map(nil, make(map[*TypeParameter]*TypeParameter), mapFn))
->>>>>>> 157f2e9e
 	})
 
 	t.Run("map capability type", func(t *testing.T) {
@@ -2025,11 +2005,7 @@
 		original := NewCapabilityType(nil, StringType)
 		mapped := NewCapabilityType(nil, BoolType)
 
-<<<<<<< HEAD
-		require.Equal(t, mapped, original.Map(nil, mapFn))
-=======
 		require.Equal(t, mapped, original.Map(nil, make(map[*TypeParameter]*TypeParameter), mapFn))
->>>>>>> 157f2e9e
 	})
 
 	t.Run("map restricted type", func(t *testing.T) {
@@ -2052,32 +2028,20 @@
 			},
 		)
 
-<<<<<<< HEAD
-		require.Equal(t, mapped, original.Map(nil, mapFn))
-=======
 		require.Equal(t, mapped, original.Map(nil, make(map[*TypeParameter]*TypeParameter), mapFn))
->>>>>>> 157f2e9e
 	})
 
 	t.Run("map function type", func(t *testing.T) {
 		t.Parallel()
-<<<<<<< HEAD
-=======
 		originalTypeParam := &TypeParameter{
 			TypeBound: Int64Type,
 			Name:      "X",
 			Optional:  true,
 		}
->>>>>>> 157f2e9e
 		original := NewSimpleFunctionType(
 			FunctionPurityView,
 			[]Parameter{
 				{
-<<<<<<< HEAD
-					TypeAnnotation: NewTypeAnnotation(StringType),
-					Label:          "X",
-					Identifier:     "Y",
-=======
 					TypeAnnotation: NewTypeAnnotation(
 						&GenericType{
 							TypeParameter: originalTypeParam,
@@ -2085,7 +2049,6 @@
 					),
 					Label:      "X",
 					Identifier: "Y",
->>>>>>> 157f2e9e
 				},
 				{
 					TypeAnnotation: NewTypeAnnotation(&CompositeType{Identifier: "foo"}),
@@ -2095,31 +2058,17 @@
 			},
 			NewTypeAnnotation(Int128Type),
 		)
-<<<<<<< HEAD
-		original.TypeParameters = []*TypeParameter{
-			{
-				TypeBound: Int64Type,
-				Name:      "X",
-				Optional:  true,
-			},
-=======
 		original.TypeParameters = []*TypeParameter{originalTypeParam}
 
 		mappedTypeParam := &TypeParameter{
 			TypeBound: StringType,
 			Name:      "X",
 			Optional:  true,
->>>>>>> 157f2e9e
 		}
 		mapped := NewSimpleFunctionType(
 			FunctionPurityView,
 			[]Parameter{
 				{
-<<<<<<< HEAD
-					TypeAnnotation: NewTypeAnnotation(BoolType),
-					Label:          "X",
-					Identifier:     "Y",
-=======
 					TypeAnnotation: NewTypeAnnotation(
 						&GenericType{
 							TypeParameter: mappedTypeParam,
@@ -2127,7 +2076,6 @@
 					),
 					Label:      "X",
 					Identifier: "Y",
->>>>>>> 157f2e9e
 				},
 				{
 					TypeAnnotation: NewTypeAnnotation(&InterfaceType{Identifier: "foo"}),
@@ -2137,17 +2085,6 @@
 			},
 			NewTypeAnnotation(StringType),
 		)
-<<<<<<< HEAD
-		mapped.TypeParameters = []*TypeParameter{
-			{
-				TypeBound: StringType,
-				Name:      "X",
-				Optional:  true,
-			},
-		}
-
-		require.Equal(t, mapped, original.Map(nil, mapFn))
-=======
 		mapped.TypeParameters = []*TypeParameter{mappedTypeParam}
 
 		output := original.Map(nil, make(map[*TypeParameter]*TypeParameter), mapFn)
@@ -2159,6 +2096,5 @@
 		require.Equal(t, mapped, outputFunction)
 		require.IsType(t, &GenericType{}, outputFunction.Parameters[0].TypeAnnotation.Type)
 		require.True(t, outputFunction.Parameters[0].TypeAnnotation.Type.(*GenericType).TypeParameter == outputFunction.TypeParameters[0])
->>>>>>> 157f2e9e
 	})
 }