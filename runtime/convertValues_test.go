/*
 * Cadence - The resource-oriented smart contract programming language
 *
 * Copyright Dapper Labs, Inc.
 *
 * Licensed under the Apache License, Version 2.0 (the "License");
 * you may not use this file except in compliance with the License.
 * You may obtain a copy of the License at
 *
 *   http://www.apache.org/licenses/LICENSE-2.0
 *
 * Unless required by applicable law or agreed to in writing, software
 * distributed under the License is distributed on an "AS IS" BASIS,
 * WITHOUT WARRANTIES OR CONDITIONS OF ANY KIND, either express or implied.
 * See the License for the specific language governing permissions and
 * limitations under the License.
 */

package runtime

import (
	_ "embed"
	"fmt"
	"testing"
	"unicode/utf8"

	"github.com/stretchr/testify/assert"
	"github.com/stretchr/testify/require"

	"github.com/onflow/cadence"
	"github.com/onflow/cadence/encoding/json"
	"github.com/onflow/cadence/runtime/common"
	"github.com/onflow/cadence/runtime/errors"
	"github.com/onflow/cadence/runtime/interpreter"
	"github.com/onflow/cadence/runtime/parser"
	"github.com/onflow/cadence/runtime/sema"
	"github.com/onflow/cadence/runtime/stdlib"
	. "github.com/onflow/cadence/runtime/tests/utils"
)

func TestExportValue(t *testing.T) {

	t.Parallel()

	type exportTest struct {
		value    interpreter.Value
		expected cadence.Value
		// Some values need an interpreter to be created (e.g. stored values like arrays, dictionaries, and composites),
		// so provide an optional helper function to construct the value
		valueFactory func(*interpreter.Interpreter) interpreter.Value
		label        string
		invalid      bool
	}

	test := func(tt exportTest) {

		t.Run(tt.label, func(t *testing.T) {

			t.Parallel()

			inter := newTestInterpreter(t)

			value := tt.value
			if tt.valueFactory != nil {
				value = tt.valueFactory(inter)
			}
			actual, err := exportValueWithInterpreter(
				value,
				inter,
				interpreter.EmptyLocationRange,
				seenReferences{},
			)

			if tt.invalid {
				RequireError(t, err)
				assertUserError(t, err)
			} else {
				require.NoError(t, err)
				assert.Equal(t, tt.expected, actual)
			}
		})
	}

	newSignatureAlgorithmType := func() *cadence.EnumType {
		return &cadence.EnumType{
			QualifiedIdentifier: "SignatureAlgorithm",
			RawType:             cadence.UInt8Type{},
			Fields: []cadence.Field{
				{
					Identifier: "rawValue",
					Type:       cadence.UInt8Type{},
				},
			},
		}
	}

	newPublicKeyType := func(signatureAlgorithmType cadence.Type) *cadence.StructType {
		return &cadence.StructType{
			QualifiedIdentifier: "PublicKey",
			Fields: []cadence.Field{
				{
					Identifier: "publicKey",
					Type: &cadence.VariableSizedArrayType{
						ElementType: cadence.UInt8Type{},
					},
				},
				{
					Identifier: "signatureAlgorithm",
					Type:       signatureAlgorithmType,
				},
			},
		}
	}

	newHashAlgorithmType := func() *cadence.EnumType {
		return &cadence.EnumType{
			QualifiedIdentifier: "HashAlgorithm",
			RawType:             cadence.UInt8Type{},
			Fields: []cadence.Field{
				{
					Identifier: "rawValue",
					Type:       cadence.UInt8Type{},
				},
			},
		}
	}

	testCharacter, _ := cadence.NewCharacter("a")

	testFunction := &interpreter.InterpretedFunctionValue{
		Type: &sema.FunctionType{
			ReturnTypeAnnotation: sema.NewTypeAnnotation(sema.VoidType),
		},
	}

	testFunctionType := cadence.NewFunctionType(
		nil,
		nil,
		cadence.VoidType{},
	)

	for _, tt := range []exportTest{
		{
			label:    "Void",
			value:    interpreter.Void,
			expected: cadence.NewVoid(),
		},
		{
			label:    "Nil",
			value:    interpreter.Nil,
			expected: cadence.NewOptional(nil),
		},
		{
			label: "SomeValue",
			value: interpreter.NewUnmeteredSomeValueNonCopying(
				interpreter.NewUnmeteredIntValueFromInt64(42),
			),
			expected: cadence.NewOptional(cadence.NewInt(42)),
		},
		{
			label:    "Bool true",
			value:    interpreter.TrueValue,
			expected: cadence.NewBool(true),
		},

		{
			label:    "Bool false",
			value:    interpreter.FalseValue,
			expected: cadence.NewBool(false),
		},

		{
			label:    "String empty",
			value:    interpreter.NewUnmeteredStringValue(""),
			expected: cadence.String(""),
		},
		{
			label:    "String non-empty",
			value:    interpreter.NewUnmeteredStringValue("foo"),
			expected: cadence.String("foo"),
		},
		{
			label: "Array empty",
			valueFactory: func(inter *interpreter.Interpreter) interpreter.Value {
				return interpreter.NewArrayValue(
					inter,
					interpreter.EmptyLocationRange,
					interpreter.VariableSizedStaticType{
						Type: interpreter.PrimitiveStaticTypeAnyStruct,
					},
					common.ZeroAddress,
				)
			},
			expected: cadence.NewArray([]cadence.Value{}).
				WithType(&cadence.VariableSizedArrayType{
					ElementType: cadence.AnyStructType{},
				}),
		},
		{
			label: "Array (non-empty)",
			valueFactory: func(inter *interpreter.Interpreter) interpreter.Value {
				return interpreter.NewArrayValue(
					inter,
					interpreter.EmptyLocationRange,
					interpreter.VariableSizedStaticType{
						Type: interpreter.PrimitiveStaticTypeAnyStruct,
					},
					common.ZeroAddress,
					interpreter.NewUnmeteredIntValueFromInt64(42),
					interpreter.NewUnmeteredStringValue("foo"),
				)
			},
			expected: cadence.NewArray([]cadence.Value{
				cadence.NewInt(42),
				cadence.String("foo"),
			}).WithType(&cadence.VariableSizedArrayType{
				ElementType: cadence.AnyStructType{},
			}),
		},
		{
			label: "Dictionary",
			valueFactory: func(inter *interpreter.Interpreter) interpreter.Value {
				return interpreter.NewDictionaryValue(
					inter,
					interpreter.EmptyLocationRange,
					interpreter.DictionaryStaticType{
						KeyType:   interpreter.PrimitiveStaticTypeString,
						ValueType: interpreter.PrimitiveStaticTypeAnyStruct,
					},
				)
			},
			expected: cadence.NewDictionary([]cadence.KeyValuePair{}).
				WithType(&cadence.DictionaryType{
					KeyType:     cadence.StringType{},
					ElementType: cadence.AnyStructType{},
				}),
		},
		{
			label: "Dictionary (non-empty)",
			valueFactory: func(inter *interpreter.Interpreter) interpreter.Value {
				return interpreter.NewDictionaryValue(
					inter,
					interpreter.EmptyLocationRange,
					interpreter.DictionaryStaticType{
						KeyType:   interpreter.PrimitiveStaticTypeString,
						ValueType: interpreter.PrimitiveStaticTypeAnyStruct,
					},
					interpreter.NewUnmeteredStringValue("a"),
					interpreter.NewUnmeteredIntValueFromInt64(1),
					interpreter.NewUnmeteredStringValue("b"),
					interpreter.NewUnmeteredIntValueFromInt64(2),
				)
			},
			expected: cadence.NewDictionary([]cadence.KeyValuePair{
				{
					Key:   cadence.String("b"),
					Value: cadence.NewInt(2),
				},
				{
					Key:   cadence.String("a"),
					Value: cadence.NewInt(1),
				},
			}).
				WithType(&cadence.DictionaryType{
					KeyType:     cadence.StringType{},
					ElementType: cadence.AnyStructType{},
				}),
		},
		{
			label:    "Address",
			value:    interpreter.NewUnmeteredAddressValueFromBytes([]byte{0x1}),
			expected: cadence.NewAddress([8]byte{0, 0, 0, 0, 0, 0, 0, 1}),
		},
		{
			label:    "Int",
			value:    interpreter.NewUnmeteredIntValueFromInt64(42),
			expected: cadence.NewInt(42),
		},
		{
			label:    "Character",
			value:    interpreter.NewUnmeteredCharacterValue("a"),
			expected: testCharacter,
		},
		{
			label:    "Int8",
			value:    interpreter.NewUnmeteredInt8Value(42),
			expected: cadence.NewInt8(42),
		},
		{
			label:    "Int16",
			value:    interpreter.NewUnmeteredInt16Value(42),
			expected: cadence.NewInt16(42),
		},
		{
			label:    "Int32",
			value:    interpreter.NewUnmeteredInt32Value(42),
			expected: cadence.NewInt32(42),
		},
		{
			label:    "Int64",
			value:    interpreter.NewUnmeteredInt64Value(42),
			expected: cadence.NewInt64(42),
		},
		{
			label:    "Int128",
			value:    interpreter.NewUnmeteredInt128ValueFromInt64(42),
			expected: cadence.NewInt128(42),
		},
		{
			label:    "Int256",
			value:    interpreter.NewUnmeteredInt256ValueFromInt64(42),
			expected: cadence.NewInt256(42),
		},
		{
			label:    "UInt",
			value:    interpreter.NewUnmeteredUIntValueFromUint64(42),
			expected: cadence.NewUInt(42),
		},
		{
			label:    "UInt8",
			value:    interpreter.NewUnmeteredUInt8Value(42),
			expected: cadence.NewUInt8(42),
		},
		{
			label:    "UInt16",
			value:    interpreter.NewUnmeteredUInt16Value(42),
			expected: cadence.NewUInt16(42),
		},
		{
			label:    "UInt32",
			value:    interpreter.NewUnmeteredUInt32Value(42),
			expected: cadence.NewUInt32(42),
		},
		{
			label:    "UInt64",
			value:    interpreter.NewUnmeteredUInt64Value(42),
			expected: cadence.NewUInt64(42),
		},
		{
			label:    "UInt128",
			value:    interpreter.NewUnmeteredUInt128ValueFromUint64(42),
			expected: cadence.NewUInt128(42),
		},
		{
			label:    "UInt256",
			value:    interpreter.NewUnmeteredUInt256ValueFromUint64(42),
			expected: cadence.NewUInt256(42),
		},
		{
			label:    "Word8",
			value:    interpreter.NewUnmeteredWord8Value(42),
			expected: cadence.NewWord8(42),
		},
		{
			label:    "Word16",
			value:    interpreter.NewUnmeteredWord16Value(42),
			expected: cadence.NewWord16(42),
		},
		{
			label:    "Word32",
			value:    interpreter.NewUnmeteredWord32Value(42),
			expected: cadence.NewWord32(42),
		},
		{
			label:    "Word64",
			value:    interpreter.NewUnmeteredWord64Value(42),
			expected: cadence.NewWord64(42),
		},
		{
			label:    "Fix64",
			value:    interpreter.NewUnmeteredFix64Value(-123000000),
			expected: cadence.Fix64(-123000000),
		},
		{
			label:    "UFix64",
			value:    interpreter.NewUnmeteredUFix64Value(123000000),
			expected: cadence.UFix64(123000000),
		},
		{
			label: "Path",
			value: interpreter.PathValue{
				Domain:     common.PathDomainStorage,
				Identifier: "foo",
			},
			expected: cadence.Path{
				Domain:     common.PathDomainStorage,
				Identifier: "foo",
			},
		},
		{
			label: "Interpreted Function",
			value: testFunction,
			expected: cadence.Function{
				FunctionType: testFunctionType,
			},
		},
		{
			label: "Host Function",
			value: &interpreter.HostFunctionValue{
				Type: testFunction.Type,
			},
			expected: cadence.Function{
				FunctionType: testFunctionType,
			},
		},
		{
			label: "Bound Function",
			value: interpreter.BoundFunctionValue{
				Function: testFunction,
			},
			expected: cadence.Function{
				FunctionType: testFunctionType,
			},
		},
		{
			label: "Account key",
			valueFactory: func(inter *interpreter.Interpreter) interpreter.Value {
				hashAlgorithm, _ := stdlib.NewHashAlgorithmCase(1, nil)

				return interpreter.NewAccountKeyValue(
					inter,
					interpreter.NewUnmeteredIntValueFromInt64(1),
					stdlib.NewPublicKeyValue(
						inter,
						interpreter.EmptyLocationRange,
						&stdlib.PublicKey{
							PublicKey: []byte{1, 2, 3},
							SignAlgo:  2,
						},
						nil,
						nil,
					),
					hashAlgorithm,
					interpreter.NewUnmeteredUFix64ValueWithInteger(10, interpreter.EmptyLocationRange),
					false,
				)
			},
			expected: func() cadence.Value {

				signatureAlgorithmType := newSignatureAlgorithmType()
				publicKeyType := newPublicKeyType(signatureAlgorithmType)
				hashAlgorithmType := newHashAlgorithmType()

				return cadence.Struct{
					StructType: &cadence.StructType{
						QualifiedIdentifier: "AccountKey",
						Fields: []cadence.Field{
							{
								Identifier: "keyIndex",
								Type:       cadence.IntType{},
							},
							{
								Identifier: "publicKey",
								Type:       publicKeyType,
							},
							{
								Identifier: "hashAlgorithm",
								Type:       hashAlgorithmType,
							},
							{
								Identifier: "weight",
								Type:       cadence.UFix64Type{},
							},
							{
								Identifier: "isRevoked",
								Type:       cadence.BoolType{},
							},
						},
					},
					Fields: []cadence.Value{
						cadence.NewInt(1),
						cadence.Struct{
							StructType: publicKeyType,
							Fields: []cadence.Value{
								cadence.NewArray([]cadence.Value{
									cadence.NewUInt8(1),
									cadence.NewUInt8(2),
									cadence.NewUInt8(3),
								}).WithType(&cadence.VariableSizedArrayType{
									ElementType: cadence.UInt8Type{},
								}),
								cadence.Enum{
									EnumType: signatureAlgorithmType,
									Fields: []cadence.Value{
										cadence.UInt8(2),
									},
								},
							},
						},
						cadence.Enum{
							EnumType: hashAlgorithmType,
							Fields: []cadence.Value{
								cadence.UInt8(1),
							},
						},
						cadence.UFix64(10_00000000),
						cadence.Bool(false),
					},
				}
			}(),
		},
		{
			label: "Deployed contract (invalid)",
			valueFactory: func(inter *interpreter.Interpreter) interpreter.Value {
				return interpreter.NewDeployedContractValue(
					inter,
					interpreter.AddressValue{},
					interpreter.NewUnmeteredStringValue("C"),
					interpreter.NewArrayValue(
						inter,
						interpreter.EmptyLocationRange,
						interpreter.ByteArrayStaticType,
						common.ZeroAddress,
					),
				)
			},
			invalid: true,
		},
		{
			label: "Block (invalid)",
			valueFactory: func(inter *interpreter.Interpreter) interpreter.Value {
				blockIDStaticType :=
					interpreter.ConvertSemaToStaticType(nil, sema.BlockTypeIdFieldType).(interpreter.ArrayStaticType)

				return interpreter.NewBlockValue(
					inter,
					interpreter.NewUnmeteredUInt64Value(1),
					interpreter.NewUnmeteredUInt64Value(2),
					interpreter.NewArrayValue(
						inter,
						interpreter.EmptyLocationRange,
						blockIDStaticType,
						common.ZeroAddress,
					),
					interpreter.NewUnmeteredUFix64ValueWithInteger(1, interpreter.EmptyLocationRange),
				)
			},
			invalid: true,
		},
	} {
		test(tt)
	}

}

func TestImportValue(t *testing.T) {

	t.Parallel()

	type importTest struct {
		expected     interpreter.Value
		value        cadence.Value
		expectedType sema.Type
		label        string
	}

	test := func(tt importTest) {

		t.Run(tt.label, func(t *testing.T) {

			t.Parallel()

			inter := newTestInterpreter(t)

			actual, err := ImportValue(
				inter,
				interpreter.EmptyLocationRange,
				nil,
				tt.value,
				tt.expectedType,
			)

			if tt.expected == nil {
				RequireError(t, err)
				assertUserError(t, err)
			} else {
				require.NoError(t, err)
				AssertValuesEqual(t, inter, tt.expected, actual)
			}
		})
	}

	a, _ := cadence.NewCharacter("a")

	for _, tt := range []importTest{
		{
			label:    "Void",
			expected: interpreter.Void,
			value:    cadence.NewVoid(),
		},
		{
			label:    "Nil",
			value:    cadence.NewOptional(nil),
			expected: interpreter.Nil,
		},
		{
			label: "SomeValue",
			value: cadence.NewOptional(cadence.NewInt(42)),
			expected: interpreter.NewUnmeteredSomeValueNonCopying(
				interpreter.NewUnmeteredIntValueFromInt64(42),
			),
		},
		{
			label:    "Bool true",
			value:    cadence.NewBool(true),
			expected: interpreter.TrueValue,
		},
		{
			label:    "Bool false",
			expected: interpreter.FalseValue,
			value:    cadence.NewBool(false),
		},
		{
			label:    "String empty",
			value:    cadence.String(""),
			expected: interpreter.NewUnmeteredStringValue(""),
		},
		{
			label:    "String non-empty",
			value:    cadence.String("foo"),
			expected: interpreter.NewUnmeteredStringValue("foo"),
		},
		{
			label: "Array empty",
			value: cadence.NewArray([]cadence.Value{}),
			expected: interpreter.NewArrayValue(
				newTestInterpreter(t),
				interpreter.EmptyLocationRange,
				interpreter.VariableSizedStaticType{
					Type: interpreter.PrimitiveStaticTypeAnyStruct,
				},
				common.ZeroAddress,
			),
			expectedType: &sema.VariableSizedType{
				Type: sema.AnyStructType,
			},
		},
		{
			label: "Array non-empty",
			value: cadence.NewArray([]cadence.Value{
				cadence.NewInt(42),
				cadence.String("foo"),
			}),
			expected: interpreter.NewArrayValue(
				newTestInterpreter(t),
				interpreter.EmptyLocationRange,
				interpreter.VariableSizedStaticType{
					Type: interpreter.PrimitiveStaticTypeAnyStruct,
				},
				common.ZeroAddress,
				interpreter.NewUnmeteredIntValueFromInt64(42),
				interpreter.NewUnmeteredStringValue("foo"),
			),
			expectedType: &sema.VariableSizedType{
				Type: sema.AnyStructType,
			},
		},
		{
			label: "Dictionary",
			expected: interpreter.NewDictionaryValue(
				newTestInterpreter(t),
				interpreter.EmptyLocationRange,
				interpreter.DictionaryStaticType{
					KeyType:   interpreter.PrimitiveStaticTypeString,
					ValueType: interpreter.PrimitiveStaticTypeAnyStruct,
				},
			),
			value: cadence.NewDictionary([]cadence.KeyValuePair{}),
			expectedType: &sema.DictionaryType{
				KeyType:   sema.StringType,
				ValueType: sema.AnyStructType,
			},
		},
		{
			label: "Dictionary (non-empty)",
			expected: interpreter.NewDictionaryValue(
				newTestInterpreter(t),
				interpreter.EmptyLocationRange,
				interpreter.DictionaryStaticType{
					KeyType:   interpreter.PrimitiveStaticTypeString,
					ValueType: interpreter.PrimitiveStaticTypeAnyStruct,
				},
				interpreter.NewUnmeteredStringValue("a"),
				interpreter.NewUnmeteredIntValueFromInt64(1),
				interpreter.NewUnmeteredStringValue("b"),
				interpreter.NewUnmeteredIntValueFromInt64(2),
			),
			value: cadence.NewDictionary([]cadence.KeyValuePair{
				{
					Key:   cadence.String("a"),
					Value: cadence.NewInt(1),
				},
				{
					Key:   cadence.String("b"),
					Value: cadence.NewInt(2),
				},
			}),
			expectedType: &sema.DictionaryType{
				KeyType:   sema.StringType,
				ValueType: sema.AnyStructType,
			},
		},
		{
			label:    "Address",
			expected: interpreter.NewUnmeteredAddressValueFromBytes([]byte{0x1}),
			value:    cadence.NewAddress([8]byte{0, 0, 0, 0, 0, 0, 0, 1}),
		},
		{
			label:    "Int",
			value:    cadence.NewInt(42),
			expected: interpreter.NewUnmeteredIntValueFromInt64(42),
		},
		{
			label:    "Character",
			value:    a,
			expected: interpreter.NewUnmeteredCharacterValue("a"),
		},
		{
			label:    "Int8",
			value:    cadence.NewInt8(42),
			expected: interpreter.NewUnmeteredInt8Value(42),
		},
		{
			label:    "Int16",
			value:    cadence.NewInt16(42),
			expected: interpreter.NewUnmeteredInt16Value(42),
		},
		{
			label:    "Int32",
			value:    cadence.NewInt32(42),
			expected: interpreter.NewUnmeteredInt32Value(42),
		},
		{
			label:    "Int64",
			value:    cadence.NewInt64(42),
			expected: interpreter.NewUnmeteredInt64Value(42),
		},
		{
			label:    "Int128",
			value:    cadence.NewInt128(42),
			expected: interpreter.NewUnmeteredInt128ValueFromInt64(42),
		},
		{
			label:    "Int256",
			value:    cadence.NewInt256(42),
			expected: interpreter.NewUnmeteredInt256ValueFromInt64(42),
		},
		{
			label:    "UInt",
			value:    cadence.NewUInt(42),
			expected: interpreter.NewUnmeteredUIntValueFromUint64(42),
		},
		{
			label:    "UInt8",
			value:    cadence.NewUInt8(42),
			expected: interpreter.NewUnmeteredUInt8Value(42),
		},
		{
			label:    "UInt16",
			value:    cadence.NewUInt16(42),
			expected: interpreter.NewUnmeteredUInt16Value(42),
		},
		{
			label:    "UInt32",
			value:    cadence.NewUInt32(42),
			expected: interpreter.NewUnmeteredUInt32Value(42),
		},
		{
			label:    "UInt64",
			value:    cadence.NewUInt64(42),
			expected: interpreter.NewUnmeteredUInt64Value(42),
		},
		{
			label:    "UInt128",
			value:    cadence.NewUInt128(42),
			expected: interpreter.NewUnmeteredUInt128ValueFromUint64(42),
		},
		{
			label:    "UInt256",
			value:    cadence.NewUInt256(42),
			expected: interpreter.NewUnmeteredUInt256ValueFromUint64(42),
		},
		{
			label:    "Word8",
			value:    cadence.NewWord8(42),
			expected: interpreter.NewUnmeteredWord8Value(42),
		},
		{
			label:    "Word16",
			value:    cadence.NewWord16(42),
			expected: interpreter.NewUnmeteredWord16Value(42),
		},
		{
			label:    "Word32",
			value:    cadence.NewWord32(42),
			expected: interpreter.NewUnmeteredWord32Value(42),
		},
		{
			label:    "Word64",
			value:    cadence.NewWord64(42),
			expected: interpreter.NewUnmeteredWord64Value(42),
		},
		{
			label:    "Fix64",
			value:    cadence.Fix64(-123000000),
			expected: interpreter.NewUnmeteredFix64Value(-123000000),
		},
		{
			label:    "UFix64",
			value:    cadence.UFix64(123000000),
			expected: interpreter.NewUnmeteredUFix64Value(123000000),
		},
		{
			label: "Path",
			value: cadence.Path{
				Domain:     common.PathDomainStorage,
				Identifier: "foo",
			},
			expected: interpreter.PathValue{
				Domain:     common.PathDomainStorage,
				Identifier: "foo",
			},
		},
		{
			label: "Path Link (invalid)",
			value: cadence.PathLink{
				TargetPath: cadence.Path{
					Domain:     common.PathDomainStorage,
					Identifier: "test",
				},
				BorrowType: "Int",
			},
			expected: nil,
		},
		{
			label:    "Account Link (invalid)",
			value:    cadence.AccountLink{},
			expected: nil,
		},
		{
			label: "Capability (invalid)",
<<<<<<< HEAD
			value: cadence.NewStorageCapability(
				3,
				cadence.Address{0x1},
				cadence.Path{
					Domain:     "public",
=======
			value: cadence.StorageCapability{
				Path: cadence.Path{
					Domain:     common.PathDomainPublic,
>>>>>>> 5bbb28fb
					Identifier: "test",
				},
				cadence.IntType{},
			),
			expected: nil,
		},
		{
			label:    "Function (invalid)",
			value:    cadence.Function{},
			expected: nil,
		},
		{
			label:    "Type<Int>()",
			value:    cadence.NewTypeValue(cadence.IntType{}),
			expected: interpreter.TypeValue{Type: interpreter.PrimitiveStaticTypeInt},
		},
	} {
		test(tt)
	}
}

func assertUserError(t *testing.T, err error) {
	require.True(t,
		errors.IsUserError(err),
		"Expected `UserError`, found `%T`",
		err,
	)
}

func TestImportRuntimeType(t *testing.T) {
	t.Parallel()

	type importTest struct {
		expected interpreter.StaticType
		actual   cadence.Type
		label    string
	}

	test := func(tt importTest) {
		t.Run(tt.label, func(t *testing.T) {
			t.Parallel()
			actual := ImportType(nil, tt.actual)
			assert.Equal(t, tt.expected, actual)

		})
	}

	for _, tt := range []importTest{
		{
			label:    "Any",
			actual:   cadence.AnyType{},
			expected: interpreter.PrimitiveStaticTypeAny,
		},
		{
			label:    "AnyStruct",
			actual:   cadence.AnyStructType{},
			expected: interpreter.PrimitiveStaticTypeAnyStruct,
		},
		{
			label:    "AnyResource",
			actual:   cadence.AnyResourceType{},
			expected: interpreter.PrimitiveStaticTypeAnyResource,
		},
		{
			label:    "MetaType",
			actual:   cadence.MetaType{},
			expected: interpreter.PrimitiveStaticTypeMetaType,
		},
		{
			label:    "Void",
			actual:   cadence.VoidType{},
			expected: interpreter.PrimitiveStaticTypeVoid,
		},
		{
			label:    "Never",
			actual:   cadence.NeverType{},
			expected: interpreter.PrimitiveStaticTypeNever,
		},
		{
			label:    "Bool",
			actual:   cadence.BoolType{},
			expected: interpreter.PrimitiveStaticTypeBool,
		},
		{
			label:    "String",
			actual:   cadence.StringType{},
			expected: interpreter.PrimitiveStaticTypeString,
		},
		{
			label:    "Character",
			actual:   cadence.CharacterType{},
			expected: interpreter.PrimitiveStaticTypeCharacter,
		},
		{
			label:    "Address",
			actual:   cadence.AddressType{},
			expected: interpreter.PrimitiveStaticTypeAddress,
		},
		{
			label:    "Number",
			actual:   cadence.NumberType{},
			expected: interpreter.PrimitiveStaticTypeNumber,
		},
		{
			label:    "SignedNumber",
			actual:   cadence.SignedNumberType{},
			expected: interpreter.PrimitiveStaticTypeSignedNumber,
		},
		{
			label:    "Integer",
			actual:   cadence.IntegerType{},
			expected: interpreter.PrimitiveStaticTypeInteger,
		},
		{
			label:    "SignedInteger",
			actual:   cadence.SignedIntegerType{},
			expected: interpreter.PrimitiveStaticTypeSignedInteger,
		},
		{
			label:    "FixedPoint",
			actual:   cadence.FixedPointType{},
			expected: interpreter.PrimitiveStaticTypeFixedPoint,
		},
		{
			label:    "SignedFixedPoint",
			actual:   cadence.SignedFixedPointType{},
			expected: interpreter.PrimitiveStaticTypeSignedFixedPoint,
		},
		{
			label:    "Int",
			actual:   cadence.IntType{},
			expected: interpreter.PrimitiveStaticTypeInt,
		},
		{
			label:    "Int8",
			actual:   cadence.Int8Type{},
			expected: interpreter.PrimitiveStaticTypeInt8,
		},
		{
			label:    "Int16",
			actual:   cadence.Int16Type{},
			expected: interpreter.PrimitiveStaticTypeInt16,
		},
		{
			label:    "Int32",
			actual:   cadence.Int32Type{},
			expected: interpreter.PrimitiveStaticTypeInt32,
		},
		{
			label:    "Int64",
			actual:   cadence.Int64Type{},
			expected: interpreter.PrimitiveStaticTypeInt64,
		},
		{
			label:    "Int128",
			actual:   cadence.Int128Type{},
			expected: interpreter.PrimitiveStaticTypeInt128,
		},
		{
			label:    "Int256",
			actual:   cadence.Int256Type{},
			expected: interpreter.PrimitiveStaticTypeInt256,
		},
		{
			label:    "UInt",
			actual:   cadence.UIntType{},
			expected: interpreter.PrimitiveStaticTypeUInt,
		},
		{
			label:    "UInt8",
			actual:   cadence.UInt8Type{},
			expected: interpreter.PrimitiveStaticTypeUInt8,
		},
		{
			label:    "UInt16",
			actual:   cadence.UInt16Type{},
			expected: interpreter.PrimitiveStaticTypeUInt16,
		},
		{
			label:    "UInt32",
			actual:   cadence.UInt32Type{},
			expected: interpreter.PrimitiveStaticTypeUInt32,
		},
		{
			label:    "UInt64",
			actual:   cadence.UInt64Type{},
			expected: interpreter.PrimitiveStaticTypeUInt64,
		},
		{
			label:    "UInt128",
			actual:   cadence.UInt128Type{},
			expected: interpreter.PrimitiveStaticTypeUInt128,
		},
		{
			label:    "UInt256",
			actual:   cadence.UInt256Type{},
			expected: interpreter.PrimitiveStaticTypeUInt256,
		},
		{
			label:    "Word8",
			actual:   cadence.Word8Type{},
			expected: interpreter.PrimitiveStaticTypeWord8,
		},
		{
			label:    "Word16",
			actual:   cadence.Word16Type{},
			expected: interpreter.PrimitiveStaticTypeWord16,
		},
		{
			label:    "Word32",
			actual:   cadence.Word32Type{},
			expected: interpreter.PrimitiveStaticTypeWord32,
		},
		{
			label:    "Word64",
			actual:   cadence.Word64Type{},
			expected: interpreter.PrimitiveStaticTypeWord64,
		},
		{
			label:    "Fix64",
			actual:   cadence.Fix64Type{},
			expected: interpreter.PrimitiveStaticTypeFix64,
		},
		{
			label:    "UFix64",
			actual:   cadence.UFix64Type{},
			expected: interpreter.PrimitiveStaticTypeUFix64,
		},
		{
			label:    "Block",
			actual:   cadence.BlockType{},
			expected: interpreter.PrimitiveStaticTypeBlock,
		},
		{
			label:    "CapabilityPath",
			actual:   cadence.CapabilityPathType{},
			expected: interpreter.PrimitiveStaticTypeCapabilityPath,
		},
		{
			label:    "StoragePath",
			actual:   cadence.StoragePathType{},
			expected: interpreter.PrimitiveStaticTypeStoragePath,
		},
		{
			label:    "PublicPath",
			actual:   cadence.PublicPathType{},
			expected: interpreter.PrimitiveStaticTypePublicPath,
		},
		{
			label:    "PrivatePath",
			actual:   cadence.PrivatePathType{},
			expected: interpreter.PrimitiveStaticTypePrivatePath,
		},
		{
			label:    "AuthAccount",
			actual:   cadence.AuthAccountType{},
			expected: interpreter.PrimitiveStaticTypeAuthAccount,
		},
		{
			label:    "PublicAccount",
			actual:   cadence.PublicAccountType{},
			expected: interpreter.PrimitiveStaticTypePublicAccount,
		},
		{
			label:    "DeployedContract",
			actual:   cadence.DeployedContractType{},
			expected: interpreter.PrimitiveStaticTypeDeployedContract,
		},
		{
			label:    "AuthAccount.Keys",
			actual:   cadence.AuthAccountKeysType{},
			expected: interpreter.PrimitiveStaticTypeAuthAccountKeys,
		},
		{
			label:    "PublicAccount.Keys",
			actual:   cadence.PublicAccountKeysType{},
			expected: interpreter.PrimitiveStaticTypePublicAccountKeys,
		},
		{
			label:    "AuthAccount.Contracts",
			actual:   cadence.AuthAccountContractsType{},
			expected: interpreter.PrimitiveStaticTypeAuthAccountContracts,
		},
		{
			label:    "PublicAccount.Contracts",
			actual:   cadence.PublicAccountContractsType{},
			expected: interpreter.PrimitiveStaticTypePublicAccountContracts,
		},
		{
			label:    "AccountKey",
			actual:   cadence.AccountKeyType{},
			expected: interpreter.PrimitiveStaticTypeAccountKey,
		},
		{
			label: "Optional",
			actual: &cadence.OptionalType{
				Type: cadence.IntType{},
			},
			expected: interpreter.OptionalStaticType{
				Type: interpreter.PrimitiveStaticTypeInt,
			},
		},
		{
			label: "VariableSizedArray",
			actual: &cadence.VariableSizedArrayType{
				ElementType: cadence.IntType{},
			},
			expected: interpreter.VariableSizedStaticType{
				Type: interpreter.PrimitiveStaticTypeInt,
			},
		},
		{
			label: "ConstantSizedArray",
			actual: &cadence.ConstantSizedArrayType{
				ElementType: cadence.IntType{},
				Size:        3,
			},
			expected: interpreter.ConstantSizedStaticType{
				Type: interpreter.PrimitiveStaticTypeInt,
				Size: 3,
			},
		},
		{
			label: "Dictionary",
			actual: &cadence.DictionaryType{
				ElementType: cadence.IntType{},
				KeyType:     cadence.StringType{},
			},
			expected: interpreter.DictionaryStaticType{
				KeyType:   interpreter.PrimitiveStaticTypeString,
				ValueType: interpreter.PrimitiveStaticTypeInt,
			},
		},
		{
			label: "Reference",
			actual: &cadence.ReferenceType{
				Authorized: false,
				Type:       cadence.IntType{},
			},
			expected: interpreter.ReferenceStaticType{
				Authorized:   false,
				BorrowedType: interpreter.PrimitiveStaticTypeInt,
			},
		},
		{
			label: "Capability",
			actual: &cadence.CapabilityType{
				BorrowType: cadence.IntType{},
			},
			expected: interpreter.CapabilityStaticType{
				BorrowType: interpreter.PrimitiveStaticTypeInt,
			},
		},
		{
			label: "Struct",
			actual: &cadence.StructType{
				Location:            TestLocation,
				QualifiedIdentifier: "S",
			},
			expected: interpreter.CompositeStaticType{
				Location:            TestLocation,
				QualifiedIdentifier: "S",
			},
		},
		{
			label: "Resource",
			actual: &cadence.ResourceType{
				Location:            TestLocation,
				QualifiedIdentifier: "S",
			},
			expected: interpreter.CompositeStaticType{
				Location:            TestLocation,
				QualifiedIdentifier: "S",
			},
		},
		{
			label: "Contract",
			actual: &cadence.ContractType{
				Location:            TestLocation,
				QualifiedIdentifier: "S",
			},
			expected: interpreter.CompositeStaticType{
				Location:            TestLocation,
				QualifiedIdentifier: "S",
			},
		},
		{
			label: "Event",
			actual: &cadence.EventType{
				Location:            TestLocation,
				QualifiedIdentifier: "S",
			},
			expected: interpreter.CompositeStaticType{
				Location:            TestLocation,
				QualifiedIdentifier: "S",
			},
		},
		{
			label: "Enum",
			actual: &cadence.EnumType{
				Location:            TestLocation,
				QualifiedIdentifier: "S",
			},
			expected: interpreter.CompositeStaticType{
				Location:            TestLocation,
				QualifiedIdentifier: "S",
			},
		},
		{
			label: "StructInterface",
			actual: &cadence.StructInterfaceType{
				Location:            TestLocation,
				QualifiedIdentifier: "S",
			},
			expected: interpreter.InterfaceStaticType{
				Location:            TestLocation,
				QualifiedIdentifier: "S",
			},
		},
		{
			label: "ResourceInterface",
			actual: &cadence.ResourceInterfaceType{
				Location:            TestLocation,
				QualifiedIdentifier: "S",
			},
			expected: interpreter.InterfaceStaticType{
				Location:            TestLocation,
				QualifiedIdentifier: "S",
			},
		},
		{
			label: "ContractInterface",
			actual: &cadence.ContractInterfaceType{
				Location:            TestLocation,
				QualifiedIdentifier: "S",
			},
			expected: interpreter.InterfaceStaticType{
				Location:            TestLocation,
				QualifiedIdentifier: "S",
			},
		},
		{
			label: "RestrictedType",
			actual: &cadence.RestrictedType{
				Type: &cadence.StructType{
					Location:            TestLocation,
					QualifiedIdentifier: "S",
				},
				Restrictions: []cadence.Type{
					&cadence.StructInterfaceType{
						Location:            TestLocation,
						QualifiedIdentifier: "T",
					}},
			},
			expected: &interpreter.RestrictedStaticType{
				Type: interpreter.CompositeStaticType{
					Location:            TestLocation,
					QualifiedIdentifier: "S",
				},
				Restrictions: []interpreter.InterfaceStaticType{
					{
						Location:            TestLocation,
						QualifiedIdentifier: "T",
					},
				},
			},
		},
	} {
		test(tt)
	}
}

func TestExportIntegerValuesFromScript(t *testing.T) {

	t.Parallel()

	test := func(integerType sema.Type) {

		t.Run(integerType.String(), func(t *testing.T) {

			t.Parallel()

			script := fmt.Sprintf(
				`
                  pub fun main(): %s {
                      return 42
                  }
                `,
				integerType,
			)

			assert.NotPanics(t, func() {
				exportValueFromScript(t, script)
			})
		})
	}

	for _, integerType := range sema.AllIntegerTypes {
		test(integerType)
	}
}

func TestExportFixedPointValuesFromScript(t *testing.T) {

	t.Parallel()

	test := func(fixedPointType sema.Type, literal string) {

		t.Run(fixedPointType.String(), func(t *testing.T) {

			t.Parallel()

			script := fmt.Sprintf(
				`
                  pub fun main(): %s {
                      return %s
                  }
                `,
				fixedPointType,
				literal,
			)

			assert.NotPanics(t, func() {
				exportValueFromScript(t, script)
			})
		})
	}

	for _, fixedPointType := range sema.AllFixedPointTypes {

		var literal string
		if sema.IsSubType(fixedPointType, sema.SignedFixedPointType) {
			literal = "-1.23"
		} else {
			literal = "1.23"
		}

		test(fixedPointType, literal)
	}
}

func TestExportAddressValue(t *testing.T) {

	t.Parallel()

	script := `
        pub fun main(): Address {
            return 0x42
        }
    `

	actual := exportValueFromScript(t, script)
	expected := cadence.BytesToAddress(
		[]byte{0x0, 0x0, 0x0, 0x0, 0x0, 0x0, 0x0, 0x42},
	)

	assert.Equal(t, expected, actual)
}

func TestExportStructValue(t *testing.T) {

	t.Parallel()

	script := `
        pub struct Foo {
            pub let bar: Int

            init(bar: Int) {
                self.bar = bar
            }
        }

        pub fun main(): Foo {
            return Foo(bar: 42)
        }
    `

	fooStructType := &cadence.StructType{
		Location:            common.ScriptLocation{},
		QualifiedIdentifier: "Foo",
		Fields:              fooFields,
	}

	actual := exportValueFromScript(t, script)
	expected := cadence.NewStruct([]cadence.Value{cadence.NewInt(42)}).
		WithType(fooStructType)

	assert.Equal(t, expected, actual)
}

func TestExportResourceValue(t *testing.T) {

	t.Parallel()

	script := `
        pub resource Foo {
            pub let bar: Int

            init(bar: Int) {
                self.bar = bar
            }
        }

        pub fun main(): @Foo {
            return <- create Foo(bar: 42)
        }
    `

	actual := exportValueFromScript(t, script)
	expected :=
		cadence.NewResource([]cadence.Value{
			cadence.NewUInt64(0),
			cadence.NewInt(42),
		}).WithType(newFooResourceType())

	assert.Equal(t, expected, actual)
}

func TestExportResourceArrayValue(t *testing.T) {

	t.Parallel()

	script := `
        pub resource Foo {
            pub let bar: Int

            init(bar: Int) {
                self.bar = bar
            }
        }

        pub fun main(): @[Foo] {
            return <- [<- create Foo(bar: 1), <- create Foo(bar: 2)]
        }
    `

	fooResourceType := newFooResourceType()

	actual := exportValueFromScript(t, script)
	expected := cadence.NewArray([]cadence.Value{
		cadence.NewResource([]cadence.Value{
			cadence.NewUInt64(0),
			cadence.NewInt(1),
		}).WithType(fooResourceType),
		cadence.NewResource([]cadence.Value{
			cadence.NewUInt64(0),
			cadence.NewInt(2),
		}).WithType(fooResourceType),
	}).WithType(&cadence.VariableSizedArrayType{
		ElementType: &cadence.ResourceType{
			Location:            common.ScriptLocation{},
			QualifiedIdentifier: "Foo",
			Fields: []cadence.Field{
				{
					Identifier: "uuid",
					Type:       cadence.UInt64Type{},
				},
				{
					Identifier: "bar",
					Type:       cadence.IntType{},
				},
			},
		},
	})

	assert.Equal(t, expected, actual)
}

func TestExportResourceDictionaryValue(t *testing.T) {

	t.Parallel()

	script := `
        pub resource Foo {
            pub let bar: Int

            init(bar: Int) {
                self.bar = bar
            }
        }

        pub fun main(): @{String: Foo} {
            return <- {
                "a": <- create Foo(bar: 1),
                "b": <- create Foo(bar: 2)
            }
        }
    `

	fooResourceType := newFooResourceType()

	actual := exportValueFromScript(t, script)
	expected := cadence.NewDictionary([]cadence.KeyValuePair{
		{
			Key: cadence.String("b"),
			Value: cadence.NewResource([]cadence.Value{
				cadence.NewUInt64(0),
				cadence.NewInt(2),
			}).WithType(fooResourceType),
		},
		{
			Key: cadence.String("a"),
			Value: cadence.NewResource([]cadence.Value{
				cadence.NewUInt64(0),
				cadence.NewInt(1),
			}).WithType(fooResourceType),
		},
	}).WithType(&cadence.DictionaryType{
		KeyType: cadence.StringType{},
		ElementType: &cadence.ResourceType{
			Location:            common.ScriptLocation{},
			QualifiedIdentifier: "Foo",
			Fields: []cadence.Field{
				{
					Identifier: "uuid",
					Type:       cadence.UInt64Type{},
				},
				{
					Identifier: "bar",
					Type:       cadence.IntType{},
				},
			},
		},
	})

	assert.Equal(t, expected, actual)
}

func TestExportNestedResourceValueFromScript(t *testing.T) {

	t.Parallel()

	barResourceType := &cadence.ResourceType{
		Location:            common.ScriptLocation{},
		QualifiedIdentifier: "Bar",
		Fields: []cadence.Field{
			{
				Identifier: "uuid",
				Type:       cadence.UInt64Type{},
			},
			{
				Identifier: "x",
				Type:       cadence.IntType{},
			},
		},
	}

	fooResourceType := &cadence.ResourceType{
		Location:            common.ScriptLocation{},
		QualifiedIdentifier: "Foo",
		Fields: []cadence.Field{
			{
				Identifier: "uuid",
				Type:       cadence.UInt64Type{},
			},
			{
				Identifier: "bar",
				Type:       barResourceType,
			},
		},
	}

	script := `
        pub resource Bar {
            pub let x: Int

            init(x: Int) {
                self.x = x
            }
        }

        pub resource Foo {
            pub let bar: @Bar

            init(bar: @Bar) {
                self.bar <- bar
            }

            destroy() {
                destroy self.bar
            }
        }

        pub fun main(): @Foo {
            return <- create Foo(bar: <- create Bar(x: 42))
        }
    `

	actual := exportValueFromScript(t, script)
	expected := cadence.NewResource([]cadence.Value{
		cadence.NewUInt64(0),
		cadence.NewResource([]cadence.Value{
			cadence.NewUInt64(0),
			cadence.NewInt(42),
		}).WithType(barResourceType),
	}).WithType(fooResourceType)

	assert.Equal(t, expected, actual)
}

func TestExportEventValue(t *testing.T) {

	t.Parallel()

	script := `
        pub event Foo(bar: Int)

        pub fun main() {
            emit Foo(bar: 42)
        }
    `

	fooEventType := &cadence.EventType{
		Location:            common.ScriptLocation{},
		QualifiedIdentifier: "Foo",
		Fields:              fooFields,
	}

	actual := exportEventFromScript(t, script)
	expected := cadence.NewEvent([]cadence.Value{cadence.NewInt(42)}).
		WithType(fooEventType)

	assert.Equal(t, expected, actual)
}

func exportEventFromScript(t *testing.T, script string) cadence.Event {
	rt := newTestInterpreterRuntime()

	var events []cadence.Event

	inter := &testRuntimeInterface{
		emitEvent: func(event cadence.Event) error {
			events = append(events, event)
			return nil
		},
	}

	_, err := rt.ExecuteScript(
		Script{
			Source: []byte(script),
		},
		Context{
			Interface: inter,
			Location:  common.ScriptLocation{},
		},
	)

	require.NoError(t, err)
	require.Len(t, events, 1)

	event := events[0]

	return event
}

func exportValueFromScript(t *testing.T, script string) cadence.Value {
	rt := newTestInterpreterRuntime()

	value, err := rt.ExecuteScript(
		Script{
			Source: []byte(script),
		},
		Context{
			Interface: &testRuntimeInterface{},
			Location:  common.ScriptLocation{},
		},
	)

	require.NoError(t, err)

	return value
}

func TestExportReferenceValue(t *testing.T) {

	t.Parallel()

	t.Run("ephemeral, Int", func(t *testing.T) {

		t.Parallel()

		script := `
            pub fun main(): &Int {
                return &1 as &Int
            }
        `

		actual := exportValueFromScript(t, script)
		expected := cadence.NewInt(1)

		assert.Equal(t, expected, actual)
	})

	t.Run("ephemeral, recursive", func(t *testing.T) {

		t.Parallel()

		script := `
            pub fun main(): [&AnyStruct] {
                let refs: [&AnyStruct] = []
                refs.append(&refs as &AnyStruct)
                return refs
            }
        `

		actual := exportValueFromScript(t, script)
		expected := cadence.NewArray([]cadence.Value{
			cadence.NewArray([]cadence.Value{
				nil,
			}).WithType(&cadence.VariableSizedArrayType{
				ElementType: &cadence.ReferenceType{
					Type: cadence.AnyStructType{},
				},
			}),
		}).WithType(&cadence.VariableSizedArrayType{
			ElementType: &cadence.ReferenceType{
				Type: cadence.AnyStructType{},
			},
		})

		assert.Equal(t, expected, actual)
	})

	t.Run("storage", func(t *testing.T) {

		t.Parallel()

		// Arrange

		rt := newTestInterpreterRuntime()

		transaction := `
            transaction {
                prepare(signer: AuthAccount) {
                    signer.save(1, to: /storage/test)
                    signer.link<&Int>(
                        /public/test,
                        target: /storage/test
                    )
                }
            }
        `

		address, err := common.HexToAddress("0x1")
		require.NoError(t, err)

		runtimeInterface := &testRuntimeInterface{
			storage: newTestLedger(nil, nil),
			getSigningAccounts: func() ([]Address, error) {
				return []Address{
					address,
				}, nil
			},
		}

		// Act

		err = rt.ExecuteTransaction(
			Script{
				Source: []byte(transaction),
			},
			Context{
				Interface: runtimeInterface,
				Location:  common.TransactionLocation{},
			},
		)
		require.NoError(t, err)

		script := `
            pub fun main(): &AnyStruct {
                return getAccount(0x1).getCapability(/public/test).borrow<&AnyStruct>()!
            }
        `

		actual, err := rt.ExecuteScript(
			Script{
				Source: []byte(script),
			},
			Context{
				Interface: runtimeInterface,
				Location:  common.ScriptLocation{},
			},
		)
		require.NoError(t, err)

		expected := cadence.NewInt(1)

		assert.Equal(t, expected, actual)
	})

	t.Run("storage, recursive, same reference", func(t *testing.T) {

		t.Parallel()

		script := `
            pub fun main(): &AnyStruct {
                var acct = getAuthAccount(0x01)
	            var v:[AnyStruct] = []
	            acct.save(v, to: /storage/x)

                var ref = acct.borrow<&[AnyStruct]>(from: /storage/x)!
	            ref.append(ref)
	            return ref
            }
        `

		rt := newTestInterpreterRuntime()

		runtimeInterface := &testRuntimeInterface{
			storage: newTestLedger(nil, nil),
		}

		_, err := rt.ExecuteScript(
			Script{
				Source: []byte(script),
			},
			Context{
				Interface: runtimeInterface,
				Location:  common.ScriptLocation{},
			},
		)
		require.Error(t, err)
		require.Contains(t, err.Error(), "cannot store non-storable value")
	})

	t.Run("storage, recursive, two references", func(t *testing.T) {

		t.Parallel()

		script := `
            pub fun main(): &AnyStruct {
                var acct = getAuthAccount(0x01)
	            var v:[AnyStruct] = []
	            acct.save(v, to: /storage/x)

                var ref1 = acct.borrow<&[AnyStruct]>(from: /storage/x)!
                var ref2 = acct.borrow<&[AnyStruct]>(from: /storage/x)!

	            ref1.append(ref2)
	            return ref1
            }
        `

		rt := newTestInterpreterRuntime()

		runtimeInterface := &testRuntimeInterface{
			storage: newTestLedger(nil, nil),
		}

		_, err := rt.ExecuteScript(
			Script{
				Source: []byte(script),
			},
			Context{
				Interface: runtimeInterface,
				Location:  common.ScriptLocation{},
			},
		)
		require.Error(t, err)
		require.Contains(t, err.Error(), "cannot store non-storable value")
	})
}

func TestExportTypeValue(t *testing.T) {

	t.Parallel()

	t.Run("Int", func(t *testing.T) {

		t.Parallel()

		script := `
            pub fun main(): Type {
                return Type<Int>()
            }
        `

		actual := exportValueFromScript(t, script)
		expected := cadence.TypeValue{
			StaticType: cadence.IntType{},
		}

		assert.Equal(t, expected, actual)
	})

	t.Run("struct", func(t *testing.T) {

		t.Parallel()

		script := `
            pub struct S {}

            pub fun main(): Type {
                return Type<S>()
            }
        `

		actual := exportValueFromScript(t, script)
		expected := cadence.TypeValue{
			StaticType: &cadence.StructType{
				QualifiedIdentifier: "S",
				Location:            common.ScriptLocation{},
				Fields:              []cadence.Field{},
			},
		}

		assert.Equal(t, expected, actual)
	})

	t.Run("builtin struct", func(t *testing.T) {

		t.Parallel()

		script := `
            pub fun main(): Type {
                return CompositeType("PublicKey")!
            }
        `

		actual := exportValueFromScript(t, script)

		_, err := json.Encode(actual)
		require.NoError(t, err)
	})

	t.Run("without static type", func(t *testing.T) {

		t.Parallel()

		value := interpreter.TypeValue{
			Type: nil,
		}
		actual, err := exportValueWithInterpreter(
			value,
			newTestInterpreter(t),
			interpreter.EmptyLocationRange,
			seenReferences{},
		)
		require.NoError(t, err)

		expected := cadence.TypeValue{
			StaticType: nil,
		}

		assert.Equal(t, expected, actual)
	})

	t.Run("with restricted static type", func(t *testing.T) {

		t.Parallel()

		const code = `
          pub struct interface SI {}

          pub struct S: SI {}

        `
		program, err := parser.ParseProgram(nil, []byte(code), parser.Config{})
		require.NoError(t, err)

		checker, err := sema.NewChecker(
			program,
			TestLocation,
			nil,
			&sema.Config{
				AccessCheckMode: sema.AccessCheckModeStrict,
			},
		)
		require.NoError(t, err)

		err = checker.Check()
		require.NoError(t, err)

		inter := newTestInterpreter(t)
		inter.Program = interpreter.ProgramFromChecker(checker)

		ty := interpreter.TypeValue{
			Type: &interpreter.RestrictedStaticType{
				Type: interpreter.NewCompositeStaticTypeComputeTypeID(inter, TestLocation, "S"),
				Restrictions: []interpreter.InterfaceStaticType{
					{
						Location:            TestLocation,
						QualifiedIdentifier: "SI",
					},
				},
			},
		}

		actual, err := ExportValue(ty, inter, interpreter.EmptyLocationRange)
		require.NoError(t, err)

		assert.Equal(t,
			cadence.TypeValue{
				StaticType: &cadence.RestrictedType{
					Type: &cadence.StructType{
						QualifiedIdentifier: "S",
						Location:            TestLocation,
						Fields:              []cadence.Field{},
					},
					Restrictions: []cadence.Type{
						&cadence.StructInterfaceType{
							QualifiedIdentifier: "SI",
							Location:            TestLocation,
							Fields:              []cadence.Field{},
						},
					},
				},
			},
			actual,
		)
	})

}

func TestExportStorageCapabilityValue(t *testing.T) {

	t.Parallel()

	t.Run("Int", func(t *testing.T) {

		capability := interpreter.NewUnmeteredStorageCapabilityValue(
			3,
			interpreter.AddressValue{0x1},
			interpreter.PathValue{
				Domain:     common.PathDomainStorage,
				Identifier: "foo",
			},
			interpreter.PrimitiveStaticTypeInt,
		)

		actual, err := exportValueWithInterpreter(
			capability,
			newTestInterpreter(t),
			interpreter.EmptyLocationRange,
			seenReferences{},
		)
		require.NoError(t, err)

<<<<<<< HEAD
		expected := cadence.NewStorageCapability(
			3,
			cadence.Address{0x1},
			cadence.Path{
				Domain:     "storage",
=======
		expected := cadence.StorageCapability{
			Path: cadence.Path{
				Domain:     common.PathDomainStorage,
>>>>>>> 5bbb28fb
				Identifier: "foo",
			},
			cadence.IntType{},
		)

		assert.Equal(t, expected, actual)

	})

	t.Run("Struct", func(t *testing.T) {

		const code = `
          struct S {}
        `
		program, err := parser.ParseProgram(nil, []byte(code), parser.Config{})
		require.NoError(t, err)

		checker, err := sema.NewChecker(
			program,
			TestLocation,
			nil,
			&sema.Config{
				AccessCheckMode: sema.AccessCheckModeNotSpecifiedUnrestricted,
			},
		)
		require.NoError(t, err)

		err = checker.Check()
		require.NoError(t, err)

		inter := newTestInterpreter(t)
		inter.Program = interpreter.ProgramFromChecker(checker)

		capability := interpreter.NewUnmeteredStorageCapabilityValue(
			3,
			interpreter.AddressValue{0x1},
			interpreter.PathValue{
				Domain:     common.PathDomainStorage,
				Identifier: "foo",
			},
			interpreter.NewCompositeStaticTypeComputeTypeID(inter, TestLocation, "S"),
		)

		actual, err := exportValueWithInterpreter(
			capability,
			inter,
			interpreter.EmptyLocationRange,
			seenReferences{},
		)
		require.NoError(t, err)

<<<<<<< HEAD
		expected := cadence.NewStorageCapability(
			3,
			cadence.Address{0x1},
			cadence.Path{
				Domain:     "storage",
=======
		expected := cadence.StorageCapability{
			Path: cadence.Path{
				Domain:     common.PathDomainStorage,
>>>>>>> 5bbb28fb
				Identifier: "foo",
			},
			&cadence.StructType{
				QualifiedIdentifier: "S",
				Location:            TestLocation,
				Fields:              []cadence.Field{},
			},
		)

		assert.Equal(t, expected, actual)
	})

	t.Run("no borrow type", func(t *testing.T) {

		capability := interpreter.NewUnmeteredStorageCapabilityValue(
			3,
			interpreter.AddressValue{0x1},
			interpreter.PathValue{
				Domain:     common.PathDomainStorage,
				Identifier: "foo",
			},
			nil,
		)

		actual, err := exportValueWithInterpreter(
			capability,
			newTestInterpreter(t),
			interpreter.EmptyLocationRange,
			seenReferences{},
		)
		require.NoError(t, err)

<<<<<<< HEAD
		expected := cadence.NewStorageCapability(
			3,
			cadence.Address{0x1},
			cadence.Path{
				Domain:     "storage",
=======
		expected := cadence.StorageCapability{
			Path: cadence.Path{
				Domain:     common.PathDomainStorage,
>>>>>>> 5bbb28fb
				Identifier: "foo",
			},
			nil,
		)

		assert.Equal(t, expected, actual)
	})
}

func TestExportPathLinkValue(t *testing.T) {

	t.Parallel()

	t.Run("Int", func(t *testing.T) {

		link := interpreter.PathLinkValue{
			TargetPath: interpreter.PathValue{
				Domain:     common.PathDomainStorage,
				Identifier: "foo",
			},
			Type: interpreter.PrimitiveStaticTypeInt,
		}

		actual, err := exportValueWithInterpreter(
			link,
			newTestInterpreter(t),
			interpreter.EmptyLocationRange,
			seenReferences{},
		)
		require.NoError(t, err)

		expected := cadence.PathLink{
			TargetPath: cadence.Path{
				Domain:     common.PathDomainStorage,
				Identifier: "foo",
			},
			BorrowType: "Int",
		}

		assert.Equal(t, expected, actual)
	})

	t.Run("Struct", func(t *testing.T) {

		const code = `
          struct S {}
        `
		program, err := parser.ParseProgram(nil, []byte(code), parser.Config{})
		require.NoError(t, err)

		checker, err := sema.NewChecker(
			program,
			TestLocation,
			nil,
			&sema.Config{
				AccessCheckMode: sema.AccessCheckModeNotSpecifiedUnrestricted,
			},
		)
		require.NoError(t, err)

		err = checker.Check()
		require.NoError(t, err)

		inter := newTestInterpreter(t)
		inter.Program = interpreter.ProgramFromChecker(checker)

		capability := interpreter.PathLinkValue{
			TargetPath: interpreter.PathValue{
				Domain:     common.PathDomainStorage,
				Identifier: "foo",
			},
			Type: interpreter.NewCompositeStaticTypeComputeTypeID(inter, TestLocation, "S"),
		}

		actual, err := exportValueWithInterpreter(
			capability,
			inter,
			interpreter.EmptyLocationRange,
			seenReferences{},
		)
		require.NoError(t, err)

		expected := cadence.PathLink{
			TargetPath: cadence.Path{
				Domain:     common.PathDomainStorage,
				Identifier: "foo",
			},
			BorrowType: "S.test.S",
		}

		assert.Equal(t, expected, actual)
	})
}

func TestExportAccountLinkValue(t *testing.T) {

	t.Parallel()

	link := interpreter.AccountLinkValue{}

	actual, err := exportValueWithInterpreter(
		link,
		newTestInterpreter(t),
		interpreter.EmptyLocationRange,
		seenReferences{},
	)
	require.NoError(t, err)

	expected := cadence.AccountLink{}

	assert.Equal(t, expected, actual)
}

func TestExportCompositeValueWithFunctionValueField(t *testing.T) {

	t.Parallel()

	script := `
        pub struct Foo {
            pub let answer: Int
            pub let f: ((): Void)

            init() {
                self.answer = 42
                self.f = fun () {}
            }
        }

        pub fun main(): Foo {
            return Foo()
        }
    `

	fooStructType := &cadence.StructType{
		Location:            common.ScriptLocation{},
		QualifiedIdentifier: "Foo",
		Fields: []cadence.Field{
			{
				Identifier: "answer",
				Type:       cadence.IntType{},
			},
			{
				Identifier: "f",
				Type: &cadence.FunctionType{
					ReturnType: cadence.VoidType{},
				},
			},
		},
	}

	actual := exportValueFromScript(t, script)
	expected := cadence.NewStruct([]cadence.Value{
		cadence.NewInt(42),
		cadence.Function{
			FunctionType: &cadence.FunctionType{
				ReturnType: cadence.VoidType{},
			},
		},
	}).WithType(fooStructType)

	assert.Equal(t, expected, actual)
}

//go:embed test-export-json-deterministic.txt
var exportJsonDeterministicExpected string

func TestExportJsonDeterministic(t *testing.T) {
	t.Parallel()

	// exported order of field in a dictionary depends on the execution ,
	// however the deterministic code should generate deterministic type

	script := `
        access(all) event Foo(bar: Int, aaa: {Int: {Int: String}})

        access(all) fun main() {

			let dict0 = {
				3: "c",
				2: "c",
				1: "a",
				0: "a"
			}

			let dict2 = {
				7: "d"
			}

			dict2[1] = "c"
			dict2[3] = "b"

            emit Foo(
				bar: 2,
				aaa: {
					2: dict2,
					1: {
						3: "a",
						7: "b",
						2: "a",
						1: ""
					},
					0: dict0
				}
			)
        }
    `

	event := exportEventFromScript(t, script)

	bytes, err := json.Encode(event)

	assert.NoError(t, err)
	// NOTE: NOT using JSONEq, as we want to check order (by string equality), instead of structural equality
	assert.Equal(t, exportJsonDeterministicExpected, string(bytes))
}

var fooFields = []cadence.Field{
	{
		Identifier: "bar",
		Type:       cadence.IntType{},
	},
}
var fooResourceFields = []cadence.Field{
	{
		Identifier: "uuid",
		Type:       cadence.UInt64Type{},
	},
	{
		Identifier: "bar",
		Type:       cadence.IntType{},
	},
}

func newFooResourceType() *cadence.ResourceType {
	return &cadence.ResourceType{
		Location:            common.ScriptLocation{},
		QualifiedIdentifier: "Foo",
		Fields:              fooResourceFields,
	}
}

func TestRuntimeEnumValue(t *testing.T) {

	t.Parallel()

	enumValue := cadence.Enum{
		EnumType: &cadence.EnumType{
			Location:            common.ScriptLocation{},
			QualifiedIdentifier: "Direction",
			Fields: []cadence.Field{
				{
					Identifier: sema.EnumRawValueFieldName,
					Type:       cadence.IntType{},
				},
			},
			RawType: cadence.IntType{},
		},
		Fields: []cadence.Value{
			cadence.NewInt(3),
		},
	}

	t.Run("test export", func(t *testing.T) {
		script := `
            pub fun main(): Direction {
                return Direction.RIGHT
            }

            pub enum Direction: Int {
                pub case UP
                pub case DOWN
                pub case LEFT
                pub case RIGHT
            }
        `

		actual := exportValueFromScript(t, script)
		assert.Equal(t, enumValue, actual)
	})

	t.Run("test import", func(t *testing.T) {
		script := `
            pub fun main(dir: Direction): Direction {
                if !dir.isInstance(Type<Direction>()) {
                    panic("Not a Direction value")
                }

                return dir
            }

            pub enum Direction: Int {
                pub case UP
                pub case DOWN
                pub case LEFT
                pub case RIGHT
            }
        `

		actual, err := executeTestScript(t, script, enumValue)
		require.NoError(t, err)
		assert.Equal(t, enumValue, actual)
	})
}

func executeTestScript(t *testing.T, script string, arg cadence.Value) (cadence.Value, error) {
	rt := newTestInterpreterRuntime()

	runtimeInterface := &testRuntimeInterface{
		storage: newTestLedger(nil, nil),
		meterMemory: func(_ common.MemoryUsage) error {
			return nil
		},
	}
	runtimeInterface.decodeArgument = func(b []byte, t cadence.Type) (value cadence.Value, err error) {
		return json.Decode(runtimeInterface, b)
	}

	scriptParam := Script{
		Source: []byte(script),
	}

	if arg != nil {
		encodedArg, err := json.Encode(arg)
		require.NoError(t, err)
		scriptParam.Arguments = [][]byte{encodedArg}
	}

	value, err := rt.ExecuteScript(
		scriptParam,
		Context{
			Interface: runtimeInterface,
			Location:  common.ScriptLocation{},
		},
	)

	if err == nil {
		value = cadence.ValueWithCachedTypeID(value)
	}

	return value, err
}

func TestRuntimeArgumentPassing(t *testing.T) {

	t.Parallel()

	type argumentPassingTest struct {
		exportedValue cadence.Value
		label         string
		typeSignature string
		skipExport    bool
	}

	var argumentPassingTests = []argumentPassingTest{
		{
			label:         "Nil",
			typeSignature: "String?",
			exportedValue: cadence.NewOptional(nil),
		},
		{
			label:         "Bool true",
			typeSignature: "Bool",
			exportedValue: cadence.NewBool(true),
		},
		{
			label:         "Bool false",
			typeSignature: "Bool",
			exportedValue: cadence.NewBool(false),
		},
		{
			label:         "String empty",
			typeSignature: "String",
			exportedValue: cadence.String(""),
		},
		{
			label:         "String non-empty",
			typeSignature: "String",
			exportedValue: cadence.String("foo"),
		},
		{
			label:         "Array empty",
			typeSignature: "[String]",
			exportedValue: cadence.NewArray([]cadence.Value{}).
				WithType(&cadence.VariableSizedArrayType{
					ElementType: cadence.StringType{},
				}),
		},
		{
			label:         "Array non-empty",
			typeSignature: "[String]",
			exportedValue: cadence.NewArray([]cadence.Value{
				cadence.String("foo"),
				cadence.String("bar"),
			}).WithType(&cadence.VariableSizedArrayType{
				ElementType: cadence.StringType{},
			}),
		},
		{
			label:         "Dictionary non-empty",
			typeSignature: "{String: String}",
			exportedValue: cadence.NewDictionary([]cadence.KeyValuePair{
				{
					Key:   cadence.String("foo"),
					Value: cadence.String("bar"),
				},
			}).WithType(&cadence.DictionaryType{
				KeyType:     cadence.StringType{},
				ElementType: cadence.StringType{},
			}),
		},
		{
			label:         "Int",
			typeSignature: "Int",
			exportedValue: cadence.NewInt(42),
		},
		{
			label:         "Int8",
			typeSignature: "Int8",
			exportedValue: cadence.NewInt8(42),
		},
		{
			label:         "Int16",
			typeSignature: "Int16",
			exportedValue: cadence.NewInt16(42),
		},
		{
			label:         "Int32",
			typeSignature: "Int32",
			exportedValue: cadence.NewInt32(42),
		},
		{
			label:         "Int64",
			typeSignature: "Int64",
			exportedValue: cadence.NewInt64(42),
		},
		{
			label:         "Int128",
			typeSignature: "Int128",
			exportedValue: cadence.NewInt128(42),
		},
		{
			label:         "Int256",
			typeSignature: "Int256",
			exportedValue: cadence.NewInt256(42),
		},
		{
			label:         "UInt",
			typeSignature: "UInt",
			exportedValue: cadence.NewUInt(42),
		},
		{
			label:         "UInt8",
			typeSignature: "UInt8",
			exportedValue: cadence.NewUInt8(42),
		},
		{
			label:         "UInt16",
			typeSignature: "UInt16",
			exportedValue: cadence.NewUInt16(42),
		},
		{
			label:         "UInt32",
			typeSignature: "UInt32",
			exportedValue: cadence.NewUInt32(42),
		},
		{
			label:         "UInt64",
			typeSignature: "UInt64",
			exportedValue: cadence.NewUInt64(42),
		},
		{
			label:         "UInt128",
			typeSignature: "UInt128",
			exportedValue: cadence.NewUInt128(42),
		},
		{
			label:         "UInt256",
			typeSignature: "UInt256",
			exportedValue: cadence.NewUInt256(42),
		},
		{
			label:         "Word8",
			typeSignature: "Word8",
			exportedValue: cadence.NewWord8(42),
		},
		{
			label:         "Word16",
			typeSignature: "Word16",
			exportedValue: cadence.NewWord16(42),
		},
		{
			label:         "Word32",
			typeSignature: "Word32",
			exportedValue: cadence.NewWord32(42),
		},
		{
			label:         "Word64",
			typeSignature: "Word64",
			exportedValue: cadence.NewWord64(42),
		},
		{
			label:         "Fix64",
			typeSignature: "Fix64",
			exportedValue: cadence.Fix64(-123000000),
		},
		{
			label:         "UFix64",
			typeSignature: "UFix64",
			exportedValue: cadence.UFix64(123000000),
		},
		{
			label:         "StoragePath",
			typeSignature: "StoragePath",
			exportedValue: cadence.Path{
				Domain:     common.PathDomainStorage,
				Identifier: "foo",
			},
			skipExport: true,
		},
		{
			label:         "PrivatePath",
			typeSignature: "PrivatePath",
			exportedValue: cadence.Path{
				Domain:     common.PathDomainPrivate,
				Identifier: "foo",
			},
			skipExport: true,
		},
		{
			label:         "PublicPath",
			typeSignature: "PublicPath",
			exportedValue: cadence.Path{
				Domain:     common.PathDomainPublic,
				Identifier: "foo",
			},
			skipExport: true,
		},
		{
			label:         "Address",
			typeSignature: "Address",
			exportedValue: cadence.NewAddress([8]byte{0, 0, 0, 0, 0, 1, 0, 2}),
		},
	}

	testArgumentPassing := func(test argumentPassingTest) {

		t.Run(test.label, func(t *testing.T) {

			t.Parallel()

			returnSignature := ""
			returnStmt := ""

			if !test.skipExport {
				returnSignature = fmt.Sprintf(": %[1]s", test.typeSignature)
				returnStmt = "return arg"
			}

			script := fmt.Sprintf(
				`pub fun main(arg: %[1]s)%[2]s {

                    if !arg.isInstance(Type<%[1]s>()) {
                        panic("Not a %[1]s value")
                    }

                    %[3]s
                }`,
				test.typeSignature,
				returnSignature,
				returnStmt,
			)

			actual, err := executeTestScript(t, script, test.exportedValue)
			require.NoError(t, err)

			if !test.skipExport {
				expected := cadence.ValueWithCachedTypeID(test.exportedValue)
				assert.Equal(t, expected, actual)
			}
		})
	}

	for _, testCase := range argumentPassingTests {
		testArgumentPassing(testCase)
	}
}

func TestRuntimeComplexStructArgumentPassing(t *testing.T) {

	t.Parallel()

	// Complex struct value
	complexStructValue := cadence.Struct{
		StructType: &cadence.StructType{
			Location:            common.ScriptLocation{},
			QualifiedIdentifier: "Foo",
			Fields: []cadence.Field{
				{
					Identifier: "a",
					Type: &cadence.OptionalType{
						Type: cadence.StringType{},
					},
				},
				{
					Identifier: "b",
					Type: &cadence.DictionaryType{
						KeyType:     cadence.StringType{},
						ElementType: cadence.StringType{},
					},
				},
				{
					Identifier: "c",
					Type: &cadence.VariableSizedArrayType{
						ElementType: cadence.StringType{},
					},
				},
				{
					Identifier: "d",
					Type: &cadence.ConstantSizedArrayType{
						ElementType: cadence.StringType{},
						Size:        2,
					},
				},
				{
					Identifier: "e",
					Type:       cadence.AddressType{},
				},
				{
					Identifier: "f",
					Type:       cadence.BoolType{},
				},
				{
					Identifier: "g",
					Type:       cadence.StoragePathType{},
				},
				{
					Identifier: "h",
					Type:       cadence.PublicPathType{},
				},
				{
					Identifier: "i",
					Type:       cadence.PrivatePathType{},
				},
				{
					Identifier: "j",
					Type:       cadence.AnyStructType{},
				},
			},
		},

		Fields: []cadence.Value{
			cadence.NewOptional(
				cadence.String("John"),
			),
			cadence.NewDictionary([]cadence.KeyValuePair{
				{
					Key:   cadence.String("name"),
					Value: cadence.String("Doe"),
				},
			}).WithType(&cadence.DictionaryType{
				KeyType:     cadence.StringType{},
				ElementType: cadence.StringType{},
			}),
			cadence.NewArray([]cadence.Value{
				cadence.String("foo"),
				cadence.String("bar"),
			}).WithType(&cadence.VariableSizedArrayType{
				ElementType: cadence.StringType{},
			}),
			cadence.NewArray([]cadence.Value{
				cadence.String("foo"),
				cadence.String("bar"),
			}).WithType(&cadence.ConstantSizedArrayType{
				ElementType: cadence.StringType{},
				Size:        2,
			}),
			cadence.NewAddress([8]byte{0, 0, 0, 0, 0, 1, 0, 2}),
			cadence.NewBool(true),
			cadence.Path{
				Domain:     common.PathDomainStorage,
				Identifier: "foo",
			},
			cadence.Path{
				Domain:     common.PathDomainPublic,
				Identifier: "foo",
			},
			cadence.Path{
				Domain:     common.PathDomainPrivate,
				Identifier: "foo",
			},
			cadence.String("foo"),
		},
	}

	script := fmt.Sprintf(
		`
          pub fun main(arg: %[1]s): %[1]s {

              if !arg.isInstance(Type<%[1]s>()) {
                  panic("Not a %[1]s value")
              }

              return arg
          }

          pub struct Foo {
              pub var a: String?
              pub var b: {String: String}
              pub var c: [String]
              pub var d: [String; 2]
              pub var e: Address
              pub var f: Bool
              pub var g: StoragePath
              pub var h: PublicPath
              pub var i: PrivatePath
              pub var j: AnyStruct

              init() {
                  self.a = "Hello"
                  self.b = {}
                  self.c = []
                  self.d = ["foo", "bar"]
                  self.e = 0x42
                  self.f = true
                  self.g = /storage/foo
                  self.h = /public/foo
                  self.i = /private/foo
                  self.j = nil
              }
          }
        `,
		"Foo",
	)

	actual, err := executeTestScript(t, script, complexStructValue)
	require.NoError(t, err)

	expected := cadence.ValueWithCachedTypeID(complexStructValue)
	assert.Equal(t, expected, actual)

}

func TestRuntimeComplexStructWithAnyStructFields(t *testing.T) {

	t.Parallel()

	// Complex struct value
	complexStructValue := cadence.Struct{
		StructType: &cadence.StructType{
			Location:            common.ScriptLocation{},
			QualifiedIdentifier: "Foo",
			Fields: []cadence.Field{
				{
					Identifier: "a",
					Type: &cadence.OptionalType{
						Type: cadence.AnyStructType{},
					},
				},
				{
					Identifier: "b",
					Type: &cadence.DictionaryType{
						KeyType:     cadence.StringType{},
						ElementType: cadence.AnyStructType{},
					},
				},
				{
					Identifier: "c",
					Type: &cadence.VariableSizedArrayType{
						ElementType: cadence.AnyStructType{},
					},
				},
				{
					Identifier: "d",
					Type: &cadence.ConstantSizedArrayType{
						ElementType: cadence.AnyStructType{},
						Size:        2,
					},
				},
				{
					Identifier: "e",
					Type:       cadence.AnyStructType{},
				},
			},
		},

		Fields: []cadence.Value{
			cadence.NewOptional(cadence.String("John")),
			cadence.NewDictionary([]cadence.KeyValuePair{
				{
					Key:   cadence.String("name"),
					Value: cadence.String("Doe"),
				},
			}).WithType(&cadence.DictionaryType{
				KeyType:     cadence.StringType{},
				ElementType: cadence.AnyStructType{},
			}),
			cadence.NewArray([]cadence.Value{
				cadence.String("foo"),
				cadence.String("bar"),
			}).WithType(&cadence.VariableSizedArrayType{
				ElementType: cadence.AnyStructType{},
			}),
			cadence.NewArray([]cadence.Value{
				cadence.String("foo"),
				cadence.String("bar"),
			}).WithType(&cadence.ConstantSizedArrayType{
				ElementType: cadence.AnyStructType{},
				Size:        2,
			}),
			cadence.Path{
				Domain:     common.PathDomainStorage,
				Identifier: "foo",
			},
		},
	}

	script := fmt.Sprintf(
		`
          pub fun main(arg: %[1]s): %[1]s {

              if !arg.isInstance(Type<%[1]s>()) {
                  panic("Not a %[1]s value")
              }

              return arg
          }

          pub struct Foo {
              pub var a: AnyStruct?
              pub var b: {String: AnyStruct}
              pub var c: [AnyStruct]
              pub var d: [AnyStruct; 2]
              pub var e: AnyStruct

              init() {
                  self.a = "Hello"
                  self.b = {}
                  self.c = []
                  self.d = ["foo", "bar"]
                  self.e = /storage/foo
              }
        }
        `,
		"Foo",
	)

	actual, err := executeTestScript(t, script, complexStructValue)
	require.NoError(t, err)

	expected := cadence.ValueWithCachedTypeID(complexStructValue)
	assert.Equal(t, expected, actual)
}

func TestRuntimeMalformedArgumentPassing(t *testing.T) {

	t.Parallel()

	// Struct with wrong field type

	malformedStructType1 := &cadence.StructType{
		Location:            common.ScriptLocation{},
		QualifiedIdentifier: "Foo",
		Fields: []cadence.Field{
			{
				Identifier: "a",
				Type:       cadence.IntType{},
			},
		},
	}

	malformedStruct1 := cadence.Struct{
		StructType: malformedStructType1,
		Fields: []cadence.Value{
			cadence.NewInt(3),
		},
	}

	// Struct with wrong field name

	malformedStruct2 := cadence.Struct{
		StructType: &cadence.StructType{
			Location:            common.ScriptLocation{},
			QualifiedIdentifier: "Foo",
			Fields: []cadence.Field{
				{
					Identifier: "nonExisting",
					Type:       cadence.StringType{},
				},
			},
		},
		Fields: []cadence.Value{
			cadence.String("John"),
		},
	}

	// Struct with nested malformed array value
	malformedStruct3 := cadence.Struct{
		StructType: &cadence.StructType{
			Location:            common.ScriptLocation{},
			QualifiedIdentifier: "Bar",
			Fields: []cadence.Field{
				{
					Identifier: "a",
					Type: &cadence.VariableSizedArrayType{
						ElementType: malformedStructType1,
					},
				},
			},
		},
		Fields: []cadence.Value{
			cadence.NewArray([]cadence.Value{
				malformedStruct1,
			}),
		},
	}

	// Struct with nested malformed dictionary value
	malformedStruct4 := cadence.Struct{
		StructType: &cadence.StructType{
			Location:            common.ScriptLocation{},
			QualifiedIdentifier: "Baz",
			Fields: []cadence.Field{
				{
					Identifier: "a",
					Type: &cadence.DictionaryType{
						KeyType:     cadence.StringType{},
						ElementType: malformedStructType1,
					},
				},
			},
		},
		Fields: []cadence.Value{
			cadence.NewDictionary([]cadence.KeyValuePair{
				{
					Key:   cadence.String("foo"),
					Value: malformedStruct1,
				},
			}),
		},
	}

	// Struct with nested array with mismatching element type
	malformedStruct5 := cadence.Struct{
		StructType: &cadence.StructType{
			Location:            common.ScriptLocation{},
			QualifiedIdentifier: "Bar",
			Fields: []cadence.Field{
				{
					Identifier: "a",
					Type: &cadence.VariableSizedArrayType{
						ElementType: malformedStructType1,
					},
				},
			},
		},
		Fields: []cadence.Value{
			cadence.NewArray([]cadence.Value{
				cadence.String("mismatching value"),
			}),
		},
	}

	type argumentPassingTest struct {
		exportedValue                            cadence.Value
		expectedInvalidEntryPointArgumentErrType error
		label                                    string
		typeSignature                            string
		expectedContainerMutationError           bool
	}

	var argumentPassingTests = []argumentPassingTest{
		{
			label:                                    "Malformed Struct field type",
			typeSignature:                            "Foo",
			exportedValue:                            malformedStruct1,
			expectedInvalidEntryPointArgumentErrType: &MalformedValueError{},
		},
		{
			label:                                    "Malformed Struct field name",
			typeSignature:                            "Foo",
			exportedValue:                            malformedStruct2,
			expectedInvalidEntryPointArgumentErrType: &MalformedValueError{},
		},
		{
			label:                                    "Malformed AnyStruct",
			typeSignature:                            "AnyStruct",
			exportedValue:                            malformedStruct1,
			expectedInvalidEntryPointArgumentErrType: &MalformedValueError{},
		},
		{
			label:                                    "Malformed nested struct array",
			typeSignature:                            "Bar",
			exportedValue:                            malformedStruct3,
			expectedInvalidEntryPointArgumentErrType: &MalformedValueError{},
		},
		{
			label:                                    "Malformed nested struct dictionary",
			typeSignature:                            "Baz",
			exportedValue:                            malformedStruct4,
			expectedInvalidEntryPointArgumentErrType: &MalformedValueError{},
		},
		{
			label:         "Variable-size array with malformed element",
			typeSignature: "[Foo]",
			exportedValue: cadence.NewArray([]cadence.Value{
				malformedStruct1,
			}),
			expectedInvalidEntryPointArgumentErrType: &MalformedValueError{},
		},
		{
			label:         "Constant-size array with malformed element",
			typeSignature: "[Foo; 1]",
			exportedValue: cadence.NewArray([]cadence.Value{
				malformedStruct1,
			}),
			expectedInvalidEntryPointArgumentErrType: &MalformedValueError{},
		},
		{
			label:         "Constant-size array with too few elements",
			typeSignature: "[Int; 2]",
			exportedValue: cadence.NewArray([]cadence.Value{
				cadence.NewInt(1),
			}),
			expectedInvalidEntryPointArgumentErrType: &MalformedValueError{},
		},
		{
			label:         "Constant-size array with too many elements",
			typeSignature: "[Int; 2]",
			exportedValue: cadence.NewArray([]cadence.Value{
				cadence.NewInt(1),
				cadence.NewInt(2),
				cadence.NewInt(3),
			}),
			expectedInvalidEntryPointArgumentErrType: &MalformedValueError{},
		},
		{
			label:         "Nested array with mismatching element",
			typeSignature: "[[String]]",
			exportedValue: cadence.NewArray([]cadence.Value{
				cadence.NewArray([]cadence.Value{
					cadence.NewInt(5),
				}),
			}),
			expectedInvalidEntryPointArgumentErrType: &MalformedValueError{},
		},
		{
			label:                                    "Inner array with mismatching element",
			typeSignature:                            "Bar",
			exportedValue:                            malformedStruct5,
			expectedInvalidEntryPointArgumentErrType: &MalformedValueError{},
		},
		{
			label:                                    "Malformed Optional",
			typeSignature:                            "Foo?",
			exportedValue:                            cadence.NewOptional(malformedStruct1),
			expectedInvalidEntryPointArgumentErrType: &MalformedValueError{},
		},
		{
			label:         "Malformed dictionary",
			typeSignature: "{String: Foo}",
			exportedValue: cadence.NewDictionary([]cadence.KeyValuePair{
				{
					Key:   cadence.String("foo"),
					Value: malformedStruct1,
				},
			}),
			expectedInvalidEntryPointArgumentErrType: &MalformedValueError{},
		},
	}

	testArgumentPassing := func(test argumentPassingTest) {

		t.Run(test.label, func(t *testing.T) {

			t.Parallel()

			script := fmt.Sprintf(
				`pub fun main(arg: %[1]s): %[1]s {

                    if !arg.isInstance(Type<%[1]s>()) {
                        panic("Not a %[1]s value")
                    }

                    return arg
                }

                pub struct Foo {
                    pub var a: String

                    init() {
                        self.a = "Hello"
                    }
                }

                pub struct Bar {
                    pub var a: [Foo]

                    init() {
                        self.a = []
                    }
                }

                pub struct Baz {
                    pub var a: {String: Foo}

                    init() {
                        self.a = {}
                    }
                }`,
				test.typeSignature,
			)

			_, err := executeTestScript(t, script, test.exportedValue)

			if test.expectedInvalidEntryPointArgumentErrType != nil {
				RequireError(t, err)
				assertUserError(t, err)

				var invalidEntryPointArgumentError *InvalidEntryPointArgumentError
				require.ErrorAs(t, err, &invalidEntryPointArgumentError)

				require.IsType(t,
					test.expectedInvalidEntryPointArgumentErrType,
					invalidEntryPointArgumentError.Err,
				)
			} else if test.expectedContainerMutationError {
				RequireError(t, err)
				assertUserError(t, err)

				var containerMutationError interpreter.ContainerMutationError
				require.ErrorAs(t, err, &containerMutationError)
			} else {
				require.NoError(t, err)
			}
		})
	}

	for _, testCase := range argumentPassingTests {
		testArgumentPassing(testCase)
	}
}

func TestRuntimeImportExportArrayValue(t *testing.T) {

	t.Parallel()

	t.Run("export empty", func(t *testing.T) {

		t.Parallel()

		inter := newTestInterpreter(t)

		value := interpreter.NewArrayValue(
			inter,
			interpreter.EmptyLocationRange,
			interpreter.VariableSizedStaticType{
				Type: interpreter.PrimitiveStaticTypeAnyStruct,
			},
			common.ZeroAddress,
		)

		actual, err := exportValueWithInterpreter(
			value,
			inter,
			interpreter.EmptyLocationRange,
			seenReferences{},
		)
		require.NoError(t, err)

		assert.Equal(t,
			cadence.NewArray([]cadence.Value{}).
				WithType(&cadence.VariableSizedArrayType{
					ElementType: cadence.AnyStructType{},
				}),
			actual,
		)
	})

	t.Run("import empty", func(t *testing.T) {

		t.Parallel()

		value := cadence.NewArray([]cadence.Value{})

		inter := newTestInterpreter(t)

		actual, err := ImportValue(
			inter,
			interpreter.EmptyLocationRange,
			nil,
			value,
			sema.ByteArrayType,
		)
		require.NoError(t, err)

		AssertValuesEqual(
			t,
			inter,
			interpreter.NewArrayValue(
				inter,
				interpreter.EmptyLocationRange,
				interpreter.VariableSizedStaticType{
					Type: interpreter.PrimitiveStaticTypeUInt8,
				},
				common.ZeroAddress,
			),
			actual,
		)
	})

	t.Run("export non-empty", func(t *testing.T) {

		t.Parallel()

		inter := newTestInterpreter(t)

		value := interpreter.NewArrayValue(
			inter,
			interpreter.EmptyLocationRange,
			interpreter.VariableSizedStaticType{
				Type: interpreter.PrimitiveStaticTypeAnyStruct,
			},
			common.ZeroAddress,
			interpreter.NewUnmeteredIntValueFromInt64(42),
			interpreter.NewUnmeteredStringValue("foo"),
		)

		actual, err := exportValueWithInterpreter(
			value,
			inter,
			interpreter.EmptyLocationRange,
			seenReferences{},
		)
		require.NoError(t, err)

		assert.Equal(t,
			cadence.NewArray([]cadence.Value{
				cadence.NewInt(42),
				cadence.String("foo"),
			}).WithType(&cadence.VariableSizedArrayType{
				ElementType: cadence.AnyStructType{},
			}),
			actual,
		)
	})

	t.Run("import non-empty", func(t *testing.T) {

		t.Parallel()

		value := cadence.NewArray([]cadence.Value{
			cadence.NewInt(42),
			cadence.String("foo"),
		})

		inter := newTestInterpreter(t)

		actual, err := ImportValue(
			inter,
			interpreter.EmptyLocationRange,
			nil,
			value,
			&sema.VariableSizedType{
				Type: sema.AnyStructType,
			},
		)
		require.NoError(t, err)

		AssertValuesEqual(
			t,
			inter,
			interpreter.NewArrayValue(
				inter,
				interpreter.EmptyLocationRange,
				interpreter.VariableSizedStaticType{
					Type: interpreter.PrimitiveStaticTypeAnyStruct,
				},
				common.ZeroAddress,
				interpreter.NewUnmeteredIntValueFromInt64(42),
				interpreter.NewUnmeteredStringValue("foo"),
			),
			actual,
		)
	})

	t.Run("import nested array with broader expected type", func(t *testing.T) {

		t.Parallel()

		value := cadence.NewArray([]cadence.Value{
			cadence.NewArray([]cadence.Value{
				cadence.NewInt8(4),
				cadence.NewInt8(3),
			}),
			cadence.NewArray([]cadence.Value{
				cadence.NewInt8(42),
				cadence.NewInt8(54),
			}),
		})

		inter := newTestInterpreter(t)

		actual, err := ImportValue(
			inter,
			interpreter.EmptyLocationRange,
			nil,
			value,
			sema.AnyStructType,
		)
		require.NoError(t, err)

		AssertValuesEqual(
			t,
			inter,
			interpreter.NewArrayValue(
				inter,
				interpreter.EmptyLocationRange,
				interpreter.VariableSizedStaticType{
					Type: interpreter.VariableSizedStaticType{
						Type: interpreter.PrimitiveStaticTypeInt8,
					},
				},
				common.ZeroAddress,
				interpreter.NewArrayValue(
					inter,
					interpreter.EmptyLocationRange,
					interpreter.VariableSizedStaticType{
						Type: interpreter.PrimitiveStaticTypeInt8,
					},
					common.ZeroAddress,
					interpreter.NewUnmeteredInt8Value(4),
					interpreter.NewUnmeteredInt8Value(3),
				),
				interpreter.NewArrayValue(
					inter,
					interpreter.EmptyLocationRange,
					interpreter.VariableSizedStaticType{
						Type: interpreter.PrimitiveStaticTypeInt8,
					},
					common.ZeroAddress,
					interpreter.NewUnmeteredInt8Value(42),
					interpreter.NewUnmeteredInt8Value(54),
				),
			),
			actual,
		)
	})
}

func TestRuntimeImportExportDictionaryValue(t *testing.T) {

	t.Parallel()

	t.Run("export empty", func(t *testing.T) {

		t.Parallel()

		value := interpreter.NewDictionaryValue(
			newTestInterpreter(t),
			interpreter.EmptyLocationRange,
			interpreter.DictionaryStaticType{
				KeyType:   interpreter.PrimitiveStaticTypeString,
				ValueType: interpreter.PrimitiveStaticTypeInt,
			},
		)

		actual, err := exportValueWithInterpreter(
			value,
			newTestInterpreter(t),
			interpreter.EmptyLocationRange,
			seenReferences{},
		)
		require.NoError(t, err)

		assert.Equal(t,
			cadence.NewDictionary([]cadence.KeyValuePair{}).
				WithType(&cadence.DictionaryType{
					KeyType:     cadence.StringType{},
					ElementType: cadence.IntType{},
				}),
			actual,
		)
	})

	t.Run("import empty", func(t *testing.T) {

		t.Parallel()

		value := cadence.NewDictionary([]cadence.KeyValuePair{})

		inter := newTestInterpreter(t)

		actual, err := ImportValue(
			inter,
			interpreter.EmptyLocationRange,
			nil,
			value,
			&sema.DictionaryType{
				KeyType:   sema.StringType,
				ValueType: sema.UInt8Type,
			},
		)
		require.NoError(t, err)

		AssertValuesEqual(
			t,
			inter,
			interpreter.NewDictionaryValue(
				inter,
				interpreter.EmptyLocationRange,
				interpreter.DictionaryStaticType{
					KeyType:   interpreter.PrimitiveStaticTypeString,
					ValueType: interpreter.PrimitiveStaticTypeUInt8,
				},
			),
			actual,
		)
	})

	t.Run("export non-empty", func(t *testing.T) {

		t.Parallel()

		inter := newTestInterpreter(t)

		value := interpreter.NewDictionaryValue(
			inter,
			interpreter.EmptyLocationRange,
			interpreter.DictionaryStaticType{
				KeyType:   interpreter.PrimitiveStaticTypeString,
				ValueType: interpreter.PrimitiveStaticTypeInt,
			},
			interpreter.NewUnmeteredStringValue("a"), interpreter.NewUnmeteredIntValueFromInt64(1),
			interpreter.NewUnmeteredStringValue("b"), interpreter.NewUnmeteredIntValueFromInt64(2),
		)

		actual, err := exportValueWithInterpreter(
			value,
			inter,
			interpreter.EmptyLocationRange,
			seenReferences{},
		)
		require.NoError(t, err)

		assert.Equal(t,
			cadence.NewDictionary([]cadence.KeyValuePair{
				{
					Key:   cadence.String("b"),
					Value: cadence.NewInt(2),
				},
				{
					Key:   cadence.String("a"),
					Value: cadence.NewInt(1),
				},
			}).WithType(&cadence.DictionaryType{
				KeyType:     cadence.StringType{},
				ElementType: cadence.IntType{},
			}),
			actual,
		)
	})

	t.Run("import non-empty", func(t *testing.T) {

		t.Parallel()

		value := cadence.NewDictionary([]cadence.KeyValuePair{
			{
				Key:   cadence.String("a"),
				Value: cadence.NewInt(1),
			},
			{
				Key:   cadence.String("b"),
				Value: cadence.NewInt(2),
			},
		})

		inter := newTestInterpreter(t)

		actual, err := ImportValue(
			inter,
			interpreter.EmptyLocationRange,
			nil,
			value,
			&sema.DictionaryType{
				KeyType:   sema.StringType,
				ValueType: sema.IntType,
			},
		)
		require.NoError(t, err)

		AssertValuesEqual(
			t,
			inter,
			interpreter.NewDictionaryValue(
				inter,
				interpreter.EmptyLocationRange,
				interpreter.DictionaryStaticType{
					KeyType:   interpreter.PrimitiveStaticTypeString,
					ValueType: interpreter.PrimitiveStaticTypeInt,
				},
				interpreter.NewUnmeteredStringValue("a"), interpreter.NewUnmeteredIntValueFromInt64(1),
				interpreter.NewUnmeteredStringValue("b"), interpreter.NewUnmeteredIntValueFromInt64(2),
			),
			actual,
		)
	})

	t.Run("import nested dictionary with broader expected type", func(t *testing.T) {

		t.Parallel()

		value := cadence.NewDictionary([]cadence.KeyValuePair{
			{
				Key: cadence.String("a"),
				Value: cadence.NewDictionary([]cadence.KeyValuePair{
					{
						Key:   cadence.NewInt8(1),
						Value: cadence.NewInt(100),
					},
					{
						Key:   cadence.NewInt8(2),
						Value: cadence.String("hello"),
					},
				}),
			},
			{
				Key: cadence.String("b"),
				Value: cadence.NewDictionary([]cadence.KeyValuePair{
					{
						Key:   cadence.NewInt8(1),
						Value: cadence.String("foo"),
					},
					{
						Key:   cadence.NewInt(2),
						Value: cadence.NewInt(50),
					},
				}),
			},
		})

		inter := newTestInterpreter(t)

		actual, err := ImportValue(
			inter,
			interpreter.EmptyLocationRange,
			nil,
			value,
			sema.AnyStructType,
		)
		require.NoError(t, err)

		AssertValuesEqual(
			t,
			inter,
			interpreter.NewDictionaryValue(
				inter,
				interpreter.EmptyLocationRange,
				interpreter.DictionaryStaticType{
					KeyType: interpreter.PrimitiveStaticTypeString,
					ValueType: interpreter.DictionaryStaticType{
						KeyType:   interpreter.PrimitiveStaticTypeSignedInteger,
						ValueType: interpreter.PrimitiveStaticTypeAnyStruct,
					},
				},

				interpreter.NewUnmeteredStringValue("a"),
				interpreter.NewDictionaryValue(
					inter,
					interpreter.EmptyLocationRange,
					interpreter.DictionaryStaticType{
						KeyType:   interpreter.PrimitiveStaticTypeInt8,
						ValueType: interpreter.PrimitiveStaticTypeAnyStruct,
					},
					interpreter.NewUnmeteredInt8Value(1), interpreter.NewUnmeteredIntValueFromInt64(100),
					interpreter.NewUnmeteredInt8Value(2), interpreter.NewUnmeteredStringValue("hello"),
				),

				interpreter.NewUnmeteredStringValue("b"),
				interpreter.NewDictionaryValue(
					inter,
					interpreter.EmptyLocationRange,
					interpreter.DictionaryStaticType{
						KeyType:   interpreter.PrimitiveStaticTypeSignedInteger,
						ValueType: interpreter.PrimitiveStaticTypeAnyStruct,
					},
					interpreter.NewUnmeteredInt8Value(1), interpreter.NewUnmeteredStringValue("foo"),
					interpreter.NewUnmeteredIntValueFromInt64(2), interpreter.NewUnmeteredIntValueFromInt64(50),
				),
			),
			actual,
		)
	})

	t.Run("import dictionary with heterogeneous keys", func(t *testing.T) {
		t.Parallel()

		script :=
			`pub fun main(arg: Foo) {
            }

            pub struct Foo {
                pub var a: AnyStruct

                init() {
                    self.a = nil
                }
            }`

		// Struct with nested malformed dictionary value
		malformedStruct := cadence.Struct{
			StructType: &cadence.StructType{
				Location:            common.ScriptLocation{},
				QualifiedIdentifier: "Foo",
				Fields: []cadence.Field{
					{
						Identifier: "a",
						Type:       cadence.AnyStructType{},
					},
				},
			},
			Fields: []cadence.Value{
				cadence.NewDictionary([]cadence.KeyValuePair{
					{
						Key:   cadence.String("foo"),
						Value: cadence.String("value1"),
					},
					{
						Key:   cadence.NewInt(5),
						Value: cadence.String("value2"),
					},
				}),
			},
		}

		_, err := executeTestScript(t, script, malformedStruct)
		RequireError(t, err)
		assertUserError(t, err)

		var argErr *InvalidEntryPointArgumentError
		require.ErrorAs(t, err, &argErr)

		assert.Contains(t, argErr.Error(), "cannot import dictionary: keys does not belong to the same type")
	})

	t.Run("nested dictionary with mismatching element", func(t *testing.T) {
		t.Parallel()

		script :=
			`pub fun main(arg: {String: {String: String}}) {
            }
            `

		dictionary := cadence.NewDictionary(
			[]cadence.KeyValuePair{
				{
					Key: cadence.String("hello"),
					Value: cadence.NewDictionary(
						[]cadence.KeyValuePair{
							{
								Key:   cadence.String("hello"),
								Value: cadence.NewInt(6),
							},
						},
					),
				},
			},
		)

		_, err := executeTestScript(t, script, dictionary)
		RequireError(t, err)
		assertUserError(t, err)

		var argErr interpreter.ContainerMutationError
		require.ErrorAs(t, err, &argErr)
	})
}

func TestRuntimeStringValueImport(t *testing.T) {

	t.Parallel()

	t.Run("non-utf8", func(t *testing.T) {

		t.Parallel()

		nonUTF8String := "\xbd\xb2\x3d\xbc\x20\xe2"
		require.False(t, utf8.ValidString(nonUTF8String))

		// Avoid using the `NewMeteredString()` constructor to skip the validation
		stringValue := cadence.String(nonUTF8String)

		script := `
            pub fun main(s: String) {
                log(s)
            }
        `

		encodedArg, err := json.Encode(stringValue)
		require.NoError(t, err)

		rt := newTestInterpreterRuntime()

		var validated bool

		runtimeInterface := &testRuntimeInterface{
			log: func(s string) {
				assert.True(t, utf8.ValidString(s))
				validated = true
			},
			meterMemory: func(_ common.MemoryUsage) error {
				return nil
			},
		}
		runtimeInterface.decodeArgument = func(b []byte, t cadence.Type) (value cadence.Value, err error) {
			return json.Decode(runtimeInterface, b)
		}

		_, err = rt.ExecuteScript(
			Script{
				Source:    []byte(script),
				Arguments: [][]byte{encodedArg},
			},
			Context{
				Interface: runtimeInterface,
				Location:  common.ScriptLocation{},
			},
		)

		require.NoError(t, err)

		assert.True(t, validated)
	})
}

func TestTypeValueImport(t *testing.T) {

	t.Parallel()

	t.Run("Type<Int>", func(t *testing.T) {

		t.Parallel()

		typeValue := cadence.NewTypeValue(cadence.IntType{})

		script := `
            pub fun main(s: Type) {
                log(s.identifier)
            }
        `

		encodedArg, err := json.Encode(typeValue)
		require.NoError(t, err)

		rt := newTestInterpreterRuntime()

		var ok bool

		runtimeInterface := &testRuntimeInterface{
			log: func(s string) {
				assert.Equal(t, "\"Int\"", s)
				ok = true
			},
			meterMemory: func(_ common.MemoryUsage) error {
				return nil
			},
		}
		runtimeInterface.decodeArgument = func(b []byte, t cadence.Type) (value cadence.Value, err error) {
			return json.Decode(runtimeInterface, b)
		}

		_, err = rt.ExecuteScript(
			Script{
				Source:    []byte(script),
				Arguments: [][]byte{encodedArg},
			},
			Context{
				Interface: runtimeInterface,
				Location:  common.ScriptLocation{},
			},
		)

		require.NoError(t, err)
		require.True(t, ok)
	})

	t.Run("missing struct", func(t *testing.T) {

		t.Parallel()

		typeValue := cadence.NewTypeValue(&cadence.StructType{
			QualifiedIdentifier: "S",
			Location:            TestLocation,
			Fields:              []cadence.Field{},
			Initializers:        [][]cadence.Parameter{},
		})

		script := `
            pub fun main(s: Type) {
            }
        `

		encodedArg, err := json.Encode(typeValue)
		require.NoError(t, err)

		rt := newTestInterpreterRuntime()

		runtimeInterface := &testRuntimeInterface{
			meterMemory: func(_ common.MemoryUsage) error {
				return nil
			},
		}
		runtimeInterface.decodeArgument = func(b []byte, t cadence.Type) (value cadence.Value, err error) {
			return json.Decode(runtimeInterface, b)
		}

		_, err = rt.ExecuteScript(
			Script{
				Source:    []byte(script),
				Arguments: [][]byte{encodedArg},
			},
			Context{
				Interface: runtimeInterface,
				Location:  common.ScriptLocation{},
			},
		)

		RequireError(t, err)
		assertUserError(t, err)
		require.IsType(t, interpreter.TypeLoadingError{}, err.(Error).Err.(*InvalidEntryPointArgumentError).Err)
	})
}

func TestStorageCapabilityValueImport(t *testing.T) {

	t.Parallel()

	t.Run("public Capability<&Int>", func(t *testing.T) {

		t.Parallel()

		capabilityValue := cadence.StorageCapability{
			BorrowType: &cadence.ReferenceType{Type: cadence.IntType{}},
			Address:    cadence.Address{0x1},
			Path: cadence.Path{
				Domain:     common.PathDomainPublic,
				Identifier: "foo",
			},
		}

		script := `
            pub fun main(s: Capability<&Int>) {
                log(s)
            }
        `

		encodedArg, err := json.Encode(capabilityValue)
		require.NoError(t, err)

		rt := newTestInterpreterRuntime()

		var ok bool

		runtimeInterface := &testRuntimeInterface{
			log: func(s string) {
				assert.Equal(t, "Capability<&Int>(id: 0, address: 0x0100000000000000, path: /public/foo)", s)
				ok = true
			},
			meterMemory: func(_ common.MemoryUsage) error {
				return nil
			},
		}
		runtimeInterface.decodeArgument = func(b []byte, t cadence.Type) (value cadence.Value, err error) {
			return json.Decode(runtimeInterface, b)
		}

		_, err = rt.ExecuteScript(
			Script{
				Source:    []byte(script),
				Arguments: [][]byte{encodedArg},
			},
			Context{
				Interface: runtimeInterface,
				Location:  common.ScriptLocation{},
			},
		)

		require.NoError(t, err)
		require.True(t, ok)
	})

	t.Run("Capability<Int>", func(t *testing.T) {

		t.Parallel()

<<<<<<< HEAD
		capabilityValue := cadence.NewStorageCapability(
			3,
			cadence.Address{0x1},
			cadence.Path{
				Domain:     common.PathDomainPublic.Identifier(),
=======
		capabilityValue := cadence.StorageCapability{
			BorrowType: cadence.IntType{},
			Address:    cadence.Address{0x1},
			Path: cadence.Path{
				Domain:     common.PathDomainPublic,
>>>>>>> 5bbb28fb
				Identifier: "foo",
			},
			cadence.IntType{},
		)

		script := `
            pub fun main(s: Capability<Int>) {
            }
        `

		encodedArg, err := json.Encode(capabilityValue)
		require.NoError(t, err)

		rt := newTestInterpreterRuntime()

		runtimeInterface := &testRuntimeInterface{
			meterMemory: func(_ common.MemoryUsage) error {
				return nil
			},
		}
		runtimeInterface.decodeArgument = func(b []byte, t cadence.Type) (value cadence.Value, err error) {
			return json.Decode(runtimeInterface, b)
		}

		_, err = rt.ExecuteScript(
			Script{
				Source:    []byte(script),
				Arguments: [][]byte{encodedArg},
			},
			Context{
				Interface: runtimeInterface,
				Location:  common.ScriptLocation{},
			},
		)

		RequireError(t, err)
		assertUserError(t, err)
	})

	t.Run("private Capability<&Int>", func(t *testing.T) {

		t.Parallel()

		capabilityValue := cadence.StorageCapability{
			Address: cadence.Address{0x1},
			Path: cadence.Path{
				Domain:     common.PathDomainPrivate,
				Identifier: "foo",
			},
			BorrowType: &cadence.ReferenceType{
				Type: cadence.IntType{},
			},
		}

		script := `
            pub fun main(s: Capability<&Int>) {
            }
        `

		encodedArg, err := json.Encode(capabilityValue)
		require.NoError(t, err)

		rt := newTestInterpreterRuntime()

		runtimeInterface := &testRuntimeInterface{
			meterMemory: func(_ common.MemoryUsage) error {
				return nil
			},
		}
		runtimeInterface.decodeArgument = func(b []byte, t cadence.Type) (value cadence.Value, err error) {
			return json.Decode(runtimeInterface, b)
		}

		_, err = rt.ExecuteScript(
			Script{
				Source:    []byte(script),
				Arguments: [][]byte{encodedArg},
			},
			Context{
				Interface: runtimeInterface,
				Location:  common.ScriptLocation{},
			},
		)

		RequireError(t, err)
		assertUserError(t, err)
	})

	t.Run("storage Capability<&Int>", func(t *testing.T) {

		t.Parallel()

		capabilityValue := cadence.StorageCapability{
			BorrowType: &cadence.ReferenceType{Type: cadence.IntType{}},
			Address:    cadence.Address{0x1},
			Path: cadence.Path{
				Domain:     common.PathDomainStorage,
				Identifier: "foo",
			},
		}

		script := `
            pub fun main(s: Capability<&Int>) {
            }
        `

		encodedArg, err := json.Encode(capabilityValue)
		require.NoError(t, err)

		rt := newTestInterpreterRuntime()

		runtimeInterface := &testRuntimeInterface{
			log: func(s string) {
			},
			meterMemory: func(_ common.MemoryUsage) error {
				return nil
			},
		}
		runtimeInterface.decodeArgument = func(b []byte, t cadence.Type) (value cadence.Value, err error) {
			return json.Decode(runtimeInterface, b)
		}

		_, err = rt.ExecuteScript(
			Script{
				Source:    []byte(script),
				Arguments: [][]byte{encodedArg},
			},
			Context{
				Interface: runtimeInterface,
				Location:  common.ScriptLocation{},
			},
		)

		RequireError(t, err)
		assertUserError(t, err)
	})

	t.Run("missing struct", func(t *testing.T) {

		t.Parallel()

		borrowType := &cadence.StructType{
			QualifiedIdentifier: "S",
			Location:            TestLocation,
			Fields:              []cadence.Field{},
			Initializers:        [][]cadence.Parameter{},
		}

		capabilityValue := cadence.StorageCapability{
			BorrowType: borrowType,
			Address:    cadence.Address{0x1},
			Path: cadence.Path{
				Domain:     common.PathDomainPublic,
				Identifier: "foo",
			},
		}

		script := `
            pub fun main(s: Capability<S>) {
            }
        `

		encodedArg, err := json.Encode(capabilityValue)
		require.NoError(t, err)

		rt := newTestInterpreterRuntime()

		runtimeInterface := &testRuntimeInterface{
			log: func(s string) {
			},
			meterMemory: func(_ common.MemoryUsage) error {
				return nil
			},
		}
		runtimeInterface.decodeArgument = func(b []byte, t cadence.Type) (value cadence.Value, err error) {
			return json.Decode(runtimeInterface, b)
		}

		_, err = rt.ExecuteScript(
			Script{
				Source:    []byte(script),
				Arguments: [][]byte{encodedArg},
			},
			Context{
				Interface: runtimeInterface,
				Location:  common.ScriptLocation{},
			},
		)

		RequireError(t, err)
		assertUserError(t, err)
	})
}

func TestRuntimePublicKeyImport(t *testing.T) {

	t.Parallel()

	executeScript := func(
		t *testing.T,
		script string,
		arg cadence.Value,
		runtimeInterface Interface,
	) (cadence.Value, error) {

		encodedArg, err := json.Encode(arg)
		require.NoError(t, err)

		rt := newTestInterpreterRuntime()

		return rt.ExecuteScript(
			Script{
				Source:    []byte(script),
				Arguments: [][]byte{encodedArg},
			},
			Context{
				Interface: runtimeInterface,
				Location:  common.ScriptLocation{},
			},
		)
	}

	publicKeyBytes := cadence.NewArray([]cadence.Value{
		cadence.NewUInt8(1),
		cadence.NewUInt8(2),
	})

	t.Run("Test importing validates PublicKey", func(t *testing.T) {
		t.Parallel()

		testPublicKeyImport := func(publicKeyActualError error) {
			t.Run(
				fmt.Sprintf("Actual(%v)", publicKeyActualError),
				func(t *testing.T) {

					t.Parallel()

					script := `
                        pub fun main(key: PublicKey) {
                        }
                    `

					publicKey := cadence.NewStruct(
						[]cadence.Value{
							// PublicKey bytes
							publicKeyBytes,

							// Sign algorithm
							cadence.NewEnum(
								[]cadence.Value{
									cadence.NewUInt8(1),
								},
							).WithType(SignAlgoType),
						},
					).WithType(PublicKeyType)

					var publicKeyValidated bool

					storage := newTestLedger(nil, nil)

					runtimeInterface := &testRuntimeInterface{
						storage: storage,
						validatePublicKey: func(publicKey *stdlib.PublicKey) error {
							publicKeyValidated = true
							return publicKeyActualError
						},
						meterMemory: func(_ common.MemoryUsage) error {
							return nil
						},
					}
					runtimeInterface.decodeArgument = func(b []byte, t cadence.Type) (value cadence.Value, err error) {
						return json.Decode(runtimeInterface, b)
					}

					_, err := executeScript(t, script, publicKey, runtimeInterface)

					// runtimeInterface.validatePublicKey() should be called
					assert.True(t, publicKeyValidated)

					// Invalid PublicKey errors but valid PublicKey does not.
					if publicKeyActualError == nil {
						require.NoError(t, err)
					} else {
						RequireError(t, err)
						assertUserError(t, err)

						var invalidEntryPointArgumentError *InvalidEntryPointArgumentError
						assert.ErrorAs(t, err, &invalidEntryPointArgumentError)
						assert.ErrorAs(t, err, &interpreter.InvalidPublicKeyError{})
						assert.ErrorAs(t, err, &publicKeyActualError)
					}
				},
			)
		}

		testPublicKeyImport(nil)
		testPublicKeyImport(&fakeError{})
	})

	t.Run("Test Verify", func(t *testing.T) {
		t.Parallel()

		script := `
            pub fun main(key: PublicKey): Bool {
                return key.verify(
                    signature: [],
                    signedData: [],
                    domainSeparationTag: "",
                    hashAlgorithm: HashAlgorithm.SHA2_256
                )
            }
        `

		publicKey := cadence.NewStruct(
			[]cadence.Value{
				// PublicKey bytes
				publicKeyBytes,

				// Sign algorithm
				cadence.NewEnum(
					[]cadence.Value{
						cadence.NewUInt8(1),
					},
				).WithType(SignAlgoType),
			},
		).WithType(PublicKeyType)

		var verifyInvoked bool

		storage := newTestLedger(nil, nil)

		runtimeInterface := &testRuntimeInterface{
			storage: storage,
			verifySignature: func(
				signature []byte,
				tag string,
				signedData []byte,
				publicKey []byte,
				signatureAlgorithm SignatureAlgorithm,
				hashAlgorithm HashAlgorithm,
			) (bool, error) {
				verifyInvoked = true
				return true, nil
			},
			meterMemory: func(_ common.MemoryUsage) error {
				return nil
			},
		}
		runtimeInterface.decodeArgument = func(b []byte, t cadence.Type) (value cadence.Value, err error) {
			return json.Decode(runtimeInterface, b)
		}
		addPublicKeyValidation(runtimeInterface, nil)

		actual, err := executeScript(t, script, publicKey, runtimeInterface)
		require.NoError(t, err)

		assert.True(t, verifyInvoked)
		assert.Equal(t, cadence.NewBool(true), actual)
	})

	t.Run("Invalid raw public key", func(t *testing.T) {
		script := `
            pub fun main(key: PublicKey) {
            }
        `

		publicKey := cadence.NewStruct(
			[]cadence.Value{
				// Invalid value for 'publicKey' field
				cadence.NewBool(true),

				cadence.NewEnum(
					[]cadence.Value{
						cadence.NewUInt8(0),
					},
				).WithType(SignAlgoType),
			},
		).WithType(PublicKeyType)

		storage := newTestLedger(nil, nil)

		runtimeInterface := &testRuntimeInterface{
			storage: storage,
			meterMemory: func(_ common.MemoryUsage) error {
				return nil
			},
		}
		runtimeInterface.decodeArgument = func(b []byte, t cadence.Type) (value cadence.Value, err error) {
			return json.Decode(runtimeInterface, b)
		}

		_, err := executeScript(t, script, publicKey, runtimeInterface)
		RequireError(t, err)
		assertUserError(t, err)

		var argErr *InvalidEntryPointArgumentError
		require.ErrorAs(t, err, &argErr)
	})

	t.Run("Invalid content in public key", func(t *testing.T) {
		script := `
            pub fun main(key: PublicKey) {
            }
        `

		publicKey := cadence.NewStruct(
			[]cadence.Value{
				// Invalid content for 'publicKey' field
				cadence.NewArray([]cadence.Value{
					cadence.String("1"),
					cadence.String("2"),
				}),

				cadence.NewEnum(
					[]cadence.Value{
						cadence.NewUInt8(0),
					},
				).WithType(SignAlgoType),
			},
		).WithType(PublicKeyType)

		storage := newTestLedger(nil, nil)

		runtimeInterface := &testRuntimeInterface{
			storage: storage,
			meterMemory: func(_ common.MemoryUsage) error {
				return nil
			},
		}
		runtimeInterface.decodeArgument = func(b []byte, t cadence.Type) (value cadence.Value, err error) {
			return json.Decode(runtimeInterface, b)
		}

		_, err := executeScript(t, script, publicKey, runtimeInterface)
		RequireError(t, err)
		assertUserError(t, err)

		var argErr *InvalidEntryPointArgumentError
		require.ErrorAs(t, err, &argErr)
	})

	t.Run("Invalid sign algo", func(t *testing.T) {
		script := `
            pub fun main(key: PublicKey) {
            }
        `

		publicKey := cadence.NewStruct(
			[]cadence.Value{
				publicKeyBytes,

				// Invalid value for 'signatureAlgorithm' field
				cadence.NewBool(true),
			},
		).WithType(PublicKeyType)

		storage := newTestLedger(nil, nil)

		runtimeInterface := &testRuntimeInterface{
			storage: storage,
			meterMemory: func(_ common.MemoryUsage) error {
				return nil
			},
		}
		runtimeInterface.decodeArgument = func(b []byte, t cadence.Type) (value cadence.Value, err error) {
			return json.Decode(runtimeInterface, b)
		}

		_, err := executeScript(t, script, publicKey, runtimeInterface)
		RequireError(t, err)
		assertUserError(t, err)

		var argErr *InvalidEntryPointArgumentError
		require.ErrorAs(t, err, &argErr)
	})

	t.Run("Invalid sign algo fields", func(t *testing.T) {
		script := `
            pub fun main(key: PublicKey) {
            }
        `

		publicKey := cadence.NewStruct(
			[]cadence.Value{
				publicKeyBytes,

				// Invalid value for fields of 'signatureAlgorithm'
				cadence.NewEnum(
					[]cadence.Value{
						cadence.String("hello"),
					},
				).WithType(SignAlgoType),
			},
		).WithType(PublicKeyType)

		storage := newTestLedger(nil, nil)

		runtimeInterface := &testRuntimeInterface{
			storage: storage,
			meterMemory: func(_ common.MemoryUsage) error {
				return nil
			},
		}
		runtimeInterface.decodeArgument = func(b []byte, t cadence.Type) (value cadence.Value, err error) {
			return json.Decode(runtimeInterface, b)
		}

		_, err := executeScript(t, script, publicKey, runtimeInterface)
		RequireError(t, err)
		assertUserError(t, err)

		var argErr *InvalidEntryPointArgumentError
		require.ErrorAs(t, err, &argErr)
	})

	t.Run("Extra field", func(t *testing.T) {
		script := `
            pub fun main(key: PublicKey) {
            }
        `

		jsonCdc := `
            {
                "type":"Struct",
                "value":{
                    "id":"PublicKey",
                    "fields":[
                        {
                            "name":"publicKey",
                            "value":{
                                "type":"Array",
                                "value":[
                                    {
                                        "type":"UInt8",
                                        "value":"1"
                                    },
                                    {
                                        "type":"UInt8",
                                        "value":"2"
                                    }
                                ]
                            }
                        },
                        {
                            "name":"signatureAlgorithm",
                            "value":{
                                "type":"Enum",
                                "value":{
                                    "id":"SignatureAlgorithm",
                                    "fields":[
                                        {
                                            "name":"rawValue",
                                            "value":{
                                                "type":"UInt8",
                                                "value":"0"
                                            }
                                        }
                                    ]
                                }
                            }
                        },
                        {
                            "name":"extraField",
                            "value":{
                            "type":"Bool",
                            "value":true
                            }
                        }
                    ]
                }
            }
        `

		rt := newTestInterpreterRuntime()

		storage := newTestLedger(nil, nil)

		runtimeInterface := &testRuntimeInterface{
			storage: storage,
			meterMemory: func(_ common.MemoryUsage) error {
				return nil
			},
		}
		runtimeInterface.decodeArgument = func(b []byte, t cadence.Type) (value cadence.Value, err error) {
			return json.Decode(runtimeInterface, b)
		}

		_, err := rt.ExecuteScript(
			Script{
				Source: []byte(script),
				Arguments: [][]byte{
					[]byte(jsonCdc),
				},
			},
			Context{
				Interface: runtimeInterface,
				Location:  common.ScriptLocation{},
			},
		)
		RequireError(t, err)
		assertUserError(t, err)

		var argErr *InvalidEntryPointArgumentError
		require.ErrorAs(t, err, &argErr)
	})

	t.Run("Missing raw public key", func(t *testing.T) {
		script := `
            pub fun main(key: PublicKey): PublicKey {
                return key
            }
        `

		jsonCdc := `
            {
                "type":"Struct",
                "value":{
                    "id":"PublicKey",
                    "fields":[
                        {
                            "name":"signatureAlgorithm",
                            "value":{
                                "type":"Enum",
                                "value":{
                                    "id":"SignatureAlgorithm",
                                    "fields":[
                                        {
                                            "name":"rawValue",
                                            "value":{
                                                "type":"UInt8",
                                                "value":"0"
                                            }
                                        }
                                    ]
                                }
                            }
                        }
                    ]
                }
            }
        `

		rt := newTestInterpreterRuntime()

		storage := newTestLedger(nil, nil)

		runtimeInterface := &testRuntimeInterface{
			storage: storage,
			meterMemory: func(_ common.MemoryUsage) error {
				return nil
			},
		}
		runtimeInterface.decodeArgument = func(b []byte, t cadence.Type) (value cadence.Value, err error) {
			return json.Decode(runtimeInterface, b)
		}

		_, err := rt.ExecuteScript(
			Script{
				Source: []byte(script),
				Arguments: [][]byte{
					[]byte(jsonCdc),
				},
			},
			Context{
				Interface: runtimeInterface,
				Location:  common.ScriptLocation{},
			},
		)

		var argErr *InvalidEntryPointArgumentError
		require.ErrorAs(t, err, &argErr)
	})

	t.Run("Missing publicKey", func(t *testing.T) {
		script := `
            pub fun main(key: PublicKey): [UInt8] {
                return key.publicKey
            }
        `

		jsonCdc := `
            {
                "type":"Struct",
                "value":{
                    "id":"PublicKey",
                    "fields":[
                        {
                            "name":"signatureAlgorithm",
                            "value":{
                                "type":"Enum",
                                "value":{
                                    "id":"SignatureAlgorithm",
                                    "fields":[
                                        {
                                            "name":"rawValue",
                                            "value":{
                                                "type":"UInt8",
                                                "value":"1"
                                            }
                                        }
                                    ]
                                }
                            }
                        }
                    ]
                }
            }
        `

		rt := newTestInterpreterRuntime()

		var publicKeyValidated bool

		storage := newTestLedger(nil, nil)

		runtimeInterface := &testRuntimeInterface{
			storage: storage,
			validatePublicKey: func(publicKey *stdlib.PublicKey) error {
				publicKeyValidated = true
				return nil
			},
			meterMemory: func(_ common.MemoryUsage) error {
				return nil
			},
		}
		runtimeInterface.decodeArgument = func(b []byte, t cadence.Type) (value cadence.Value, err error) {
			return json.Decode(runtimeInterface, b)
		}

		value, err := rt.ExecuteScript(
			Script{
				Source: []byte(script),
				Arguments: [][]byte{
					[]byte(jsonCdc),
				},
			},
			Context{
				Interface: runtimeInterface,
				Location:  common.ScriptLocation{},
			},
		)

		assert.Contains(t, err.Error(),
			"invalid argument at index 0: cannot import value of type 'PublicKey'. missing field 'publicKey'")
		assert.False(t, publicKeyValidated)
		assert.Nil(t, value)
	})

	t.Run("Missing signatureAlgorithm", func(t *testing.T) {
		script := `
            pub fun main(key: PublicKey): SignatureAlgorithm {
                return key.signatureAlgorithm
            }
        `

		jsonCdc := `
            {
                "type":"Struct",
                "value":{
                    "id":"PublicKey",
                    "fields":[
                        {
                            "name":"publicKey",
                            "value":{
                                "type":"Array",
                                "value":[
                                    {
                                        "type":"UInt8",
                                        "value":"1"
                                    },
                                    {
                                        "type":"UInt8",
                                        "value":"2"
                                    }
                                ]
                            }
                        }
                    ]
                }
            }
        `

		rt := newTestInterpreterRuntime()

		var publicKeyValidated bool

		storage := newTestLedger(nil, nil)

		runtimeInterface := &testRuntimeInterface{
			storage: storage,
			validatePublicKey: func(publicKey *stdlib.PublicKey) error {
				publicKeyValidated = true
				return nil
			},
			meterMemory: func(_ common.MemoryUsage) error {
				return nil
			},
		}
		runtimeInterface.decodeArgument = func(b []byte, t cadence.Type) (value cadence.Value, err error) {
			return json.Decode(runtimeInterface, b)
		}

		value, err := rt.ExecuteScript(
			Script{
				Source: []byte(script),
				Arguments: [][]byte{
					[]byte(jsonCdc),
				},
			},
			Context{
				Interface: runtimeInterface,
				Location:  common.ScriptLocation{},
			},
		)

		assert.Contains(t, err.Error(),
			"invalid argument at index 0: cannot import value of type 'PublicKey'. missing field 'signatureAlgorithm'")
		assert.False(t, publicKeyValidated)
		assert.Nil(t, value)
	})

}

func TestRuntimeImportExportComplex(t *testing.T) {

	t.Parallel()

	program := interpreter.Program{
		Elaboration: sema.NewElaboration(nil),
	}

	inter := newTestInterpreter(t)
	inter.Program = &program

	// Array

	semaArrayType := &sema.VariableSizedType{
		Type: sema.AnyStructType,
	}

	staticArrayType := interpreter.VariableSizedStaticType{
		Type: interpreter.PrimitiveStaticTypeAnyStruct,
	}

	externalArrayType := &cadence.VariableSizedArrayType{
		ElementType: cadence.AnyStructType{},
	}

	internalArrayValue := interpreter.NewArrayValue(
		inter,
		interpreter.EmptyLocationRange,
		staticArrayType,
		common.ZeroAddress,
		interpreter.NewUnmeteredIntValueFromInt64(42),
		interpreter.NewUnmeteredStringValue("foo"),
	)

	externalArrayValue := cadence.NewArray([]cadence.Value{
		cadence.NewInt(42),
		cadence.String("foo"),
	}).WithType(&cadence.VariableSizedArrayType{
		ElementType: cadence.AnyStructType{},
	})

	// Dictionary

	semaDictionaryType := &sema.DictionaryType{
		KeyType:   sema.StringType,
		ValueType: semaArrayType,
	}

	staticDictionaryType := interpreter.DictionaryStaticType{
		KeyType:   interpreter.PrimitiveStaticTypeString,
		ValueType: staticArrayType,
	}

	externalDictionaryType := &cadence.DictionaryType{
		KeyType:     cadence.StringType{},
		ElementType: externalArrayType,
	}

	internalDictionaryValue := interpreter.NewDictionaryValue(
		inter,
		interpreter.EmptyLocationRange,
		staticDictionaryType,
		interpreter.NewUnmeteredStringValue("a"), internalArrayValue,
	)

	externalDictionaryValue := cadence.NewDictionary([]cadence.KeyValuePair{
		{
			Key:   cadence.String("a"),
			Value: externalArrayValue,
		},
	}).WithType(&cadence.DictionaryType{
		KeyType: cadence.StringType{},
		ElementType: &cadence.VariableSizedArrayType{
			ElementType: cadence.AnyStructType{},
		},
	})

	// Composite

	semaCompositeType := &sema.CompositeType{
		Location:   TestLocation,
		Identifier: "Foo",
		Kind:       common.CompositeKindStructure,
		Members:    &sema.StringMemberOrderedMap{},
		Fields:     []string{"dictionary"},
	}

	program.Elaboration.SetCompositeType(
		semaCompositeType.ID(),
		semaCompositeType,
	)

	semaCompositeType.Members.Set(
		"dictionary",
		sema.NewUnmeteredPublicConstantFieldMember(
			semaCompositeType,
			"dictionary",
			semaDictionaryType,
			"",
		),
	)

	externalCompositeType := &cadence.StructType{
		Location:            TestLocation,
		QualifiedIdentifier: "Foo",
		Fields: []cadence.Field{
			{
				Identifier: "dictionary",
				Type:       externalDictionaryType,
			},
		},
	}

	internalCompositeValueFields := []interpreter.CompositeField{
		{
			Name:  "dictionary",
			Value: internalDictionaryValue,
		},
	}

	internalCompositeValue := interpreter.NewCompositeValue(
		inter,
		interpreter.EmptyLocationRange,
		TestLocation,
		"Foo",
		common.CompositeKindStructure,
		internalCompositeValueFields,
		common.ZeroAddress,
	)

	externalCompositeValue := cadence.Struct{
		StructType: externalCompositeType,
		Fields: []cadence.Value{
			externalDictionaryValue,
		},
	}

	t.Run("export", func(t *testing.T) {

		// NOTE: cannot be parallel, due to type's ID being cached (potential data race)

		actual, err := exportValueWithInterpreter(
			internalCompositeValue,
			inter,
			interpreter.EmptyLocationRange,
			seenReferences{},
		)
		require.NoError(t, err)

		assert.Equal(t,
			externalCompositeValue,
			actual,
		)
	})

	t.Run("import", func(t *testing.T) {

		// NOTE: cannot be parallel, due to type's ID being cached (potential data race)

		program := interpreter.Program{
			Elaboration: sema.NewElaboration(nil),
		}

		inter := newTestInterpreter(t)
		inter.Program = &program

		program.Elaboration.SetCompositeType(
			semaCompositeType.ID(),
			semaCompositeType,
		)

		actual, err := ImportValue(
			inter,
			interpreter.EmptyLocationRange,
			nil,
			externalCompositeValue,
			semaCompositeType,
		)
		require.NoError(t, err)

		AssertValuesEqual(
			t,
			inter,
			internalCompositeValue,
			actual,
		)
	})
}

func TestRuntimeStaticTypeAvailability(t *testing.T) {

	t.Parallel()

	t.Run("inner array", func(t *testing.T) {
		script := `
            pub fun main(arg: Foo) {
            }

            pub struct Foo {
                pub var a: AnyStruct

                init() {
                    self.a = nil
                }
            }
        `

		structValue := cadence.Struct{
			StructType: &cadence.StructType{
				Location:            common.ScriptLocation{},
				QualifiedIdentifier: "Foo",
				Fields: []cadence.Field{
					{
						Identifier: "a",
						Type:       cadence.AnyStructType{},
					},
				},
			},

			Fields: []cadence.Value{
				cadence.NewArray([]cadence.Value{
					cadence.String("foo"),
					cadence.String("bar"),
				}),
			},
		}

		_, err := executeTestScript(t, script, structValue)
		require.NoError(t, err)
	})

	t.Run("inner dictionary", func(t *testing.T) {
		script := `
            pub fun main(arg: Foo) {
            }

            pub struct Foo {
                pub var a: AnyStruct

                init() {
                    self.a = nil
                }
            }
        `

		structValue := cadence.Struct{
			StructType: &cadence.StructType{
				Location:            common.ScriptLocation{},
				QualifiedIdentifier: "Foo",
				Fields: []cadence.Field{
					{
						Identifier: "a",
						Type:       cadence.AnyStructType{},
					},
				},
			},

			Fields: []cadence.Value{
				cadence.NewDictionary([]cadence.KeyValuePair{
					{
						Key:   cadence.String("foo"),
						Value: cadence.String("bar"),
					},
				}),
			},
		}

		_, err := executeTestScript(t, script, structValue)
		require.NoError(t, err)
	})
}

func newTestInterpreter(tb testing.TB) *interpreter.Interpreter {
	storage := newUnmeteredInMemoryStorage()

	inter, err := interpreter.NewInterpreter(
		nil,
		TestLocation,
		&interpreter.Config{
			Storage:                       storage,
			AtreeValueValidationEnabled:   true,
			AtreeStorageValidationEnabled: true,
		},
	)
	require.NoError(tb, err)

	return inter
}

func newUnmeteredInMemoryStorage() interpreter.Storage {
	return interpreter.NewInMemoryStorage(nil)
}

func TestNestedStructArgPassing(t *testing.T) {
	t.Parallel()

	t.Run("valid", func(t *testing.T) {

		t.Parallel()

		script := `
            pub fun main(v: AnyStruct): UInt8 {
                return (v as! Foo).bytes[0]
            }

            pub struct Foo {
                pub let bytes: [UInt8]

                init(_ bytes: [UInt8]) {
                    self.bytes = bytes
               }
            }
        `

		jsonCdc := `
          {
            "value": {
              "id": "s.0000000000000000000000000000000000000000000000000000000000000000.Foo",
              "fields": [
                {
                  "name": "bytes",
                  "value": {
                    "value": [
                      {
                        "value": "32",
                        "type": "UInt8"
                      }
                    ],
                    "type": "Array"
                  }
                }
              ]
            },
            "type": "Struct"
          }
        `

		rt := newTestInterpreterRuntime()

		storage := newTestLedger(nil, nil)

		runtimeInterface := &testRuntimeInterface{
			storage: storage,
			meterMemory: func(_ common.MemoryUsage) error {
				return nil
			},
		}
		runtimeInterface.decodeArgument = func(b []byte, t cadence.Type) (value cadence.Value, err error) {
			return json.Decode(runtimeInterface, b)
		}

		value, err := rt.ExecuteScript(
			Script{
				Source: []byte(script),
				Arguments: [][]byte{
					[]byte(jsonCdc),
				},
			},
			Context{
				Interface: runtimeInterface,
				Location:  common.ScriptLocation{},
			},
		)

		require.NoError(t, err)
		assert.Equal(t, cadence.NewUInt8(32), value)
	})

	t.Run("invalid interface", func(t *testing.T) {

		t.Parallel()

		script := `
            pub fun main(v: AnyStruct) {
            }

            pub struct interface Foo {
            }
        `

		jsonCdc := `
          {
            "value": {
              "id": "s.0000000000000000000000000000000000000000000000000000000000000000.Foo",
              "fields": [
                {
                  "name": "bytes",
                  "value": {
                    "value": [
                      {
                        "value": "32",
                        "type": "UInt8"
                      }
                    ],
                    "type": "Array"
                  }
                }
              ]
            },
            "type": "Struct"
          }
        `

		rt := newTestInterpreterRuntime()

		storage := newTestLedger(nil, nil)

		runtimeInterface := &testRuntimeInterface{
			storage: storage,
			meterMemory: func(_ common.MemoryUsage) error {
				return nil
			},
		}
		runtimeInterface.decodeArgument = func(b []byte, t cadence.Type) (value cadence.Value, err error) {
			return json.Decode(runtimeInterface, b)
		}
		_, err := rt.ExecuteScript(
			Script{
				Source: []byte(script),
				Arguments: [][]byte{
					[]byte(jsonCdc),
				},
			},
			Context{
				Interface: runtimeInterface,
				Location:  common.ScriptLocation{},
			},
		)

		RequireError(t, err)
		assertUserError(t, err)

		var argErr *InvalidEntryPointArgumentError
		require.ErrorAs(t, err, &argErr)
	})
}<|MERGE_RESOLUTION|>--- conflicted
+++ resolved
@@ -839,17 +839,11 @@
 		},
 		{
 			label: "Capability (invalid)",
-<<<<<<< HEAD
 			value: cadence.NewStorageCapability(
 				3,
 				cadence.Address{0x1},
 				cadence.Path{
-					Domain:     "public",
-=======
-			value: cadence.StorageCapability{
-				Path: cadence.Path{
 					Domain:     common.PathDomainPublic,
->>>>>>> 5bbb28fb
 					Identifier: "test",
 				},
 				cadence.IntType{},
@@ -2088,17 +2082,11 @@
 		)
 		require.NoError(t, err)
 
-<<<<<<< HEAD
 		expected := cadence.NewStorageCapability(
 			3,
 			cadence.Address{0x1},
 			cadence.Path{
-				Domain:     "storage",
-=======
-		expected := cadence.StorageCapability{
-			Path: cadence.Path{
 				Domain:     common.PathDomainStorage,
->>>>>>> 5bbb28fb
 				Identifier: "foo",
 			},
 			cadence.IntType{},
@@ -2150,17 +2138,11 @@
 		)
 		require.NoError(t, err)
 
-<<<<<<< HEAD
 		expected := cadence.NewStorageCapability(
 			3,
 			cadence.Address{0x1},
 			cadence.Path{
-				Domain:     "storage",
-=======
-		expected := cadence.StorageCapability{
-			Path: cadence.Path{
 				Domain:     common.PathDomainStorage,
->>>>>>> 5bbb28fb
 				Identifier: "foo",
 			},
 			&cadence.StructType{
@@ -2193,17 +2175,11 @@
 		)
 		require.NoError(t, err)
 
-<<<<<<< HEAD
 		expected := cadence.NewStorageCapability(
 			3,
 			cadence.Address{0x1},
 			cadence.Path{
-				Domain:     "storage",
-=======
-		expected := cadence.StorageCapability{
-			Path: cadence.Path{
 				Domain:     common.PathDomainStorage,
->>>>>>> 5bbb28fb
 				Identifier: "foo",
 			},
 			nil,
@@ -4099,19 +4075,11 @@
 
 		t.Parallel()
 
-<<<<<<< HEAD
 		capabilityValue := cadence.NewStorageCapability(
 			3,
 			cadence.Address{0x1},
 			cadence.Path{
-				Domain:     common.PathDomainPublic.Identifier(),
-=======
-		capabilityValue := cadence.StorageCapability{
-			BorrowType: cadence.IntType{},
-			Address:    cadence.Address{0x1},
-			Path: cadence.Path{
 				Domain:     common.PathDomainPublic,
->>>>>>> 5bbb28fb
 				Identifier: "foo",
 			},
 			cadence.IntType{},
