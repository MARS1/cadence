--- conflicted
+++ resolved
@@ -1536,13 +1536,8 @@
             }
         }
 
-<<<<<<< HEAD
-        pub fun main(): @[Foo] {
+        access(all) fun main(): @[Foo] {
             return <- [<- create Foo(bar: 3), <- create Foo(bar: 4)]
-=======
-        access(all) fun main(): @[Foo] {
-            return <- [<- create Foo(bar: 1), <- create Foo(bar: 2)]
->>>>>>> 0e3b9d39
         }
     `
 
@@ -1894,13 +1889,8 @@
 		require.NoError(t, err)
 
 		script := `
-<<<<<<< HEAD
-            pub fun main(): &AnyStruct {
+            access(all) un main(): &AnyStruct {
                 return getAccount(0x1).capabilities.borrow<&AnyStruct>(/public/test)!
-=======
-            access(all) fun main(): &AnyStruct {
-                return getAccount(0x1).getCapability(/public/test).borrow<&AnyStruct>()!
->>>>>>> 0e3b9d39
             }
         `
 
@@ -3986,263 +3976,6 @@
 	})
 }
 
-<<<<<<< HEAD
-=======
-func TestPathCapabilityValueImport(t *testing.T) {
-
-	t.Parallel()
-
-	t.Run("public Capability<&Int>", func(t *testing.T) {
-
-		t.Parallel()
-
-		capabilityValue := cadence.NewPathCapability(
-			cadence.Address{0x1},
-			cadence.Path{
-				Domain:     common.PathDomainPublic,
-				Identifier: "foo",
-			},
-			&cadence.ReferenceType{Type: cadence.IntType{}, Authorization: cadence.UnauthorizedAccess},
-		)
-
-		script := `
-            access(all) fun main(s: Capability<&Int>) {
-                log(s)
-            }
-        `
-
-		encodedArg, err := json.Encode(capabilityValue)
-		require.NoError(t, err)
-
-		rt := newTestInterpreterRuntime()
-
-		var ok bool
-
-		runtimeInterface := &testRuntimeInterface{
-			log: func(s string) {
-				assert.Equal(t, "Capability<&Int>(address: 0x0100000000000000, path: /public/foo)", s)
-				ok = true
-			},
-			meterMemory: func(_ common.MemoryUsage) error {
-				return nil
-			},
-		}
-		runtimeInterface.decodeArgument = func(b []byte, t cadence.Type) (value cadence.Value, err error) {
-			return json.Decode(runtimeInterface, b)
-		}
-
-		_, err = rt.ExecuteScript(
-			Script{
-				Source:    []byte(script),
-				Arguments: [][]byte{encodedArg},
-			},
-			Context{
-				Interface: runtimeInterface,
-				Location:  common.ScriptLocation{},
-			},
-		)
-
-		require.NoError(t, err)
-		require.True(t, ok)
-	})
-
-	t.Run("Capability<Int>", func(t *testing.T) {
-
-		t.Parallel()
-
-		capabilityValue := cadence.NewPathCapability(
-			cadence.Address{0x1},
-			cadence.Path{
-				Domain:     common.PathDomainPublic,
-				Identifier: "foo",
-			},
-			cadence.IntType{},
-		)
-
-		script := `
-            access(all) fun main(s: Capability<Int>) {
-            }
-        `
-
-		encodedArg, err := json.Encode(capabilityValue)
-		require.NoError(t, err)
-
-		rt := newTestInterpreterRuntime()
-
-		runtimeInterface := &testRuntimeInterface{
-			meterMemory: func(_ common.MemoryUsage) error {
-				return nil
-			},
-		}
-		runtimeInterface.decodeArgument = func(b []byte, t cadence.Type) (value cadence.Value, err error) {
-			return json.Decode(runtimeInterface, b)
-		}
-
-		_, err = rt.ExecuteScript(
-			Script{
-				Source:    []byte(script),
-				Arguments: [][]byte{encodedArg},
-			},
-			Context{
-				Interface: runtimeInterface,
-				Location:  common.ScriptLocation{},
-			},
-		)
-
-		RequireError(t, err)
-		assertUserError(t, err)
-	})
-
-	t.Run("private Capability<&Int>", func(t *testing.T) {
-
-		t.Parallel()
-
-		capabilityValue := cadence.NewPathCapability(
-			cadence.Address{0x1},
-			cadence.Path{
-				Domain:     common.PathDomainPrivate,
-				Identifier: "foo",
-			},
-			&cadence.ReferenceType{Type: cadence.IntType{}, Authorization: cadence.UnauthorizedAccess},
-		)
-
-		script := `
-            access(all) fun main(s: Capability<&Int>) {
-            }
-        `
-
-		encodedArg, err := json.Encode(capabilityValue)
-		require.NoError(t, err)
-
-		rt := newTestInterpreterRuntime()
-
-		runtimeInterface := &testRuntimeInterface{
-			meterMemory: func(_ common.MemoryUsage) error {
-				return nil
-			},
-		}
-		runtimeInterface.decodeArgument = func(b []byte, t cadence.Type) (value cadence.Value, err error) {
-			return json.Decode(runtimeInterface, b)
-		}
-
-		_, err = rt.ExecuteScript(
-			Script{
-				Source:    []byte(script),
-				Arguments: [][]byte{encodedArg},
-			},
-			Context{
-				Interface: runtimeInterface,
-				Location:  common.ScriptLocation{},
-			},
-		)
-
-		RequireError(t, err)
-		assertUserError(t, err)
-	})
-
-	t.Run("storage Capability<&Int>", func(t *testing.T) {
-
-		t.Parallel()
-
-		capabilityValue := cadence.NewPathCapability(
-			cadence.Address{0x1},
-			cadence.Path{
-				Domain:     common.PathDomainStorage,
-				Identifier: "foo",
-			},
-			&cadence.ReferenceType{Type: cadence.IntType{}, Authorization: cadence.UnauthorizedAccess},
-		)
-
-		script := `
-            access(all) fun main(s: Capability<&Int>) {
-            }
-        `
-
-		encodedArg, err := json.Encode(capabilityValue)
-		require.NoError(t, err)
-
-		rt := newTestInterpreterRuntime()
-
-		runtimeInterface := &testRuntimeInterface{
-			meterMemory: func(_ common.MemoryUsage) error {
-				return nil
-			},
-		}
-		runtimeInterface.decodeArgument = func(b []byte, t cadence.Type) (value cadence.Value, err error) {
-			return json.Decode(runtimeInterface, b)
-		}
-
-		_, err = rt.ExecuteScript(
-			Script{
-				Source:    []byte(script),
-				Arguments: [][]byte{encodedArg},
-			},
-			Context{
-				Interface: runtimeInterface,
-				Location:  common.ScriptLocation{},
-			},
-		)
-
-		RequireError(t, err)
-		assertUserError(t, err)
-	})
-
-	t.Run("missing struct", func(t *testing.T) {
-
-		t.Parallel()
-
-		borrowType := &cadence.StructType{
-			QualifiedIdentifier: "S",
-			Location:            TestLocation,
-			Fields:              []cadence.Field{},
-			Initializers:        [][]cadence.Parameter{},
-		}
-
-		capabilityValue := cadence.NewPathCapability(
-			cadence.Address{0x1},
-			cadence.Path{
-				Domain:     common.PathDomainPublic,
-				Identifier: "foo",
-			},
-			borrowType,
-		)
-
-		script := `
-            access(all) fun main(s: Capability<S>) {
-            }
-        `
-
-		encodedArg, err := json.Encode(capabilityValue)
-		require.NoError(t, err)
-
-		rt := newTestInterpreterRuntime()
-
-		runtimeInterface := &testRuntimeInterface{
-			meterMemory: func(_ common.MemoryUsage) error {
-				return nil
-			},
-		}
-		runtimeInterface.decodeArgument = func(b []byte, t cadence.Type) (value cadence.Value, err error) {
-			return json.Decode(runtimeInterface, b)
-		}
-
-		_, err = rt.ExecuteScript(
-			Script{
-				Source:    []byte(script),
-				Arguments: [][]byte{encodedArg},
-			},
-			Context{
-				Interface: runtimeInterface,
-				Location:  common.ScriptLocation{},
-			},
-		)
-
-		RequireError(t, err)
-		assertUserError(t, err)
-	})
-}
-
->>>>>>> 0e3b9d39
 func TestIDCapabilityValueImport(t *testing.T) {
 
 	t.Parallel()
