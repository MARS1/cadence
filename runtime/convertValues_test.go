--- conflicted
+++ resolved
@@ -4174,20 +4174,13 @@
 
 		t.Parallel()
 
-<<<<<<< HEAD
-		capabilityValue := cadence.StorageCapability{
-			BorrowType: &cadence.ReferenceType{Type: cadence.IntType{}, Authorization: cadence.UnauthorizedAccess},
-			Address:    cadence.Address{0x1},
-			Path: cadence.Path{
-=======
 		capabilityValue := cadence.NewPathCapability(
 			cadence.Address{0x1},
 			cadence.Path{
->>>>>>> a0862a6b
 				Domain:     common.PathDomainPublic,
 				Identifier: "foo",
 			},
-			&cadence.ReferenceType{Type: cadence.IntType{}},
+			&cadence.ReferenceType{Type: cadence.IntType{}, Authorization: cadence.UnauthorizedAccess},
 		)
 
 		script := `
@@ -4282,22 +4275,13 @@
 
 		t.Parallel()
 
-<<<<<<< HEAD
-		capabilityValue := cadence.StorageCapability{
-			BorrowType: &cadence.ReferenceType{Type: cadence.IntType{}, Authorization: cadence.UnauthorizedAccess},
-			Address:    cadence.Address{0x1},
-			Path: cadence.Path{
-=======
 		capabilityValue := cadence.NewPathCapability(
 			cadence.Address{0x1},
 			cadence.Path{
->>>>>>> a0862a6b
 				Domain:     common.PathDomainPrivate,
 				Identifier: "foo",
 			},
-			&cadence.ReferenceType{
-				Type: cadence.IntType{},
-			},
+			&cadence.ReferenceType{Type: cadence.IntType{}, Authorization: cadence.UnauthorizedAccess},
 		)
 
 		script := `
@@ -4338,20 +4322,13 @@
 
 		t.Parallel()
 
-<<<<<<< HEAD
-		capabilityValue := cadence.StorageCapability{
-			BorrowType: &cadence.ReferenceType{Type: cadence.IntType{}, Authorization: cadence.UnauthorizedAccess},
-			Address:    cadence.Address{0x1},
-			Path: cadence.Path{
-=======
 		capabilityValue := cadence.NewPathCapability(
 			cadence.Address{0x1},
 			cadence.Path{
->>>>>>> a0862a6b
 				Domain:     common.PathDomainStorage,
 				Identifier: "foo",
 			},
-			&cadence.ReferenceType{Type: cadence.IntType{}},
+			&cadence.ReferenceType{Type: cadence.IntType{}, Authorization: cadence.UnauthorizedAccess},
 		)
 
 		script := `
