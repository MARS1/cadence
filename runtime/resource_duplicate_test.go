/*
 * Cadence - The resource-oriented smart contract programming language
 *
 * Copyright Dapper Labs, Inc.
 *
 * Licensed under the Apache License, Version 2.0 (the "License");
 * you may not use this file except in compliance with the License.
 * You may obtain a copy of the License at
 *
 *   http://www.apache.org/licenses/LICENSE-2.0
 *
 * Unless required by applicable law or agreed to in writing, software
 * distributed under the License is distributed on an "AS IS" BASIS,
 * WITHOUT WARRANTIES OR CONDITIONS OF ANY KIND, either express or implied.
 * See the License for the specific language governing permissions and
 * limitations under the License.
 */

package runtime

import (
	"encoding/hex"
	"fmt"
	"testing"

	"github.com/stretchr/testify/assert"
	"github.com/stretchr/testify/require"

	"github.com/onflow/cadence"
	"github.com/onflow/cadence/encoding/json"
	"github.com/onflow/cadence/runtime/common"
	"github.com/onflow/cadence/runtime/interpreter"
	"github.com/onflow/cadence/runtime/sema"
	"github.com/onflow/cadence/runtime/tests/checker"
	. "github.com/onflow/cadence/runtime/tests/utils"
)

func TestRuntimeResourceDuplicationUsingDestructorIteration(t *testing.T) {
	t.Parallel()

	t.Run("Reported error", func(t *testing.T) {

		t.Parallel()

		script := `
	// This Vault class is from Flow docs, used as our "victim" in this example
	access(all) resource Vault {
		// Balance of a user's Vault
		// we use unsigned fixed point numbers for balances
		// because they can represent decimals and do not allow negative values
		access(all) var balance: UFix64
	
		init(balance: UFix64) {
			self.balance = balance
		}
	
		access(all) fun withdraw(amount: UFix64): @Vault {
			self.balance = self.balance - amount
			return <-create Vault(balance: amount)
		}
	
		access(all) fun deposit(from: @Vault) {
			self.balance = self.balance + from.balance
			destroy from
		}
	}
	
	// --- this code actually makes use of the vuln ---
	access(all) resource DummyResource {
<<<<<<< HEAD
		access(all) var dictRef: auth(Mutable) &{Bool: AnyResource};
		access(all) var arrRef: auth(Mutable) &[Vault];
		access(all) var victim: @Vault;
		init(dictRef: auth(Mutable) &{Bool: AnyResource}, arrRef: auth(Mutable) &[Vault], victim: @Vault) {
=======
		access(all) var dictRef: auth(Mutate) &{Bool: AnyResource};
		access(all) var arrRef: auth(Mutate) &[Vault];
		access(all) var victim: @Vault;
		init(dictRef: auth(Mutate) &{Bool: AnyResource}, arrRef: auth(Mutate) &[Vault], victim: @Vault) {
>>>>>>> 4acc8dec
			self.dictRef = dictRef;
			self.arrRef = arrRef;
			self.victim <- victim;
		}
	
		destroy() {
			self.arrRef.append(<- self.victim)
			self.dictRef[false] <-> self.dictRef[true]; // This screws up the destruction order
		}
	}
	
	access(all) fun duplicateResource(victim1: @Vault, victim2: @Vault): @[Vault]{
		let arr : @[Vault] <- [];
		let dict: @{Bool: DummyResource} <- { }
<<<<<<< HEAD
		let ref = &dict as auth(Mutable) &{Bool: AnyResource};
		let arrRef = &arr as auth(Mutable) &[Vault];
=======
		let ref = &dict as auth(Mutate) &{Bool: AnyResource};
		let arrRef = &arr as auth(Mutate) &[Vault];
>>>>>>> 4acc8dec
	
		var v1: @DummyResource? <- create DummyResource(dictRef: ref, arrRef: arrRef, victim: <- victim1);
		dict[false] <-> v1;
		destroy v1;
	
		var v2: @DummyResource? <- create DummyResource(dictRef: ref, arrRef: arrRef, victim: <- victim2);
		dict[true] <-> v2;
		destroy v2;
	
		destroy dict // Trigger the destruction chain where dict[false] will be destructed twice
		return <- arr;
	}
	
	// --- end of vuln code ---
	
	access(all) fun main() {
	
		var v1 <- create Vault(balance: 1000.0); // This will be duplicated
		var v2 <- create Vault(balance: 1.0); // This will be lost
		var v3 <- create Vault(balance: 0.0); // We'll collect the spoils here
	
		// The call will return an array of [v1, v1]
		var res <- duplicateResource(victim1: <- v1, victim2: <-v2)
	
		v3.deposit(from: <- res.removeLast());
		v3.deposit(from: <- res.removeLast());
		destroy res;
	
		log(v3.balance);
		destroy v3;
	}`

		runtime := newTestInterpreterRuntime()

		accountCodes := map[common.Location][]byte{}

		var events []cadence.Event

		signerAccount := common.MustBytesToAddress([]byte{0x1})

		storage := newTestLedger(nil, nil)

		runtimeInterface := &testRuntimeInterface{
			getCode: func(location Location) (bytes []byte, err error) {
				return accountCodes[location], nil
			},
			storage: storage,
			getSigningAccounts: func() ([]Address, error) {
				return []Address{signerAccount}, nil
			},
			resolveLocation: singleIdentifierLocationResolver(t),
			getAccountContractCode: func(location common.AddressLocation) (code []byte, err error) {
				return accountCodes[location], nil
			},
			updateAccountContractCode: func(location common.AddressLocation, code []byte) error {
				accountCodes[location] = code
				return nil
			},
			emitEvent: func(event cadence.Event) error {
				events = append(events, event)
				return nil
			},
			log: func(s string) {
				assert.Fail(t, "we should not reach this point")
			},
		}
		runtimeInterface.decodeArgument = func(b []byte, t cadence.Type) (value cadence.Value, err error) {
			return json.Decode(nil, b)
		}

		_, err := runtime.ExecuteScript(
			Script{
				Source:    []byte(script),
				Arguments: [][]byte{},
			},
			Context{
				Interface: runtimeInterface,
				Location:  common.ScriptLocation{},
			},
		)

		var checkerErr *sema.CheckerError
		require.ErrorAs(t, err, &checkerErr)

		errs := checker.RequireCheckerErrors(t, checkerErr, 2)
		assert.IsType(t, &sema.TypeMismatchError{}, errs[0])
		assert.IsType(t, &sema.TypeMismatchError{}, errs[1])
	})

	t.Run("simplified", func(t *testing.T) {

		t.Parallel()

		script := `
		access(all) resource Vault {
            access(all) var balance: UFix64
            access(all) var dictRef: auth(Mutate) &{Bool: Vault};

            init(balance: UFix64, _ dictRef: auth(Mutate) &{Bool: Vault}) {
                self.balance = balance
                self.dictRef = dictRef;
            }

            access(all) fun withdraw(amount: UFix64): @Vault {
                self.balance = self.balance - amount
                return <-create Vault(balance: amount, self.dictRef)
            }

            access(all) fun deposit(from: @Vault) {
                self.balance = self.balance + from.balance
                destroy from
            }

            destroy() {
                self.dictRef[false] <-> self.dictRef[true]; // This screws up the destruction order
            }
        }

        access(all) fun main(): UFix64 {

            let dict: @{Bool: Vault} <- { }
            let dictRef = &dict as auth(Mutate) &{Bool: Vault};

            var v1 <- create Vault(balance: 1000.0, dictRef); // This will be duplicated
            var v2 <- create Vault(balance: 1.0, dictRef); // This will be lost

            var v1Ref = &v1 as &Vault

			destroy dict.insert(key: false, <- v1)
		    destroy dict.insert(key: true, <- v2)

            destroy dict;

            // v1 is not destroyed!
            return v1Ref.balance
        }`

		runtime := newTestInterpreterRuntime()

		accountCodes := map[common.Location][]byte{}

		var events []cadence.Event

		signerAccount := common.MustBytesToAddress([]byte{0x1})

		storage := newTestLedger(nil, nil)

		runtimeInterface := &testRuntimeInterface{
			getCode: func(location Location) (bytes []byte, err error) {
				return accountCodes[location], nil
			},
			storage: storage,
			getSigningAccounts: func() ([]Address, error) {
				return []Address{signerAccount}, nil
			},
			resolveLocation: singleIdentifierLocationResolver(t),
			getAccountContractCode: func(location common.AddressLocation) (code []byte, err error) {
				return accountCodes[location], nil
			},
			updateAccountContractCode: func(location common.AddressLocation, code []byte) error {
				accountCodes[location] = code
				return nil
			},
			emitEvent: func(event cadence.Event) error {
				events = append(events, event)
				return nil
			},
		}
		runtimeInterface.decodeArgument = func(b []byte, t cadence.Type) (value cadence.Value, err error) {
			return json.Decode(nil, b)
		}

		_, err := runtime.ExecuteScript(
			Script{
				Source:    []byte(script),
				Arguments: [][]byte{},
			},
			Context{
				Interface: runtimeInterface,
				Location:  common.ScriptLocation{},
			},
		)

		var checkerErr *sema.CheckerError
		require.ErrorAs(t, err, &checkerErr)

		errs := checker.RequireCheckerErrors(t, checkerErr, 3)

		assert.IsType(t, &sema.TypeMismatchError{}, errs[0])
		assert.IsType(t, &sema.TypeMismatchError{}, errs[1])
		assert.IsType(t, &sema.InvalidatedResourceReferenceError{}, errs[2])
	})

	t.Run("forEachKey", func(t *testing.T) {

		t.Parallel()

		script := `
	access(all) resource R{}

	access(all) fun main() {
		var dict: @{Int: R} <- {}

		var r1: @R? <- create R()
		var r2: @R? <- create R()
		var r3: @R? <- create R()

		dict[0] <-> r1
		dict[1] <-> r2
		dict[2] <-> r3

		destroy r1 
		destroy r2 
		destroy r3

		let acc = getAuthAccount(0x1)
		acc.save(<-dict, to: /storage/foo)

		let ref = acc.borrow<auth(Mutate) &{Int: R}>(from: /storage/foo)!

		ref.forEachKey(fun(i: Int): Bool {
			var r4: @R? <- create R()
			ref[i+1] <-> r4
			destroy r4
			return true
		})
	}`

		runtime := newTestInterpreterRuntime()

		accountCodes := map[common.Location][]byte{}

		var events []cadence.Event

		signerAccount := common.MustBytesToAddress([]byte{0x1})

		storage := newTestLedger(nil, nil)

		runtimeInterface := &testRuntimeInterface{
			getCode: func(location Location) (bytes []byte, err error) {
				return accountCodes[location], nil
			},
			storage: storage,
			getSigningAccounts: func() ([]Address, error) {
				return []Address{signerAccount}, nil
			},
			resolveLocation: singleIdentifierLocationResolver(t),
			getAccountContractCode: func(location common.AddressLocation) (code []byte, err error) {
				return accountCodes[location], nil
			},
			updateAccountContractCode: func(location common.AddressLocation, code []byte) error {
				accountCodes[location] = code
				return nil
			},
			emitEvent: func(event cadence.Event) error {
				events = append(events, event)
				return nil
			},
		}
		runtimeInterface.decodeArgument = func(b []byte, t cadence.Type) (value cadence.Value, err error) {
			return json.Decode(nil, b)
		}

		_, err := runtime.ExecuteScript(
			Script{
				Source:    []byte(script),
				Arguments: [][]byte{},
			},
			Context{
				Interface: runtimeInterface,
				Location:  common.ScriptLocation{},
			},
		)

		errs := checker.RequireCheckerErrors(t, err, 1)
		assert.IsType(t, &sema.TypeMismatchError{}, errs[0])
	})

	t.Run("array", func(t *testing.T) {

		t.Parallel()

		script := `
		access(all) resource Vault {
            access(all) var balance: UFix64
<<<<<<< HEAD
            access(all) var arrRef: auth(Mutable) &[Vault]

            init(balance: UFix64, _ arrRef: auth(Mutable) &[Vault]) {
=======
            access(all) var arrRef: auth(Mutate) &[Vault]

            init(balance: UFix64, _ arrRef: auth(Mutate) &[Vault]) {
>>>>>>> 4acc8dec
                self.balance = balance
                self.arrRef = arrRef;
            }

            access(all) fun withdraw(amount: UFix64): @Vault {
                self.balance = self.balance - amount
                return <-create Vault(balance: amount, self.arrRef)
            }

            access(all) fun deposit(from: @Vault) {
                self.balance = self.balance + from.balance
                destroy from
            }

            destroy() {
                self.arrRef.append(<-create Vault(balance: 0.0, self.arrRef))
            }
        }

        access(all) fun main(): UFix64 {

            let arr: @[Vault] <- []
<<<<<<< HEAD
            let arrRef = &arr as auth(Mutable) &[Vault];
=======
            let arrRef = &arr as auth(Mutate) &[Vault];
>>>>>>> 4acc8dec

            var v1 <- create Vault(balance: 1000.0, arrRef); // This will be duplicated
            var v2 <- create Vault(balance: 1.0, arrRef); // This will be lost

            var v1Ref = &v1 as &Vault

			arr.append(<- v1)
		    arr.append(<- v2)

            destroy arr

            // v1 is not destroyed!
            return v1Ref.balance
        }`

		runtime := newTestInterpreterRuntime()

		accountCodes := map[common.Location][]byte{}

		var events []cadence.Event

		signerAccount := common.MustBytesToAddress([]byte{0x1})

		storage := newTestLedger(nil, nil)

		runtimeInterface := &testRuntimeInterface{
			getCode: func(location Location) (bytes []byte, err error) {
				return accountCodes[location], nil
			},
			storage: storage,
			getSigningAccounts: func() ([]Address, error) {
				return []Address{signerAccount}, nil
			},
			resolveLocation: singleIdentifierLocationResolver(t),
			getAccountContractCode: func(location common.AddressLocation) (code []byte, err error) {
				return accountCodes[location], nil
			},
			updateAccountContractCode: func(location common.AddressLocation, code []byte) error {
				accountCodes[location] = code
				return nil
			},
			emitEvent: func(event cadence.Event) error {
				events = append(events, event)
				return nil
			},
		}
		runtimeInterface.decodeArgument = func(b []byte, t cadence.Type) (value cadence.Value, err error) {
			return json.Decode(nil, b)
		}

		_, err := runtime.ExecuteScript(
			Script{
				Source:    []byte(script),
				Arguments: [][]byte{},
			},
			Context{
				Interface: runtimeInterface,
				Location:  common.ScriptLocation{},
			},
		)
		RequireError(t, err)

		var checkerErr *sema.CheckerError
		require.ErrorAs(t, err, &checkerErr)

		errs := checker.RequireCheckerErrors(t, checkerErr, 1)

		assert.IsType(t, &sema.InvalidatedResourceReferenceError{}, errs[0])
	})
}

func TestRuntimeResourceDuplicationWithContractTransfer(t *testing.T) {

	t.Parallel()

	runtime := newTestInterpreterRuntime()

	accountCodes := map[common.Location][]byte{}

	var events []cadence.Event

	signerAccount := common.MustBytesToAddress([]byte{0x1})

	storage := newTestLedger(nil, nil)

	runtimeInterface := &testRuntimeInterface{
		getCode: func(location Location) (bytes []byte, err error) {
			return accountCodes[location], nil
		},
		storage: storage,
		getSigningAccounts: func() ([]Address, error) {
			return []Address{signerAccount}, nil
		},
		resolveLocation: singleIdentifierLocationResolver(t),
		getAccountContractCode: func(location common.AddressLocation) (code []byte, err error) {
			return accountCodes[location], nil
		},
		updateAccountContractCode: func(location common.AddressLocation, code []byte) error {
			accountCodes[location] = code
			return nil
		},
		emitEvent: func(event cadence.Event) error {
			events = append(events, event)
			return nil
		},
	}
	runtimeInterface.decodeArgument = func(b []byte, t cadence.Type) (value cadence.Value, err error) {
		return json.Decode(nil, b)
	}

	nextTransactionLocation := newTransactionLocationGenerator()

	// Deploy Fungible Token contract

	err := runtime.ExecuteTransaction(
		Script{
			Source: DeploymentTransaction(
				"FungibleToken",
				[]byte(realFungibleTokenContractInterface),
			),
		},
		Context{
			Interface: runtimeInterface,
			Location:  nextTransactionLocation(),
		},
	)
	require.NoError(t, err)

	// Deploy Flow Token contract

	err = runtime.ExecuteTransaction(
		Script{
			Source: []byte(fmt.Sprintf(
				`
                  transaction {

                      prepare(signer: AuthAccount) {
                          signer.contracts.add(name: "FlowToken", code: "%s".decodeHex(), signer)
                      }
                  }
                `,
				hex.EncodeToString([]byte(realFlowContract)),
			)),
		},
		Context{
			Interface: runtimeInterface,
			Location:  nextTransactionLocation(),
		},
	)
	require.NoError(t, err)

	// Deploy Holder contract

	signerAccount = common.MustBytesToAddress([]byte{0x2})

	const holderContract = `
      import FlowToken from 0x1

      access(all) contract Holder {

          access(all) var content: @FlowToken.Vault?

          init() {
              self.content <- nil
          }

		  access(all) fun setContent(_ vault: @FlowToken.Vault?) {
			self.content <-! vault
		  }

		  access(all) fun swapContent(_ vault: @FlowToken.Vault?): @FlowToken.Vault? {
			let oldVault <- self.content <- vault
			return <-oldVault
		  }
		  
      }
    `
	err = runtime.ExecuteTransaction(
		Script{
			Source: DeploymentTransaction(
				"Holder",
				[]byte(holderContract),
			),
		},
		Context{
			Interface: runtimeInterface,
			Location:  nextTransactionLocation(),
		},
	)
	require.NoError(t, err)

	// Run transaction

	const code = `
        import FungibleToken from 0x1
        import FlowToken from 0x1
        import Holder from 0x2

        transaction {

          prepare(acct: AuthAccount) {

              // Create vault
              let vault <- FlowToken.createEmptyVault() as! @FlowToken.Vault?

              // Move vault into the contract
              Holder.setContent(<-vault)

              // Save the contract into storage (invalid, even if same account)
              acct.save(Holder as AnyStruct, to: /storage/holder)

              // Move vault back out of the contract
              let vault2 <- Holder.swapContent(nil)
              let unwrappedVault2 <- vault2!

              // Load the contract back from storage
              let dupeContract = acct.load<AnyStruct>(from: /storage/holder)! as! Holder

              // Move the vault of of the duplicated contract
              let dupeVault <- dupeContract.swapContent(nil)
              let unwrappedDupeVault <- dupeVault!

              // Deposit the duplicated vault into the original vault
              unwrappedVault2.deposit(from: <- unwrappedDupeVault)

              destroy unwrappedVault2
          }
        }
    `

	err = runtime.ExecuteTransaction(
		Script{
			Source: []byte(code),
		},
		Context{
			Interface: runtimeInterface,
			Location:  nextTransactionLocation(),
		},
	)
	RequireError(t, err)

	var nonTransferableValueError interpreter.NonTransferableValueError
	require.ErrorAs(t, err, &nonTransferableValueError)
}<|MERGE_RESOLUTION|>--- conflicted
+++ resolved
@@ -67,17 +67,10 @@
 	
 	// --- this code actually makes use of the vuln ---
 	access(all) resource DummyResource {
-<<<<<<< HEAD
-		access(all) var dictRef: auth(Mutable) &{Bool: AnyResource};
-		access(all) var arrRef: auth(Mutable) &[Vault];
-		access(all) var victim: @Vault;
-		init(dictRef: auth(Mutable) &{Bool: AnyResource}, arrRef: auth(Mutable) &[Vault], victim: @Vault) {
-=======
 		access(all) var dictRef: auth(Mutate) &{Bool: AnyResource};
 		access(all) var arrRef: auth(Mutate) &[Vault];
 		access(all) var victim: @Vault;
 		init(dictRef: auth(Mutate) &{Bool: AnyResource}, arrRef: auth(Mutate) &[Vault], victim: @Vault) {
->>>>>>> 4acc8dec
 			self.dictRef = dictRef;
 			self.arrRef = arrRef;
 			self.victim <- victim;
@@ -92,13 +85,8 @@
 	access(all) fun duplicateResource(victim1: @Vault, victim2: @Vault): @[Vault]{
 		let arr : @[Vault] <- [];
 		let dict: @{Bool: DummyResource} <- { }
-<<<<<<< HEAD
-		let ref = &dict as auth(Mutable) &{Bool: AnyResource};
-		let arrRef = &arr as auth(Mutable) &[Vault];
-=======
 		let ref = &dict as auth(Mutate) &{Bool: AnyResource};
 		let arrRef = &arr as auth(Mutate) &[Vault];
->>>>>>> 4acc8dec
 	
 		var v1: @DummyResource? <- create DummyResource(dictRef: ref, arrRef: arrRef, victim: <- victim1);
 		dict[false] <-> v1;
@@ -384,15 +372,9 @@
 		script := `
 		access(all) resource Vault {
             access(all) var balance: UFix64
-<<<<<<< HEAD
-            access(all) var arrRef: auth(Mutable) &[Vault]
-
-            init(balance: UFix64, _ arrRef: auth(Mutable) &[Vault]) {
-=======
             access(all) var arrRef: auth(Mutate) &[Vault]
 
             init(balance: UFix64, _ arrRef: auth(Mutate) &[Vault]) {
->>>>>>> 4acc8dec
                 self.balance = balance
                 self.arrRef = arrRef;
             }
@@ -415,11 +397,7 @@
         access(all) fun main(): UFix64 {
 
             let arr: @[Vault] <- []
-<<<<<<< HEAD
-            let arrRef = &arr as auth(Mutable) &[Vault];
-=======
             let arrRef = &arr as auth(Mutate) &[Vault];
->>>>>>> 4acc8dec
 
             var v1 <- create Vault(balance: 1000.0, arrRef); // This will be duplicated
             var v2 <- create Vault(balance: 1.0, arrRef); // This will be lost
