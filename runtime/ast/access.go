/*
 * Cadence - The resource-oriented smart contract programming language
 *
 * Copyright Dapper Labs, Inc.
 *
 * Licensed under the Apache License, Version 2.0 (the "License");
 * you may not use this file except in compliance with the License.
 * You may obtain a copy of the License at
 *
 *   http://www.apache.org/licenses/LICENSE-2.0
 *
 * Unless required by applicable law or agreed to in writing, software
 * distributed under the License is distributed on an "AS IS" BASIS,
 * WITHOUT WARRANTIES OR CONDITIONS OF ANY KIND, either express or implied.
 * See the License for the specific language governing permissions and
 * limitations under the License.
 */

package ast

import (
	"encoding/json"
	"strings"

	"github.com/onflow/cadence/runtime/errors"
)

//go:generate go run golang.org/x/tools/cmd/stringer -type=PrimitiveAccess

type Access interface {
	isAccess()
	Keyword() string
	Description() string
	String() string
	MarshalJSON() ([]byte, error)
}

type Separator = string

const (
	Disjunction Separator = " |"
	Conjunction Separator = ","
)

type EntitlementSet interface {
	Entitlements() []*NominalType
	Separator() Separator
}

type ConjunctiveEntitlementSet struct {
	Elements []*NominalType `json:"ConjunctiveElements"`
}

var _ EntitlementSet = &ConjunctiveEntitlementSet{}

func (s *ConjunctiveEntitlementSet) Entitlements() []*NominalType {
	return s.Elements
}

<<<<<<< HEAD
func (s *ConjunctiveEntitlementSet) Separator() string {
	return ","
=======
func (s ConjunctiveEntitlementSet) Separator() Separator {
	return Conjunction
>>>>>>> 4fb45a07
}

func NewConjunctiveEntitlementSet(entitlements []*NominalType) *ConjunctiveEntitlementSet {
	return &ConjunctiveEntitlementSet{Elements: entitlements}
}

type DisjunctiveEntitlementSet struct {
	Elements []*NominalType `json:"DisjunctiveElements"`
}

var _ EntitlementSet = &DisjunctiveEntitlementSet{}

func (s *DisjunctiveEntitlementSet) Entitlements() []*NominalType {
	return s.Elements
}

<<<<<<< HEAD
func (s *DisjunctiveEntitlementSet) Separator() string {
	return " |"
=======
func (s DisjunctiveEntitlementSet) Separator() Separator {
	return Disjunction
>>>>>>> 4fb45a07
}

func NewDisjunctiveEntitlementSet(entitlements []*NominalType) *DisjunctiveEntitlementSet {
	return &DisjunctiveEntitlementSet{Elements: entitlements}
}

type EntitlementAccess struct {
	EntitlementSet EntitlementSet
}

var _ Access = EntitlementAccess{}

func NewEntitlementAccess(entitlements EntitlementSet) EntitlementAccess {
	return EntitlementAccess{EntitlementSet: entitlements}
}

func (EntitlementAccess) isAccess() {}

func (EntitlementAccess) Description() string {
	return "entitled access"
}

<<<<<<< HEAD
func (e EntitlementAccess) entitlementsString(prefix *strings.Builder) *strings.Builder {
=======
func (e EntitlementAccess) entitlementsString(prefix *strings.Builder) {
>>>>>>> 4fb45a07
	for i, entitlement := range e.EntitlementSet.Entitlements() {
		prefix.WriteString(entitlement.String())
		if i < len(e.EntitlementSet.Entitlements())-1 {
			prefix.WriteString(e.EntitlementSet.Separator())
		}
	}
}

func (e EntitlementAccess) String() string {
	str := &strings.Builder{}
	str.WriteString("ConjunctiveEntitlementAccess ")
	e.entitlementsString(&str)
	return str.String()
}

func (e EntitlementAccess) Keyword() string {
	str := &strings.Builder{}
	str.WriteString("access(")
	e.entitlementsString(&str)
	str.WriteString(")")
	return str.String()
}

func (e EntitlementAccess) MarshalJSON() ([]byte, error) {
	return json.Marshal(e.String())
}

func (e EntitlementAccess) subset(other EntitlementAccess) bool {
	otherEntitlements := other.EntitlementSet.Entitlements()
	otherSet := make(map[*NominalType]struct{}, len(otherEntitlements))
	for _, entitlement := range otherEntitlements {
		otherSet[entitlement] = struct{}{}
	}

	for _, entitlement := range e.EntitlementSet.Entitlements() {
		if _, found := otherSet[entitlement]; !found {
			return false
		}
	}

	return true
}

func (e EntitlementAccess) IsLessPermissiveThan(other Access) bool {
	switch other := other.(type) {
	case PrimitiveAccess:
		return other == AccessPublic || other == AccessPublicSettable
	case EntitlementAccess:
		return e.subset(other)
	default:
		return false
	}
}

type PrimitiveAccess uint8

// NOTE: order indicates permissiveness: from least to most permissive!

const (
	AccessNotSpecified PrimitiveAccess = iota
	AccessPrivate
	AccessContract
	AccessAccount
	AccessPublic
	AccessPublicSettable
)

func PrimitiveAccessCount() int {
	return len(_PrimitiveAccess_index) - 1
}

func (PrimitiveAccess) isAccess() {}

// TODO: remove.
//   only used by tests which are not updated yet
//   to include contract and account access

var BasicAccesses = []PrimitiveAccess{
	AccessNotSpecified,
	AccessPrivate,
	AccessPublic,
	AccessPublicSettable,
}

var AllAccesses = append(BasicAccesses[:],
	AccessContract,
	AccessAccount,
)

func (a PrimitiveAccess) Keyword() string {
	switch a {
	case AccessNotSpecified:
		return ""
	case AccessPrivate:
		return "priv"
	case AccessPublic:
		return "pub"
	case AccessPublicSettable:
		return "pub(set)"
	case AccessAccount:
		return "access(account)"
	case AccessContract:
		return "access(contract)"
	}

	panic(errors.NewUnreachableError())
}

func (a PrimitiveAccess) Description() string {
	switch a {
	case AccessNotSpecified:
		return "not specified"
	case AccessPrivate:
		return "private"
	case AccessPublic:
		return "public"
	case AccessPublicSettable:
		return "public settable"
	case AccessAccount:
		return "account"
	case AccessContract:
		return "contract"
	}

	panic(errors.NewUnreachableError())
}

func (a PrimitiveAccess) MarshalJSON() ([]byte, error) {
	return json.Marshal(a.String())
}<|MERGE_RESOLUTION|>--- conflicted
+++ resolved
@@ -57,13 +57,8 @@
 	return s.Elements
 }
 
-<<<<<<< HEAD
-func (s *ConjunctiveEntitlementSet) Separator() string {
-	return ","
-=======
-func (s ConjunctiveEntitlementSet) Separator() Separator {
+func (s *ConjunctiveEntitlementSet) Separator() Separator {
 	return Conjunction
->>>>>>> 4fb45a07
 }
 
 func NewConjunctiveEntitlementSet(entitlements []*NominalType) *ConjunctiveEntitlementSet {
@@ -80,13 +75,8 @@
 	return s.Elements
 }
 
-<<<<<<< HEAD
-func (s *DisjunctiveEntitlementSet) Separator() string {
-	return " |"
-=======
-func (s DisjunctiveEntitlementSet) Separator() Separator {
+func (s *DisjunctiveEntitlementSet) Separator() Separator {
 	return Disjunction
->>>>>>> 4fb45a07
 }
 
 func NewDisjunctiveEntitlementSet(entitlements []*NominalType) *DisjunctiveEntitlementSet {
@@ -109,11 +99,7 @@
 	return "entitled access"
 }
 
-<<<<<<< HEAD
-func (e EntitlementAccess) entitlementsString(prefix *strings.Builder) *strings.Builder {
-=======
 func (e EntitlementAccess) entitlementsString(prefix *strings.Builder) {
->>>>>>> 4fb45a07
 	for i, entitlement := range e.EntitlementSet.Entitlements() {
 		prefix.WriteString(entitlement.String())
 		if i < len(e.EntitlementSet.Entitlements())-1 {
@@ -125,14 +111,14 @@
 func (e EntitlementAccess) String() string {
 	str := &strings.Builder{}
 	str.WriteString("ConjunctiveEntitlementAccess ")
-	e.entitlementsString(&str)
+	e.entitlementsString(str)
 	return str.String()
 }
 
 func (e EntitlementAccess) Keyword() string {
 	str := &strings.Builder{}
 	str.WriteString("access(")
-	e.entitlementsString(&str)
+	e.entitlementsString(str)
 	str.WriteString(")")
 	return str.String()
 }
