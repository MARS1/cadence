/*
 * Cadence - The resource-oriented smart contract programming language
 *
 * Copyright 2019-2022 Dapper Labs, Inc.
 *
 * Licensed under the Apache License, Version 2.0 (the "License");
 * you may not use this file except in compliance with the License.
 * You may obtain a copy of the License at
 *
 *   http://www.apache.org/licenses/LICENSE-2.0
 *
 * Unless required by applicable law or agreed to in writing, software
 * distributed under the License is distributed on an "AS IS" BASIS,
 * WITHOUT WARRANTIES OR CONDITIONS OF ANY KIND, either express or implied.
 * See the License for the specific language governing permissions and
 * limitations under the License.
 */

package ast

import (
	"encoding/json"
	"fmt"

	"github.com/turbolent/prettier"

	"github.com/onflow/cadence/runtime/common"
)

const typeSeparatorSpaceDoc = prettier.Text(": ")

// TypeAnnotation

type TypeAnnotation struct {
	Type       Type     `json:"AnnotatedType"`
	StartPos   Position `json:"-"`
	IsResource bool
}

func NewTypeAnnotation(
	memoryGauge common.MemoryGauge,
	isResource bool,
	typ Type,
	startPos Position,
) *TypeAnnotation {
	common.UseMemory(memoryGauge, common.TypeAnnotationMemoryUsage)

	return &TypeAnnotation{
		IsResource: isResource,
		Type:       typ,
		StartPos:   startPos,
	}
}

func (t *TypeAnnotation) String() string {
	return Prettier(t)
}

func (t *TypeAnnotation) StartPosition() Position {
	return t.StartPos
}

func (t *TypeAnnotation) EndPosition(memoryGauge common.MemoryGauge) Position {
	return t.Type.EndPosition(memoryGauge)
}

const typeAnnotationResourceSymbolDoc = prettier.Text("@")

func (t *TypeAnnotation) Doc() prettier.Doc {
	if !t.IsResource {
		return t.Type.Doc()
	}

	return prettier.Concat{
		typeAnnotationResourceSymbolDoc,
		t.Type.Doc(),
	}
}

func (t *TypeAnnotation) MarshalJSON() ([]byte, error) {
	type Alias TypeAnnotation
	return json.Marshal(&struct {
		*Alias
		Range
	}{
		Range: NewUnmeteredRangeFromPositioned(t),
		Alias: (*Alias)(t),
	})
}

// Type

type Type interface {
	HasPosition
	fmt.Stringer
	isType()
	Doc() prettier.Doc
	CheckEqual(other Type, checker TypeEqualityChecker) error
}

func IsEmptyType(t Type) bool {
	nominalType, ok := t.(*NominalType)
	return ok && nominalType.Identifier.Identifier == ""
}

// NominalType represents a named type

type NominalType struct {
	NestedIdentifiers []Identifier `json:",omitempty"`
	Identifier        Identifier
}

var _ Type = &NominalType{}

func NewNominalType(
	memoryGauge common.MemoryGauge,
	identifier Identifier,
	nestedIdentifiers []Identifier,
) *NominalType {
	common.UseMemory(memoryGauge, common.NominalTypeMemoryUsage)
	return &NominalType{
		Identifier:        identifier,
		NestedIdentifiers: nestedIdentifiers,
	}
}

func (*NominalType) isType() {}

func (t *NominalType) String() string {
	return Prettier(t)
}

func (t *NominalType) StartPosition() Position {
	return t.Identifier.StartPosition()
}

func (t *NominalType) EndPosition(memoryGauge common.MemoryGauge) Position {
	nestedCount := len(t.NestedIdentifiers)
	if nestedCount == 0 {
		return t.Identifier.EndPosition(memoryGauge)
	}
	lastIdentifier := t.NestedIdentifiers[nestedCount-1]
	return lastIdentifier.EndPosition(memoryGauge)
}

var nominalTypeSeparatorDoc = prettier.Text(".")

func (t *NominalType) Doc() prettier.Doc {
	var doc prettier.Doc = prettier.Text(t.Identifier.String())
	if len(t.NestedIdentifiers) > 0 {
		concat := prettier.Concat{doc}
		for _, identifier := range t.NestedIdentifiers {
			concat = append(
				concat,
				nominalTypeSeparatorDoc,
				prettier.Text(identifier.String()),
			)
		}
		doc = concat
	}
	return doc
}

func (t *NominalType) MarshalJSON() ([]byte, error) {
	type Alias NominalType
	return json.Marshal(&struct {
		*Alias
		Type string
		Range
	}{
		Type:  "NominalType",
		Range: NewUnmeteredRangeFromPositioned(t),
		Alias: (*Alias)(t),
	})
}

func (t *NominalType) IsQualifiedName() bool {
	return len(t.NestedIdentifiers) > 0
}

func (t *NominalType) CheckEqual(other Type, checker TypeEqualityChecker) error {
	return checker.CheckNominalTypeEquality(t, other)
}

// OptionalType represents am optional variant of another type

type OptionalType struct {
	Type   Type     `json:"ElementType"`
	EndPos Position `json:"-"`
}

var _ Type = &OptionalType{}

func NewOptionalType(
	memoryGauge common.MemoryGauge,
	typ Type,
	endPos Position,
) *OptionalType {
	common.UseMemory(memoryGauge, common.OptionalTypeMemoryUsage)
	return &OptionalType{
		Type:   typ,
		EndPos: endPos,
	}
}

func (*OptionalType) isType() {}

func (t *OptionalType) String() string {
	return Prettier(t)
}

func (t *OptionalType) StartPosition() Position {
	return t.Type.StartPosition()
}

func (t *OptionalType) EndPosition(memoryGauge common.MemoryGauge) Position {
	return t.EndPos
}

const optionalTypeSymbolDoc = prettier.Text("?")

func (t *OptionalType) Doc() prettier.Doc {
	return prettier.Concat{
		t.Type.Doc(),
		optionalTypeSymbolDoc,
	}
}

func (t *OptionalType) MarshalJSON() ([]byte, error) {
	type Alias OptionalType
	return json.Marshal(&struct {
		*Alias
		Type string
		Range
	}{
		Type:  "OptionalType",
		Range: NewUnmeteredRangeFromPositioned(t),
		Alias: (*Alias)(t),
	})
}

func (t *OptionalType) CheckEqual(other Type, checker TypeEqualityChecker) error {
	return checker.CheckOptionalTypeEquality(t, other)
}

// VariableSizedType is a variable sized array type

type VariableSizedType struct {
	Type Type `json:"ElementType"`
	Range
}

var _ Type = &VariableSizedType{}

func NewVariableSizedType(
	memoryGauge common.MemoryGauge,
	typ Type,
	astRange Range,
) *VariableSizedType {
	common.UseMemory(memoryGauge, common.VariableSizedTypeMemoryUsage)
	return &VariableSizedType{
		Type:  typ,
		Range: astRange,
	}
}

func (*VariableSizedType) isType() {}

func (t *VariableSizedType) String() string {
	return Prettier(t)
}

const arrayTypeStartDoc = prettier.Text("[")
const arrayTypeEndDoc = prettier.Text("]")

func (t *VariableSizedType) Doc() prettier.Doc {
	return prettier.Concat{
		arrayTypeStartDoc,
		prettier.Indent{
			Doc: prettier.Concat{
				prettier.SoftLine{},
				t.Type.Doc(),
			},
		},
		prettier.SoftLine{},
		arrayTypeEndDoc,
	}
}

func (t *VariableSizedType) MarshalJSON() ([]byte, error) {
	type Alias VariableSizedType
	return json.Marshal(&struct {
		*Alias
		Type string
	}{
		Type:  "VariableSizedType",
		Alias: (*Alias)(t),
	})
}

func (t *VariableSizedType) CheckEqual(other Type, checker TypeEqualityChecker) error {
	return checker.CheckVariableSizedTypeEquality(t, other)
}

// ConstantSizedType is a constant-sized array type

type ConstantSizedType struct {
	Type Type `json:"ElementType"`
	Size *IntegerExpression
	Range
}

var _ Type = &ConstantSizedType{}

func NewConstantSizedType(
	memoryGauge common.MemoryGauge,
	typ Type,
	size *IntegerExpression,
	astRange Range,
) *ConstantSizedType {
	common.UseMemory(memoryGauge, common.ConstantSizedTypeMemoryUsage)
	return &ConstantSizedType{
		Type:  typ,
		Size:  size,
		Range: astRange,
	}
}

func (*ConstantSizedType) isType() {}

func (t *ConstantSizedType) String() string {
	return Prettier(t)
}

const constantSizedTypeSeparatorSpaceDoc = prettier.Text("; ")

func (t *ConstantSizedType) Doc() prettier.Doc {
	return prettier.Concat{
		arrayTypeStartDoc,
		prettier.Indent{
			Doc: prettier.Concat{
				prettier.SoftLine{},
				t.Type.Doc(),
				constantSizedTypeSeparatorSpaceDoc,
				t.Size.Doc(),
			},
		},
		prettier.SoftLine{},
		arrayTypeEndDoc,
	}
}

func (t *ConstantSizedType) MarshalJSON() ([]byte, error) {
	type Alias ConstantSizedType
	return json.Marshal(&struct {
		*Alias
		Type string
	}{
		Type:  "ConstantSizedType",
		Alias: (*Alias)(t),
	})
}

func (t *ConstantSizedType) CheckEqual(other Type, checker TypeEqualityChecker) error {
	return checker.CheckConstantSizedTypeEquality(t, other)
}

// DictionaryType

type DictionaryType struct {
	KeyType   Type
	ValueType Type
	Range
}

var _ Type = &DictionaryType{}

func NewDictionaryType(
	memoryGauge common.MemoryGauge,
	keyType Type,
	valueType Type,
	astRange Range,
) *DictionaryType {
	common.UseMemory(memoryGauge, common.DictionaryTypeMemoryUsage)
	return &DictionaryType{
		KeyType:   keyType,
		ValueType: valueType,
		Range:     astRange,
	}
}

func (*DictionaryType) isType() {}

func (t *DictionaryType) String() string {
	return Prettier(t)
}

const dictionaryTypeStartDoc = prettier.Text("{")
const dictionaryTypeEndDoc = prettier.Text("}")

func (t *DictionaryType) Doc() prettier.Doc {
	return prettier.Concat{
		dictionaryTypeStartDoc,
		prettier.Indent{
			Doc: prettier.Concat{
				prettier.SoftLine{},
				t.KeyType.Doc(),
				typeSeparatorSpaceDoc,
				t.ValueType.Doc(),
			},
		},
		prettier.SoftLine{},
		dictionaryTypeEndDoc,
	}
}

func (t *DictionaryType) MarshalJSON() ([]byte, error) {
	type Alias DictionaryType
	return json.Marshal(&struct {
		*Alias
		Type string
	}{
		Type:  "DictionaryType",
		Alias: (*Alias)(t),
	})
}

func (t *DictionaryType) CheckEqual(other Type, checker TypeEqualityChecker) error {
	return checker.CheckDictionaryTypeEquality(t, other)
}

// FunctionType

type FunctionType struct {
<<<<<<< HEAD
	PurityAnnotation         FunctionPurity
	ParameterTypeAnnotations []*TypeAnnotation `json:",omitempty"`
=======
>>>>>>> b2f5ffe7
	ReturnTypeAnnotation     *TypeAnnotation
	ParameterTypeAnnotations []*TypeAnnotation `json:",omitempty"`
	Range
}

var _ Type = &FunctionType{}

func NewFunctionType(
	memoryGauge common.MemoryGauge,
	purity FunctionPurity,
	parameterTypes []*TypeAnnotation,
	returnType *TypeAnnotation,
	astRange Range,
) *FunctionType {
	common.UseMemory(memoryGauge, common.FunctionTypeMemoryUsage)
	return &FunctionType{
		PurityAnnotation:         purity,
		ParameterTypeAnnotations: parameterTypes,
		ReturnTypeAnnotation:     returnType,
		Range:                    astRange,
	}
}

func (*FunctionType) isType() {}

func (t *FunctionType) String() string {
	return Prettier(t)
}

const functionTypeKeywordDoc = prettier.Text("fun")
const openParenthesisDoc = prettier.Text("(")
const closeParenthesisDoc = prettier.Text(")")
const functionTypeParameterSeparatorDoc = prettier.Text(",")

func (t *FunctionType) Doc() prettier.Doc {
	parametersDoc := prettier.Concat{
		prettier.SoftLine{},
	}

	var result prettier.Concat

	if t.PurityAnnotation != FunctionPurityUnspecified {
		result = append(
			result,
			prettier.Text(t.PurityAnnotation.Keyword()),
			prettier.Space,
		)
	}

	result = append(result, functionTypeKeywordDoc, prettier.Space)

	for i, parameterTypeAnnotation := range t.ParameterTypeAnnotations {
		if i > 0 {
			parametersDoc = append(
				parametersDoc,
				functionTypeParameterSeparatorDoc,
				prettier.Line{},
			)
		}
		parametersDoc = append(
			parametersDoc,
			parameterTypeAnnotation.Doc(),
		)
	}

	result = append(
		result,
		prettier.Group{
			Doc: prettier.Concat{
				openParenthesisDoc,
				prettier.Indent{
					Doc: parametersDoc,
				},
				prettier.SoftLine{},
				closeParenthesisDoc,
			},
		},
		typeSeparatorSpaceDoc,
		t.ReturnTypeAnnotation.Doc(),
	)

	return result
}

func (t *FunctionType) MarshalJSON() ([]byte, error) {
	type Alias FunctionType
	return json.Marshal(&struct {
		*Alias
		Type string
	}{
		Type:  "FunctionType",
		Alias: (*Alias)(t),
	})
}

func (t *FunctionType) CheckEqual(other Type, checker TypeEqualityChecker) error {
	return checker.CheckFunctionTypeEquality(t, other)
}

// ReferenceType

type ReferenceType struct {
	Type       Type     `json:"ReferencedType"`
	StartPos   Position `json:"-"`
	Authorized bool
}

var _ Type = &ReferenceType{}

func NewReferenceType(
	memoryGauge common.MemoryGauge,
	authorized bool,
	typ Type,
	startPos Position,
) *ReferenceType {
	common.UseMemory(memoryGauge, common.ReferenceTypeMemoryUsage)
	return &ReferenceType{
		Authorized: authorized,
		Type:       typ,
		StartPos:   startPos,
	}
}

func (*ReferenceType) isType() {}

func (t *ReferenceType) String() string {
	return Prettier(t)
}

func (t *ReferenceType) StartPosition() Position {
	return t.StartPos
}

func (t *ReferenceType) EndPosition(memoryGauge common.MemoryGauge) Position {
	return t.Type.EndPosition(memoryGauge)
}

const referenceTypeAuthKeywordSpaceDoc = prettier.Text("auth ")
const referenceTypeSymbolDoc = prettier.Text("&")

func (t *ReferenceType) Doc() prettier.Doc {
	var doc prettier.Concat
	if t.Authorized {
		doc = append(doc, referenceTypeAuthKeywordSpaceDoc)
	}

	return append(
		doc,
		referenceTypeSymbolDoc,
		t.Type.Doc(),
	)
}

func (t *ReferenceType) MarshalJSON() ([]byte, error) {
	type Alias ReferenceType
	return json.Marshal(&struct {
		*Alias
		Type string
		Range
	}{
		Type:  "ReferenceType",
		Range: NewUnmeteredRangeFromPositioned(t),
		Alias: (*Alias)(t),
	})
}

func (t *ReferenceType) CheckEqual(other Type, checker TypeEqualityChecker) error {
	return checker.CheckReferenceTypeEquality(t, other)
}

// RestrictedType

type RestrictedType struct {
	Type         Type `json:"RestrictedType"`
	Restrictions []*NominalType
	Range
}

var _ Type = &RestrictedType{}

func NewRestrictedType(
	memoryGauge common.MemoryGauge,
	typ Type,
	restrictions []*NominalType,
	astRange Range,
) *RestrictedType {
	common.UseMemory(memoryGauge, common.RestrictedTypeMemoryUsage)
	return &RestrictedType{
		Type:         typ,
		Restrictions: restrictions,
		Range:        astRange,
	}
}

func (*RestrictedType) isType() {}

func (t *RestrictedType) String() string {
	return Prettier(t)
}

const restrictedTypeStartDoc = prettier.Text("{")
const restrictedTypeEndDoc = prettier.Text("}")
const restrictedTypeSeparatorDoc = prettier.Text(",")

func (t *RestrictedType) Doc() prettier.Doc {
	restrictionsDoc := prettier.Concat{
		prettier.SoftLine{},
	}

	for i, restriction := range t.Restrictions {
		if i > 0 {
			restrictionsDoc = append(
				restrictionsDoc,
				restrictedTypeSeparatorDoc,
				prettier.Line{},
			)
		}
		restrictionsDoc = append(
			restrictionsDoc,
			restriction.Doc(),
		)
	}

	var doc prettier.Concat
	if t.Type != nil {
		doc = append(doc, t.Type.Doc())
	}

	return append(doc,
		prettier.Group{
			Doc: prettier.Concat{
				restrictedTypeStartDoc,
				prettier.Indent{
					Doc: restrictionsDoc,
				},
				prettier.SoftLine{},
				restrictedTypeEndDoc,
			},
		},
	)

}

func (t *RestrictedType) MarshalJSON() ([]byte, error) {
	type Alias RestrictedType
	return json.Marshal(&struct {
		*Alias
		Type string
	}{
		Type:  "RestrictedType",
		Alias: (*Alias)(t),
	})
}

func (t *RestrictedType) CheckEqual(other Type, checker TypeEqualityChecker) error {
	return checker.CheckRestrictedTypeEquality(t, other)
}

// InstantiationType represents an instantiation of a generic (nominal) type

type InstantiationType struct {
	Type                  Type `json:"InstantiatedType"`
	TypeArguments         []*TypeAnnotation
	TypeArgumentsStartPos Position
	EndPos                Position `json:"-"`
}

var _ Type = &InstantiationType{}

func NewInstantiationType(
	memoryGauge common.MemoryGauge,
	typ Type,
	typeArguments []*TypeAnnotation,
	typeArgumentsStartPos Position,
	endPos Position,
) *InstantiationType {
	common.UseMemory(memoryGauge, common.InstantiationTypeMemoryUsage)
	return &InstantiationType{
		Type:                  typ,
		TypeArguments:         typeArguments,
		TypeArgumentsStartPos: typeArgumentsStartPos,
		EndPos:                endPos,
	}
}

func (*InstantiationType) isType() {}

func (t *InstantiationType) String() string {
	return Prettier(t)
}

func (t *InstantiationType) StartPosition() Position {
	return t.Type.StartPosition()
}

func (t *InstantiationType) EndPosition(common.MemoryGauge) Position {
	return t.EndPos
}

const instantiationTypeStartDoc = prettier.Text("<")
const instantiationTypeEndDoc = prettier.Text(">")
const instantiationTypeSeparatorDoc = prettier.Text(",")

func (t *InstantiationType) Doc() prettier.Doc {
	typeArgumentsDoc := prettier.Concat{
		prettier.SoftLine{},
	}

	for i, typeArgument := range t.TypeArguments {
		if i > 0 {
			typeArgumentsDoc = append(
				typeArgumentsDoc,
				instantiationTypeSeparatorDoc,
				prettier.Line{},
			)
		}
		typeArgumentsDoc = append(
			typeArgumentsDoc,
			typeArgument.Doc(),
		)
	}

	return prettier.Concat{
		t.Type.Doc(),
		prettier.Group{
			Doc: prettier.Concat{
				instantiationTypeStartDoc,
				prettier.Indent{
					Doc: typeArgumentsDoc,
				},
				prettier.SoftLine{},
				instantiationTypeEndDoc,
			},
		},
	}
}

func (t *InstantiationType) MarshalJSON() ([]byte, error) {
	type Alias InstantiationType
	return json.Marshal(&struct {
		*Alias
		Type string
		Range
	}{
		Type:  "InstantiationType",
		Range: NewUnmeteredRangeFromPositioned(t),
		Alias: (*Alias)(t),
	})
}

func (t *InstantiationType) CheckEqual(other Type, checker TypeEqualityChecker) error {
	return checker.CheckInstantiationTypeEquality(t, other)
}

type TypeEqualityChecker interface {
	CheckNominalTypeEquality(*NominalType, Type) error
	CheckOptionalTypeEquality(*OptionalType, Type) error
	CheckVariableSizedTypeEquality(*VariableSizedType, Type) error
	CheckConstantSizedTypeEquality(*ConstantSizedType, Type) error
	CheckDictionaryTypeEquality(*DictionaryType, Type) error
	CheckFunctionTypeEquality(*FunctionType, Type) error
	CheckReferenceTypeEquality(*ReferenceType, Type) error
	CheckRestrictedTypeEquality(*RestrictedType, Type) error
	CheckInstantiationTypeEquality(*InstantiationType, Type) error
}<|MERGE_RESOLUTION|>--- conflicted
+++ resolved
@@ -432,11 +432,7 @@
 // FunctionType
 
 type FunctionType struct {
-<<<<<<< HEAD
 	PurityAnnotation         FunctionPurity
-	ParameterTypeAnnotations []*TypeAnnotation `json:",omitempty"`
-=======
->>>>>>> b2f5ffe7
 	ReturnTypeAnnotation     *TypeAnnotation
 	ParameterTypeAnnotations []*TypeAnnotation `json:",omitempty"`
 	Range
