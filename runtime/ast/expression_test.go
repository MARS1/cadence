--- conflicted
+++ resolved
@@ -4133,14 +4133,6 @@
 				Value:           big.NewInt(42),
 				Base:            10,
 			},
-			Type: &ReferenceType{
-				Authorized: true,
-				Type: &NominalType{
-					Identifier: Identifier{
-						Identifier: "Int",
-					},
-				},
-			},
 		}
 
 		assert.Equal(t,
@@ -4149,14 +4141,6 @@
 					prettier.Text("&"),
 					prettier.Group{
 						Doc: prettier.Text("42"),
-					},
-					prettier.Line{},
-					prettier.Text("as"),
-					prettier.Line{},
-					prettier.Concat{
-						prettier.Text("auth "),
-						prettier.Text("&"),
-						prettier.Text("Int"),
 					},
 				},
 			},
@@ -4174,22 +4158,6 @@
 					PositiveLiteral: "42",
 					Value:           big.NewInt(42),
 					Base:            10,
-				},
-				Type: &ReferenceType{
-					Authorized: true,
-					Type: &NominalType{
-						Identifier: Identifier{
-							Identifier: "AnyStruct",
-						},
-					},
-				},
-			},
-			Type: &ReferenceType{
-				Authorized: true,
-				Type: &NominalType{
-					Identifier: Identifier{
-						Identifier: "XYZ",
-					},
 				},
 			},
 		}
@@ -4205,24 +4173,8 @@
 								prettier.Group{
 									Doc: prettier.Text("42"),
 								},
-								prettier.Line{},
-								prettier.Text("as"),
-								prettier.Line{},
-								prettier.Concat{
-									prettier.Text("auth "),
-									prettier.Text("&"),
-									prettier.Text("AnyStruct"),
-								},
-							},
-						},
-					},
-					prettier.Line{},
-					prettier.Text("as"),
-					prettier.Line{},
-					prettier.Concat{
-						prettier.Text("auth "),
-						prettier.Text("&"),
-						prettier.Text("XYZ"),
+							},
+						},
 					},
 				},
 			},
@@ -4245,14 +4197,6 @@
 				Right: &IdentifierExpression{
 					Identifier: Identifier{
 						Identifier: "bar",
-					},
-				},
-			},
-			Type: &ReferenceType{
-				Authorized: true,
-				Type: &NominalType{
-					Identifier: Identifier{
-						Identifier: "Int",
 					},
 				},
 			},
@@ -4288,14 +4232,6 @@
 							},
 						},
 					},
-					prettier.Line{},
-					prettier.Text("as"),
-					prettier.Line{},
-					prettier.Concat{
-						prettier.Text("auth "),
-						prettier.Text("&"),
-						prettier.Text("Int"),
-					},
 				},
 			},
 			expr.Doc(),
@@ -4317,18 +4253,10 @@
 				Value:           big.NewInt(42),
 				Base:            10,
 			},
-			Type: &ReferenceType{
-				Authorized: true,
-				Type: &NominalType{
-					Identifier: Identifier{
-						Identifier: "Int",
-					},
-				},
-			},
-		}
-
-		assert.Equal(t,
-			"&42 as auth &Int",
+		}
+
+		assert.Equal(t,
+			"&42",
 			expr.String(),
 		)
 	})
@@ -4337,15 +4265,6 @@
 
 		t.Parallel()
 
-<<<<<<< HEAD
-	expr := &ReferenceExpression{
-		Expression: &IntegerExpression{
-			PositiveLiteral: "42",
-			Value:           big.NewInt(42),
-			Base:            10,
-		},
-	}
-=======
 		expr := &ReferenceExpression{
 			Expression: &ReferenceExpression{
 				Expression: &IntegerExpression{
@@ -4353,28 +4272,11 @@
 					Value:           big.NewInt(42),
 					Base:            10,
 				},
-				Type: &ReferenceType{
-					Authorized: true,
-					Type: &NominalType{
-						Identifier: Identifier{
-							Identifier: "AnyStruct",
-						},
-					},
-				},
-			},
-			Type: &ReferenceType{
-				Authorized: true,
-				Type: &NominalType{
-					Identifier: Identifier{
-						Identifier: "XYZ",
-					},
-				},
-			},
-		}
->>>>>>> 5c9ea25d
-
-		assert.Equal(t,
-			"&&42 as auth &AnyStruct as auth &XYZ",
+			},
+		}
+
+		assert.Equal(t,
+			"&&42",
 			expr.String(),
 		)
 	})
@@ -4391,27 +4293,16 @@
 						Identifier: "foo",
 					},
 				},
-<<<<<<< HEAD
-=======
 				Right: &IdentifierExpression{
 					Identifier: Identifier{
 						Identifier: "bar",
 					},
 				},
->>>>>>> 5c9ea25d
-			},
-			Type: &ReferenceType{
-				Authorized: true,
-				Type: &NominalType{
-					Identifier: Identifier{
-						Identifier: "Int",
-					},
-				},
-			},
-		}
-
-		assert.Equal(t,
-			"&(foo - bar) as auth &Int",
+			},
+		}
+
+		assert.Equal(t,
+			"&(foo - bar)",
 			expr.String(),
 		)
 	})
